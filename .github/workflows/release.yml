--- conflicted
+++ resolved
@@ -1,8 +1,4 @@
-<<<<<<< HEAD
 name: semantic-release-versioning
-=======
-name: version-build-release
->>>>>>> a51453b7
 
 on:
   push:
@@ -14,11 +10,7 @@
     runs-on: ubuntu-latest
 
     permissions:
-<<<<<<< HEAD
       contents: write    # semantic-release still needs these
-=======
-      contents: write
->>>>>>> a51453b7
       issues: write
       pull-requests: write
 
@@ -26,12 +18,8 @@
       - name: Checkout repository
         uses: actions/checkout@v4
         with:
-<<<<<<< HEAD
           fetch-depth: 0  # semantic-release needs full history + tags
           persist-credentials: false
-=======
-          fetch-depth: 0
->>>>>>> a51453b7
 
       - name: Set up Bun
         uses: oven-sh/setup-bun@v2
@@ -42,24 +30,13 @@
         working-directory: ./server
         run: bun install
 
-<<<<<<< HEAD
-=======
-      - name: Get GitHub App Token
-        id: github-app-token
-        uses: tibdex/github-app-token@v2
-        with:
-          app_id: ${{ secrets.XYNE_RELEASE_APP_ID }}
-          private_key: ${{ secrets.XYNE_RELEASE_APP_SECRET }}
-          installation_retrieval_mode: "repository"
-          installation_retrieval_payload: ${{ github.repository }}
->>>>>>> a51453b7
 
       - name: Run semantic-release
+        id: semantic
         id: semantic
         working-directory: ./server
         env:
           HUSKY: 0
-<<<<<<< HEAD
           GITHUB_TOKEN: ${{ secrets.XYNE_GH_TOKEN }}
           GH_TOKEN: ${{ secrets.XYNE_GH_TOKEN }}
         run: bunx semantic-release --no-ci
@@ -84,32 +61,4 @@
           push: true
           tags: |
             xynehq/staging:latest
-            xynehq/staging:${{ steps.get_version.outputs.version }}
-=======
-          GITHUB_TOKEN: ${{ steps.github-app-token.outputs.token }}
-          GH_TOKEN: ${{ steps.github-app-token.outputs.token }}
-        run: bunx semantic-release --no-ci
-
-      - name: Extract release version
-        id: get_version
-        if: steps.semantic.outputs.new_release_published == 'true'
-        run: echo "version=${{ steps.semantic.outputs.new_release_version }}" >> $GITHUB_OUTPUT
-
-      - name: Log in to Docker Hub
-        if: steps.semantic.outputs.new_release_published == 'true'
-        uses: docker/login-action@v3
-        with:
-          username: ${{ secrets.DOCKERHUB_USERNAME }}
-          password: ${{ secrets.DOCKERHUB_TOKEN }}
-
-      - name: Build and push Docker image
-        if: steps.semantic.outputs.new_release_published == 'true'
-        uses: docker/build-push-action@v6
-        with:
-          # Adjust if your Dockerfile is inside ./server
-          context: ../../
-          push: true
-          tags: |
-            ${{ secrets.DOCKERHUB_USERNAME }}/xynehq/xyne:latest
-            ${{ secrets.DOCKERHUB_USERNAME }}/xynehq/xyne:${{ steps.get_version.outputs.version }}
->>>>>>> a51453b7
+            xynehq/staging:${{ steps.get_version.outputs.version }}