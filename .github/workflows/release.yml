name: Release

on:
  push:
    branches:
      - main 
      - release_test_pat
      - release_test
<<<<<<< HEAD

=======
>>>>>>> d972e83b

jobs:
  release:
    runs-on: ubuntu-latest

    permissions:
      contents: write    # semantic-release still needs these
      issues: write
      pull-requests: write

    steps:
      - name: Checkout repository
        uses: actions/checkout@v4
        with:
          fetch-depth: 0  # semantic-release needs full history + tags
          persist-credentials: false

      - name: Set up Bun
        uses: oven-sh/setup-bun@v2
        with:
          bun-version: latest

      - name: Install dependencies
        working-directory: ./server
        run: bun install


      - name: Run semantic-release
        working-directory: ./server
        env:
          HUSKY: 0
<<<<<<< HEAD
          GITHUB_TOKEN: ${{ secrets.XYNE_GH_TOKEN }}
=======
          GITHUB_TOKEN: ${{ secrets.XYNE_GH_TOKEN }}}   
>>>>>>> d972e83b
          GH_TOKEN: ${{ secrets.XYNE_GH_TOKEN }}
        run: bunx semantic-release --no-ci<|MERGE_RESOLUTION|>--- conflicted
+++ resolved
@@ -6,10 +6,6 @@
       - main 
       - release_test_pat
       - release_test
-<<<<<<< HEAD
-
-=======
->>>>>>> d972e83b
 
 jobs:
   release:
@@ -41,10 +37,6 @@
         working-directory: ./server
         env:
           HUSKY: 0
-<<<<<<< HEAD
-          GITHUB_TOKEN: ${{ secrets.XYNE_GH_TOKEN }}
-=======
-          GITHUB_TOKEN: ${{ secrets.XYNE_GH_TOKEN }}}   
->>>>>>> d972e83b
+          GITHUB_TOKEN: ${{ secre
           GH_TOKEN: ${{ secrets.XYNE_GH_TOKEN }}
         run: bunx semantic-release --no-ci