{
  "$schema": "https://mintlify.com/schema.json",
  "name": "Xyne",
  "logo": {
    "dark": "/logo/dark.svg",
    "light": "/logo/light.svg"
  },
  "favicon": "/favicon.svg",
  "colors": {
<<<<<<< HEAD
    "primary": "#ff4f4f",
    "light": "#07C983",
    "dark": "#0D9373",
=======
    "primary": "#FF4F4F",
    "light": "#FF7F7F",
    "dark": "#FF4F4F",
>>>>>>> 0148d260
    "anchors": {
      "from": "#FF4F4F",
      "to": "#FF7F7F"
    }
  },
  "topbarLinks": [
    {
      "name": "Support",
      "url": "mailto:founders@xynehq.com"
    }
  ],
  "topbarCtaButton": {
    "name": "Dashboard",
    "url": "https://www.xynehq.com/"
  },

  "anchors": [
    {
      "name": "Community",
      "icon": "slack",
      "url": "https://mintlify.com/community"
    },
    {
      "name": "Blog",
      "icon": "newspaper",
      "url": "https://mintlify.com/blog"
    }
  ],
  "navigation": [
    {
      "group": "Get Started",
      "pages": ["introduction", "quickstart"]
    },
    {
      "group": "Deployment",
      "pages": [
        {
          "group": "Cloud Deployment",
          "icon": "cloud",
          "pages": [
            {
              "group": "AWS",
              "icon": "aws",
              "pages": ["deployment/cloud/aws/aws-deployment-with-docker"]
            }
          ]
        }
      ]
    },
    {
      "group": "Authentication",
      "pages": ["authentication/oauth", "authentication/service-accounts"]
    },
    {
      "group": "For Developers",
      "pages": ["contribution/contribute"]
    }
  ],
  "footerSocials": {
    "x": "https://x.com/mintlify",
    "github": "https://github.com/xynehq",
    "linkedin": "https://linkedin.com/company/mintlify"
  }
}<|MERGE_RESOLUTION|>--- conflicted
+++ resolved
@@ -7,15 +7,9 @@
   },
   "favicon": "/favicon.svg",
   "colors": {
-<<<<<<< HEAD
-    "primary": "#ff4f4f",
-    "light": "#07C983",
-    "dark": "#0D9373",
-=======
     "primary": "#FF4F4F",
     "light": "#FF7F7F",
     "dark": "#FF4F4F",
->>>>>>> 0148d260
     "anchors": {
       "from": "#FF4F4F",
       "to": "#FF7F7F"
