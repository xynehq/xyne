--- conflicted
+++ resolved
@@ -1,8 +1,4 @@
-<<<<<<< HEAD
-import { Folder, Paperclip, Users } from "lucide-react"
-=======
 import { Folder, Users, Paperclip } from "lucide-react"
->>>>>>> 34bd50c4
 import DocsSvg from "@/assets/docs.svg"
 import SlidesSvg from "@/assets/slides.svg"
 import SheetsSvg from "@/assets/sheets.svg"
