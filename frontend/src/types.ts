--- conflicted
+++ resolved
@@ -43,7 +43,7 @@
   OAuth = "OAuth", // provider created but OAuth not yet connected
   OAuthConnecting = "OAuthConnecting",
   OAuthConnected = "OAuthConnected",
-<<<<<<< HEAD
+  OAuthPaused = "OAuthPaused",
 }
 
 export enum ConnectorType {
@@ -62,7 +62,4 @@
   externalId: string
   status: ConnectorStatus
   type: ConnectorType
-=======
-  OAuthPaused = "OAuthPaused",
->>>>>>> a9326f48
 }