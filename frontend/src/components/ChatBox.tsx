--- conflicted
+++ resolved
@@ -28,14 +28,11 @@
   X,
   File,
   Loader2,
-<<<<<<< HEAD
   FileText,
   FileSpreadsheet,
   Presentation,
   FileImage,
-=======
   Globe,
->>>>>>> bbabe175
 } from "lucide-react"
 import { siOpenai, siClaude, siGooglegemini } from "simple-icons"
 import Attach from "@/assets/attach.svg?react"
