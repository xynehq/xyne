import React, {
  Dispatch,
  SetStateAction,
  useCallback,
  useEffect,
  useMemo,
  useRef,
  useState,
} from "react" // Ensure React is imported
import { useNavigate } from "@tanstack/react-router"
import { renderToStaticMarkup } from "react-dom/server" // For rendering ReactNode to HTML string
import {
  ArrowRight,
  Globe,
  AtSign,
  Layers,
  Square,
  ChevronDown,
  Infinity,
  Check,
  Link,
  Search,
  RotateCcw,
  Atom,
  Bot, // Import Bot icon
  PlusCircle,
  Gavel, // For MCP connector tools
  X,
  File,
  Loader2,
} from "lucide-react"
import Attach from "@/assets/attach.svg?react"
import {
  Citation,
  Apps,
  SelectPublicAgent,
  PublicUser,
  ConnectorType,
  AuthType,
  ConnectorStatus,
  UserRole,
  DataSourceEntity,
  AttachmentMetadata,
} from "shared/types" // Add SelectPublicAgent, PublicUser
import {
  DropdownMenu,
  DropdownMenuContent,
  DropdownMenuItem,
  DropdownMenuLabel,
  DropdownMenuSeparator,
  DropdownMenuTrigger,
} from "@/components/ui/dropdown-menu"
import {
  Tooltip,
  TooltipContent,
  TooltipProvider,
  TooltipTrigger,
} from "@/components/ui/tooltip"
import { getIcon } from "@/lib/common"
import { CLASS_NAMES, SELECTORS } from "../lib/constants"
import { DriveEntity } from "shared/types"
import { api } from "@/api"
import { Input } from "@/components/ui/input"
import { Pill } from "./Pill"
import { Reference, ToolsListItem } from "@/types"
import { useToast } from "@/hooks/use-toast"
import {
  generateFileId,
  createDragHandlers,
  createFileSelectionHandlers,
  validateAndDeduplicateFiles,
  createToastNotifier,
  createImagePreview,
  cleanupPreviewUrls,
} from "@/utils/fileUtils"

interface SelectedFile {
  file: File
  id: string
  metadata?: AttachmentMetadata
  uploading?: boolean
  uploadError?: string
  preview?: string // URL for image preview
}

// Add attachment limit constant
const MAX_ATTACHMENTS = 5

interface SourceItem {
  id: string
  name: string
  app: Apps | string
  entity: string
  icon: React.ReactNode
}

interface SearchResult {
  docId: string
  threadId: string
  app: string
  entity: string
  subject?: string
  name?: string
  title?: string
  filename?: string
  mailId?: string
  from?: string
  timestamp?: number
  updatedAt?: number
  relevance: number
  url?: string
  type?: string
  email?: string
  photoLink?: string
  userMap?: Record<string, string>
}

interface ChatBoxProps {
  role: UserRole
  query: string
  setQuery: (query: string) => void
  setIsAgenticMode: Dispatch<SetStateAction<boolean>>
  isAgenticMode: boolean
  handleSend: (
    messageToSend: string,
    metadata?: AttachmentMetadata[],
    selectedSources?: string[],
    agentId?: string | null,
    toolsList?: ToolsListItem[],
  ) => void // Expects agentId string and optional fileIds
  isStreaming?: boolean
  retryIsStreaming?: boolean
  handleStop?: () => void
  chatId?: string | null // Current chat ID
  agentIdFromChatData?: string | null // New prop for agentId from chat data
  allCitations: Map<string, Citation>
  isReasoningActive: boolean
  setIsReasoningActive: (
    value: boolean | ((prevState: boolean) => boolean),
  ) => void
  user: PublicUser // Added user prop
  overrideIsRagOn?: boolean
}

const availableSources: SourceItem[] = [
  {
    id: "googledrive",
    name: "Google Drive",
    app: Apps.GoogleDrive,
    entity: "file",
    icon: getIcon(Apps.GoogleDrive, "file", { w: 16, h: 16, mr: 8 }),
  },
  {
    id: "googledocs",
    name: "Google Docs",
    app: Apps.GoogleDrive,
    entity: DriveEntity.Docs,
    icon: getIcon(Apps.GoogleDrive, DriveEntity.Docs, { w: 16, h: 16, mr: 8 }),
  },
  {
    id: "googlesheets",
    name: "Google Sheets",
    app: Apps.GoogleDrive,
    entity: DriveEntity.Sheets,
    icon: getIcon(Apps.GoogleDrive, DriveEntity.Sheets, {
      w: 16,
      h: 16,
      mr: 8,
    }),
  },
  {
    id: "slack",
    name: "Slack",
    app: Apps.Slack,
    entity: "message",
    icon: getIcon(Apps.Slack, "message", { w: 16, h: 16, mr: 8 }),
  },
  {
    id: "gmail",
    name: "Gmail",
    app: Apps.Gmail,
    entity: "mail",
    icon: getIcon(Apps.Gmail, "mail", { w: 16, h: 16, mr: 8 }),
  },
  {
    id: "googlecalendar",
    name: "Calendar",
    app: Apps.GoogleCalendar,
    entity: "event",
    icon: getIcon(Apps.GoogleCalendar, "event", { w: 16, h: 16, mr: 8 }),
  },
  {
    id: "pdf",
    name: "PDF",
    app: "pdf",
    entity: "pdf_default",
    icon: getIcon("pdf", "pdf_default", { w: 16, h: 16, mr: 8 }),
  },
]

const getCaretCharacterOffsetWithin = (element: Node) => {
  let caretOffset = 0
  const doc = element.ownerDocument || (element as any).document
  if (doc.getSelection) {
    const selection = doc.getSelection()
    if (selection && selection.rangeCount) {
      const range = selection.getRangeAt(0)
      const preCaretRange = range.cloneRange()
      preCaretRange.selectNodeContents(element)
      preCaretRange.setEnd(range.endContainer, range.endOffset)
      caretOffset = preCaretRange.toString().length
    }
  }
  return caretOffset
}

const setCaretPosition = (element: Node, position: number) => {
  const range = document.createRange()
  const sel = window.getSelection()!
  let currentPosition = 0
  let targetNode: Node | null = null
  let targetOffset = 0

  const traverseNodes = (node: Node) => {
    if (currentPosition >= position) return
    if (node.nodeType === Node.TEXT_NODE) {
      const textLength = node.textContent?.length || 0
      if (currentPosition + textLength >= position) {
        targetNode = node
        targetOffset = position - currentPosition
      }
      currentPosition += textLength
    } else {
      for (const child of node.childNodes) {
        traverseNodes(child)
        if (targetNode) break
      }
    }
  }

  traverseNodes(element)
  if (targetNode) {
    range.setStart(targetNode, targetOffset)
    range.collapse(true)
    sel.removeAllRanges()
    sel.addRange(range)
  }
}

export const ChatBox = ({
  role,
  query,
  setQuery,
  handleSend,
  isStreaming = false,
  retryIsStreaming = false,
  allCitations,
  handleStop,
  chatId,
  agentIdFromChatData, // Destructure new prop
  isReasoningActive,
  setIsReasoningActive,
  user, // Destructure user prop
  setIsAgenticMode,
  isAgenticMode = false,
  overrideIsRagOn,
}: ChatBoxProps) => {
  // Interface for fetched tools
  interface FetchedTool {
    id: number
    workspaceId: number
    connectorId: number
    toolName: string
    toolSchema: string // Assuming schema is a JSON string
    description: string | null
    enabled: boolean // Added enabled field
    createdAt: string
    updatedAt: string
    externalId: string // This is the externalId from the backend
  }

  // Interface for fetched connectors
  interface FetchedConnector {
    id: string // externalId from backend
    app: Apps | string
    authType: AuthType | string
    type: ConnectorType | string
    status: ConnectorStatus | string
    createdAt: string // Assuming ISO string date
    config: Record<string, any>
    connectorId: number // internal DB id
    displayName?: string // For UI
  }

  const { toast } = useToast()
  const inputRef = useRef<HTMLDivElement | null>(null)
  const referenceBoxRef = useRef<HTMLDivElement | null>(null)
  const referenceItemsRef = useRef<
    (HTMLDivElement | HTMLButtonElement | null)[]
  >([])
  const scrollContainerRef = useRef<HTMLDivElement | null>(null)
  const referenceSearchInputRef = useRef<HTMLInputElement | null>(null)
  const debounceTimeout = useRef<NodeJS.Timeout | null>(null)
  const scrollPositionRef = useRef<number>(0)
  const navigate = useNavigate()
  const fileInputRef = useRef<HTMLInputElement | null>(null)

  const [showReferenceBox, setShowReferenceBox] = useState(false)
  const [searchMode, setSearchMode] = useState<"citations" | "global">(
    "citations",
  )
  const [globalResults, setGlobalResults] = useState<SearchResult[]>([])

  // Unified function to enhance Google Sheets items with dummy "whole sheet" options
  const enhanceGoogleSheetsResults = useCallback(
    <
      T extends {
        app?: string
        entity?: string
        docId: string
        title?: string
        name?: string
        subject?: string
        filename?: string
      },
    >(
      items: T[],
    ): (T & { isWholeSheetDummy?: boolean })[] => {
      const enhanced: (T & { isWholeSheetDummy?: boolean })[] = []
      const seenWholeSheets = new Set<string>()

      items.forEach((item) => {
        // If this is a Google Sheet with a specific tab (contains " / " in title)
        const isGoogleSheet =
          item.app === Apps.GoogleDrive && item.entity === DriveEntity.Sheets
        if (isGoogleSheet) {
          const displayTitle =
            item.title ||
            item.name ||
            item.subject ||
            item.filename ||
            "Untitled"
          const isSpecificSheetTab = displayTitle.includes(" / ")

          if (isSpecificSheetTab) {
            // Extract the spreadsheet name (before " / ")
            const sheetName = displayTitle.split(" / ")[0]

            // Extract the base docId (remove the "_X" suffix)
            const baseDocId = item.docId.replace(/_\d+$/, "")

            // Only add the whole sheet dummy if we haven't seen this spreadsheet yet
            if (!seenWholeSheets.has(baseDocId)) {
              seenWholeSheets.add(baseDocId)

              // Create a dummy item for the whole sheet and add it BEFORE the specific tab
              const wholeSheetItem: T & { isWholeSheetDummy?: boolean } = {
                ...item,
                docId: baseDocId,
                title: sheetName,
                ...(item.name !== undefined && { name: sheetName }),
                isWholeSheetDummy: true,
              }

              // Insert the whole sheet option BEFORE the current item
              enhanced.push(wholeSheetItem)
            }
          }
        }

        // Add the original item after checking for whole sheet
        enhanced.push(item)
      })

      return enhanced
    },
    [],
  )

  // Create enhanced results that include dummy "whole sheet" options for specific sheet tabs
  const enhancedGlobalResults: (SearchResult & {
    isWholeSheetDummy?: boolean
  })[] = useMemo(() => {
    return enhanceGoogleSheetsResults(globalResults)
  }, [globalResults, enhanceGoogleSheetsResults])

  const [selectedRefIndex, setSelectedRefIndex] = useState(-1)
  const [selectedSources, setSelectedSources] = useState<
    Record<string, boolean>
  >({})
  const [isSourceMenuOpen, setIsSourceMenuOpen] = useState(false)
  const [isGlobalLoading, setIsGlobalLoading] = useState(false)
  const [globalError, setGlobalError] = useState<string | null>(null)
  const [page, setPage] = useState(1)
  const [totalCount, setTotalCount] = useState(0)
  const [activeAtMentionIndex, setActiveAtMentionIndex] = useState(-1)
  const [referenceSearchTerm, setReferenceSearchTerm] = useState("")
  const [referenceBoxLeft, setReferenceBoxLeft] = useState(0)
  const [isPlaceholderVisible, setIsPlaceholderVisible] = useState(true)
  const [showSourcesButton, _] = useState(false) // Added this line
  const [persistedAgentId, setPersistedAgentId] = useState<string | null>(null)
  const [displayAgentName, setDisplayAgentName] = useState<string | null>(null)
  const [selectedAgent, setSelectedAgent] = useState<SelectPublicAgent | null>(
    null,
  )
  const [allConnectors, setAllConnectors] = useState<FetchedConnector[]>([])
  const [selectedConnectorIds, setSelectedConnectorIds] = useState<Set<string>>(
    new Set(),
  )
  const [isConnectorsMenuOpen, setIsConnectorsMenuOpen] = useState(false)
  const [connectorTools, setConnectorTools] = useState<FetchedTool[]>([])
  const [isLoadingTools, setIsLoadingTools] = useState(false)
  const [isToolSelectionModalOpen, setIsToolSelectionModalOpen] =
    useState(false)
  const [toolSearchTerm, setToolSearchTerm] = useState("")
  const [activeToolConnectorId, setActiveToolConnectorId] = useState<
    string | null
  >(null) // Track which connector's tools are being shown
  const connectorsDropdownTriggerRef = useRef<HTMLButtonElement | null>(null)
  const toolModalRef = useRef<HTMLDivElement | null>(null) // Ref for the tool modal itself
  const [toolModalPosition, setToolModalPosition] = useState<{
    top: number
    left: number
  } | null>(null)
  const [initialLoadComplete, setInitialLoadComplete] = useState(false)
  const [selectedFiles, setSelectedFiles] = useState<SelectedFile[]>([])
  const [isUploadingFiles, setIsUploadingFiles] = useState(false)
  const showAdvancedOptions =
    overrideIsRagOn ??
    (!selectedAgent || (selectedAgent && selectedAgent.isRagOn))

  // localStorage keys for tool selection persistence
  const SELECTED_CONNECTOR_TOOLS_KEY = "selectedConnectorTools"
  const SELECTED_MCP_CONNECTOR_ID_KEY = "selectedMcpConnectorId"

  // File upload utility functions
  const showToast = createToastNotifier(toast)

  const processFiles = useCallback(
    (files: FileList | File[]) => {
      // Check attachment limit
      if (selectedFiles.length >= MAX_ATTACHMENTS) {
        showToast(
          "Attachment limit reached",
          `You can only attach up to ${MAX_ATTACHMENTS} files at a time.`,
          true,
        )
        return
      }

      const validFiles = validateAndDeduplicateFiles(files, showToast)
      if (validFiles.length === 0) return

      // Check if adding these files would exceed the limit
      const remainingSlots = MAX_ATTACHMENTS - selectedFiles.length
      const filesToAdd = validFiles.slice(0, remainingSlots)

      if (filesToAdd.length < validFiles.length) {
        showToast(
          "Some files skipped",
          `Only ${filesToAdd.length} of ${validFiles.length} files were added due to attachment limit.`,
          false,
        )
      }

      const newFiles: SelectedFile[] = filesToAdd.map((file) => ({
        file,
        id: generateFileId(),
        uploading: false,
        preview: createImagePreview(file),
      }))

      setSelectedFiles((prev) => {
        const existingFileNames = new Set(prev.map((f) => f.file.name))
        const filteredNewFiles = newFiles.filter(
          (f) => !existingFileNames.has(f.file.name),
        )

        const filteredCount = newFiles.length - filteredNewFiles.length
        if (filteredCount > 0) {
          showToast(
            "Files already selected",
            `${filteredCount} file(s) were already selected and skipped.`,
            false,
          )
        }

        return [...prev, ...filteredNewFiles]
      })
    },
    [showToast, selectedFiles.length],
  )

  const uploadFiles = useCallback(
    async (files: SelectedFile[]) => {
      if (files.length === 0) return []

      setIsUploadingFiles(true)
      const uploadedMetadata: AttachmentMetadata[] = []

      // Set all files to uploading state
      setSelectedFiles((prev) =>
        prev.map((f) =>
          files.some((file) => file.id === f.id)
            ? { ...f, uploading: true, uploadError: undefined }
            : f,
        ),
      )

      const uploadPromises = files.map(async (selectedFile) => {
        try {
          const formData = new FormData()
          formData.append("attachment", selectedFile.file)

          // Use the new attachment upload endpoint
          const response = await fetch("/api/v1/files/upload-attachment", {
            method: "POST",
            body: formData,
          })

          if (!response.ok) {
            const error = await response.json()
            throw new Error(error.message || "Upload failed")
          }

          const result = await response.json()
          const metadata = result.attachments?.[0]

          if (metadata) {
            setSelectedFiles((prev) =>
              prev.map((f) =>
                f.id === selectedFile.id
                  ? { ...f, uploading: false, metadata }
                  : f,
              ),
            )
            return metadata
          } else {
            throw new Error("No document ID returned from upload")
          }
        } catch (error) {
          const errorMessage =
            error instanceof Error ? error.message : "Upload failed"
          setSelectedFiles((prev) =>
            prev.map((f) =>
              f.id === selectedFile.id
                ? { ...f, uploading: false, uploadError: errorMessage }
                : f,
            ),
          )
          showToast(
            "Upload failed",
            `Failed to upload ${selectedFile.file.name}: ${errorMessage}`,
            true,
          )
          return null
        }
      })

      const results = await Promise.all(uploadPromises)
      uploadedMetadata.push(
        ...results.filter(
          (metadata): metadata is AttachmentMetadata => metadata !== null,
        ),
      )

      setIsUploadingFiles(false)
      return uploadedMetadata
    },
    [showToast],
  )

  const getExtension = (file: File) => {
    const name = file.name
    const ext = name.includes(".") ? name.split(".").pop()?.toLowerCase() : null
    return ext || "file"
  }

  const removeFile = useCallback((id: string) => {
    setSelectedFiles((prev) => {
      const fileToRemove = prev.find((f) => f.id === id)
      if (fileToRemove?.preview) {
        URL.revokeObjectURL(fileToRemove.preview)
      }
      return prev.filter((f) => f.id !== id)
    })
  }, [])

  const { handleFileSelect, handleFileChange } = createFileSelectionHandlers(
    fileInputRef,
    processFiles,
  )

  const { handleDragOver, handleDragLeave } = createDragHandlers()

  const handleDrop = useCallback(
    (e: React.DragEvent) => {
      e.preventDefault()
      const files = Array.from(e.dataTransfer.files)
      if (files.length > 0) {
        // Check attachment limit before processing
        if (selectedFiles.length >= MAX_ATTACHMENTS) {
          showToast(
            "Attachment limit reached",
            `You can only attach up to ${MAX_ATTACHMENTS} files at a time.`,
            true,
          )
          return
        }
        processFiles(files)
      }
    },
    [processFiles, selectedFiles.length, showToast],
  )

  // Effect to initialize and update persistedAgentId
  useEffect(() => {
    const searchParams = new URLSearchParams(window.location.search)
    const agentIdFromUrl = searchParams.get("agentId")

    if (agentIdFromUrl) {
      setPersistedAgentId(agentIdFromUrl)
    } else if (agentIdFromChatData) {
      setPersistedAgentId(agentIdFromChatData)
    } else {
      setPersistedAgentId(null)
    }
    // This effect should run when chatId changes (indicating a new chat context),
    // when agentIdFromChatData changes (new chat data loaded),
    // or when the component initially loads.
  }, [chatId, agentIdFromChatData])

  // Effect to fetch agent details for display when persistedAgentId is set
  useEffect(() => {
    const fetchAgentDetails = async () => {
      if (persistedAgentId) {
        try {
          const response = await api.agents.$get() // Fetch all agents
          if (response.ok) {
            const allAgents = (await response.json()) as SelectPublicAgent[]
            const currentAgent = allAgents.find(
              (agent) => agent.externalId === persistedAgentId,
            )
            if (currentAgent) {
              setDisplayAgentName(currentAgent.name)
              setSelectedAgent(currentAgent)
            } else {
              console.error(
                `Agent with ID ${persistedAgentId} not found for display.`,
              )
              setDisplayAgentName(null)
              setSelectedAgent(null)
            }
          } else {
            console.error("Failed to load agents for display.")
            setDisplayAgentName(null)
            setSelectedAgent(null)
          }
        } catch (error) {
          console.error("Error fetching agent details for display:", error)
          setDisplayAgentName(null)
          setSelectedAgent(null)
        }
      } else {
        setDisplayAgentName(null) // Clear display name if no persistedAgentId
        setSelectedAgent(null)
      }
    }

    fetchAgentDetails()
  }, [persistedAgentId]) // Depend on persistedAgentId

  const loadToolSelectionsFromStorage = (): Record<string, Set<string>> => {
    try {
      const stored = localStorage.getItem(SELECTED_CONNECTOR_TOOLS_KEY)
      if (stored) {
        const parsed = JSON.parse(stored)
        // Convert arrays back to Sets
        const result: Record<string, Set<string>> = {}
        for (const [connectorId, toolNames] of Object.entries(parsed)) {
          if (Array.isArray(toolNames)) {
            result[connectorId] = new Set(toolNames as string[])
          }
        }
        return result
      }
    } catch (error) {
      console.warn("Failed to load tool selections from localStorage:", error)
    }
    return {}
  }

  const saveToolSelectionsToStorage = (
    selections: Record<string, Set<string>>,
  ) => {
    try {
      // Convert Sets to arrays for JSON serialization
      const serializable: Record<string, string[]> = {}
      for (const [connectorId, toolNames] of Object.entries(selections)) {
        serializable[connectorId] = Array.from(toolNames)
      }
      localStorage.setItem(
        SELECTED_CONNECTOR_TOOLS_KEY,
        JSON.stringify(serializable),
      )
    } catch (error) {
      console.warn("Failed to save tool selections to localStorage:", error)
    }
  }

  // Initialize selectedConnectorTools with data from localStorage
  const [selectedConnectorTools, setSelectedConnectorTools] = useState<
    Record<string, Set<string>>
  >(loadToolSelectionsFromStorage)

  // Persist tool selections to localStorage whenever they change
  useEffect(() => {
    saveToolSelectionsToStorage(selectedConnectorTools)
  }, [selectedConnectorTools])

  // Local state for isReasoningActive and its localStorage effect are removed. Props will be used.

  useEffect(() => {
    // Effect to adjust tool modal position based on its height
    if (
      isToolSelectionModalOpen &&
      toolModalRef.current &&
      connectorsDropdownTriggerRef.current
    ) {
      const modalHeight = toolModalRef.current.offsetHeight

      const triggerRect =
        connectorsDropdownTriggerRef.current.getBoundingClientRect()
      const chatBoxContainer = inputRef.current?.closest(
        ".relative.flex.flex-col.w-full",
      ) as HTMLElement | null
      const connectorDropdownWidth = 288 // Based on w-72 class (18rem * 16px/rem)
      const gap = 8 // 8px gap

      let newLeftCalculation: number
      let topReferenceForModalBottom: number

      if (chatBoxContainer) {
        const containerRect = chatBoxContainer.getBoundingClientRect()
        newLeftCalculation =
          triggerRect.left - containerRect.left + connectorDropdownWidth + gap
        topReferenceForModalBottom = triggerRect.top - containerRect.top
      } else {
        // Fallback if chatBoxContainer is not found (less likely but good for robustness)
        newLeftCalculation = triggerRect.left + connectorDropdownWidth + gap
        topReferenceForModalBottom = triggerRect.top
      }

      const newModalTop = topReferenceForModalBottom - modalHeight

      setToolModalPosition((currentPosition) => {
        // Check if the position actually needs updating to prevent infinite loops
        if (
          currentPosition &&
          currentPosition.top === newModalTop &&
          currentPosition.left === newLeftCalculation
        ) {
          return currentPosition
        }
        return { top: newModalTop, left: newLeftCalculation }
      })
    }
  }, [
    isToolSelectionModalOpen,
    isLoadingTools,
    connectorTools,
    toolSearchTerm,
    // Intentionally not including toolModalPosition here to avoid loops,
    // as this effect is responsible for calculating the definitive position.
    // It re-runs when factors affecting modal height change.
  ])

  useEffect(() => {
    const loadInitialData = async () => {
      let processedConnectors: FetchedConnector[] = []
      try {
        const response = await api.admin.connectors.all.$get(undefined, {
          credentials: "include",
        })
        const data = await response.json()
        if (Array.isArray(data)) {
          processedConnectors = data.map((conn: any) => ({
            ...conn,
            displayName: conn.name || conn.config?.name || conn.app || conn.id,
          }))
        } else {
          console.error("Fetched connectors data is not an array:", data)
        }
      } catch (error) {
        console.error("Error fetching connectors:", error)
      }

      setAllConnectors(processedConnectors)

      const storedMcpId = localStorage.getItem(SELECTED_MCP_CONNECTOR_ID_KEY)
      if (storedMcpId && processedConnectors.length > 0) {
        const connectorExists = processedConnectors.find(
          (c) => c.id === storedMcpId && c.type === ConnectorType.MCP,
        )
        if (connectorExists) {
          setSelectedConnectorIds(new Set([storedMcpId]))
        } else {
          // If stored ID is invalid (not found or not MCP), remove it.
          localStorage.removeItem(SELECTED_MCP_CONNECTOR_ID_KEY)
        }
      }
      setInitialLoadComplete(true) // Mark initial load as complete
    }

    loadInitialData()
  }, []) // Empty dependency array ensures this runs once on mount

  // useEffect to save selected MCP connector ID
  useEffect(() => {
    if (!initialLoadComplete) {
      // Don't run save logic during initial load phase
      return
    }

    // Find any MCP connector in the selected set
    const mcpConnectorId = Array.from(selectedConnectorIds).find(
      (connectorId) => {
        if (allConnectors.length > 0) {
          const connector = allConnectors.find((c) => c.id === connectorId)
          return connector && connector.type === ConnectorType.MCP
        }
        return false
      },
    )

    if (mcpConnectorId) {
      localStorage.setItem(SELECTED_MCP_CONNECTOR_ID_KEY, mcpConnectorId)
    } else {
      // If no MCP connector is selected
      localStorage.removeItem(SELECTED_MCP_CONNECTOR_ID_KEY)
    }
  }, [selectedConnectorIds, allConnectors, initialLoadComplete])

  const adjustInputHeight = useCallback(() => {
    if (inputRef.current) {
      inputRef.current.style.height = "auto"
      const scrollHeight = inputRef.current.scrollHeight
      const minHeight = 52
      const maxHeight = 320
      const newHeight = Math.max(minHeight, Math.min(scrollHeight, maxHeight))
      inputRef.current.style.height = `${newHeight}px`
    }
  }, [])

  const updateReferenceBoxPosition = (atIndex: number) => {
    const inputElement = inputRef.current
    if (!inputElement || atIndex < 0) {
      const parentRect = inputElement
        ?.closest(`.${CLASS_NAMES.SEARCH_CONTAINER} > .relative.flex.flex-col`)
        ?.getBoundingClientRect()
      const inputRect = inputElement?.getBoundingClientRect()
      if (parentRect && inputRect) {
        setReferenceBoxLeft(inputRect.left - parentRect.left)
      } else {
        setReferenceBoxLeft(0)
      }
      return
    }

    const range = document.createRange()
    let currentPos = 0
    let targetNode: Node | null = null
    let targetOffsetInNode = 0

    function findDomPosition(node: Node, charIndex: number): boolean {
      if (node.nodeType === Node.TEXT_NODE) {
        const textLength = node.textContent?.length || 0
        if (currentPos <= charIndex && charIndex < currentPos + textLength) {
          targetNode = node
          targetOffsetInNode = charIndex - currentPos
          return true
        }
        currentPos += textLength
      } else {
        for (const child of node.childNodes) {
          if (findDomPosition(child, charIndex)) return true
        }
      }
      return false
    }

    if (findDomPosition(inputElement, atIndex)) {
      range.setStart(targetNode!, targetOffsetInNode)
      range.setEnd(targetNode!, targetOffsetInNode + 1)
      const rect = range.getBoundingClientRect()
      const parentRect = inputElement
        .closest(`.${CLASS_NAMES.SEARCH_CONTAINER} > .relative.flex.flex-col`)
        ?.getBoundingClientRect()

      if (parentRect) {
        setReferenceBoxLeft(rect.left - parentRect.left)
      } else {
        const inputRect = inputElement.getBoundingClientRect()
        setReferenceBoxLeft(rect.left - inputRect.left)
      }
    } else {
      const inputRect = inputElement.getBoundingClientRect()
      const parentRect = inputElement
        .closest(`.${CLASS_NAMES.SEARCH_CONTAINER} > .relative.flex.flex-col`)
        ?.getBoundingClientRect()
      if (parentRect) {
        setReferenceBoxLeft(inputRect.left - parentRect.left)
      } else {
        setReferenceBoxLeft(0)
      }
    }
  }

  const derivedReferenceSearch = useMemo(() => {
    if (activeAtMentionIndex === -1 || !showReferenceBox) {
      return ""
    }
    if (
      activeAtMentionIndex >= query.length ||
      query[activeAtMentionIndex] !== "@"
    ) {
      return ""
    }
    return query.substring(activeAtMentionIndex + 1).trimStart()
  }, [query, showReferenceBox, activeAtMentionIndex])

  const currentSearchTerm = useMemo(() => {
    if (activeAtMentionIndex === -1 && showReferenceBox) {
      return referenceSearchTerm
    }
    return derivedReferenceSearch
  }, [
    activeAtMentionIndex,
    showReferenceBox,
    referenceSearchTerm,
    derivedReferenceSearch,
  ])

  useEffect(() => {
    if (showReferenceBox && activeAtMentionIndex !== -1) {
      const newMode = derivedReferenceSearch.length > 0 ? "global" : "citations"
      if (newMode !== searchMode) {
        setSearchMode(newMode)
        setSelectedRefIndex(-1)
        if (newMode === "citations") {
          setGlobalResults([])
          setGlobalError(null)
          setPage(1)
          setTotalCount(0)
        }
      }
    } else if (!showReferenceBox) {
      setSelectedRefIndex(-1)
    }
  }, [
    derivedReferenceSearch,
    showReferenceBox,
    searchMode,
    activeAtMentionIndex,
  ])

  const selectedSourceItems = useMemo(() => {
    return availableSources.filter((source) => selectedSources[source.id])
  }, [selectedSources])

  const selectedSourcesCount = selectedSourceItems.length

  const formatTimestamp = (time: number | undefined) => {
    if (!time) return "Unknown Date"
    return new Date(time).toLocaleDateString("en-US", {
      year: "numeric",
      month: "short",
      day: "numeric",
    })
  }

  const displayedCitations = useMemo(() => {
    if (
      !allCitations ||
      !showReferenceBox ||
      searchMode !== "citations" ||
      activeAtMentionIndex === -1
    ) {
      return []
    }
    const searchValue = derivedReferenceSearch.toLowerCase()
    return Array.from(allCitations.values()).filter((citation) =>
      citation.title.toLowerCase().includes(searchValue),
    )
  }, [
    allCitations,
    derivedReferenceSearch,
    searchMode,
    showReferenceBox,
    activeAtMentionIndex,
  ])

  // Create enhanced citations that include dummy "whole sheet" options for specific sheet tabs
  const enhancedDisplayedCitations: (Citation & {
    isWholeSheetDummy?: boolean
  })[] = useMemo(() => {
    return enhanceGoogleSheetsResults(displayedCitations)
  }, [displayedCitations, enhanceGoogleSheetsResults])

  const fetchResults = async (
    searchTermForFetch: string,
    pageToFetch: number,
    append: boolean = false,
  ) => {
    if (!searchTermForFetch || searchTermForFetch.length < 1) return
    if (
      isGlobalLoading ||
      (append && globalResults.length >= totalCount && totalCount > 0)
    )
      return

    setIsGlobalLoading(true)
    if (!append) {
      setGlobalError(null)
    }

    try {
      const limit = 10
      const offset = (pageToFetch - 1) * limit
      const params: Record<string, string | string[]> = {
        query: searchTermForFetch,
        limit: limit.toString(),
        offset: offset.toString(),
      }

      if (persistedAgentId) {
        params.agentId = persistedAgentId
      }

      const response = await api.search.$get({
        query: params,
        credentials: "include",
      })

      if (!response.ok) {
        const errorText = await response.text()
        throw new Error(
          `API request failed with status ${response.status}: ${errorText}`,
        )
      }

      const data = await response.json()

      const fetchedTotalCount = data.count || 0
      setTotalCount(fetchedTotalCount)

      const results: SearchResult[] = data.results || []
      setGlobalResults((prev) => {
        if (currentSearchTerm !== searchTermForFetch) {
          return append ? prev : []
        }
        const existingIds = new Set(prev.map((r) => r.docId))
        const newResults = results.filter((r) => !existingIds.has(r.docId))
        const updatedResults = append ? [...prev, ...newResults] : newResults

        if (
          !append &&
          updatedResults.length < 5 &&
          updatedResults.length < fetchedTotalCount
        ) {
          setTimeout(() => {
            fetchResults(searchTermForFetch, pageToFetch + 1, true)
          }, 0)
        }

        return updatedResults
      })

      setPage(pageToFetch)
      setGlobalError(null)
    } catch (error) {
      if (currentSearchTerm === searchTermForFetch) {
        setGlobalError("Failed to fetch global results. Please try again.")
        if (!append) setGlobalResults([])
      }
    } finally {
      if (currentSearchTerm === searchTermForFetch) {
        setIsGlobalLoading(false)
      }
    }
  }

  useEffect(() => {
    if (
      searchMode !== "global" ||
      !currentSearchTerm ||
      currentSearchTerm.length < 1
    ) {
      if (!isGlobalLoading) {
        setGlobalResults([])
        setGlobalError(null)
        setPage(1)
        setTotalCount(0)
      }
      return
    }

    if (debounceTimeout.current) clearTimeout(debounceTimeout.current)

    const termToFetch = currentSearchTerm
    debounceTimeout.current = setTimeout(() => {
      setPage(1)
      setGlobalResults([])
      fetchResults(termToFetch, 1, false)
    }, 300)

    return () => {
      if (debounceTimeout.current) clearTimeout(debounceTimeout.current)
    }
  }, [currentSearchTerm, searchMode])

  useEffect(() => {
    if (scrollContainerRef.current && scrollPositionRef.current > 0) {
      scrollContainerRef.current.scrollTop = scrollPositionRef.current
      scrollPositionRef.current = 0
    }
  }, [globalResults])

  useEffect(() => {
    if (!showReferenceBox) {
      setSelectedRefIndex(-1)
      return
    }

    const items =
      searchMode === "citations" ? enhancedDisplayedCitations : globalResults
    const canLoadMore =
      searchMode === "global" &&
      globalResults.length < totalCount &&
      !isGlobalLoading
    if (selectedRefIndex === -1) {
      setSelectedRefIndex(items.length > 0 ? 0 : -1)
    } else {
      const currentMaxIndex =
        searchMode === "citations"
          ? enhancedDisplayedCitations.length - 1
          : canLoadMore
            ? globalResults.length
            : globalResults.length - 1
      if (selectedRefIndex > currentMaxIndex) {
        setSelectedRefIndex(currentMaxIndex)
      }
    }
  }, [
    searchMode,
    enhancedDisplayedCitations,
    globalResults,
    showReferenceBox,
    totalCount,
    isGlobalLoading,
  ])

  // Helper to find DOM node and offset from a character offset in textContent
  const findBoundaryPosition = (
    root: Node,
    charOffset: number,
  ): { container: Node; offset: number } | null => {
    const walker = document.createTreeWalker(root, NodeFilter.SHOW_TEXT, null)
    let currentAccumulatedOffset = 0
    let node
    while ((node = walker.nextNode())) {
      const textNode = node as Text
      const len = textNode.textContent?.length || 0
      if (currentAccumulatedOffset + len >= charOffset) {
        return {
          container: textNode,
          offset: charOffset - currentAccumulatedOffset,
        }
      }
      currentAccumulatedOffset += len
    }
    // If charOffset is at the very end of the content (after all text nodes)
    if (charOffset === currentAccumulatedOffset) {
      // Find the last child of the root, or root itself, to place the cursor
      let containerNode: Node = root
      let containerOffset = root.childNodes.length
      if (root.childNodes.length > 0) {
        let lastChild = root.lastChild
        while (
          lastChild &&
          lastChild.nodeType !== Node.TEXT_NODE &&
          lastChild.lastChild
        ) {
          lastChild = lastChild.lastChild
        }
        if (lastChild && lastChild.nodeType === Node.TEXT_NODE) {
          containerNode = lastChild
          containerOffset = lastChild.textContent?.length || 0
        } else if (root.lastChild) {
          // If last child is an element, place cursor after it in parent
          containerNode = root
          // Find index of lastChild + 1 for offset
          containerOffset =
            Array.from(root.childNodes).indexOf(root.lastChild) + 1
        }
      }
      return { container: containerNode, offset: containerOffset }
    }
    return null
  }

  // Helper function to parse content and preserve existing pills as spans - THIS WILL BE REPLACED/REMOVED
  // For now, keeping its signature for context, but its usage will be removed from handleAddReference/handleSelectGlobalResult

<<<<<<< HEAD
  const handleAddReference = (
    citation: Citation & { isWholeSheetDummy?: boolean },
  ) => {
=======
  const handleAddReference = (citation: Citation) => {
    if (
      citation.app === Apps.DataSource &&
      citation.entity === DataSourceEntity.DataSourceFile
    ) {
      navigate({ to: `/dataSource/${citation.docId}` })
      setShowReferenceBox(false)
      return
    }

>>>>>>> 62680cfb
    const docId = citation.docId

    // Check if this is a Google Sheet and determine wholeSheet property
    const isGoogleSheet =
      citation.app === Apps.GoogleDrive &&
      citation.entity === DriveEntity.Sheets
    let wholeSheet: boolean | undefined = undefined

    if (isGoogleSheet) {
      if (citation.isWholeSheetDummy) {
        wholeSheet = true
      } else if (citation.title.includes(" / ")) {
        wholeSheet = false
      } else {
        wholeSheet = true // Default for regular sheets
      }
    }

    const newRef: Reference = {
      id: docId,
      docId: docId,
      title: citation.title,
      url: citation.url,
      app: citation.app,
      entity: citation.entity,
      type: "citation",
<<<<<<< HEAD
      wholeSheet: wholeSheet,
=======
      threadId: (citation as any).threadId, // Add threadId if available
>>>>>>> 62680cfb
    }

    const input = inputRef.current
    if (!input || activeAtMentionIndex === -1) {
      setShowReferenceBox(false)
      return
    }

    const selection = window.getSelection()
    if (!selection) {
      setShowReferenceBox(false)
      return
    }

    const mentionStartCharOffset = activeAtMentionIndex
    // The @mention text effectively goes from activeAtMentionIndex up to the current caret position.
    // When clicking a reference, getCaretCharacterOffsetWithin(input) might be unreliable if focus changes.
    // Assuming the active mention always extends to the end of the current query content.
    const mentionEndCharOffset = query.length

    const startPos = findBoundaryPosition(input, mentionStartCharOffset)
    const endPos = findBoundaryPosition(input, mentionEndCharOffset)

    if (startPos && endPos) {
      const range = document.createRange()
      range.setStart(startPos.container, startPos.offset)
      range.setEnd(endPos.container, endPos.offset)
      range.deleteContents()

      const pillHtmlString = renderToStaticMarkup(<Pill newRef={newRef} />)
      const tempDiv = document.createElement("div")
      tempDiv.innerHTML = pillHtmlString
      // Find the actual <a> tag, as renderToStaticMarkup might prepend other tags like <link>
      const pillElement = tempDiv.querySelector(
        `a.${CLASS_NAMES.REFERENCE_PILL}`,
      )

      if (pillElement) {
        const clonedPill = pillElement.cloneNode(true)
        range.insertNode(clonedPill)
        const space = document.createTextNode("\u00A0")

        // Insert space after pill and set caret
        range.setStartAfter(clonedPill)
        range.insertNode(space)
        range.setStart(space, space.length)
        range.collapse(true)
        selection.removeAllRanges()
        selection.addRange(range)
      }
      setQuery(input.textContent || "")
    } else {
      console.error(
        "Could not determine range for @mention replacement in handleAddReference.",
      )
      // Fallback or error handling if positions can't be found
    }

    setShowReferenceBox(false)
    setActiveAtMentionIndex(-1)
    setReferenceSearchTerm("")
    setGlobalResults([])
    setGlobalError(null)
    setPage(1)
    setTotalCount(0)
    setSelectedRefIndex(-1)
  }

  const handleSelectGlobalResult = (
    result: SearchResult & { isWholeSheetDummy?: boolean },
  ) => {
    let resultUrl = result.url
    if (!resultUrl && result.app === Apps.Gmail) {
      const identifier = result.threadId || result.docId
      if (identifier) {
        resultUrl = `https://mail.google.com/mail/u/0/#inbox/${identifier}`
      }
    }

    const displayTitle =
      result.name ||
      result.subject ||
      result.title ||
      result.filename ||
      (result.type === "user" && result.email) ||
      "Untitled"
    const refId = result.docId || (result.type === "user" && result.email) || ""

    if (!refId) {
      console.error("Cannot add reference without a valid ID.", result)
      setShowReferenceBox(false)
      setActiveAtMentionIndex(-1)
      setReferenceSearchTerm("")
      return
    }

<<<<<<< HEAD
    // Check if this is a Google Sheet with a specific tab (contains " / " in title)
    const isGoogleSheet =
      result.app === Apps.GoogleDrive && result.entity === DriveEntity.Sheets
    const isSpecificSheetTab =
      isGoogleSheet && displayTitle.includes(" / ") && !result.isWholeSheetDummy
    const isWholeSheetDummy = result.isWholeSheetDummy || false

    let newRef: Reference

    if (isSpecificSheetTab) {
      // For specific sheet tabs, create the reference with wholeSheet: false
      newRef = {
        id: refId,
        title: displayTitle,
        url: resultUrl,
        docId: result.docId,
        mailId: result.mailId,
        app: result.app,
        entity: result.entity,
        type: "global",
        photoLink: result.photoLink,
        userMap: result.userMap,
        wholeSheet: false,
      }
    } else if (isWholeSheetDummy) {
      // For whole sheet dummy results, create reference with wholeSheet: true
      newRef = {
        id: refId,
        title: displayTitle,
        url: resultUrl,
        docId: result.docId,
        mailId: result.mailId,
        app: result.app,
        entity: result.entity,
        type: "global",
        photoLink: result.photoLink,
        userMap: result.userMap,
        wholeSheet: true,
      }
    } else {
      // For all other types, create normal reference
      newRef = {
        id: refId,
        title: displayTitle,
        url: resultUrl,
        docId: result.docId,
        mailId: result.mailId,
        app: result.app,
        entity: result.entity,
        type: "global",
        photoLink: result.photoLink,
        userMap: result.userMap,
        wholeSheet: isGoogleSheet ? true : undefined,
      }
=======
    const newRef: Reference = {
      id: refId,
      title: displayTitle,
      url: resultUrl,
      docId: result.docId,
      mailId: result.mailId,
      threadId: result.threadId, // Add threadId from result
      app: result.app,
      entity: result.entity,
      type: "global",
      photoLink: result.photoLink,
      userMap: result.userMap, // Ensure userMap is passed
>>>>>>> 62680cfb
    }

    const input = inputRef.current
    if (!input || activeAtMentionIndex === -1) {
      setShowReferenceBox(false)
      return
    }

    const selection = window.getSelection()
    if (!selection) {
      setShowReferenceBox(false)
      return
    }

    const mentionStartCharOffset = activeAtMentionIndex
    // When clicking a reference, getCaretCharacterOffsetWithin(input) might be unreliable if focus changes.
    // Assuming the active mention always extends to the end of the current query content.
    const mentionEndCharOffset = query.length

    const startPos = findBoundaryPosition(input, mentionStartCharOffset)
    const endPos = findBoundaryPosition(input, mentionEndCharOffset)

    if (startPos && endPos) {
      const range = document.createRange()
      range.setStart(startPos.container, startPos.offset)
      range.setEnd(endPos.container, endPos.offset)
      range.deleteContents()

      const pillHtmlString = renderToStaticMarkup(<Pill newRef={newRef} />)
      const tempDiv = document.createElement("div")
      tempDiv.innerHTML = pillHtmlString
      // Find the actual <a> tag, as renderToStaticMarkup might prepend other tags like <link>
      const pillElement = tempDiv.querySelector("a.reference-pill")

      if (pillElement) {
        const clonedPill = pillElement.cloneNode(true)
        range.insertNode(clonedPill)
        const space = document.createTextNode("\u00A0")

        range.setStartAfter(clonedPill)
        range.insertNode(space)
        range.setStart(space, space.length)
        range.collapse(true)
        selection.removeAllRanges()
        selection.addRange(range)
      }
      setQuery(input.textContent || "")
    } else {
      console.error(
        "Could not determine range for @mention replacement in handleSelectGlobalResult.",
      )
    }

    setShowReferenceBox(false)
    setActiveAtMentionIndex(-1)
    setReferenceSearchTerm("")
    setGlobalResults([])
    setGlobalError(null)
    setPage(1)
    setTotalCount(0)
    setSelectedRefIndex(-1)
  }

  const handleReferenceKeyDown = (
    e: React.KeyboardEvent<HTMLTextAreaElement | HTMLInputElement>,
  ) => {
    if (!showReferenceBox) return

    const items =
      searchMode === "citations"
        ? enhancedDisplayedCitations
        : enhancedGlobalResults
    const totalItemsCount = items.length
    const canLoadMore =
      searchMode === "global" &&
      globalResults.length < totalCount &&
      !isGlobalLoading
    const loadMoreIndex = enhancedGlobalResults.length

    if (e.key === "ArrowDown") {
      e.preventDefault()
      const maxIndex = canLoadMore ? loadMoreIndex : totalItemsCount - 1
      setSelectedRefIndex((prev) => {
        const nextIndex = Math.min(prev + 1, maxIndex)
        if (prev === -1 && items.length > 0) return 0
        return nextIndex
      })
    } else if (e.key === "ArrowUp") {
      e.preventDefault()
      setSelectedRefIndex((prev) => {
        const nextIndex = Math.max(prev - 1, 0)
        return nextIndex
      })
    } else if (e.key === "Enter") {
      e.preventDefault()
      if (selectedRefIndex >= 0 && selectedRefIndex < totalItemsCount) {
        if (searchMode === "citations") {
          if (enhancedDisplayedCitations[selectedRefIndex]) {
            handleAddReference(enhancedDisplayedCitations[selectedRefIndex])
          }
        } else {
          if (enhancedGlobalResults[selectedRefIndex]) {
            handleSelectGlobalResult(enhancedGlobalResults[selectedRefIndex])
          }
        }
      } else if (
        searchMode === "global" &&
        selectedRefIndex === loadMoreIndex &&
        canLoadMore
      ) {
        handleLoadMore()
      }
    } else if (e.key === "Escape") {
      e.preventDefault()
      setShowReferenceBox(false)
      setActiveAtMentionIndex(-1)
      setReferenceSearchTerm("")
      setSelectedRefIndex(-1)
    }
  }

  useEffect(() => {
    if (selectedRefIndex >= 0 && referenceItemsRef.current[selectedRefIndex]) {
      referenceItemsRef.current[selectedRefIndex]?.scrollIntoView({
        behavior: "smooth",
        block: "nearest",
      })
    }
  }, [selectedRefIndex])

  useEffect(() => {
    const handleOutsideClick = (event: MouseEvent) => {
      const target = event.target as Node
      if (
        showReferenceBox &&
        referenceBoxRef.current &&
        !referenceBoxRef.current.contains(target) &&
        inputRef.current &&
        !inputRef.current.contains(target) &&
        !(event.target as HTMLElement).closest(
          `.${CLASS_NAMES.REFERENCE_TRIGGER}`,
        )
      ) {
        setShowReferenceBox(false)
        setActiveAtMentionIndex(-1)
        setReferenceSearchTerm("")
      }
    }

    document.addEventListener("mousedown", handleOutsideClick)
    return () => document.removeEventListener("mousedown", handleOutsideClick)
  }, [showReferenceBox])

  const handleSendMessage = async () => {
    const activeSourceIds = Object.entries(selectedSources)
      .filter(([, isSelected]) => isSelected)
      .map(([id]) => id)

    let htmlMessage = inputRef.current?.innerHTML || ""
    htmlMessage = htmlMessage.replace(/(&nbsp;|\s)+$/g, "")
    htmlMessage = htmlMessage.replace(/(<br\s*\/?>\s*)+$/gi, "")
    htmlMessage = htmlMessage.replace(/(&nbsp;|\s)+$/g, "")

    let toolsListToSend: ToolsListItem[] | undefined = undefined

    // Build toolsList from all selected connectors
    if (selectedConnectorIds.size > 0) {
      const toolsListArray: ToolsListItem[] = []

      // Include tools from all selected connectors
      selectedConnectorIds.forEach((connectorId) => {
        const toolsSet = selectedConnectorTools[connectorId]

        if (toolsSet && toolsSet.size > 0) {
          // Find the connector to get its internal connectorId
          const connector = allConnectors.find((c) => c.id === connectorId)
          if (connector) {
            const toolsArray = Array.from(toolsSet)
            toolsListArray.push({
              connectorId: connector.connectorId.toString(), // Use internal DB id
              tools: toolsArray,
            })
          }
        }
      })

      // Only send toolsList if we actually have tools selected
      if (
        toolsListArray.length > 0 &&
        toolsListArray.some((item) => item.tools.length > 0)
      ) {
        toolsListToSend = toolsListArray
      }
    }

    // Handle Attachments Metadata
    let attachmentsMetadata: AttachmentMetadata[] = []
    if (selectedFiles.length > 0) {
      const filesToUpload = selectedFiles.filter(
        (f) => !f.metadata && !f.uploading,
      )
      const alreadyUploadedMetadata = selectedFiles
        .map((f) => f.metadata)
        .filter((m): m is AttachmentMetadata => !!m)

      if (filesToUpload.length > 0) {
        const newUploadedMetadata = await uploadFiles(filesToUpload)
        attachmentsMetadata = [
          ...alreadyUploadedMetadata,
          ...newUploadedMetadata,
        ]
      } else {
        attachmentsMetadata = alreadyUploadedMetadata
      }
    }

    // Replace data-doc-id and data-reference-id with mailId
    const tempDiv = document.createElement("div")
    tempDiv.innerHTML = htmlMessage
    const pills = tempDiv.querySelectorAll("a.reference-pill")

    pills.forEach((pill) => {
      const mailId = pill.getAttribute("data-mail-id")
      const userMap = pill.getAttribute("user-map")
      const threadId = pill.getAttribute("data-thread-id")
      const docId =
        pill.getAttribute("data-doc-id") ||
        pill.getAttribute("data-reference-id")
      if (userMap) {
        try {
          const parsedUserMap = JSON.parse(userMap)
          if (user?.email && parsedUserMap[user.email]) {
            pill.setAttribute(
              "href",
              `https://mail.google.com/mail/u/0/#inbox/${parsedUserMap[user.email]}`,
            )
          } else {
            console.warn(
              `No mapping found for user email: ${user?.email} in userMap.`,
            )
          }
        } catch (error) {
          console.error("Failed to parse userMap:", error)
        }
      }

      if (mailId) {
        pill.setAttribute("data-doc-id", mailId)
        pill.setAttribute("data-reference-id", mailId)
        pill.setAttribute("data-thread-id", threadId || "")
      } else {
        console.warn(
          `No mailId found for pill with docId: ${docId}. Skipping replacement.`,
        )
      }
    })

    htmlMessage = tempDiv.innerHTML
    handleSend(
      htmlMessage,
      attachmentsMetadata,
      activeSourceIds.length > 0 ? activeSourceIds : undefined,
      persistedAgentId,
      toolsListToSend,
    )

    // Clear the input and attached files after sending
    if (inputRef.current) {
      inputRef.current.innerHTML = ""
    }
    setQuery("")

    // Cleanup preview URLs before clearing files
    const previewUrls = selectedFiles
      .map((f) => f.preview)
      .filter(Boolean) as string[]
    cleanupPreviewUrls(previewUrls)
    setSelectedFiles([])
  }

  const handleSourceSelectionChange = (sourceId: string, checked: boolean) => {
    setSelectedSources((prev) => ({
      ...prev,
      [sourceId]: checked,
    }))
    setPage(1)
    setGlobalResults([])
  }

  const handleClearAllSources = () => {
    const clearedSources: Record<string, boolean> = {}
    availableSources.forEach((source) => {
      clearedSources[source.id] = false
    })
    setSelectedSources(clearedSources)
    setPage(1)
    setGlobalResults([])
  }

  const handleLoadMore = () => {
    if (scrollContainerRef.current) {
      scrollPositionRef.current = scrollContainerRef.current.scrollTop
    }
    const nextPage = page + 1
    fetchResults(currentSearchTerm, nextPage, true)
  }

  useEffect(() => {
    if (
      showReferenceBox &&
      activeAtMentionIndex === -1 &&
      referenceSearchInputRef.current
    ) {
      referenceSearchInputRef.current.focus()
    }
  }, [showReferenceBox, activeAtMentionIndex])

  useEffect(() => {
    adjustInputHeight()
  }, [query, adjustInputHeight])

  // Cleanup preview URLs when component unmounts
  const selectedFilesRef = useRef(selectedFiles)
  selectedFilesRef.current = selectedFiles

  useEffect(() => {
    return () => {
      const previewUrls = selectedFilesRef.current
        .map((f) => f.preview)
        .filter(Boolean) as string[]
      cleanupPreviewUrls(previewUrls)
    }
  }, [])

  return (
    <div className="relative flex flex-col w-full max-w-3xl pb-5">
      {persistedAgentId && displayAgentName && (
        <div className="flex items-center justify-between gap-2 px-4 py-3 bg-blue-50 dark:bg-blue-900/20 rounded-t-[20px] border-x border-t border-gray-200 dark:border-gray-700">
          <div className="flex items-center gap-2">
            <Bot size={18} className="text-blue-600 dark:text-blue-400" />
            <span className="text-sm font-mono tracking-wider uppercase text-blue-600 dark:text-blue-400">
              {displayAgentName}
            </span>
          </div>
          <span className="text-sm font-mono tracking-wider uppercase text-blue-600 dark:text-blue-400">
            ASK AGENT
          </span>
        </div>
      )}
      {showReferenceBox && (
        <div
          ref={referenceBoxRef}
          className={`absolute bottom-[calc(80%+8px)] bg-white dark:bg-[#1E1E1E] rounded-md w-[400px] max-w-full z-10 border border-gray-200 dark:border-gray-700 rounded-xl flex flex-col ${CLASS_NAMES.REFERENCE_BOX}`}
          style={{
            left: activeAtMentionIndex !== -1 ? `${referenceBoxLeft}px` : "0px",
          }}
        >
          {activeAtMentionIndex === -1 && (
            <div className="p-2 border-b border-gray-200 dark:border-gray-700 relative">
              <Search className="absolute left-4 top-1/2 transform -translate-y-1/2 w-4 h-4 text-gray-400 dark:text-gray-500" />
              <Input
                ref={referenceSearchInputRef}
                type="text"
                placeholder="Search globally..."
                value={referenceSearchTerm}
                onChange={(e) => setReferenceSearchTerm(e.target.value)}
                onKeyDown={handleReferenceKeyDown}
                className="w-full pl-8 pr-2 py-1.5 text-sm border-gray-300 rounded-md focus:ring-blue-500 focus:border-blue-500"
              />
            </div>
          )}
          <div
            ref={scrollContainerRef}
            className="min-h-[40px] max-h-[250px] overflow-y-auto p-1"
          >
            {searchMode === "citations" && activeAtMentionIndex !== -1 && (
              <>
                {enhancedDisplayedCitations.length > 0 ? (
                  <>
                    {enhancedDisplayedCitations.map(
                      (
                        citation: Citation & { isWholeSheetDummy?: boolean },
                        index,
                      ) => {
                        const citationApp = (citation as any).app
                        const citationEntity = (citation as any).entity
                        return (
                          <div
                            key={citation?.docId}
                            ref={(el) =>
                              (referenceItemsRef.current[index] = el)
                            }
                            className={`p-2 cursor-pointer hover:bg-[#EDF2F7] dark:hover:bg-slate-700 rounded-md ${
                              index === selectedRefIndex
                                ? "bg-[#EDF2F7] dark:bg-slate-700"
                                : ""
                            }`}
                            onClick={() => handleAddReference(citation)}
                            onMouseEnter={() => setSelectedRefIndex(index)}
                          >
                            <div className="flex items-center gap-2">
                              {citationApp && citationEntity ? (
                                getIcon(citationApp, citationEntity, {
                                  w: 16,
                                  h: 16,
                                  mr: 0,
                                })
                              ) : (
                                <Link
                                  size={16}
                                  className="text-gray-400 dark:text-gray-500"
                                />
                              )}
                              <p className="text-sm font-medium text-gray-900 dark:text-gray-100 truncate">
                                {citation.title || citation.name}
                              </p>
                            </div>
                            <p className="text-xs text-gray-500 dark:text-gray-400 truncate ml-6">
                              {citation.url}
                            </p>
                          </div>
                        )
                      },
                    )}
                  </>
                ) : derivedReferenceSearch.length > 0 ? (
                  <p className="text-sm text-gray-500 dark:text-gray-400 px-2 py-1 text-center">
                    No citations found for "{derivedReferenceSearch}".
                  </p>
                ) : (
                  <p className="text-sm text-gray-500 dark:text-gray-400 px-2 py-1 text-center">
                    Start typing to search citations from this chat.
                  </p>
                )}
              </>
            )}
            {searchMode === "global" && (
              <>
                {isGlobalLoading &&
                  globalResults.length === 0 &&
                  !globalError && (
                    <p className="text-sm text-gray-500 dark:text-gray-400 px-2 py-1 text-center">
                      {currentSearchTerm
                        ? `Searching for "${currentSearchTerm}"...`
                        : "Searching..."}
                    </p>
                  )}
                {globalError && (
                  <p className="text-sm text-red-500 dark:text-red-400 px-2 py-1 text-center">
                    {globalError}
                  </p>
                )}
                {!isGlobalLoading &&
                  !globalError &&
                  globalResults.length === 0 &&
                  currentSearchTerm &&
                  currentSearchTerm.length > 0 && (
                    <p className="text-sm text-gray-500 dark:text-gray-400 px-2 py-1 text-center">
                      No results found for "{currentSearchTerm}".
                    </p>
                  )}
                {!isGlobalLoading &&
                  !globalError &&
                  globalResults.length === 0 &&
                  (!currentSearchTerm || currentSearchTerm.length === 0) && (
                    <p className="text-sm text-gray-500 dark:text-gray-400 px-2 py-1 text-center">
                      Type to search for documents, messages, and more.
                    </p>
                  )}
                {globalResults.length > 0 &&
                  enhancedGlobalResults.map((result, index) => {
                    const displayTitle =
                      result.name ||
                      result.subject ||
                      result.title ||
                      result.filename ||
                      (result.type === "user" && result.email) ||
                      "Untitled"
                    return (
                      <div
                        key={result.docId || result.email || index}
                        ref={(el) => (referenceItemsRef.current[index] = el)}
                        className={`p-2 cursor-pointer hover:bg-[#EDF2F7] dark:hover:bg-slate-700 rounded-md ${
                          index === selectedRefIndex
                            ? "bg-[#EDF2F7] dark:bg-slate-700"
                            : ""
                        }`}
                        onClick={() => handleSelectGlobalResult(result)}
                        onMouseEnter={() => setSelectedRefIndex(index)}
                      >
                        <div className="flex items-center gap-2">
                          {result.type === "user" && result.photoLink ? (
                            <img
                              src={result.photoLink}
                              alt={displayTitle}
                              className="w-4 h-4 rounded-full object-cover flex-shrink-0"
                            />
                          ) : (
                            getIcon(result.app, result.entity, {
                              w: 16,
                              h: 16,
                              mr: 0,
                            })
                          )}
                          <p className="text-sm font-medium text-gray-900 dark:text-gray-100 truncate">
                            {displayTitle}
                          </p>
                        </div>
                        {result.type !== "user" && (
                          <p className="text-xs text-gray-500 dark:text-gray-400 truncate ml-6">
                            {result.from ? `From: ${result.from} | ` : ""}
                            {formatTimestamp(
                              result.timestamp || result.updatedAt,
                            )}
                          </p>
                        )}
                      </div>
                    )
                  })}
                {!globalError &&
                  globalResults.length > 0 &&
                  globalResults.length < totalCount && (
                    <button
                      ref={(el) =>
                        (referenceItemsRef.current[
                          enhancedGlobalResults.length
                        ] = el)
                      }
                      onClick={handleLoadMore}
                      className={`mt-1 w-full px-3 py-1.5 text-sm text-center text-gray-700 dark:text-gray-300 bg-gray-50 dark:bg-slate-800 hover:bg-[#EDF2F7] dark:hover:bg-slate-700 rounded-md border border-gray-200 dark:border-slate-600 ${selectedRefIndex === enhancedGlobalResults.length ? "bg-[#EDF2F7] dark:bg-slate-700 ring-1 ring-blue-300 dark:ring-blue-600" : ""}`}
                      disabled={isGlobalLoading}
                      onMouseEnter={() =>
                        setSelectedRefIndex(enhancedGlobalResults.length)
                      }
                    >
                      {isGlobalLoading
                        ? "Loading..."
                        : `Load More (${totalCount - globalResults.length} remaining)`}
                    </button>
                  )}
              </>
            )}
          </div>
        </div>
      )}
      <div
        className={`flex flex-col w-full border dark:border-gray-700 ${persistedAgentId && displayAgentName ? "rounded-b-[20px] rounded-t-none !border-t-0" : "rounded-[20px]"} bg-white dark:bg-[#1E1E1E] ${
          selectedFiles.length >= MAX_ATTACHMENTS
            ? "border-amber-300 dark:border-amber-600"
            : ""
        } ${CLASS_NAMES.SEARCH_CONTAINER}`}
        onDragOver={handleDragOver}
        onDragLeave={handleDragLeave}
        onDrop={handleDrop}
      >
        <div className="relative flex items-center">
          {isPlaceholderVisible && (
            <div className="absolute left-4 top-1/2 transform -translate-y-1/2 text-[#ACBCCC] dark:text-gray-500 pointer-events-none">
              Ask anything across apps...
            </div>
          )}
          <div
            ref={inputRef}
            contentEditable
            data-at-mention // Using the attribute directly as per SELECTORS.AT_MENTION_AREA
            className="flex-grow resize-none bg-transparent outline-none text-[15px] font-[450] leading-[24px] text-[#1C1D1F] dark:text-[#F1F3F4] placeholder-[#ACBCCC] dark:placeholder-gray-500 pl-[16px] pt-[14px] pb-[14px] pr-[16px] overflow-y-auto"
            onPaste={(e: React.ClipboardEvent<HTMLDivElement>) => {
              e.preventDefault()

              const items = e.clipboardData?.items
              if (items) {
                // Handle image paste
                for (let i = 0; i < items.length; i++) {
                  const item = items[i]
                  if (item.type.indexOf("image") !== -1) {
                    // Check attachment limit before processing
                    if (selectedFiles.length >= MAX_ATTACHMENTS) {
                      showToast(
                        "Attachment limit reached",
                        `You can only attach up to ${MAX_ATTACHMENTS} files at a time.`,
                        true,
                      )
                      return
                    }

                    const file = item.getAsFile()
                    if (file) {
                      // Process the pasted image file directly
                      // The file will be processed with a default name by the processFiles function
                      processFiles([file])
                      showToast(
                        "Image pasted",
                        "Image has been added to your message.",
                        false,
                      )
                      return // Exit early since we handled the image
                    }
                  }
                }
              }

              // Handle text paste (existing logic)
              const pastedText = e.clipboardData?.getData("text/plain")
              const currentInput = inputRef.current

              if (pastedText && currentInput) {
                const selection = window.getSelection()
                if (!selection || !selection.rangeCount) return

                const range = selection.getRangeAt(0)
                range.deleteContents() // Clear existing selection or cursor position

                const segments = pastedText.split(/(\s+)/)
                let lastNode: Node | null = null

                segments.forEach((segment) => {
                  if (segment.length === 0) return

                  let nodeToInsert: Node
                  let isLinkNode = false

                  if (segment.match(/^\s+$/)) {
                    // If the segment is just whitespace
                    nodeToInsert = document.createTextNode(segment)
                  } else {
                    // Logic for non-whitespace segments
                    let isPotentiallyLinkCandidate = false
                    let urlToParseAttempt = segment

                    if (segment.startsWith("www.")) {
                      urlToParseAttempt = "http://" + segment
                      isPotentiallyLinkCandidate = true
                    } else if (
                      segment.startsWith("http://") ||
                      segment.startsWith("https://")
                    ) {
                      isPotentiallyLinkCandidate = true
                    }

                    if (isPotentiallyLinkCandidate) {
                      try {
                        const url = new URL(urlToParseAttempt)
                        // Ensure it's an http or https link.
                        if (
                          url.protocol === "http:" ||
                          url.protocol === "https:"
                        ) {
                          const anchor = document.createElement("a")
                          anchor.href = url.href // Use the (potentially modified) href
                          anchor.textContent = segment // Display the original segment
                          anchor.target = "_blank"
                          anchor.rel = "noopener noreferrer"
                          anchor.className =
                            "text-blue-600 dark:text-blue-400 underline hover:text-blue-800 dark:hover:text-blue-300 cursor-pointer"
                          nodeToInsert = anchor
                          isLinkNode = true
                        } else {
                          // Parsed by new URL(), but not http/https. Treat as text.
                          nodeToInsert = document.createTextNode(segment)
                        }
                      } catch (_) {
                        // Failed to parse with new URL(). Treat as text.
                        nodeToInsert = document.createTextNode(segment)
                      }
                    } else {
                      // Not considered a potential link candidate. Treat as text.
                      nodeToInsert = document.createTextNode(segment)
                    }
                  }

                  range.insertNode(nodeToInsert)
                  lastNode = nodeToInsert

                  if (isLinkNode) {
                    // If a link was just inserted, add a space after it
                    const spaceNode = document.createTextNode("\u00A0")
                    range.setStartAfter(nodeToInsert)
                    range.insertNode(spaceNode)
                    lastNode = spaceNode
                  }

                  // Always move the range to be after the last inserted node (content or space)
                  if (lastNode) {
                    // Ensure lastNode is not null
                    range.setStartAfter(lastNode)
                    range.collapse(true)
                  }
                })

                // Ensure the cursor is at the very end of all pasted content.
                if (lastNode) {
                  range.setStartAfter(lastNode)
                  range.collapse(true)
                }

                selection.removeAllRanges()
                selection.addRange(range)

                // Dispatch an 'input' event to trigger the onInput handler
                currentInput.dispatchEvent(
                  new Event("input", { bubbles: true, cancelable: true }),
                )
              }
            }}
            onInput={(e) => {
              const currentInput = inputRef.current
              if (!currentInput) return

              const newValue = currentInput.textContent || ""
              setQuery(newValue)
              setIsPlaceholderVisible(newValue.length === 0)

              // The 'references' state and its update logic have been removed.
              // Pill management is now primarily through direct DOM interaction
              // and parsing the innerHTML when sending the message.

              const cursorPosition = getCaretCharacterOffsetWithin(
                currentInput as Node,
              )

              let shouldTriggerBox = false
              let newActiveMentionIndex = -1

              // Check if the character right before the cursor is an '@' and if it's validly placed
              const atCharIndex = cursorPosition - 1
              if (atCharIndex >= 0 && newValue[atCharIndex] === "@") {
                const isFirstCharacter = atCharIndex === 0
                const isPrecededBySpace =
                  atCharIndex > 0 &&
                  (newValue[atCharIndex - 1] === " " ||
                    newValue[atCharIndex - 1] === "\u00A0")
                if (isFirstCharacter || isPrecededBySpace) {
                  shouldTriggerBox = true
                  newActiveMentionIndex = atCharIndex
                }
              }

              if (shouldTriggerBox) {
                // A validly placed '@' is at the cursor. Open or keep the box open for this '@'.
                if (
                  activeAtMentionIndex !== newActiveMentionIndex ||
                  !showReferenceBox
                ) {
                  // It's a new trigger point or the box was closed. Activate for this '@'.
                  setActiveAtMentionIndex(newActiveMentionIndex)
                  setShowReferenceBox(true)
                  updateReferenceBoxPosition(newActiveMentionIndex)
                  setReferenceSearchTerm("") // Clear search for new mention context
                  setGlobalResults([])
                  setGlobalError(null)
                  setPage(1)
                  setTotalCount(0)
                  setSelectedRefIndex(-1)
                  setSearchMode("citations") // Default to citations
                }
                // If activeAtMentionIndex === newActiveMentionIndex and showReferenceBox is true,
                // the box is already open for this exact '@'. derivedReferenceSearch will handle query updates.
              } else {
                // No valid '@' trigger at the current cursor position.
                // If a reference box was open, determine if it should be closed.
                if (showReferenceBox && activeAtMentionIndex !== -1) {
                  // Check if the previously active mention (at activeAtMentionIndex) is still valid
                  // and if the cursor is still actively engaged with it (i.e., after it).
                  const charAtOldActiveMention = newValue[activeAtMentionIndex]
                  const oldActiveMentionStillIsAt =
                    charAtOldActiveMention === "@"
                  const oldActiveMentionIsFirst = activeAtMentionIndex === 0
                  const oldActiveMentionPrecededBySpace =
                    activeAtMentionIndex > 0 &&
                    (newValue[activeAtMentionIndex - 1] === " " ||
                      newValue[activeAtMentionIndex - 1] === "\u00A0")
                  const oldActiveMentionStillValidlyPlaced =
                    oldActiveMentionIsFirst || oldActiveMentionPrecededBySpace

                  // Close the box if:
                  // 1. Cursor has moved to or before the previously active '@'.
                  // 2. The character at the old activeAtMentionIndex is no longer an '@'.
                  // 3. The placement of the old active '@' is no longer valid (e.g., preceding space removed).
                  if (
                    cursorPosition <= activeAtMentionIndex ||
                    !oldActiveMentionStillIsAt ||
                    !oldActiveMentionStillValidlyPlaced
                  ) {
                    setShowReferenceBox(false)
                    setActiveAtMentionIndex(-1)
                    setReferenceSearchTerm("") // Clear search term when box closes
                  }
                  // Otherwise, the box remains open (e.g., user is typing after a valid '@').
                }
              }
              adjustInputHeight()
            }}
            onKeyDown={(e) => {
              if (showReferenceBox) {
                handleReferenceKeyDown(
                  e as React.KeyboardEvent<
                    HTMLTextAreaElement | HTMLInputElement
                  >,
                )
                if (e.defaultPrevented) return
              }

              if (e.key === "Enter" && !e.shiftKey && query.trim().length > 0) {
                e.preventDefault()
                handleSendMessage()
              }
            }}
            style={{
              minHeight: "52px",
              maxHeight: "320px",
            }}
            onFocus={(e) => {
              const target = e.target
              setTimeout(() => {
                if (document.activeElement === target) {
                  const len = target.textContent?.length || 0
                  setCaretPosition(inputRef.current as Node, len)
                }
              }, 0)
            }}
            onClick={(e) => {
              const target = e.target as HTMLElement
              const anchor = target.closest("a")

              if (
                anchor &&
                anchor.href &&
                anchor.closest(SELECTORS.CHAT_INPUT) === inputRef.current
              ) {
                // If it's an anchor with an href *inside our contentEditable div*
                e.preventDefault() // Prevent default contentEditable behavior first

                // Check if the clicked anchor is an "OtherContacts" pill
                if (anchor.dataset.entity === "OtherContacts") {
                  // For "OtherContacts" pills, do nothing further (link should not open)
                  return
                }

                // For other pills or regular links, open the link in a new tab
                window.open(anchor.href, "_blank", "noopener,noreferrer")
                // Stop further processing to avoid @mention box logic if a link was clicked
                return
              }

              // Original onClick logic for @mention box (if no link was clicked and handled)
              // This part was the first onClick handler's body
              const cursorPosition = getCaretCharacterOffsetWithin(
                inputRef.current as Node,
              )
              if (
                showReferenceBox &&
                activeAtMentionIndex !== -1 &&
                cursorPosition <= activeAtMentionIndex
              ) {
                setShowReferenceBox(false)
                setActiveAtMentionIndex(-1)
                setReferenceSearchTerm("")
              }
            }}
          />
        </div>

        {/* File Attachments Preview */}
        {selectedFiles.length > 0 && (
          <div className="px-4 py-2 border-t border-gray-100 dark:border-gray-600">
            <div className="flex items-center justify-between mb-2">
              <span className="text-xs text-gray-500 dark:text-gray-400">
                Attachments ({selectedFiles.length}/{MAX_ATTACHMENTS})
              </span>
            </div>
            <div className="flex flex-wrap gap-2">
              {selectedFiles.map((selectedFile) => (
                <div key={selectedFile.id} className="relative group">
                  {selectedFile.preview ? (
                    <div
                      className="relative w-20 h-20 rounded-lg overflow-hidden bg-center bg-cover border border-gray-200 dark:border-gray-600 hover:border-gray-300 dark:hover:border-gray-500 transition-colors"
                      style={{
                        backgroundImage: `url(${selectedFile.preview})`,
                      }}
                    >
                      <div className="absolute top-1 left-1 flex gap-1">
                        {selectedFile.uploading && (
                          <div className="bg-black bg-opacity-60 rounded-full p-1">
                            <Loader2
                              size={10}
                              className="text-white animate-spin"
                            />
                          </div>
                        )}
                        {selectedFile.uploadError && (
                          <div
                            className="bg-red-500 bg-opacity-80 rounded-full p-1"
                            title={selectedFile.uploadError}
                          >
                            <span className="text-white text-xs">⚠</span>
                          </div>
                        )}
                        {selectedFile.metadata?.fileId && (
                          <div className="bg-green-500 bg-opacity-80 rounded-full p-1">
                            <Check size={10} className="text-white" />
                          </div>
                        )}
                      </div>
                      <button
                        onClick={() => removeFile(selectedFile.id)}
                        className="absolute top-1 right-1 bg-black bg-opacity-60 text-white rounded-full p-1 hover:bg-opacity-80 transition-opacity"
                        disabled={selectedFile.uploading}
                      >
                        <X size={10} />
                      </button>
                      <div className="absolute bottom-0 left-0 right-0 bg-gradient-to-t from-black/60 to-transparent p-1">
                        <span
                          className="text-white text-xs truncate block"
                          title={selectedFile.file.name}
                        >
                          {selectedFile.file.name.length > 12
                            ? `${selectedFile.file.name.substring(0, 9)}...`
                            : selectedFile.file.name}
                        </span>
                      </div>
                    </div>
                  ) : (
                    <div className="flex items-center gap-2 px-3 py-2 bg-gray-50 dark:bg-gray-700 rounded-lg border border-gray-200 dark:border-gray-600 hover:border-gray-300 dark:hover:border-gray-500 transition-colors min-w-0">
                      <File
                        size={24}
                        className="text-gray-500 dark:text-gray-400 flex-shrink-0"
                      />
                      <div className="flex-1 min-w-0">
                        <span
                          className="text-sm text-gray-700 dark:text-gray-300 truncate block max-w-[120px]"
                          title={selectedFile.file.name}
                        >
                          {selectedFile.file.name}
                        </span>
                        <span
                          className="text-xs text-gray-500 dark:text-gray-400 truncate block max-w-[120px]"
                          title={getExtension(selectedFile.file)}
                        >
                          {getExtension(selectedFile.file)}
                        </span>
                      </div>
                      <div className="flex items-center gap-1 flex-shrink-0">
                        {selectedFile.uploading && (
                          <Loader2
                            size={12}
                            className="text-blue-500 animate-spin"
                          />
                        )}
                        {selectedFile.uploadError && (
                          <span
                            className="text-xs text-red-500"
                            title={selectedFile.uploadError}
                          >
                            ⚠️
                          </span>
                        )}
                        {selectedFile.metadata?.fileId && (
                          <Check size={12} className="text-green-500" />
                        )}
                        <button
                          onClick={() => removeFile(selectedFile.id)}
                          className="text-gray-400 hover:text-red-500 transition-colors p-1"
                          disabled={selectedFile.uploading}
                        >
                          <X size={12} />
                        </button>
                      </div>
                    </div>
                  )}
                </div>
              ))}
            </div>
            {isUploadingFiles && (
              <div className="mt-2 text-xs text-gray-500 dark:text-gray-400 flex items-center gap-1">
                <Loader2 size={12} className="animate-spin" />
                Uploading files...
              </div>
            )}
            {selectedFiles.length >= MAX_ATTACHMENTS && (
              <div className="mt-2 text-xs text-amber-600 dark:text-amber-400 flex items-center gap-1">
                <span>⚠️</span>
                Maximum attachments reached ({MAX_ATTACHMENTS})
              </div>
            )}
          </div>
        )}

        <div className="flex ml-[16px] mr-[6px] mb-[6px] items-center space-x-3 pt-1 pb-1">
          <Attach
            className={`${
              selectedFiles.length >= MAX_ATTACHMENTS
                ? "text-gray-300 dark:text-gray-600 cursor-not-allowed"
                : "text-[#464D53] dark:text-gray-400 cursor-pointer hover:text-[#2563eb] dark:hover:text-blue-400"
            } transition-colors`}
            onClick={
              selectedFiles.length >= MAX_ATTACHMENTS
                ? undefined
                : handleFileSelect
            }
            title={
              selectedFiles.length >= MAX_ATTACHMENTS
                ? `Maximum ${MAX_ATTACHMENTS} attachments allowed`
                : "Attach files"
            }
          />
          {showAdvancedOptions && (
            <>
              <Globe
                size={16}
                className="text-[#464D53] dark:text-gray-400 cursor-pointer"
              />
              <AtSign
                size={16}
                className={`text-[#464D53] dark:text-gray-400 cursor-pointer ${CLASS_NAMES.REFERENCE_TRIGGER}`}
                onClick={() => {
                  const input = inputRef.current
                  if (!input) return

                  const textContentBeforeAt = input.textContent || ""

                  const textToAppend =
                    textContentBeforeAt.length === 0 ||
                    textContentBeforeAt.endsWith(" ") ||
                    textContentBeforeAt.endsWith("\n") ||
                    textContentBeforeAt.endsWith("\u00A0")
                      ? "@"
                      : " @"

                  const atTextNode = document.createTextNode(textToAppend)

                  input.appendChild(atTextNode)

                  const newTextContent = input.textContent || ""
                  setQuery(newTextContent)
                  setIsPlaceholderVisible(newTextContent.length === 0)

                  const newAtSymbolIndex =
                    textContentBeforeAt.length + (textToAppend === " @" ? 1 : 0)
                  setCaretPosition(input, newTextContent.length)

                  setActiveAtMentionIndex(newAtSymbolIndex)
                  setReferenceSearchTerm("")
                  setShowReferenceBox(true)
                  updateReferenceBoxPosition(newAtSymbolIndex)
                  setSearchMode("citations")
                  setGlobalResults([])
                  setGlobalError(null)
                  setPage(1)
                  setTotalCount(0)
                  setSelectedRefIndex(-1)

                  input.focus()
                }}
              />
            </>
          )}
          {/* Dropdown for All Connectors */}
          {showAdvancedOptions &&
            (role === UserRole.SuperAdmin || role === UserRole.Admin) && (
              <DropdownMenu
                open={isConnectorsMenuOpen && isAgenticMode}
                onOpenChange={(open) => {
                  if (isAgenticMode) {
                    setIsConnectorsMenuOpen(open)
                  }
                }}
              >
                <DropdownMenuTrigger asChild>
                  <button
                    ref={connectorsDropdownTriggerRef}
                    disabled={!isAgenticMode}
                    className={`flex items-center gap-1 px-3 py-1 rounded-full text-sm ${
                      isAgenticMode
                        ? "bg-gray-100 hover:bg-gray-200 dark:bg-slate-700 dark:hover:bg-slate-600 text-gray-700 dark:text-slate-300 cursor-pointer"
                        : "bg-gray-50 dark:bg-slate-800 text-gray-400 dark:text-slate-500 cursor-not-allowed opacity-60"
                    }`}
                    title={
                      !isAgenticMode
                        ? "Enable Agent mode to use MCP connectors"
                        : ""
                    }
                  >
                    {selectedConnectorIds.size > 0 ? (
                      selectedConnectorIds.size === 1 ? (
                        // Single connector selected - show its icon
                        (() => {
                          const selectedConnector = allConnectors.find((c) =>
                            selectedConnectorIds.has(c.id),
                          )
                          return selectedConnector ? (
                            <>
                              {getIcon(
                                selectedConnector.app,
                                selectedConnector.type,
                                { w: 14, h: 14, mr: 0 },
                              )}
                              <span>
                                {selectedConnector.displayName || "Connector"}
                              </span>
                            </>
                          ) : (
                            <>
                              <Gavel
                                size={14}
                                className={
                                  isAgenticMode
                                    ? "text-[#464D53] dark:text-slate-400"
                                    : "text-gray-400 dark:text-slate-500"
                                }
                              />
                              <span>Mcp</span>
                            </>
                          )
                        })()
                      ) : (
                        // Multiple connectors selected
                        <>
                          <Gavel
                            size={14}
                            className={
                              isAgenticMode
                                ? "text-[#464D53] dark:text-slate-400"
                                : "text-gray-400 dark:text-slate-500"
                            }
                          />
                          <span>{selectedConnectorIds.size} Mcps</span>
                        </>
                      )
                    ) : (
                      // No connectors selected
                      <>
                        <Gavel
                          size={14}
                          className={
                            isAgenticMode
                              ? "text-[#464D53] dark:text-slate-400"
                              : "text-gray-400 dark:text-slate-500"
                          }
                        />
                        <span>Mcp</span>
                      </>
                    )}
                    <ChevronDown
                      size={16}
                      className={`ml-1 ${isAgenticMode ? "text-gray-500 dark:text-slate-400" : "text-gray-400 dark:text-slate-500"}`}
                    />
                  </button>
                </DropdownMenuTrigger>
                <DropdownMenuContent
                  className="w-72 relative rounded-xl bg-white dark:bg-slate-800 border border-gray-200 dark:border-slate-700" // Increased width, added dark mode bg and border
                  align="start"
                  side="top"
                >
                  <DropdownMenuLabel className="p-2 text-gray-700 dark:text-slate-300">
                    Select a Connector
                  </DropdownMenuLabel>
                  <DropdownMenuSeparator className="bg-gray-200 dark:bg-slate-700" />
                  {allConnectors.length > 0 ? (
                    allConnectors
                      .filter((c) => c.type === ConnectorType.MCP)
                      .map((connector) => {
                        const isMCP = connector.type === ConnectorType.MCP

                        return (
                          <DropdownMenuItem
                            key={connector.id}
                            onSelect={(e) => e.preventDefault()} // Prevent closing on item click if it has a sub-menu
                            className="p-0" // Remove padding for full-width item
                          >
                            <div
                              className="flex items-center justify-between w-full px-2 py-1.5 cursor-pointer hover:bg-gray-100 dark:hover:bg-slate-700"
                              onClick={() => {
                                const isCurrentlySelected =
                                  selectedConnectorIds.has(connector.id)

                                if (isCurrentlySelected) {
                                  // If clicking the already selected connector, deselect it
                                  setSelectedConnectorIds((prev) => {
                                    const newSet = new Set(prev)
                                    newSet.delete(connector.id)
                                    return newSet
                                  })
                                  setConnectorTools([]) // Clear any tools
                                  // Close the tool selection modal if it's open for this connector
                                  if (
                                    isToolSelectionModalOpen &&
                                    activeToolConnectorId === connector.id
                                  ) {
                                    setIsToolSelectionModalOpen(false)
                                    setActiveToolConnectorId(null)
                                  }
                                  // Keep the main dropdown open or close it based on desired UX for deselection.
                                  // For now, let's assume it stays open.
                                } else {
                                  // Clicking a new connector to add it to selection
                                  setSelectedConnectorIds((prev) => {
                                    const newSet = new Set(prev)
                                    newSet.add(connector.id)
                                    return newSet
                                  })
                                  if (!isMCP) {
                                    // For non-MCP connectors, preserve existing selections or initialize empty
                                    setConnectorTools([])
                                    // Don't override existing selections, they should be preserved from localStorage
                                    if (!selectedConnectorTools[connector.id]) {
                                      setSelectedConnectorTools((prev) => ({
                                        ...prev,
                                        [connector.id]: new Set(),
                                      }))
                                    }
                                    // Don't close dropdown for multiple selections
                                  } else {
                                    // For MCP connectors, clear tools from any previously selected MCP.
                                    setConnectorTools([])
                                    // Tool fetching for this MCP connector is handled by PlusCircle click.
                                    // Dropdown stays open.
                                  }
                                }
                              }}
                            >
                              <div className="flex items-center gap-2 flex-grow">
                                {getIcon(connector.app, connector.type, {
                                  w: 14,
                                  h: 14,
                                  mr: 0,
                                })}
                                <span className="truncate text-gray-900 dark:text-slate-100">
                                  {connector.displayName}
                                </span>
                              </div>

                              {/* Icons container - aligned to the right */}
                              <div className="flex items-center ml-auto">
                                {selectedConnectorIds.has(connector.id) && (
                                  <Check
                                    className={`h-4 w-4 text-green-500 dark:text-green-400 flex-shrink-0 ${isMCP ? "mr-1.5" : ""}`}
                                  />
                                )}
                                {isMCP && (
                                  <PlusCircle
                                    size={18}
                                    className="text-blue-500 dark:text-blue-400 cursor-pointer flex-shrink-0" // Margin is handled by Check or lack thereof
                                    onClick={async (e) => {
                                      e.stopPropagation() // IMPORTANT: Prevent main item click handler

                                      // Ensure this connector is marked as active if not already
                                      if (
                                        !selectedConnectorIds.has(connector.id)
                                      ) {
                                        setSelectedConnectorIds((prev) => {
                                          const newSet = new Set(prev)
                                          newSet.add(connector.id)
                                          return newSet
                                        })
                                        setConnectorTools([]) // Clear tools if switching to this MCP
                                      } else if (
                                        !connectorTools.length &&
                                        selectedConnectorIds.has(connector.id)
                                      ) {
                                        // If it's already selected but tools aren't loaded (e.g. re-opening modal)
                                        // proceed to load them.
                                      }

                                      // Set this connector as the active one for tool selection
                                      setActiveToolConnectorId(connector.id)

                                      if (
                                        connectorsDropdownTriggerRef.current
                                      ) {
                                        const rect =
                                          connectorsDropdownTriggerRef.current.getBoundingClientRect()
                                        const chatBoxContainer =
                                          inputRef.current?.closest(
                                            ".relative.flex.flex-col.w-full",
                                          ) as HTMLElement | null
                                        const connectorDropdownWidth = 288 // w-72
                                        const gap = 8

                                        let preliminaryLeftCalc: number
                                        let preliminaryTopReference: number

                                        if (chatBoxContainer) {
                                          const containerRect =
                                            chatBoxContainer.getBoundingClientRect()
                                          preliminaryLeftCalc =
                                            rect.left -
                                            containerRect.left +
                                            connectorDropdownWidth +
                                            gap
                                          preliminaryTopReference =
                                            rect.top - containerRect.top
                                        } else {
                                          preliminaryLeftCalc =
                                            rect.left +
                                            connectorDropdownWidth +
                                            gap
                                          preliminaryTopReference = rect.top
                                        }
                                        setToolModalPosition({
                                          top: preliminaryTopReference,
                                          left: preliminaryLeftCalc,
                                        })
                                      }

                                      setIsLoadingTools(true)
                                      setToolSearchTerm("")
                                      try {
                                        const response: Response =
                                          await api.admin.connector[
                                            connector.id
                                          ].tools.$get(undefined, {
                                            credentials: "include",
                                          })
                                        const toolsData: FetchedTool[] | any =
                                          await response.json()
                                        if (Array.isArray(toolsData)) {
                                          const enabledTools = toolsData.filter(
                                            (tool) => tool.enabled,
                                          )
                                          setConnectorTools(enabledTools)

                                          // Check if we have existing selections from localStorage for this connector
                                          const existingSelections =
                                            selectedConnectorTools[connector.id]

                                          if (
                                            existingSelections &&
                                            existingSelections.size > 0
                                          ) {
                                            // Use existing selections from localStorage, but only for enabled tools
                                            const enabledToolExternalIds =
                                              new Set(
                                                enabledTools.map(
                                                  (t) => t.externalId,
                                                ),
                                              )
                                            const validSelections = new Set(
                                              Array.from(
                                                existingSelections,
                                              ).filter((toolExternalId) =>
                                                enabledToolExternalIds.has(
                                                  toolExternalId,
                                                ),
                                              ),
                                            )

                                            setSelectedConnectorTools(
                                              (prev) => ({
                                                ...prev,
                                                [connector.id]: validSelections,
                                              }),
                                            )
                                          } else {
                                            // No existing selections, default to all enabled tools being selected
                                            const initiallySelectedEnabledTools =
                                              new Set(
                                                enabledTools.map(
                                                  (t) => t.externalId,
                                                ),
                                              )
                                            setSelectedConnectorTools(
                                              (prev) => ({
                                                ...prev,
                                                [connector.id]:
                                                  initiallySelectedEnabledTools,
                                              }),
                                            )
                                          }
                                        } else {
                                          setConnectorTools([])
                                          // Ensure no selections if tools aren't loaded correctly or if data is not an array
                                          setSelectedConnectorTools((prev) => ({
                                            ...prev,
                                            [connector.id]: new Set(),
                                          }))
                                        }
                                      } catch (error) {
                                        console.error(
                                          `Error fetching tools for ${connector.id}:`,
                                          error,
                                        )
                                        setConnectorTools([])
                                        // Clear selections for this connector on error
                                        setSelectedConnectorTools((prev) => ({
                                          ...prev,
                                          [connector.id]: new Set(),
                                        }))
                                      } finally {
                                        setIsLoadingTools(false)
                                        setIsToolSelectionModalOpen(true)
                                        // Main dropdown (isConnectorsMenuOpen) should remain open
                                      }
                                    }}
                                  />
                                )}
                              </div>
                            </div>
                          </DropdownMenuItem>
                        )
                      })
                  ) : (
                    <DropdownMenuItem
                      disabled
                      className="text-center text-gray-500 dark:text-slate-400"
                    >
                      No connectors available
                    </DropdownMenuItem>
                  )}
                </DropdownMenuContent>
              </DropdownMenu>
            )}

          {/* Tool Selection Modal / Popover */}
          {showAdvancedOptions &&
            isToolSelectionModalOpen &&
            activeToolConnectorId &&
            toolModalPosition &&
            allConnectors.find((c) => c.id === activeToolConnectorId)?.type ===
              ConnectorType.MCP && (
              <div
                ref={toolModalRef}
                className="absolute bg-white dark:bg-slate-800 rounded-lg shadow-xl p-4 z-50 border border-gray-200 dark:border-slate-700"
                style={{
                  top: `${toolModalPosition.top}px`,
                  left: `${toolModalPosition.left}px`,
                  width: "280px", // Smaller width
                  maxHeight: "300px", // Max height for scroll
                }}
                onClick={(e) => e.stopPropagation()} // Prevent clicks inside from closing it if it's part of a larger clickable area
              >
                <div className="flex flex-col h-full">
                  <div className="flex justify-between items-center mb-2">
                    <h3 className="text-md font-semibold text-gray-900 dark:text-slate-100">
                      Tools for{" "}
                      {
                        allConnectors.find(
                          (c) => c.id === activeToolConnectorId,
                        )?.displayName
                      }
                    </h3>
                    <button
                      onClick={() => setIsToolSelectionModalOpen(false)}
                      className="text-gray-500 hover:text-gray-700 dark:text-slate-400 dark:hover:text-slate-200"
                    >
                      <svg
                        xmlns="http://www.w3.org/2000/svg"
                        fill="none"
                        viewBox="0 0 24 24"
                        strokeWidth={1.5}
                        stroke="currentColor"
                        className="w-5 h-5"
                      >
                        <path
                          strokeLinecap="round"
                          strokeLinejoin="round"
                          d="M6 18L18 6M6 6l12 12"
                        />
                      </svg>
                    </button>
                  </div>
                  <Input
                    type="text"
                    placeholder="Search tools..."
                    value={toolSearchTerm}
                    onChange={(e) => setToolSearchTerm(e.target.value)}
                    className="mb-2 text-sm"
                  />
                  {isLoadingTools ? (
                    <p className="text-sm text-gray-500 dark:text-slate-400 text-center py-4">
                      Loading tools...
                    </p>
                  ) : (
                    <div
                      className="overflow-y-auto"
                      style={{ maxHeight: "180px" }}
                    >
                      {" "}
                      {/* Explicit max-height for scrolling */}
                      {connectorTools.filter((tool) =>
                        tool.toolName
                          .toLowerCase()
                          .includes(toolSearchTerm.toLowerCase()),
                      ).length > 0 ? (
                        connectorTools
                          .filter((tool) =>
                            tool.toolName
                              .toLowerCase()
                              .includes(toolSearchTerm.toLowerCase()),
                          )
                          .map((tool) => (
                            <div
                              key={tool.id}
                              className="flex items-center justify-between py-1.5 hover:bg-gray-50 dark:hover:bg-slate-700 rounded px-1 cursor-pointer"
                              onClick={() => {
                                setSelectedConnectorTools((prev) => {
                                  const newSelected = new Set(
                                    prev[activeToolConnectorId!] || [],
                                  )
                                  if (newSelected.has(tool.externalId)) {
                                    newSelected.delete(tool.externalId)
                                  } else {
                                    newSelected.add(tool.externalId)
                                  }
                                  return {
                                    ...prev,
                                    [activeToolConnectorId!]: newSelected,
                                  }
                                })
                              }}
                            >
                              <span
                                className="text-sm flex-grow mr-2 truncate text-gray-800 dark:text-slate-200"
                                title={tool.description || tool.toolName}
                              >
                                {tool.toolName}
                              </span>
                              <div className="h-4 w-4 flex items-center justify-center">
                                {(
                                  selectedConnectorTools[
                                    activeToolConnectorId!
                                  ] || new Set()
                                ).has(tool.externalId) && (
                                  <Check className="h-4 w-4 text-green-500 dark:text-green-400" />
                                )}
                              </div>
                            </div>
                          ))
                      ) : (
                        <p className="text-sm text-gray-500 dark:text-slate-400 text-center py-4">
                          No tools found
                          {toolSearchTerm ? ` for "${toolSearchTerm}"` : ""}.
                        </p>
                      )}
                    </div>
                  )}
                  {/* "Done" button can be removed if selection is immediate, or kept for explicit confirmation */}
                  {/* <button
                  onClick={() => setIsToolSelectionModalOpen(false)}
                  className="mt-2 bg-blue-500 hover:bg-blue-600 text-white font-semibold py-1.5 px-3 rounded text-sm self-end"
                >
                  Done
                </button> */}
                </div>
              </div>
            )}

          {showSourcesButton && ( // Added this condition because currently it's backend is not ready therefore we are not showing it
            <DropdownMenu
              open={isSourceMenuOpen}
              onOpenChange={setIsSourceMenuOpen}
            >
              <DropdownMenuTrigger asChild>
                <button className="flex items-center gap-1 px-3 py-1 rounded-full bg-[#EDF2F7] dark:bg-slate-700 hover:bg-gray-200 dark:hover:bg-slate-600 text-sm text-gray-700 dark:text-gray-300 cursor-pointer">
                  {selectedSourcesCount === 0 ? (
                    <>
                      <Layers
                        size={14}
                        className="text-[#464D53] dark:text-gray-400"
                      />
                      <span>Sources</span>
                    </>
                  ) : (
                    <>
                      {selectedSourceItems.map((item) => (
                        <span key={item.id} className="flex items-center">
                          {getIcon(item.app, item.entity, {
                            w: 14,
                            h: 14,
                            mr: 0,
                          })}
                        </span>
                      ))}
                      <span>
                        {selectedSourcesCount} source
                        {selectedSourcesCount > 1 ? "s" : ""}
                      </span>
                    </>
                  )}
                  <ChevronDown
                    size={16}
                    className="ml-1 text-gray-500 dark:text-gray-400"
                  />
                </button>
              </DropdownMenuTrigger>
              <DropdownMenuContent
                className="w-56 relative rounded-xl"
                align="start"
                side="top"
              >
                <div className="flex items-center justify-between px-2 py-1.5">
                  <DropdownMenuLabel className="p-0">
                    Filter Sources
                  </DropdownMenuLabel>
                  {selectedSourcesCount > 0 ? (
                    <TooltipProvider delayDuration={100}>
                      <Tooltip>
                        <TooltipTrigger asChild>
                          <button
                            onClick={handleClearAllSources}
                            className="p-1 rounded-full hover:bg-[#EDF2F7] dark:hover:bg-slate-600 text-gray-500 dark:text-gray-400 hover:text-gray-700 dark:hover:text-gray-200"
                            aria-label="Clear all selected sources"
                          >
                            <RotateCcw size={16} />
                          </button>
                        </TooltipTrigger>
                        <TooltipContent
                          side="bottom"
                          className="bg-black text-white text-xs rounded-sm"
                        >
                          <p>Clear all</p>
                        </TooltipContent>
                      </Tooltip>
                    </TooltipProvider>
                  ) : (
                    <button
                      className="p-1 rounded-full text-transparent"
                      aria-label="No sources to clear"
                      disabled
                    >
                      <RotateCcw size={16} />
                    </button>
                  )}
                </div>
                <DropdownMenuSeparator />
                {availableSources.map((source) => {
                  const isChecked = selectedSources[source.id] || false
                  return (
                    <DropdownMenuItem
                      key={source.id}
                      onClick={() =>
                        handleSourceSelectionChange(source.id, !isChecked)
                      }
                      onSelect={(e) => e.preventDefault()}
                      className="relative flex items-center pl-2 pr-2 gap-2 cursor-pointer"
                    >
                      <div className="flex itemsbinoculars flex items-center gap-2">
                        {getIcon(source.app, source.entity, {
                          w: 16,
                          h: 16,
                          mr: 0,
                        })}
                        <span>{source.name}</span>
                      </div>
                      <div
                        className={`ml-auto h-5 w-5 border rounded flex items-center justify-center ${
                          isChecked
                            ? "bg-green-500 border-green-500"
                            : "border-gray-400 dark:border-gray-500"
                        }`}
                      >
                        {isChecked && <Check className="h-4 w-4 text-white" />}
                      </div>
                    </DropdownMenuItem>
                  )
                })}
              </DropdownMenuContent>
            </DropdownMenu>
          )}
          {/* Closing tag for the conditional render */}
          <div className="flex items-center">
            <button
              onClick={() => setIsReasoningActive(!isReasoningActive)}
              className={`flex items-center space-x-1 px-2 py-1 rounded-md text-[15px] ${
                isReasoningActive
                  ? "text-green-600 dark:text-green-400"
                  : "text-[#464D53] dark:text-gray-400"
              }`}
            >
              <Atom
                size={16}
                className={
                  isReasoningActive
                    ? "text-green-600 dark:text-green-400"
                    : "dark:text-gray-400"
                }
              />
              <span className={isReasoningActive ? "" : "dark:text-gray-300"}>
                Reasoning
              </span>
            </button>
          </div>
          {showAdvancedOptions && (
            <button
              onClick={(e) => {
                e.stopPropagation()
                setIsAgenticMode(!isAgenticMode)
              }}
              disabled={selectedAgent ? !selectedAgent.isRagOn : false}
              className={`flex items-center justify-center rounded-full cursor-pointer mr-[18px] disabled:opacity-50 disabled:cursor-not-allowed`}
            >
              <Infinity
                size={14}
                strokeWidth={2.4}
                className={`${isAgenticMode ? "text-blue-500" : "text-[#464D53]"} ${isAgenticMode ? "font-medium" : ""}`}
              />
              <span
                className={`text-[14px] leading-[16px] ml-[4px] select-none font-medium ${isAgenticMode ? "text-blue-500" : "text-[#464D53]"}`}
              >
                Agent
              </span>
            </button>
          )}
          {(isStreaming || retryIsStreaming) && chatId ? (
            <button
              onClick={handleStop}
              style={{ marginLeft: "auto" }}
              className="flex mr-6 bg-[#464B53] dark:bg-gray-700 text-white dark:text-gray-200 hover:bg-[#5a5f66] dark:hover:bg-gray-600 rounded-full w-[32px] h-[32px] items-center justify-center"
            >
              <Square className="text-white dark:text-gray-200" size={16} />
            </button>
          ) : (
            <button
              disabled={isStreaming || retryIsStreaming || isUploadingFiles}
              onClick={() => handleSendMessage()}
              style={{ marginLeft: "auto" }}
              className="flex mr-6 bg-[#464B53] dark:bg-slate-700 text-white dark:text-slate-200 hover:bg-[#5a5f66] dark:hover:bg-slate-600 rounded-full w-[32px] h-[32px] items-center justify-center disabled:opacity-50"
            >
              {isUploadingFiles ? (
                <Loader2 size={16} className="animate-spin" />
              ) : (
                <ArrowRight
                  className="text-white dark:text-slate-200"
                  size={16}
                />
              )}
            </button>
          )}
        </div>
      </div>

      {/* Hidden File Input */}
      <input
        ref={fileInputRef}
        type="file"
        multiple
        className="hidden"
        onChange={handleFileChange}
        accept="image/jpeg,image/jpg,image/png,image/gif,image/webp"
      />
    </div>
  )
}<|MERGE_RESOLUTION|>--- conflicted
+++ resolved
@@ -1212,12 +1212,10 @@
   // Helper function to parse content and preserve existing pills as spans - THIS WILL BE REPLACED/REMOVED
   // For now, keeping its signature for context, but its usage will be removed from handleAddReference/handleSelectGlobalResult
 
-<<<<<<< HEAD
   const handleAddReference = (
     citation: Citation & { isWholeSheetDummy?: boolean },
   ) => {
-=======
-  const handleAddReference = (citation: Citation) => {
+    // Handle DataSource navigation
     if (
       citation.app === Apps.DataSource &&
       citation.entity === DataSourceEntity.DataSourceFile
@@ -1227,7 +1225,6 @@
       return
     }
 
->>>>>>> 62680cfb
     const docId = citation.docId
 
     // Check if this is a Google Sheet and determine wholeSheet property
@@ -1254,11 +1251,8 @@
       app: citation.app,
       entity: citation.entity,
       type: "citation",
-<<<<<<< HEAD
       wholeSheet: wholeSheet,
-=======
       threadId: (citation as any).threadId, // Add threadId if available
->>>>>>> 62680cfb
     }
 
     const input = inputRef.current
@@ -1355,7 +1349,6 @@
       return
     }
 
-<<<<<<< HEAD
     // Check if this is a Google Sheet with a specific tab (contains " / " in title)
     const isGoogleSheet =
       result.app === Apps.GoogleDrive && result.entity === DriveEntity.Sheets
@@ -1403,6 +1396,7 @@
         url: resultUrl,
         docId: result.docId,
         mailId: result.mailId,
+        threadId: result.threadId, // Add threadId from result
         app: result.app,
         entity: result.entity,
         type: "global",
@@ -1410,20 +1404,6 @@
         userMap: result.userMap,
         wholeSheet: isGoogleSheet ? true : undefined,
       }
-=======
-    const newRef: Reference = {
-      id: refId,
-      title: displayTitle,
-      url: resultUrl,
-      docId: result.docId,
-      mailId: result.mailId,
-      threadId: result.threadId, // Add threadId from result
-      app: result.app,
-      entity: result.entity,
-      type: "global",
-      photoLink: result.photoLink,
-      userMap: result.userMap, // Ensure userMap is passed
->>>>>>> 62680cfb
     }
 
     const input = inputRef.current
