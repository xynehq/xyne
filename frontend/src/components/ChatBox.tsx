--- conflicted
+++ resolved
@@ -1,4 +1,4 @@
-import React, { useEffect, useMemo, useRef, useState } from "react" // Ensure React is imported
+import React, { Dispatch, SetStateAction, useEffect, useMemo, useRef, useState } from "react"
 import { renderToStaticMarkup } from "react-dom/server" // For rendering ReactNode to HTML string
 import {
   ArrowRight,
@@ -77,10 +77,6 @@
   query: string
   setQuery: (query: string) => void
   handleSend: (
-<<<<<<< HEAD
-    // Signature updated
-=======
->>>>>>> dfe84b91
     messageToSend: string,
     references: Reference[],
     selectedSources?: string[],
@@ -91,17 +87,10 @@
   handleStop?: () => void
   chatId?: string | null
   allCitations: Map<string, Citation>
-<<<<<<< HEAD
-  isReasoningActive: boolean // Added prop
-  setIsReasoningActive: (
-    value: boolean | ((prevState: boolean) => boolean),
-  ) => void // Added prop
-=======
   isReasoningActive: boolean
   setIsReasoningActive: (
     value: boolean | ((prevState: boolean) => boolean),
   ) => void
->>>>>>> dfe84b91
 }
 
 const availableSources: SourceItem[] = [
@@ -1540,11 +1529,7 @@
                 })}
               </DropdownMenuContent>
             </DropdownMenu>
-<<<<<<< HEAD
-          )}{" "}
-=======
           )}
->>>>>>> dfe84b91
           {/* Closing tag for the conditional render */}
           <button
             onClick={() => setIsReasoningActive(!isReasoningActive)} // Call prop setter
@@ -1560,7 +1545,6 @@
             {/* Use prop for styling */}
             <span>Reasoning</span>
           </button>
-<<<<<<< HEAD
           <div
             onClick={(e) => {
               e.stopPropagation()
@@ -1579,8 +1563,6 @@
               Agent
             </span>
           </div>
-=======
->>>>>>> dfe84b91
           {isStreaming && chatId ? (
             <button
               onClick={handleStop}
