--- conflicted
+++ resolved
@@ -588,43 +588,11 @@
       currentPos += beforeAt.length
     }
 
-<<<<<<< HEAD
-    // Add the new pill
-    const newPill = document.createElement("a")
-    newPill.href = newRef.url || "#"
-    newPill.target = "_blank"
-    newPill.rel = "noopener noreferrer"
-    newPill.className =
-      "reference-pill bg-[#F1F5F9] hover:bg-slate-200 text-[#2074FA] text-sm font-semi-bold rounded px-0.5 inline-flex items-baseline cursor-pointer no-underline"
-    newPill.contentEditable = "false"
-    newPill.dataset.referenceId = newRef.id
-    newPill.title = newRef.title
-
-    // Prevent click inside contentEditable from navigating if URL is '#' and to stop potential issues with contentEditable parent
-    newPill.addEventListener("click", (e) => {
-      if (newPill.getAttribute("href") === "#") {
-        e.preventDefault()
-      }
-      // For actual links, let the default behavior proceed (opening in new tab)
-      // but stop propagation to prevent contentEditable parent from interfering.
-      e.stopPropagation()
-    })
-
-    if (newRef.app && newRef.entity) {
-      const iconContainer = document.createElement("span")
-      iconContainer.style.alignSelf = "center"
-      const iconNode = getIcon(newRef.app, newRef.entity, {
-        w: 14,
-        h: 14,
-        mr: 4,
-      })
-=======
     // Add the new pill using Pill component
     const pillHtmlString = renderToStaticMarkup(<Pill newRef={newRef} />)
     const tempDiv = document.createElement("div")
     tempDiv.innerHTML = pillHtmlString
     const pillElement = tempDiv.firstChild as HTMLElement | null
->>>>>>> e079076f
 
     if (pillElement) {
       nodes.push(pillElement)
