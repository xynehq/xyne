--- conflicted
+++ resolved
@@ -445,66 +445,6 @@
         setSelectedRefIndex(currentMaxIndex)
       }
     }
-<<<<<<< HEAD
-  }, [])
-
-  useEffect(() => {
-    if (inputRef.current) {
-      inputRef.current.style.height = "auto"; // Reset height to allow scrollHeight to be calculated correctly
-      const scrollHeight = inputRef.current.scrollHeight;
-      const minHeight = 40; // As per inline style
-      const maxHeight = 320; // As per inline style
-      const newHeight = Math.max(minHeight, Math.min(scrollHeight, maxHeight));
-      inputRef.current.style.height = `${newHeight}px`;
-    }
-  }, [query]); // Adjust height when query changes
-
-  return (
-    <div className="flex flex-col w-full border rounded-[20px] sticky bottom-[20px] bg-white  max-w-3xl">
-      <div className="relative flex items-center">
-        <textarea
-          ref={inputRef}
-          rows={1}
-          placeholder="Ask anything across apps..."
-          value={query}
-          className="flex-grow resize-none bg-transparent outline-none text-[15px] font-[450] leading-[24px] text-[#1C1D1F] placeholder-[#ACBCCC] pl-[16px] pt-[14px] max-h-[108px] overflow-auto"
-          onChange={(e) => setQuery(e.target.value)}
-          onKeyDown={(e) => {
-            if (e.key === "Enter" && !e.shiftKey) {
-              e.preventDefault()
-              handleSend(query)
-            }
-          }}
-          style={{
-            height: "auto",
-            minHeight: "40px",
-            maxHeight: "320px",
-          }}
-        />
-      </div>
-      <div
-        className="flex ml-[16px] mr-[6px] mb-[6px] items-center space-x-3 pt-2 cursor-text"
-        onClick={() => {
-          inputRef?.current?.focus()
-        }}
-      >
-        <Attach className="text-[#464D53] cursor-pointer" />
-        <Globe size={16} className="text-[#464D53] cursor-pointer" />
-        {isStreaming && chatId ? (
-          <button
-            onClick={handleStop}
-            style={{ marginLeft: "auto" }}
-            className="flex mr-6 bg-[#464B53] text-white hover:bg-[#5a5f66] rounded-full w-[32px] h-[32px] items-center justify-center"
-          >
-            <Square className="text-white" size={16} />
-          </button>
-        ) : (
-          <button
-            disabled={isStreaming}
-            onClick={() => handleSend(query)}
-            style={{ marginLeft: "auto" }}
-            className="flex mr-6 bg-[#464B53] text-white hover:bg-[#5a5f66] rounded-full w-[32px] h-[32px] items-center justify-center disabled:opacity-50"
-=======
   }, [
     searchMode,
     displayedCitations,
@@ -946,7 +886,6 @@
           <div
             ref={scrollContainerRef}
             className="max-h-[250px] overflow-y-auto p-1"
->>>>>>> bf815466
           >
             {searchMode === "citations" && activeAtMentionIndex !== -1 && (
               <>
