--- conflicted
+++ resolved
@@ -264,7 +264,6 @@
   sendMessage: (message: string) => void
 }
 
-<<<<<<< HEAD
 export const ChatBox = React.forwardRef<ChatBoxRef, ChatBoxProps>((props, ref) => {
   const {
     role,
@@ -298,41 +297,6 @@
     updatedAt: string
     externalId: string // This is the externalId from the backend
   }
-=======
-export const ChatBox = React.forwardRef<ChatBoxRef, ChatBoxProps>(
-  (props, ref) => {
-    const {
-      role,
-      query,
-      setQuery,
-      handleSend,
-      isStreaming = false,
-      retryIsStreaming = false,
-      allCitations,
-      handleStop,
-      chatId,
-      agentIdFromChatData, // Destructure new prop
-      isReasoningActive,
-      setIsReasoningActive,
-      user, // Destructure user prop
-      setIsAgenticMode,
-      isAgenticMode = false,
-      overrideIsRagOn,
-    } = props
-    // Interface for fetched tools
-    interface FetchedTool {
-      id: number
-      workspaceId: number
-      connectorId: number
-      toolName: string
-      toolSchema: string // Assuming schema is a JSON string
-      description: string | null
-      enabled: boolean // Added enabled field
-      createdAt: string
-      updatedAt: string
-      externalId: string // This is the externalId from the backend
-    }
->>>>>>> b3f9c8d1
 
     // Interface for fetched connectors
     interface FetchedConnector {
@@ -427,89 +391,10 @@
           enhanced.push(item)
         })
 
-<<<<<<< HEAD
-      return enhanced
-    },
-    [],
-  )
-
-  // Create enhanced results that include dummy "whole sheet" options for specific sheet tabs
-  const enhancedGlobalResults: (SearchResult & {
-    isWholeSheetDummy?: boolean
-  })[] = useMemo(() => {
-    return enhanceGoogleSheetsResults(globalResults)
-  }, [globalResults, enhanceGoogleSheetsResults])
-
-  const [selectedRefIndex, setSelectedRefIndex] = useState(-1)
-  const [selectedSources, setSelectedSources] = useState<
-    Record<string, boolean>
-  >({})
-  const [isSourceMenuOpen, setIsSourceMenuOpen] = useState(false)
-  const [isGlobalLoading, setIsGlobalLoading] = useState(false)
-  const [globalError, setGlobalError] = useState<string | null>(null)
-  const [page, setPage] = useState(1)
-  const [totalCount, setTotalCount] = useState(0)
-  const [activeAtMentionIndex, setActiveAtMentionIndex] = useState(-1)
-  const [referenceSearchTerm, setReferenceSearchTerm] = useState("")
-  const [referenceBoxLeft, setReferenceBoxLeft] = useState(0)
-  const [isPlaceholderVisible, setIsPlaceholderVisible] = useState(true)
-  const [showSourcesButton, _] = useState(false) // Added this line
-  const [persistedAgentId, setPersistedAgentId] = useState<string | null>(null)
-  const [displayAgentName, setDisplayAgentName] = useState<string | null>(null)
-  const [selectedAgent, setSelectedAgent] = useState<SelectPublicAgent | null>(
-    null,
-  )
-  const [allConnectors, setAllConnectors] = useState<FetchedConnector[]>([])
-  const [selectedConnectorIds, setSelectedConnectorIds] = useState<Set<string>>(
-    new Set(),
-  )
-  const [isConnectorsMenuOpen, setIsConnectorsMenuOpen] = useState(false)
-  const [connectorTools, setConnectorTools] = useState<FetchedTool[]>([])
-  const [isLoadingTools, setIsLoadingTools] = useState(false)
-  const [isToolSelectionModalOpen, setIsToolSelectionModalOpen] =
-    useState(false)
-  const [toolSearchTerm, setToolSearchTerm] = useState("")
-  const [activeToolConnectorId, setActiveToolConnectorId] = useState<
-    string | null
-  >(null) // Track which connector's tools are being shown
-  const connectorsDropdownTriggerRef = useRef<HTMLButtonElement | null>(null)
-  const toolModalRef = useRef<HTMLDivElement | null>(null) // Ref for the tool modal itself
-  const [toolModalPosition, setToolModalPosition] = useState<{
-    top: number
-    left: number
-  } | null>(null)
-  const [initialLoadComplete, setInitialLoadComplete] = useState(false)
-  const [selectedFiles, setSelectedFiles] = useState<SelectedFile[]>([])
-  const [isUploadingFiles, setIsUploadingFiles] = useState(false)
-  const showAdvancedOptions =
-    !hideButtons &&
-    (overrideIsRagOn ??
-      (!selectedAgent || (selectedAgent && selectedAgent.isRagOn)))
-
-  // localStorage keys for tool selection persistence
-  const SELECTED_CONNECTOR_TOOLS_KEY = "selectedConnectorTools"
-  const SELECTED_MCP_CONNECTOR_ID_KEY = "selectedMcpConnectorId"
-
-  // File upload utility functions
-  const showToast = createToastNotifier(toast)
-
-  const processFiles = useCallback(
-    (files: FileList | File[]) => {
-      // Check attachment limit
-      if (selectedFiles.length >= MAX_ATTACHMENTS) {
-        showToast(
-          "Attachment limit reached",
-          `You can only attach up to ${MAX_ATTACHMENTS} files at a time.`,
-          true,
-        )
-        return
-      }
-=======
         return enhanced
       },
       [],
     )
->>>>>>> b3f9c8d1
 
     // Create enhanced results that include dummy "whole sheet" options for specific sheet tabs
     const enhancedGlobalResults: (SearchResult & {
@@ -567,8 +452,9 @@
       return saved !== null ? JSON.parse(saved) : false
     })
     const showAdvancedOptions =
-      overrideIsRagOn ??
-      (!selectedAgent || (selectedAgent && selectedAgent.isRagOn))
+    !hideButtons &&
+    (overrideIsRagOn ??
+      (!selectedAgent || (selectedAgent && selectedAgent.isRagOn)))
 
     // Persist enableWebSearch state to localStorage when it changes
     useEffect(() => {
@@ -2362,28 +2248,23 @@
                   currentInput as Node,
                 )
 
-<<<<<<< HEAD
-              let shouldTriggerBox = false
-              let newActiveMentionIndex = -1
-
-              // Disable @ mention functionality when autoAddDocumentPill is provided
-              if (!hideButtons) {
-=======
                 let shouldTriggerBox = false
                 let newActiveMentionIndex = -1
 
-                // Check if the character right before the cursor is an '@' and if it's validly placed
->>>>>>> b3f9c8d1
-                const atCharIndex = cursorPosition - 1
-                if (atCharIndex >= 0 && newValue[atCharIndex] === "@") {
-                  const isFirstCharacter = atCharIndex === 0
-                  const isPrecededBySpace =
-                    atCharIndex > 0 &&
-                    (newValue[atCharIndex - 1] === " " ||
-                      newValue[atCharIndex - 1] === "\u00A0")
-                  if (isFirstCharacter || isPrecededBySpace) {
-                    shouldTriggerBox = true
-                    newActiveMentionIndex = atCharIndex
+                // Disable @ mention functionality when autoAddDocumentPill is provided
+                if (!hideButtons) {
+                  // Check if the character right before the cursor is an '@' and if it's validly placed
+                  const atCharIndex = cursorPosition - 1
+                  if (atCharIndex >= 0 && newValue[atCharIndex] === "@") {
+                    const isFirstCharacter = atCharIndex === 0
+                    const isPrecededBySpace =
+                      atCharIndex > 0 &&
+                      (newValue[atCharIndex - 1] === " " ||
+                        newValue[atCharIndex - 1] === "\u00A0")
+                    if (isFirstCharacter || isPrecededBySpace) {
+                      shouldTriggerBox = true
+                      newActiveMentionIndex = atCharIndex
+                    }
                   }
                 }
 
