import React, { useCallback, useEffect, useMemo, useRef, useState } from "react" // Ensure React is imported
import { renderToStaticMarkup } from "react-dom/server" // For rendering ReactNode to HTML string
import {
  ArrowRight,
  Globe,
  AtSign,
  Layers,
  Square,
  ChevronDown,
  Check,
  Link,
  Search,
  RotateCcw,
  Atom,
  Bot, // Import Bot icon
} from "lucide-react"
import Attach from "@/assets/attach.svg?react"
import { Citation, Apps, SelectPublicAgent } from "shared/types" // Add SelectPublicAgent
import {
  DropdownMenu,
  DropdownMenuContent,
  DropdownMenuItem,
  DropdownMenuLabel,
  DropdownMenuSeparator,
  DropdownMenuTrigger,
} from "@/components/ui/dropdown-menu"
import {
  Tooltip,
  TooltipContent,
  TooltipProvider,
  TooltipTrigger,
} from "@/components/ui/tooltip"
import { getIcon } from "@/lib/common"
import { CLASS_NAMES, SELECTORS } from "../lib/constants"
import { DriveEntity } from "shared/types"
import { api } from "@/api"
import { Input } from "@/components/ui/input"
import { Pill } from "./Pill"
import { Reference } from "@/types"

interface SourceItem {
  id: string
  name: string
  app: Apps | string
  entity: string
  icon: React.ReactNode
}

interface SearchResult {
  docId: string
  threadId: string
  app: string
  entity: string
  subject?: string
  name?: string
  title?: string
  filename?: string
  from?: string
  timestamp?: number
  updatedAt?: number
  relevance: number
  url?: string
  type?: string
  email?: string
  photoLink?: string
}

interface ChatBoxProps {
  query: string
  setQuery: (query: string) => void
  handleSend: (
    messageToSend: string,
    selectedSources?: string[],
    agentId?: string | null,
  ) => void // Expects agentId string
  isStreaming?: boolean
  retryIsStreaming?: boolean
  handleStop?: () => void
  chatId?: string | null // Current chat ID
  agentIdFromChatData?: string | null // New prop for agentId from chat data
  allCitations: Map<string, Citation>
  isReasoningActive: boolean
  setIsReasoningActive: (
    value: boolean | ((prevState: boolean) => boolean),
  ) => void
}

const availableSources: SourceItem[] = [
  {
    id: "googledrive",
    name: "Google Drive",
    app: Apps.GoogleDrive,
    entity: "file",
    icon: getIcon(Apps.GoogleDrive, "file", { w: 16, h: 16, mr: 8 }),
  },
  {
    id: "googledocs",
    name: "Google Docs",
    app: Apps.GoogleDrive,
    entity: DriveEntity.Docs,
    icon: getIcon(Apps.GoogleDrive, DriveEntity.Docs, { w: 16, h: 16, mr: 8 }),
  },
  {
    id: "googlesheets",
    name: "Google Sheets",
    app: Apps.GoogleDrive,
    entity: DriveEntity.Sheets,
    icon: getIcon(Apps.GoogleDrive, DriveEntity.Sheets, {
      w: 16,
      h: 16,
      mr: 8,
    }),
  },
  {
    id: "slack",
    name: "Slack",
    app: Apps.Slack,
    entity: "message",
    icon: getIcon(Apps.Slack, "message", { w: 16, h: 16, mr: 8 }),
  },
  {
    id: "gmail",
    name: "Gmail",
    app: Apps.Gmail,
    entity: "mail",
    icon: getIcon(Apps.Gmail, "mail", { w: 16, h: 16, mr: 8 }),
  },
  {
    id: "googlecalendar",
    name: "Calendar",
    app: Apps.GoogleCalendar,
    entity: "event",
    icon: getIcon(Apps.GoogleCalendar, "event", { w: 16, h: 16, mr: 8 }),
  },
  {
    id: "pdf",
    name: "PDF",
    app: "pdf",
    entity: "pdf_default",
    icon: getIcon("pdf", "pdf_default", { w: 16, h: 16, mr: 8 }),
  },
]

const getCaretCharacterOffsetWithin = (element: Node) => {
  let caretOffset = 0
  const doc = element.ownerDocument || (element as any).document
  if (doc.getSelection) {
    const selection = doc.getSelection()
    if (selection && selection.rangeCount) {
      const range = selection.getRangeAt(0)
      const preCaretRange = range.cloneRange()
      preCaretRange.selectNodeContents(element)
      preCaretRange.setEnd(range.endContainer, range.endOffset)
      caretOffset = preCaretRange.toString().length
    }
  }
  return caretOffset
}

const setCaretPosition = (element: Node, position: number) => {
  const range = document.createRange()
  const sel = window.getSelection()!
  let currentPosition = 0
  let targetNode: Node | null = null
  let targetOffset = 0

  const traverseNodes = (node: Node) => {
    if (currentPosition >= position) return
    if (node.nodeType === Node.TEXT_NODE) {
      const textLength = node.textContent?.length || 0
      if (currentPosition + textLength >= position) {
        targetNode = node
        targetOffset = position - currentPosition
      }
      currentPosition += textLength
    } else {
      for (const child of node.childNodes) {
        traverseNodes(child)
        if (targetNode) break
      }
    }
  }

  traverseNodes(element)
  if (targetNode) {
    range.setStart(targetNode, targetOffset)
    range.collapse(true)
    sel.removeAllRanges()
    sel.addRange(range)
  }
}

export const ChatBox = ({
  query,
  setQuery,
  handleSend,
  isStreaming = false,
  retryIsStreaming = false,
  allCitations,
  handleStop,
  chatId,
  agentIdFromChatData, // Destructure new prop
  isReasoningActive,
  setIsReasoningActive,
}: ChatBoxProps) => {
  const inputRef = useRef<HTMLDivElement | null>(null)
  const referenceBoxRef = useRef<HTMLDivElement | null>(null)
  const referenceItemsRef = useRef<
    (HTMLDivElement | HTMLButtonElement | null)[]
  >([])
  const scrollContainerRef = useRef<HTMLDivElement | null>(null)
  const referenceSearchInputRef = useRef<HTMLInputElement | null>(null)
  const debounceTimeout = useRef<NodeJS.Timeout | null>(null)
  const scrollPositionRef = useRef<number>(0)

  const [showReferenceBox, setShowReferenceBox] = useState(false)
  const [searchMode, setSearchMode] = useState<"citations" | "global">(
    "citations",
  )
  const [globalResults, setGlobalResults] = useState<SearchResult[]>([])
  const [selectedRefIndex, setSelectedRefIndex] = useState(-1)
  const [selectedSources, setSelectedSources] = useState<
    Record<string, boolean>
  >({})
  const [isSourceMenuOpen, setIsSourceMenuOpen] = useState(false)
  const [isGlobalLoading, setIsGlobalLoading] = useState(false)
  const [globalError, setGlobalError] = useState<string | null>(null)
  const [page, setPage] = useState(1)
  const [totalCount, setTotalCount] = useState(0)
  const [activeAtMentionIndex, setActiveAtMentionIndex] = useState(-1)
  const [referenceSearchTerm, setReferenceSearchTerm] = useState("")
  const [referenceBoxLeft, setReferenceBoxLeft] = useState(0)
  const [isPlaceholderVisible, setIsPlaceholderVisible] = useState(true)
  const [showSourcesButton, _] = useState(false) // Added this line
  const [persistedAgentId, setPersistedAgentId] = useState<string | null>(null)
  const [displayAgentName, setDisplayAgentName] = useState<string | null>(null)

  // Effect to initialize and update persistedAgentId
  useEffect(() => {
    const searchParams = new URLSearchParams(window.location.search)
    const agentIdFromUrl = searchParams.get("agentId")

    if (agentIdFromUrl) {
      setPersistedAgentId(agentIdFromUrl)
    } else if (agentIdFromChatData) {
      setPersistedAgentId(agentIdFromChatData)
    } else {
      setPersistedAgentId(null)
    }
    // This effect should run when chatId changes (indicating a new chat context),
    // when agentIdFromChatData changes (new chat data loaded),
    // or when the component initially loads.
  }, [chatId, agentIdFromChatData])

  // Effect to fetch agent details for display when persistedAgentId is set
  useEffect(() => {
    const fetchAgentDetails = async () => {
      if (persistedAgentId) {
        try {
          const response = await api.agents.$get() // Fetch all agents
          if (response.ok) {
            const allAgents = (await response.json()) as SelectPublicAgent[]
            const currentAgent = allAgents.find(
              (agent) => agent.externalId === persistedAgentId,
            )
            if (currentAgent) {
              setDisplayAgentName(currentAgent.name)
            } else {
              console.error(
                `Agent with ID ${persistedAgentId} not found for display.`,
              )
              setDisplayAgentName(null)
            }
          } else {
            console.error("Failed to load agents for display.")
            setDisplayAgentName(null)
          }
        } catch (error) {
          console.error("Error fetching agent details for display:", error)
          setDisplayAgentName(null)
        }
      } else {
        setDisplayAgentName(null) // Clear display name if no persistedAgentId
      }
    }

    fetchAgentDetails()
  }, [persistedAgentId]) // Depend on persistedAgentId

  const adjustInputHeight = useCallback(() => {
    if (inputRef.current) {
      inputRef.current.style.height = "auto"
      const scrollHeight = inputRef.current.scrollHeight
      const minHeight = 52
      const maxHeight = 320
      const newHeight = Math.max(minHeight, Math.min(scrollHeight, maxHeight))
      inputRef.current.style.height = `${newHeight}px`
    }
  }, [])

  const updateReferenceBoxPosition = (atIndex: number) => {
    const inputElement = inputRef.current
    if (!inputElement || atIndex < 0) {
      const parentRect = inputElement
        ?.closest(`.${CLASS_NAMES.SEARCH_CONTAINER} > .relative.flex.flex-col`)
        ?.getBoundingClientRect()
      const inputRect = inputElement?.getBoundingClientRect()
      if (parentRect && inputRect) {
        setReferenceBoxLeft(inputRect.left - parentRect.left)
      } else {
        setReferenceBoxLeft(0)
      }
      return
    }

    const range = document.createRange()
    let currentPos = 0
    let targetNode: Node | null = null
    let targetOffsetInNode = 0

    function findDomPosition(node: Node, charIndex: number): boolean {
      if (node.nodeType === Node.TEXT_NODE) {
        const textLength = node.textContent?.length || 0
        if (currentPos <= charIndex && charIndex < currentPos + textLength) {
          targetNode = node
          targetOffsetInNode = charIndex - currentPos
          return true
        }
        currentPos += textLength
      } else {
        for (const child of node.childNodes) {
          if (findDomPosition(child, charIndex)) return true
        }
      }
      return false
    }

    if (findDomPosition(inputElement, atIndex)) {
      range.setStart(targetNode!, targetOffsetInNode)
      range.setEnd(targetNode!, targetOffsetInNode + 1)
      const rect = range.getBoundingClientRect()
      const parentRect = inputElement
        .closest(`.${CLASS_NAMES.SEARCH_CONTAINER} > .relative.flex.flex-col`)
        ?.getBoundingClientRect()

      if (parentRect) {
        setReferenceBoxLeft(rect.left - parentRect.left)
      } else {
        const inputRect = inputElement.getBoundingClientRect()
        setReferenceBoxLeft(rect.left - inputRect.left)
      }
    } else {
      const inputRect = inputElement.getBoundingClientRect()
      const parentRect = inputElement
        .closest(`.${CLASS_NAMES.SEARCH_CONTAINER} > .relative.flex.flex-col`)
        ?.getBoundingClientRect()
      if (parentRect) {
        setReferenceBoxLeft(inputRect.left - parentRect.left)
      } else {
        setReferenceBoxLeft(0)
      }
    }
  }

  const derivedReferenceSearch = useMemo(() => {
    if (activeAtMentionIndex === -1 || !showReferenceBox) {
      return ""
    }
    if (
      activeAtMentionIndex >= query.length ||
      query[activeAtMentionIndex] !== "@"
    ) {
      return ""
    }
    return query.substring(activeAtMentionIndex + 1).trimStart()
  }, [query, showReferenceBox, activeAtMentionIndex])

  const currentSearchTerm = useMemo(() => {
    if (activeAtMentionIndex === -1 && showReferenceBox) {
      return referenceSearchTerm
    }
    return derivedReferenceSearch
  }, [
    activeAtMentionIndex,
    showReferenceBox,
    referenceSearchTerm,
    derivedReferenceSearch,
  ])

  useEffect(() => {
    if (showReferenceBox && activeAtMentionIndex !== -1) {
      const newMode = derivedReferenceSearch.length > 0 ? "global" : "citations"
      if (newMode !== searchMode) {
        setSearchMode(newMode)
        setSelectedRefIndex(-1)
        if (newMode === "citations") {
          setGlobalResults([])
          setGlobalError(null)
          setPage(1)
          setTotalCount(0)
        }
      }
    } else if (!showReferenceBox) {
      setSelectedRefIndex(-1)
    }
  }, [
    derivedReferenceSearch,
    showReferenceBox,
    searchMode,
    activeAtMentionIndex,
  ])

  const selectedSourceItems = useMemo(() => {
    return availableSources.filter((source) => selectedSources[source.id])
  }, [selectedSources])

  const selectedSourcesCount = selectedSourceItems.length

  const formatTimestamp = (time: number | undefined) => {
    if (!time) return "Unknown Date"
    return new Date(time).toLocaleDateString("en-US", {
      year: "numeric",
      month: "short",
      day: "numeric",
    })
  }

  const displayedCitations = useMemo(() => {
    if (
      !allCitations ||
      !showReferenceBox ||
      searchMode !== "citations" ||
      activeAtMentionIndex === -1
    ) {
      return []
    }
    const searchValue = derivedReferenceSearch.toLowerCase()
    return Array.from(allCitations.values()).filter((citation) =>
      citation.title.toLowerCase().includes(searchValue),
    )
  }, [
    allCitations,
    derivedReferenceSearch,
    searchMode,
    showReferenceBox,
    activeAtMentionIndex,
  ])

  const fetchResults = async (
    searchTermForFetch: string,
    pageToFetch: number,
    append: boolean = false,
  ) => {
    if (!searchTermForFetch || searchTermForFetch.length < 1) return
    if (
      isGlobalLoading ||
      (append && globalResults.length >= totalCount && totalCount > 0)
    )
      return

    setIsGlobalLoading(true)
    if (!append) {
      setGlobalError(null)
    }

    try {
      const limit = 10
      const offset = (pageToFetch - 1) * limit
      const params: Record<string, string | string[]> = {
        query: searchTermForFetch,
        limit: limit.toString(),
        offset: offset.toString(),
      }
      const response = await api.search.$get({
        query: params,
        credentials: "include",
      })
      const data = await response.json()
      const fetchedTotalCount = data.count || 0
      setTotalCount(fetchedTotalCount)

      const results: SearchResult[] = data.results || []

      setGlobalResults((prev) => {
        if (currentSearchTerm !== searchTermForFetch) {
          return append ? prev : []
        }
        const existingIds = new Set(prev.map((r) => r.docId))
        const newResults = results.filter((r) => !existingIds.has(r.docId))
        const updatedResults = append ? [...prev, ...newResults] : newResults

        if (
          !append &&
          updatedResults.length < 5 &&
          updatedResults.length < fetchedTotalCount
        ) {
          setTimeout(() => {
            fetchResults(searchTermForFetch, pageToFetch + 1, true)
          }, 0)
        }

        return updatedResults
      })

      setPage(pageToFetch)
      setGlobalError(null)
    } catch (error) {
      if (currentSearchTerm === searchTermForFetch) {
        setGlobalError("Failed to fetch global results. Please try again.")
        if (!append) setGlobalResults([])
      }
    } finally {
      if (currentSearchTerm === searchTermForFetch) {
        setIsGlobalLoading(false)
      }
    }
  }

  useEffect(() => {
    if (
      searchMode !== "global" ||
      !currentSearchTerm ||
      currentSearchTerm.length < 1
    ) {
      if (!isGlobalLoading) {
        setGlobalResults([])
        setGlobalError(null)
        setPage(1)
        setTotalCount(0)
      }
      return
    }

    if (debounceTimeout.current) clearTimeout(debounceTimeout.current)

    const termToFetch = currentSearchTerm
    debounceTimeout.current = setTimeout(() => {
      setPage(1)
      setGlobalResults([])
      fetchResults(termToFetch, 1, false)
    }, 300)

    return () => {
      if (debounceTimeout.current) clearTimeout(debounceTimeout.current)
    }
  }, [currentSearchTerm, searchMode])

  useEffect(() => {
    if (scrollContainerRef.current && scrollPositionRef.current > 0) {
      scrollContainerRef.current.scrollTop = scrollPositionRef.current
      scrollPositionRef.current = 0
    }
  }, [globalResults])

  useEffect(() => {
    if (!showReferenceBox) {
      setSelectedRefIndex(-1)
      return
    }

    const items =
      searchMode === "citations" ? displayedCitations : globalResults
    const canLoadMore =
      searchMode === "global" &&
      globalResults.length < totalCount &&
      !isGlobalLoading
    if (selectedRefIndex === -1) {
      setSelectedRefIndex(items.length > 0 ? 0 : -1)
    } else {
      const currentMaxIndex =
        searchMode === "citations"
          ? displayedCitations.length - 1
          : canLoadMore
            ? globalResults.length
            : globalResults.length - 1
      if (selectedRefIndex > currentMaxIndex) {
        setSelectedRefIndex(currentMaxIndex)
      }
    }
  }, [
    searchMode,
    displayedCitations,
    globalResults,
    showReferenceBox,
    totalCount,
    isGlobalLoading,
  ])

  // Helper to find DOM node and offset from a character offset in textContent
  const findBoundaryPosition = (
    root: Node,
    charOffset: number,
  ): { container: Node; offset: number } | null => {
    const walker = document.createTreeWalker(root, NodeFilter.SHOW_TEXT, null)
    let currentAccumulatedOffset = 0
    let node
    while ((node = walker.nextNode())) {
      const textNode = node as Text
      const len = textNode.textContent?.length || 0
      if (currentAccumulatedOffset + len >= charOffset) {
        return {
          container: textNode,
          offset: charOffset - currentAccumulatedOffset,
        }
      }
      currentAccumulatedOffset += len
    }
    // If charOffset is at the very end of the content (after all text nodes)
    if (charOffset === currentAccumulatedOffset) {
      // Find the last child of the root, or root itself, to place the cursor
      let containerNode: Node = root
      let containerOffset = root.childNodes.length
      if (root.childNodes.length > 0) {
        let lastChild = root.lastChild
        while (
          lastChild &&
          lastChild.nodeType !== Node.TEXT_NODE &&
          lastChild.lastChild
        ) {
          lastChild = lastChild.lastChild
        }
        if (lastChild && lastChild.nodeType === Node.TEXT_NODE) {
          containerNode = lastChild
          containerOffset = lastChild.textContent?.length || 0
        } else if (root.lastChild) {
          // If last child is an element, place cursor after it in parent
          containerNode = root
          // Find index of lastChild + 1 for offset
          containerOffset =
            Array.from(root.childNodes).indexOf(root.lastChild) + 1
        }
      }
      return { container: containerNode, offset: containerOffset }
    }
    return null
  }

  // Helper function to parse content and preserve existing pills as spans - THIS WILL BE REPLACED/REMOVED
  // For now, keeping its signature for context, but its usage will be removed from handleAddReference/handleSelectGlobalResult

  const handleAddReference = (citation: Citation) => {
    const docId = citation.docId
    const newRef: Reference = {
      id: docId,
      docId: docId,
      title: citation.title,
      url: citation.url,
      app: citation.app,
      entity: citation.entity,
      type: "citation",
    }

    const input = inputRef.current
    if (!input || activeAtMentionIndex === -1) {
      setShowReferenceBox(false)
      return
    }

    const selection = window.getSelection()
    if (!selection) {
      setShowReferenceBox(false)
      return
    }

    const mentionStartCharOffset = activeAtMentionIndex
    // The @mention text effectively goes from activeAtMentionIndex up to the current caret position.
    // When clicking a reference, getCaretCharacterOffsetWithin(input) might be unreliable if focus changes.
    // Assuming the active mention always extends to the end of the current query content.
    const mentionEndCharOffset = query.length

    const startPos = findBoundaryPosition(input, mentionStartCharOffset)
    const endPos = findBoundaryPosition(input, mentionEndCharOffset)

    if (startPos && endPos) {
      const range = document.createRange()
      range.setStart(startPos.container, startPos.offset)
      range.setEnd(endPos.container, endPos.offset)
      range.deleteContents()

      const pillHtmlString = renderToStaticMarkup(<Pill newRef={newRef} />)
      const tempDiv = document.createElement("div")
      tempDiv.innerHTML = pillHtmlString
      // Find the actual <a> tag, as renderToStaticMarkup might prepend other tags like <link>
      const pillElement = tempDiv.querySelector(
        `a.${CLASS_NAMES.REFERENCE_PILL}`,
      )

      if (pillElement) {
        const clonedPill = pillElement.cloneNode(true)
        range.insertNode(clonedPill)
        const space = document.createTextNode("\u00A0")

        // Insert space after pill and set caret
        range.setStartAfter(clonedPill)
        range.insertNode(space)
        range.setStart(space, space.length)
        range.collapse(true)
        selection.removeAllRanges()
        selection.addRange(range)
      }
      setQuery(input.textContent || "")
    } else {
      console.error(
        "Could not determine range for @mention replacement in handleAddReference.",
      )
      // Fallback or error handling if positions can't be found
    }

    setShowReferenceBox(false)
    setActiveAtMentionIndex(-1)
    setReferenceSearchTerm("")
    setGlobalResults([])
    setGlobalError(null)
    setPage(1)
    setTotalCount(0)
    setSelectedRefIndex(-1)
  }

  const handleSelectGlobalResult = (result: SearchResult) => {
    let resultUrl = result.url
    if (!resultUrl && result.app === Apps.Gmail) {
      const identifier = result.threadId || result.docId
      if (identifier) {
        resultUrl = `https://mail.google.com/mail/u/0/#inbox/${identifier}`
      }
    }

    const displayTitle =
      result.name ||
      result.subject ||
      result.title ||
      result.filename ||
      (result.type === "user" && result.email) ||
      "Untitled"
    const refId = result.docId || (result.type === "user" && result.email) || ""

    if (!refId) {
      console.error("Cannot add reference without a valid ID.", result)
      setShowReferenceBox(false)
      setActiveAtMentionIndex(-1)
      setReferenceSearchTerm("")
      return
    }

    const newRef: Reference = {
      id: refId,
      title: displayTitle,
      url: resultUrl,
      docId: result.docId,
      app: result.app,
      entity: result.entity,
      type: "global",
      photoLink: result.photoLink,
    }

    const input = inputRef.current
    if (!input || activeAtMentionIndex === -1) {
      setShowReferenceBox(false)
      return
    }

    const selection = window.getSelection()
    if (!selection) {
      setShowReferenceBox(false)
      return
    }

    const mentionStartCharOffset = activeAtMentionIndex
    // When clicking a reference, getCaretCharacterOffsetWithin(input) might be unreliable if focus changes.
    // Assuming the active mention always extends to the end of the current query content.
    const mentionEndCharOffset = query.length

    const startPos = findBoundaryPosition(input, mentionStartCharOffset)
    const endPos = findBoundaryPosition(input, mentionEndCharOffset)

    if (startPos && endPos) {
      const range = document.createRange()
      range.setStart(startPos.container, startPos.offset)
      range.setEnd(endPos.container, endPos.offset)
      range.deleteContents()

      const pillHtmlString = renderToStaticMarkup(<Pill newRef={newRef} />)
      const tempDiv = document.createElement("div")
      tempDiv.innerHTML = pillHtmlString
      // Find the actual <a> tag, as renderToStaticMarkup might prepend other tags like <link>
      const pillElement = tempDiv.querySelector("a.reference-pill")

      if (pillElement) {
        const clonedPill = pillElement.cloneNode(true)
        range.insertNode(clonedPill)
        const space = document.createTextNode("\u00A0")

        range.setStartAfter(clonedPill)
        range.insertNode(space)
        range.setStart(space, space.length)
        range.collapse(true)
        selection.removeAllRanges()
        selection.addRange(range)
      }
      setQuery(input.textContent || "")
    } else {
      console.error(
        "Could not determine range for @mention replacement in handleSelectGlobalResult.",
      )
    }

    setShowReferenceBox(false)
    setActiveAtMentionIndex(-1)
    setReferenceSearchTerm("")
    setGlobalResults([])
    setGlobalError(null)
    setPage(1)
    setTotalCount(0)
    setSelectedRefIndex(-1)
  }

  const handleReferenceKeyDown = (
    e: React.KeyboardEvent<HTMLTextAreaElement | HTMLInputElement>,
  ) => {
    if (!showReferenceBox) return

    const items =
      searchMode === "citations" ? displayedCitations : globalResults
    const totalItemsCount = items.length
    const canLoadMore =
      searchMode === "global" &&
      globalResults.length < totalCount &&
      !isGlobalLoading
    const loadMoreIndex = globalResults.length

    if (e.key === "ArrowDown") {
      e.preventDefault()
      const maxIndex = canLoadMore ? loadMoreIndex : totalItemsCount - 1
      setSelectedRefIndex((prev) => {
        const nextIndex = Math.min(prev + 1, maxIndex)
        if (prev === -1 && items.length > 0) return 0
        return nextIndex
      })
    } else if (e.key === "ArrowUp") {
      e.preventDefault()
      setSelectedRefIndex((prev) => {
        const nextIndex = Math.max(prev - 1, 0)
        return nextIndex
      })
    } else if (e.key === "Enter") {
      e.preventDefault()
      if (selectedRefIndex >= 0 && selectedRefIndex < totalItemsCount) {
        if (searchMode === "citations") {
          if (displayedCitations[selectedRefIndex]) {
            handleAddReference(displayedCitations[selectedRefIndex])
          }
        } else {
          if (globalResults[selectedRefIndex]) {
            handleSelectGlobalResult(globalResults[selectedRefIndex])
          }
        }
      } else if (
        searchMode === "global" &&
        selectedRefIndex === loadMoreIndex &&
        canLoadMore
      ) {
        handleLoadMore()
      }
    } else if (e.key === "Escape") {
      e.preventDefault()
      setShowReferenceBox(false)
      setActiveAtMentionIndex(-1)
      setReferenceSearchTerm("")
      setSelectedRefIndex(-1)
    }
  }

  useEffect(() => {
    if (selectedRefIndex >= 0 && referenceItemsRef.current[selectedRefIndex]) {
      referenceItemsRef.current[selectedRefIndex]?.scrollIntoView({
        behavior: "smooth",
        block: "nearest",
      })
    }
  }, [selectedRefIndex])

  useEffect(() => {
    const handleOutsideClick = (event: MouseEvent) => {
      const target = event.target as Node
      if (
        showReferenceBox &&
        referenceBoxRef.current &&
        !referenceBoxRef.current.contains(target) &&
        inputRef.current &&
        !inputRef.current.contains(target) &&
        !(event.target as HTMLElement).closest(
          `.${CLASS_NAMES.REFERENCE_TRIGGER}`,
        )
      ) {
        setShowReferenceBox(false)
        setActiveAtMentionIndex(-1)
        setReferenceSearchTerm("")
      }
    }

    document.addEventListener("mousedown", handleOutsideClick)
    return () => document.removeEventListener("mousedown", handleOutsideClick)
  }, [showReferenceBox])

  const handleSendMessage = () => {
    const activeSourceIds = Object.entries(selectedSources)
      .filter(([, isSelected]) => isSelected)
      .map(([id]) => id)

    let htmlMessage = inputRef.current?.innerHTML || ""

    htmlMessage = htmlMessage.replace(/(&nbsp;|\s)+$/g, "")
    htmlMessage = htmlMessage.replace(/(<br\s*\/?>\s*)+$/gi, "")
    htmlMessage = htmlMessage.replace(/(&nbsp;|\s)+$/g, "")

    // The `references` array is no longer passed to handleSend.
    // Pills and links are part of htmlMessage.
    // Use the persistedAgentId from state when calling handleSend
    handleSend(
      htmlMessage,
      activeSourceIds.length > 0 ? activeSourceIds : undefined,
      persistedAgentId,
    )
    // setReferences([]) // This state and its setter are removed.

    if (inputRef.current) {
      inputRef.current.innerHTML = ""
    }
    setQuery("")
  }

  const handleSourceSelectionChange = (sourceId: string, checked: boolean) => {
    setSelectedSources((prev) => ({
      ...prev,
      [sourceId]: checked,
    }))
    setPage(1)
    setGlobalResults([])
  }

  const handleClearAllSources = () => {
    const clearedSources: Record<string, boolean> = {}
    availableSources.forEach((source) => {
      clearedSources[source.id] = false
    })
    setSelectedSources(clearedSources)
    setPage(1)
    setGlobalResults([])
  }

  const handleLoadMore = () => {
    if (scrollContainerRef.current) {
      scrollPositionRef.current = scrollContainerRef.current.scrollTop
    }
    const nextPage = page + 1
    fetchResults(currentSearchTerm, nextPage, true)
  }

  useEffect(() => {
    if (
      showReferenceBox &&
      activeAtMentionIndex === -1 &&
      referenceSearchInputRef.current
    ) {
      referenceSearchInputRef.current.focus()
    }
  }, [showReferenceBox, activeAtMentionIndex])

  useEffect(() => {
    adjustInputHeight()
  }, [query, adjustInputHeight])

  return (
    <div className="relative flex flex-col w-full max-w-3xl pb-5">
      {showReferenceBox && (
        <div
          ref={referenceBoxRef}
          className={`absolute bottom-[calc(80%+8px)] bg-white dark:bg-[#1E1E1E] rounded-md w-[400px] max-w-full z-10 border border-gray-200 dark:border-gray-700 rounded-xl flex flex-col ${CLASS_NAMES.REFERENCE_BOX}`}
          style={{
            left: activeAtMentionIndex !== -1 ? `${referenceBoxLeft}px` : "0px",
          }}
        >
          {activeAtMentionIndex === -1 && (
            <div className="p-2 border-b border-gray-200 dark:border-gray-700 relative">
              <Search className="absolute left-4 top-1/2 transform -translate-y-1/2 w-4 h-4 text-gray-400 dark:text-gray-500" />
              <Input
                ref={referenceSearchInputRef}
                type="text"
                placeholder="Search globally..."
                value={referenceSearchTerm}
                onChange={(e) => setReferenceSearchTerm(e.target.value)}
                onKeyDown={handleReferenceKeyDown}
                className="w-full pl-8 pr-2 py-1.5 text-sm border-gray-300 rounded-md focus:ring-blue-500 focus:border-blue-500"
              />
            </div>
          )}
          <div
            ref={scrollContainerRef}
            className="min-h-[40px] max-h-[250px] overflow-y-auto p-1"
          >
            {searchMode === "citations" && activeAtMentionIndex !== -1 && (
              <>
                {displayedCitations.length > 0 ? (
                  <>
                    {displayedCitations.map((citation: Citation, index) => {
                      const citationApp = (citation as any).app
                      const citationEntity = (citation as any).entity
                      return (
                        <div
                          key={citation.url}
                          ref={(el) => (referenceItemsRef.current[index] = el)}
                          className={`p-2 cursor-pointer hover:bg-[#EDF2F7] dark:hover:bg-slate-700 rounded-md ${
                            index === selectedRefIndex ? "bg-[#EDF2F7] dark:bg-slate-700" : ""
                          }`}
                          onClick={() => handleAddReference(citation)}
                          onMouseEnter={() => setSelectedRefIndex(index)}
                        >
                          <div className="flex items-center gap-2">
                            {citationApp && citationEntity ? (
                              getIcon(citationApp, citationEntity, {
                                w: 16,
                                h: 16,
                                mr: 0,
                              })
                            ) : (
                              <Link size={16} className="text-gray-400 dark:text-gray-500" />
                            )}
                            <p className="text-sm font-medium text-gray-900 dark:text-gray-100 truncate">
                              {citation.title || citation.name}
                            </p>
                          </div>
                          <p className="text-xs text-gray-500 dark:text-gray-400 truncate ml-6">
                            {citation.url}
                          </p>
                        </div>
                      )
                    })}
                  </>
                ) : derivedReferenceSearch.length > 0 ? (
                  <p className="text-sm text-gray-500 dark:text-gray-400 px-2 py-1 text-center">
                    No citations found for "{derivedReferenceSearch}".
                  </p>
                ) : (
                  <p className="text-sm text-gray-500 dark:text-gray-400 px-2 py-1 text-center">
                    Start typing to search citations from this chat.
                  </p>
                )}
              </>
            )}
            {searchMode === "global" && (
              <>
                {isGlobalLoading &&
                  globalResults.length === 0 &&
                  !globalError && (
                    <p className="text-sm text-gray-500 dark:text-gray-400 px-2 py-1 text-center">
                      {currentSearchTerm
                        ? `Searching for "${currentSearchTerm}"...`
                        : "Searching..."}
                    </p>
                  )}
                {globalError && (
                  <p className="text-sm text-red-500 dark:text-red-400 px-2 py-1 text-center">
                    {globalError}
                  </p>
                )}
                {!isGlobalLoading &&
                  !globalError &&
                  globalResults.length === 0 &&
                  currentSearchTerm &&
                  currentSearchTerm.length > 0 && (
                    <p className="text-sm text-gray-500 dark:text-gray-400 px-2 py-1 text-center">
                      No results found for "{currentSearchTerm}".
                    </p>
                  )}
                {!isGlobalLoading &&
                  !globalError &&
                  globalResults.length === 0 &&
                  (!currentSearchTerm || currentSearchTerm.length === 0) && (
                    <p className="text-sm text-gray-500 dark:text-gray-400 px-2 py-1 text-center">
                      Type to search for documents, messages, and more.
                    </p>
                  )}
                {globalResults.length > 0 &&
                  globalResults.map((result, index) => {
                    const displayTitle =
                      result.name ||
                      result.subject ||
                      result.title ||
                      result.filename ||
                      (result.type === "user" && result.email) ||
                      "Untitled"
                    return (
                        <div
                          key={result.docId || result.email || index}
                          ref={(el) => (referenceItemsRef.current[index] = el)}
                          className={`p-2 cursor-pointer hover:bg-[#EDF2F7] dark:hover:bg-slate-700 rounded-md ${
                            index === selectedRefIndex ? "bg-[#EDF2F7] dark:bg-slate-700" : ""
                          }`}
                          onClick={() => handleSelectGlobalResult(result)}
                          onMouseEnter={() => setSelectedRefIndex(index)}
                      >
                        <div className="flex items-center gap-2">
                          {result.type === "user" && result.photoLink ? (
                            <img
                              src={result.photoLink}
                              alt={displayTitle}
                              className="w-4 h-4 rounded-full object-cover flex-shrink-0"
                            />
                          ) : (
                            getIcon(result.app, result.entity, {
                              w: 16,
                              h: 16,
                              mr: 0,
                            })
                          )}
                          <p className="text-sm font-medium text-gray-900 dark:text-gray-100 truncate">
                            {displayTitle}
                          </p>
                        </div>
                        {result.type !== "user" && (
                          <p className="text-xs text-gray-500 dark:text-gray-400 truncate ml-6">
                            {result.from ? `From: ${result.from} | ` : ""}
                            {formatTimestamp(
                              result.timestamp || result.updatedAt,
                            )}
                          </p>
                        )}
                      </div>
                    )
                  })}
                {!globalError &&
                  globalResults.length > 0 &&
                  globalResults.length < totalCount && (
                    <button
                      ref={(el) =>
                        (referenceItemsRef.current[globalResults.length] = el)
                      }
                      onClick={handleLoadMore}
                      className={`mt-1 w-full px-3 py-1.5 text-sm text-center text-gray-700 dark:text-gray-300 bg-gray-50 dark:bg-slate-800 hover:bg-[#EDF2F7] dark:hover:bg-slate-700 rounded-md border border-gray-200 dark:border-slate-600 ${selectedRefIndex === globalResults.length ? "bg-[#EDF2F7] dark:bg-slate-700 ring-1 ring-blue-300 dark:ring-blue-600" : ""}`}
                      disabled={isGlobalLoading}
                      onMouseEnter={() =>
                        setSelectedRefIndex(globalResults.length)
                      }
                    >
                      {isGlobalLoading
                        ? "Loading..."
                        : `Load More (${totalCount - globalResults.length} remaining)`}
                    </button>
                  )}
              </>
            )}
          </div>
        </div>
      )}
      <div
        className={`flex flex-col w-full border dark:border-gray-700 rounded-[20px] bg-white dark:bg-[#1E1E1E] ${CLASS_NAMES.SEARCH_CONTAINER}`}
      >
        <div className="relative flex items-center">
          {isPlaceholderVisible && (
            <div className="absolute left-4 top-1/2 transform -translate-y-1/2 text-[#ACBCCC] dark:text-gray-500 pointer-events-none">
              Ask anything across apps...
            </div>
          )}
          <div
            ref={inputRef}
            contentEditable
            data-at-mention // Using the attribute directly as per SELECTORS.AT_MENTION_AREA
            className="flex-grow resize-none bg-transparent outline-none text-[15px] font-[450] leading-[24px] text-[#1C1D1F] dark:text-[#F1F3F4] placeholder-[#ACBCCC] dark:placeholder-gray-500 pl-[16px] pt-[14px] pb-[14px] pr-[16px] overflow-y-auto"
            onPaste={(e: React.ClipboardEvent<HTMLDivElement>) => {
              e.preventDefault()
              const pastedText = e.clipboardData?.getData("text/plain")
              const currentInput = inputRef.current

              if (pastedText && currentInput) {
                const selection = window.getSelection()
                if (!selection || !selection.rangeCount) return

                const range = selection.getRangeAt(0)
                range.deleteContents() // Clear existing selection or cursor position

                const segments = pastedText.split(/(\s+)/)
                let lastNode: Node | null = null

                segments.forEach((segment) => {
                  if (segment.length === 0) return

                  let nodeToInsert: Node
                  let isLinkNode = false

                  if (segment.match(/^\s+$/)) {
                    // If the segment is just whitespace
                    nodeToInsert = document.createTextNode(segment)
                  } else {
                    // Logic for non-whitespace segments
                    let isPotentiallyLinkCandidate = false
                    let urlToParseAttempt = segment

                    if (segment.startsWith("www.")) {
                      urlToParseAttempt = "http://" + segment
                      isPotentiallyLinkCandidate = true
                    } else if (
                      segment.startsWith("http://") ||
                      segment.startsWith("https://")
                    ) {
                      isPotentiallyLinkCandidate = true
                    }

                    if (isPotentiallyLinkCandidate) {
                      try {
                        const url = new URL(urlToParseAttempt)
                        // Ensure it's an http or https link.
                        if (
                          url.protocol === "http:" ||
                          url.protocol === "https:"
                        ) {
                          const anchor = document.createElement("a")
                          anchor.href = url.href // Use the (potentially modified) href
                          anchor.textContent = segment // Display the original segment
                          anchor.target = "_blank"
                          anchor.rel = "noopener noreferrer"
                          anchor.className =
                            "text-blue-600 dark:text-blue-400 underline hover:text-blue-800 dark:hover:text-blue-300 cursor-pointer"
                          nodeToInsert = anchor
                          isLinkNode = true
                        } else {
                          // Parsed by new URL(), but not http/https. Treat as text.
                          nodeToInsert = document.createTextNode(segment)
                        }
                      } catch (_) {
                        // Failed to parse with new URL(). Treat as text.
                        nodeToInsert = document.createTextNode(segment)
                      }
                    } else {
                      // Not considered a potential link candidate. Treat as text.
                      nodeToInsert = document.createTextNode(segment)
                    }
                  }

                  range.insertNode(nodeToInsert)
                  lastNode = nodeToInsert

                  if (isLinkNode) {
                    // If a link was just inserted, add a space after it
                    const spaceNode = document.createTextNode("\u00A0")
                    range.setStartAfter(nodeToInsert)
                    range.insertNode(spaceNode)
                    lastNode = spaceNode
                  }

                  // Always move the range to be after the last inserted node (content or space)
                  if (lastNode) {
                    // Ensure lastNode is not null
                    range.setStartAfter(lastNode)
                    range.collapse(true)
                  }
                })

                // Ensure the cursor is at the very end of all pasted content.
                if (lastNode) {
                  range.setStartAfter(lastNode)
                  range.collapse(true)
                }

                selection.removeAllRanges()
                selection.addRange(range)

                // Dispatch an 'input' event to trigger the onInput handler
                currentInput.dispatchEvent(
                  new Event("input", { bubbles: true, cancelable: true }),
                )
              }
            }}
            onInput={(e) => {
              const currentInput = inputRef.current
              if (!currentInput) return

              const newValue = currentInput.textContent || ""
              setQuery(newValue)
              setIsPlaceholderVisible(newValue.length === 0)

              // The 'references' state and its update logic have been removed.
              // Pill management is now primarily through direct DOM interaction
              // and parsing the innerHTML when sending the message.

              const cursorPosition = getCaretCharacterOffsetWithin(
                currentInput as Node,
              )

              let shouldTriggerBox = false
              let newActiveMentionIndex = -1

              // Check if the character right before the cursor is an '@' and if it's validly placed
              const atCharIndex = cursorPosition - 1
              if (atCharIndex >= 0 && newValue[atCharIndex] === "@") {
                const isFirstCharacter = atCharIndex === 0
                const isPrecededBySpace =
                  atCharIndex > 0 &&
                  (newValue[atCharIndex - 1] === " " ||
                    newValue[atCharIndex - 1] === "\u00A0")
                if (isFirstCharacter || isPrecededBySpace) {
                  shouldTriggerBox = true
                  newActiveMentionIndex = atCharIndex
                }
              }

              if (shouldTriggerBox) {
                // A validly placed '@' is at the cursor. Open or keep the box open for this '@'.
                if (
                  activeAtMentionIndex !== newActiveMentionIndex ||
                  !showReferenceBox
                ) {
                  // It's a new trigger point or the box was closed. Activate for this '@'.
                  setActiveAtMentionIndex(newActiveMentionIndex)
                  setShowReferenceBox(true)
                  updateReferenceBoxPosition(newActiveMentionIndex)
                  setReferenceSearchTerm("") // Clear search for new mention context
                  setGlobalResults([])
                  setGlobalError(null)
                  setPage(1)
                  setTotalCount(0)
                  setSelectedRefIndex(-1)
                  setSearchMode("citations") // Default to citations
                }
                // If activeAtMentionIndex === newActiveMentionIndex and showReferenceBox is true,
                // the box is already open for this exact '@'. derivedReferenceSearch will handle query updates.
              } else {
                // No valid '@' trigger at the current cursor position.
                // If a reference box was open, determine if it should be closed.
                if (showReferenceBox && activeAtMentionIndex !== -1) {
                  // Check if the previously active mention (at activeAtMentionIndex) is still valid
                  // and if the cursor is still actively engaged with it (i.e., after it).
                  const charAtOldActiveMention = newValue[activeAtMentionIndex]
                  const oldActiveMentionStillIsAt =
                    charAtOldActiveMention === "@"
                  const oldActiveMentionIsFirst = activeAtMentionIndex === 0
                  const oldActiveMentionPrecededBySpace =
                    activeAtMentionIndex > 0 &&
                    (newValue[activeAtMentionIndex - 1] === " " ||
                      newValue[activeAtMentionIndex - 1] === "\u00A0")
                  const oldActiveMentionStillValidlyPlaced =
                    oldActiveMentionIsFirst || oldActiveMentionPrecededBySpace

                  // Close the box if:
                  // 1. Cursor has moved to or before the previously active '@'.
                  // 2. The character at the old activeAtMentionIndex is no longer an '@'.
                  // 3. The placement of the old active '@' is no longer valid (e.g., preceding space removed).
                  if (
                    cursorPosition <= activeAtMentionIndex ||
                    !oldActiveMentionStillIsAt ||
                    !oldActiveMentionStillValidlyPlaced
                  ) {
                    setShowReferenceBox(false)
                    setActiveAtMentionIndex(-1)
                    setReferenceSearchTerm("") // Clear search term when box closes
                  }
                  // Otherwise, the box remains open (e.g., user is typing after a valid '@').
                }
              }
              adjustInputHeight()
            }}
            onKeyDown={(e) => {
              if (showReferenceBox) {
                handleReferenceKeyDown(
                  e as React.KeyboardEvent<
                    HTMLTextAreaElement | HTMLInputElement
                  >,
                )
                if (e.defaultPrevented) return
              }

              if (e.key === "Enter" && !e.shiftKey && query.trim().length > 0) {
                e.preventDefault()
                handleSendMessage()
              }
            }}
            style={{
              minHeight: "52px",
              maxHeight: "320px",
            }}
            onFocus={(e) => {
              const target = e.target
              setTimeout(() => {
                if (document.activeElement === target) {
                  const len = target.textContent?.length || 0
                  setCaretPosition(inputRef.current as Node, len)
                }
              }, 0)
            }}
            onClick={(e) => {
              const target = e.target as HTMLElement
              const anchor = target.closest("a")

              if (
                anchor &&
                anchor.href &&
                anchor.closest(SELECTORS.CHAT_INPUT) === inputRef.current
              ) {
                // If it's an anchor with an href *inside our contentEditable div*
                e.preventDefault() // Prevent default contentEditable behavior first

                // Check if the clicked anchor is an "OtherContacts" pill
                if (anchor.dataset.entity === "OtherContacts") {
                  // For "OtherContacts" pills, do nothing further (link should not open)
                  return
                }

                // For other pills or regular links, open the link in a new tab
                window.open(anchor.href, "_blank", "noopener,noreferrer")
                // Stop further processing to avoid @mention box logic if a link was clicked
                return
              }

              // Original onClick logic for @mention box (if no link was clicked and handled)
              // This part was the first onClick handler's body
              const cursorPosition = getCaretCharacterOffsetWithin(
                inputRef.current as Node,
              )
              if (
                showReferenceBox &&
                activeAtMentionIndex !== -1 &&
                cursorPosition <= activeAtMentionIndex
              ) {
                setShowReferenceBox(false)
                setActiveAtMentionIndex(-1)
                setReferenceSearchTerm("")
              }
            }}
          />
        </div>
        <div className="flex ml-[16px] mr-[6px] mb-[6px] items-center space-x-3 pt-1 pb-1">
          <Attach className="text-[#464D53] dark:text-gray-400 cursor-pointer" />
          <Globe size={16} className="text-[#464D53] dark:text-gray-400 cursor-pointer" />
          <AtSign
            size={16}
            className={`text-[#464D53] dark:text-gray-400 cursor-pointer ${CLASS_NAMES.REFERENCE_TRIGGER}`}
            onClick={() => {
              const input = inputRef.current
              if (!input) return

              const textContentBeforeAt = input.textContent || ""

              const textToAppend =
                textContentBeforeAt.length === 0 ||
                textContentBeforeAt.endsWith(" ") ||
                textContentBeforeAt.endsWith("\n") ||
                textContentBeforeAt.endsWith("\u00A0")
                  ? "@"
                  : " @"

              const atTextNode = document.createTextNode(textToAppend)

              input.appendChild(atTextNode)

              const newTextContent = input.textContent || ""
              setQuery(newTextContent)
              setIsPlaceholderVisible(newTextContent.length === 0)

              const newAtSymbolIndex =
                textContentBeforeAt.length + (textToAppend === " @" ? 1 : 0)
              setCaretPosition(input, newTextContent.length)

              setActiveAtMentionIndex(newAtSymbolIndex)
              setReferenceSearchTerm("")
              setShowReferenceBox(true)
              updateReferenceBoxPosition(newAtSymbolIndex)
              setSearchMode("citations")
              setGlobalResults([])
              setGlobalError(null)
              setPage(1)
              setTotalCount(0)
              setSelectedRefIndex(-1)

              input.focus()
            }}
          />
          {showSourcesButton && ( // Added this condition because currently it's backend is not ready therefore we are not showing it
            <DropdownMenu
              open={isSourceMenuOpen}
              onOpenChange={setIsSourceMenuOpen}
            >
              <DropdownMenuTrigger asChild>
                <button className="flex items-center gap-1 px-3 py-1 rounded-full bg-[#EDF2F7] dark:bg-slate-700 hover:bg-gray-200 dark:hover:bg-slate-600 text-sm text-gray-700 dark:text-gray-300 cursor-pointer">
                  {selectedSourcesCount === 0 ? (
                    <>
                      <Layers size={14} className="text-[#464D53] dark:text-gray-400" />
                      <span>Sources</span>
                    </>
                  ) : (
                    <>
                      {selectedSourceItems.map((item) => (
                        <span key={item.id} className="flex items-center">
                          {getIcon(item.app, item.entity, {
                            w: 14,
                            h: 14,
                            mr: 0,
                          })}
                        </span>
                      ))}
                      <span>
                        {selectedSourcesCount} source
                        {selectedSourcesCount > 1 ? "s" : ""}
                      </span>
                    </>
                  )}
                  <ChevronDown size={16} className="ml-1 text-gray-500 dark:text-gray-400" />
                </button>
              </DropdownMenuTrigger>
              <DropdownMenuContent
                className="w-56 relative rounded-xl"
                align="start"
                side="top"
              >
                <div className="flex items-center justify-between px-2 py-1.5">
                  <DropdownMenuLabel className="p-0">
                    Filter Sources
                  </DropdownMenuLabel>
                  {selectedSourcesCount > 0 ? (
                    <TooltipProvider delayDuration={100}>
                      <Tooltip>
                        <TooltipTrigger asChild>
                          <button
                            onClick={handleClearAllSources}
                            className="p-1 rounded-full hover:bg-[#EDF2F7] dark:hover:bg-slate-600 text-gray-500 dark:text-gray-400 hover:text-gray-700 dark:hover:text-gray-200"
                            aria-label="Clear all selected sources"
                          >
                            <RotateCcw size={16} />
                          </button>
                        </TooltipTrigger>
                        <TooltipContent
                          side="bottom"
                          className="bg-black text-white text-xs rounded-sm"
                        >
                          <p>Clear all</p>
                        </TooltipContent>
                      </Tooltip>
                    </TooltipProvider>
                  ) : (
                    <button
                      className="p-1 rounded-full text-transparent"
                      aria-label="No sources to clear"
                      disabled
                    >
                      <RotateCcw size={16} />
                    </button>
                  )}
                </div>
                <DropdownMenuSeparator />
                {availableSources.map((source) => {
                  const isChecked = selectedSources[source.id] || false
                  return (
                    <DropdownMenuItem
                      key={source.id}
                      onClick={() =>
                        handleSourceSelectionChange(source.id, !isChecked)
                      }
                      onSelect={(e) => e.preventDefault()}
                      className="relative flex items-center pl-2 pr-2 gap-2 cursor-pointer"
                    >
                      <div className="flex itemsbinoculars flex items-center gap-2">
                        {getIcon(source.app, source.entity, {
                          w: 16,
                          h: 16,
                          mr: 0,
                        })}
                        <span>{source.name}</span>
                      </div>
                        <div
                          className={`ml-auto h-5 w-5 border rounded flex items-center justify-center ${
                            isChecked
                              ? "bg-green-500 border-green-500"
                              : "border-gray-400 dark:border-gray-500"
                          }`}
                        >
                          {isChecked && <Check className="h-4 w-4 text-white" />}
                      </div>
                    </DropdownMenuItem>
                  )
                })}
              </DropdownMenuContent>
            </DropdownMenu>
          )}
          {/* Closing tag for the conditional render */}
<<<<<<< HEAD
          <button
            onClick={() => setIsReasoningActive(!isReasoningActive)} // Call prop setter
            className={`flex items-center space-x-1 px-2 py-1 rounded-md text-[15px] ${
              // Changed text-xs to text-[11px]
              isReasoningActive ? "text-green-600" : "text-[#464D53]" // Use prop for styling
            }`}
          >
            <Atom
              size={16}
              className={isReasoningActive ? "text-green-600" : ""}
            />{" "}
            {/* Use prop for styling */}
            <span>Reasoning</span>
          </button>
          {(isStreaming || retryIsStreaming) && chatId ? (
=======
          <div className="flex items-center">
            <button
              onClick={() => setIsReasoningActive(!isReasoningActive)}
              className={`flex items-center space-x-1 px-2 py-1 rounded-md text-[15px] ${
                isReasoningActive
                  ? "text-green-600 dark:text-green-400"
                  : "text-[#464D53] dark:text-gray-400"
              }`}
            >
              <Atom
                size={16}
                className={
                  isReasoningActive
                    ? "text-green-600 dark:text-green-400"
                    : "dark:text-gray-400"
                }
              />
              <span className={isReasoningActive ? "" : "dark:text-gray-300"}>
                Reasoning
              </span>
            </button>
            {displayAgentName && (
              <div className="flex items-center text-xs text-[#464D53] dark:text-gray-400 ml-2 px-1 py-0.5 cursor-default">
                <Bot size={16} className="mr-1 text-[#464D53] dark:text-gray-400" />
                <span className="font-medium dark:text-gray-300">{displayAgentName}</span>
              </div>
            )}
          </div>
          {isStreaming && chatId ? (
>>>>>>> 8207fcef
            <button
              onClick={handleStop}
              style={{ marginLeft: "auto" }}
              className="flex mr-6 bg-[#464B53] dark:bg-gray-700 text-white dark:text-gray-200 hover:bg-[#5a5f66] dark:hover:bg-gray-600 rounded-full w-[32px] h-[32px] items-center justify-center"
            >
              <Square className="text-white dark:text-gray-200" size={16} />
            </button>
          ) : (
            <button
              disabled={isStreaming || retryIsStreaming}
              onClick={() => handleSendMessage()}
              style={{ marginLeft: "auto" }}
              className="flex mr-6 bg-[#464B53] dark:bg-slate-700 text-white dark:text-slate-200 hover:bg-[#5a5f66] dark:hover:bg-slate-600 rounded-full w-[32px] h-[32px] items-center justify-center disabled:opacity-50"
            >
              <ArrowRight className="text-white dark:text-slate-200" size={16} />
            </button>
          )}
        </div>
      </div>
    </div>
  )
}<|MERGE_RESOLUTION|>--- conflicted
+++ resolved
@@ -1580,23 +1580,6 @@
             </DropdownMenu>
           )}
           {/* Closing tag for the conditional render */}
-<<<<<<< HEAD
-          <button
-            onClick={() => setIsReasoningActive(!isReasoningActive)} // Call prop setter
-            className={`flex items-center space-x-1 px-2 py-1 rounded-md text-[15px] ${
-              // Changed text-xs to text-[11px]
-              isReasoningActive ? "text-green-600" : "text-[#464D53]" // Use prop for styling
-            }`}
-          >
-            <Atom
-              size={16}
-              className={isReasoningActive ? "text-green-600" : ""}
-            />{" "}
-            {/* Use prop for styling */}
-            <span>Reasoning</span>
-          </button>
-          {(isStreaming || retryIsStreaming) && chatId ? (
-=======
           <div className="flex items-center">
             <button
               onClick={() => setIsReasoningActive(!isReasoningActive)}
@@ -1625,8 +1608,7 @@
               </div>
             )}
           </div>
-          {isStreaming && chatId ? (
->>>>>>> 8207fcef
+          {(isStreaming || retryIsStreaming) && chatId ? (
             <button
               onClick={handleStop}
               style={{ marginLeft: "auto" }}
