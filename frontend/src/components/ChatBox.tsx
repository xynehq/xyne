import React, {
  Dispatch,
  SetStateAction,
  useCallback,
  useEffect,
  useMemo,
  useRef,
  useState,
} from "react" // Ensure React is imported
import { useNavigate } from "@tanstack/react-router"
import { renderToStaticMarkup } from "react-dom/server" // For rendering ReactNode to HTML string
import {
  ArrowRight,
  Globe,
  AtSign,
  Layers,
  Square,
  ChevronDown,
  Infinity,
  Check,
  Link,
  Search,
  RotateCcw,
  Atom,
  Bot, // Import Bot icon
  PlusCircle,
  Gavel, // For MCP connector tools
  X,
  File,
  Loader2,
} from "lucide-react"
import Attach from "@/assets/attach.svg?react"
import {
  Citation,
  Apps,
  SelectPublicAgent,
  PublicUser,
  ConnectorType,
  AuthType,
  ConnectorStatus,
  UserRole,
  DataSourceEntity,
  AttachmentMetadata,
} from "shared/types" // Add SelectPublicAgent, PublicUser
import {
  DropdownMenu,
  DropdownMenuContent,
  DropdownMenuItem,
  DropdownMenuLabel,
  DropdownMenuSeparator,
  DropdownMenuTrigger,
} from "@/components/ui/dropdown-menu"
import {
  Tooltip,
  TooltipContent,
  TooltipProvider,
  TooltipTrigger,
} from "@/components/ui/tooltip"
import { getIcon } from "@/lib/common"
import { CLASS_NAMES, SELECTORS } from "../lib/constants"
import { DriveEntity } from "shared/types"
import { api } from "@/api"
import { Input } from "@/components/ui/input"
import { Pill } from "./Pill"
import { Reference, ToolsListItem } from "@/types"
import { useToast } from "@/hooks/use-toast"
import {
  generateFileId,
  createDragHandlers,
  createFileSelectionHandlers,
  validateAndDeduplicateFiles,
  createToastNotifier,
  createImagePreview,
  cleanupPreviewUrls,
} from "@/utils/fileUtils"
import { authFetch } from "@/utils/authFetch"

interface SelectedFile {
  file: File
  id: string
  metadata?: AttachmentMetadata
  uploading?: boolean
  uploadError?: string
  preview?: string // URL for image preview
}

// Add attachment limit constant
const MAX_ATTACHMENTS = 5
import { HighlightedTextForAtMention } from "./Highlight"

interface SourceItem {
  id: string
  name: string
  app: Apps | string
  entity: string
  icon: React.ReactNode
}

interface SearchResult {
  docId: string
  threadId: string
  app: string
  entity: string
  subject?: string
  name?: string
  title?: string
  filename?: string
  mailId?: string
  from?: string
  timestamp?: number
  updatedAt?: number
  relevance: number
  url?: string
  type?: string
  email?: string
  photoLink?: string
  userMap?: Record<string, string>
  text?: string
  domain?: string
  createdAt?: string
  channelId?: string
}

function slackTs(ts: any) {
  if (typeof ts === "number") ts = ts.toString()
  return ts.replace(".", "").padEnd(16, "0")
}

interface ChatBoxProps {
  role: UserRole
  query: string
  setQuery: (query: string) => void
  setIsAgenticMode: Dispatch<SetStateAction<boolean>>
  isAgenticMode: boolean
  handleSend: (
    messageToSend: string,
    metadata?: AttachmentMetadata[],
    selectedSources?: string[],
    agentId?: string | null,
    toolsList?: ToolsListItem[],
    enableWebSearch?: boolean,
  ) => void // Expects agentId string and optional fileIds
  isStreaming?: boolean
  retryIsStreaming?: boolean
  handleStop?: () => void
  chatId?: string | null // Current chat ID
  agentIdFromChatData?: string | null // New prop for agentId from chat data
  allCitations: Map<string, Citation>
  isReasoningActive: boolean
  setIsReasoningActive: (
    value: boolean | ((prevState: boolean) => boolean),
  ) => void
  user: PublicUser // Added user prop
  overrideIsRagOn?: boolean
}

const availableSources: SourceItem[] = [
  {
    id: "googledrive",
    name: "Google Drive",
    app: Apps.GoogleDrive,
    entity: "file",
    icon: getIcon(Apps.GoogleDrive, "file", { w: 16, h: 16, mr: 8 }),
  },
  {
    id: "googledocs",
    name: "Google Docs",
    app: Apps.GoogleDrive,
    entity: DriveEntity.Docs,
    icon: getIcon(Apps.GoogleDrive, DriveEntity.Docs, { w: 16, h: 16, mr: 8 }),
  },
  {
    id: "googlesheets",
    name: "Google Sheets",
    app: Apps.GoogleDrive,
    entity: DriveEntity.Sheets,
    icon: getIcon(Apps.GoogleDrive, DriveEntity.Sheets, {
      w: 16,
      h: 16,
      mr: 8,
    }),
  },
  {
    id: "slack",
    name: "Slack",
    app: Apps.Slack,
    entity: "message",
    icon: getIcon(Apps.Slack, "message", { w: 16, h: 16, mr: 8 }),
  },
  {
    id: "gmail",
    name: "Gmail",
    app: Apps.Gmail,
    entity: "mail",
    icon: getIcon(Apps.Gmail, "mail", { w: 16, h: 16, mr: 8 }),
  },
  {
    id: "googlecalendar",
    name: "Calendar",
    app: Apps.GoogleCalendar,
    entity: "event",
    icon: getIcon(Apps.GoogleCalendar, "event", { w: 16, h: 16, mr: 8 }),
  },
  {
    id: "pdf",
    name: "PDF",
    app: "pdf",
    entity: "pdf_default",
    icon: getIcon("pdf", "pdf_default", { w: 16, h: 16, mr: 8 }),
  },
]

const getCaretCharacterOffsetWithin = (element: Node) => {
  let caretOffset = 0
  const doc = element.ownerDocument || (element as any).document
  if (doc.getSelection) {
    const selection = doc.getSelection()
    if (selection && selection.rangeCount) {
      const range = selection.getRangeAt(0)
      const preCaretRange = range.cloneRange()
      preCaretRange.selectNodeContents(element)
      preCaretRange.setEnd(range.endContainer, range.endOffset)
      caretOffset = preCaretRange.toString().length
    }
  }
  return caretOffset
}

const setCaretPosition = (element: Node, position: number) => {
  const range = document.createRange()
  const sel = window.getSelection()!
  let currentPosition = 0
  let targetNode: Node | null = null
  let targetOffset = 0

  const traverseNodes = (node: Node) => {
    if (currentPosition >= position) return
    if (node.nodeType === Node.TEXT_NODE) {
      const textLength = node.textContent?.length || 0
      if (currentPosition + textLength >= position) {
        targetNode = node
        targetOffset = position - currentPosition
      }
      currentPosition += textLength
    } else {
      for (const child of node.childNodes) {
        traverseNodes(child)
        if (targetNode) break
      }
    }
  }

  traverseNodes(element)
  if (targetNode) {
    range.setStart(targetNode, targetOffset)
    range.collapse(true)
    sel.removeAllRanges()
    sel.addRange(range)
  }
}

export interface ChatBoxRef {
  sendMessage: (message: string) => void
}

export const ChatBox = React.forwardRef<ChatBoxRef, ChatBoxProps>(
  (props, ref) => {
    const {
      role,
      query,
      setQuery,
      handleSend,
      isStreaming = false,
      retryIsStreaming = false,
      allCitations,
      handleStop,
      chatId,
      agentIdFromChatData, // Destructure new prop
      isReasoningActive,
      setIsReasoningActive,
      user, // Destructure user prop
      setIsAgenticMode,
      isAgenticMode = false,
      overrideIsRagOn,
    } = props
    // Interface for fetched tools
    interface FetchedTool {
      id: number
      workspaceId: number
      connectorId: number
      toolName: string
      toolSchema: string // Assuming schema is a JSON string
      description: string | null
      enabled: boolean // Added enabled field
      createdAt: string
      updatedAt: string
      externalId: string // This is the externalId from the backend
    }

    // Interface for fetched connectors
    interface FetchedConnector {
      id: string // externalId from backend
      app: Apps | string
      authType: AuthType | string
      type: ConnectorType | string
      status: ConnectorStatus | string
      createdAt: string // Assuming ISO string date
      config: Record<string, any>
      connectorId: number // internal DB id
      displayName?: string // For UI
    }

    const { toast } = useToast()
    const inputRef = useRef<HTMLDivElement | null>(null)
    const referenceBoxRef = useRef<HTMLDivElement | null>(null)
    const referenceItemsRef = useRef<
      (HTMLDivElement | HTMLButtonElement | null)[]
    >([])
    const scrollContainerRef = useRef<HTMLDivElement | null>(null)
    const referenceSearchInputRef = useRef<HTMLInputElement | null>(null)
    const debounceTimeout = useRef<NodeJS.Timeout | null>(null)
    const scrollPositionRef = useRef<number>(0)
    const navigate = useNavigate()
    const fileInputRef = useRef<HTMLInputElement | null>(null)

    const [showReferenceBox, setShowReferenceBox] = useState(false)
    const [searchMode, setSearchMode] = useState<"citations" | "global">(
      "citations",
    )
    const [globalResults, setGlobalResults] = useState<SearchResult[]>([])

    // Unified function to enhance Google Sheets items with dummy "whole sheet" options
    const enhanceGoogleSheetsResults = useCallback(
      <
        T extends {
          app?: string
          entity?: string
          docId: string
          title?: string
          name?: string
          subject?: string
          filename?: string
        },
      >(
        items: T[],
      ): (T & { isWholeSheetDummy?: boolean })[] => {
        const enhanced: (T & { isWholeSheetDummy?: boolean })[] = []
        const seenWholeSheets = new Set<string>()

        items.forEach((item) => {
          // If this is a Google Sheet with a specific tab (contains " / " in title)
          const isGoogleSheet =
            item.app === Apps.GoogleDrive && item.entity === DriveEntity.Sheets
          if (isGoogleSheet) {
            const displayTitle =
              item.title ||
              item.name ||
              item.subject ||
              item.filename ||
              "Untitled"
            const isSpecificSheetTab = displayTitle.includes(" / ")

            if (isSpecificSheetTab) {
              // Extract the spreadsheet name (before " / ")
              const sheetName = displayTitle.split(" / ")[0]

              // Extract the base docId (remove the "_X" suffix)
              const baseDocId = item.docId.replace(/_\d+$/, "")

              // Only add the whole sheet dummy if we haven't seen this spreadsheet yet
              if (!seenWholeSheets.has(baseDocId)) {
                seenWholeSheets.add(baseDocId)

                // Create a dummy item for the whole sheet and add it BEFORE the specific tab
                const wholeSheetItem: T & { isWholeSheetDummy?: boolean } = {
                  ...item,
                  docId: baseDocId,
                  title: sheetName,
                  ...(item.name !== undefined && { name: sheetName }),
                  isWholeSheetDummy: true,
                }

                // Insert the whole sheet option BEFORE the current item
                enhanced.push(wholeSheetItem)
              }
            }
          }
<<<<<<< HEAD

          // Add the original item after checking for whole sheet
          enhanced.push(item)
        })

        return enhanced
      },
      [],
    )

    // Create enhanced results that include dummy "whole sheet" options for specific sheet tabs
    const enhancedGlobalResults: (SearchResult & {
      isWholeSheetDummy?: boolean
    })[] = useMemo(() => {
      return enhanceGoogleSheetsResults(globalResults)
    }, [globalResults, enhanceGoogleSheetsResults])

    const [selectedRefIndex, setSelectedRefIndex] = useState(-1)
    const [selectedSources, setSelectedSources] = useState<
      Record<string, boolean>
    >({})
    const [isSourceMenuOpen, setIsSourceMenuOpen] = useState(false)
    const [isGlobalLoading, setIsGlobalLoading] = useState(false)
    const [globalError, setGlobalError] = useState<string | null>(null)
    const [page, setPage] = useState(1)
    const [totalCount, setTotalCount] = useState(0)
    const [activeAtMentionIndex, setActiveAtMentionIndex] = useState(-1)
    const [referenceSearchTerm, setReferenceSearchTerm] = useState("")
    const [referenceBoxLeft, setReferenceBoxLeft] = useState(0)
    const [isPlaceholderVisible, setIsPlaceholderVisible] = useState(true)
    const [showSourcesButton, _] = useState(false) // Added this line
    const [persistedAgentId, setPersistedAgentId] = useState<string | null>(
      null,
    )
    const [displayAgentName, setDisplayAgentName] = useState<string | null>(
      null,
    )
    const [selectedAgent, setSelectedAgent] =
      useState<SelectPublicAgent | null>(null)
    const [allConnectors, setAllConnectors] = useState<FetchedConnector[]>([])
    const [selectedConnectorIds, setSelectedConnectorIds] = useState<
      Set<string>
    >(new Set())
    const [isConnectorsMenuOpen, setIsConnectorsMenuOpen] = useState(false)
    const [connectorTools, setConnectorTools] = useState<FetchedTool[]>([])
    const [isLoadingTools, setIsLoadingTools] = useState(false)
    const [isToolSelectionModalOpen, setIsToolSelectionModalOpen] =
      useState(false)
    const [toolSearchTerm, setToolSearchTerm] = useState("")
    const [activeToolConnectorId, setActiveToolConnectorId] = useState<
      string | null
    >(null) // Track which connector's tools are being shown
    const connectorsDropdownTriggerRef = useRef<HTMLButtonElement | null>(null)
    const toolModalRef = useRef<HTMLDivElement | null>(null) // Ref for the tool modal itself
    const [toolModalPosition, setToolModalPosition] = useState<{
      top: number
      left: number
    } | null>(null)
    const [initialLoadComplete, setInitialLoadComplete] = useState(false)
    const [selectedFiles, setSelectedFiles] = useState<SelectedFile[]>([])
    const [isUploadingFiles, setIsUploadingFiles] = useState(false)
    const showAdvancedOptions =
      overrideIsRagOn ??
      (!selectedAgent || (selectedAgent && selectedAgent.isRagOn))

    // localStorage keys for tool selection persistence
    const SELECTED_CONNECTOR_TOOLS_KEY = "selectedConnectorTools"
    const SELECTED_MCP_CONNECTOR_ID_KEY = "selectedMcpConnectorId"

    // File upload utility functions
    const showToast = createToastNotifier(toast)

    const processFiles = useCallback(
      (files: FileList | File[]) => {
        // Check attachment limit
        if (selectedFiles.length >= MAX_ATTACHMENTS) {
          showToast(
            "Attachment limit reached",
            `You can only attach up to ${MAX_ATTACHMENTS} files at a time.`,
            true,
          )
          return
        }

        const validFiles = validateAndDeduplicateFiles(files, showToast)
        if (validFiles.length === 0) return

        // Check if adding these files would exceed the limit
        const remainingSlots = MAX_ATTACHMENTS - selectedFiles.length
        const filesToAdd = validFiles.slice(0, remainingSlots)

=======

          // Add the original item after checking for whole sheet
          enhanced.push(item)
        })

        return enhanced
      },
      [],
    )

    // Create enhanced results that include dummy "whole sheet" options for specific sheet tabs
    const enhancedGlobalResults: (SearchResult & {
      isWholeSheetDummy?: boolean
    })[] = useMemo(() => {
      return enhanceGoogleSheetsResults(globalResults)
    }, [globalResults, enhanceGoogleSheetsResults])

    const [selectedRefIndex, setSelectedRefIndex] = useState(-1)
    const [selectedSources, setSelectedSources] = useState<
      Record<string, boolean>
    >({})
    const [isSourceMenuOpen, setIsSourceMenuOpen] = useState(false)
    const [isGlobalLoading, setIsGlobalLoading] = useState(false)
    const [globalError, setGlobalError] = useState<string | null>(null)
    const [page, setPage] = useState(1)
    const [totalCount, setTotalCount] = useState(0)
    const [activeAtMentionIndex, setActiveAtMentionIndex] = useState(-1)
    const [referenceSearchTerm, setReferenceSearchTerm] = useState("")
    const [referenceBoxLeft, setReferenceBoxLeft] = useState(0)
    const [isPlaceholderVisible, setIsPlaceholderVisible] = useState(true)
    const [showSourcesButton, _] = useState(false) // Added this line
    const [persistedAgentId, setPersistedAgentId] = useState<string | null>(
      null,
    )
    const [displayAgentName, setDisplayAgentName] = useState<string | null>(
      null,
    )
    const [selectedAgent, setSelectedAgent] =
      useState<SelectPublicAgent | null>(null)
    const [allConnectors, setAllConnectors] = useState<FetchedConnector[]>([])
    const [selectedConnectorIds, setSelectedConnectorIds] = useState<
      Set<string>
    >(new Set())
    const [isConnectorsMenuOpen, setIsConnectorsMenuOpen] = useState(false)
    const [connectorTools, setConnectorTools] = useState<FetchedTool[]>([])
    const [isLoadingTools, setIsLoadingTools] = useState(false)
    const [isToolSelectionModalOpen, setIsToolSelectionModalOpen] =
      useState(false)
    const [toolSearchTerm, setToolSearchTerm] = useState("")
    const [activeToolConnectorId, setActiveToolConnectorId] = useState<
      string | null
    >(null) // Track which connector's tools are being shown
    const connectorsDropdownTriggerRef = useRef<HTMLButtonElement | null>(null)
    const toolModalRef = useRef<HTMLDivElement | null>(null) // Ref for the tool modal itself
    const [toolModalPosition, setToolModalPosition] = useState<{
      top: number
      left: number
    } | null>(null)
    const [initialLoadComplete, setInitialLoadComplete] = useState(false)
    const [selectedFiles, setSelectedFiles] = useState<SelectedFile[]>([])
    const [isUploadingFiles, setIsUploadingFiles] = useState(false)
    const [enableWebSearch, setEnableWebSearch] = useState(() => {
      const saved = localStorage.getItem("enableWebSearch")
      return saved !== null ? JSON.parse(saved) : false
    })
    const showAdvancedOptions =
      overrideIsRagOn ??
      (!selectedAgent || (selectedAgent && selectedAgent.isRagOn))

    // Persist enableWebSearch state to localStorage when it changes
    useEffect(() => {
      localStorage.setItem("enableWebSearch", JSON.stringify(enableWebSearch))
    }, [enableWebSearch])

    // localStorage keys for tool selection persistence
    const SELECTED_CONNECTOR_TOOLS_KEY = "selectedConnectorTools"
    const SELECTED_MCP_CONNECTOR_ID_KEY = "selectedMcpConnectorId"

    // File upload utility functions
    const showToast = createToastNotifier(toast)

    const processFiles = useCallback(
      (files: FileList | File[]) => {
        // Check attachment limit
        if (selectedFiles.length >= MAX_ATTACHMENTS) {
          showToast(
            "Attachment limit reached",
            `You can only attach up to ${MAX_ATTACHMENTS} files at a time.`,
            true,
          )
          return
        }

        const validFiles = validateAndDeduplicateFiles(files, showToast)
        if (validFiles.length === 0) return

        // Check if adding these files would exceed the limit
        const remainingSlots = MAX_ATTACHMENTS - selectedFiles.length
        const filesToAdd = validFiles.slice(0, remainingSlots)

>>>>>>> 67c33b5d
        if (filesToAdd.length < validFiles.length) {
          showToast(
            "Some files skipped",
            `Only ${filesToAdd.length} of ${validFiles.length} files were added due to attachment limit.`,
            false,
          )
        }

        const newFiles: SelectedFile[] = filesToAdd.map((file) => ({
          file,
          id: generateFileId(),
          uploading: false,
          preview: createImagePreview(file),
        }))

        setSelectedFiles((prev) => {
          const existingFileNames = new Set(prev.map((f) => f.file.name))
          const filteredNewFiles = newFiles.filter(
            (f) => !existingFileNames.has(f.file.name),
          )

          const filteredCount = newFiles.length - filteredNewFiles.length
          if (filteredCount > 0) {
            showToast(
              "Files already selected",
              `${filteredCount} file(s) were already selected and skipped.`,
              false,
            )
          }

          return [...prev, ...filteredNewFiles]
        })
      },
      [showToast, selectedFiles.length],
    )

    const uploadFiles = useCallback(
      async (files: SelectedFile[]) => {
        if (files.length === 0) return []

        setIsUploadingFiles(true)
        const uploadedMetadata: AttachmentMetadata[] = []

        // Set all files to uploading state
        setSelectedFiles((prev) =>
          prev.map((f) =>
            files.some((file) => file.id === f.id)
              ? { ...f, uploading: true, uploadError: undefined }
              : f,
          ),
        )

        const uploadPromises = files.map(async (selectedFile) => {
          try {
            const formData = new FormData()
            formData.append("attachment", selectedFile.file)

            // Use the new attachment upload endpoint
            const response = await authFetch(
              "/api/v1/files/upload-attachment",
              {
                method: "POST",
                body: formData,
              },
            )

            if (!response.ok) {
              const error = await response.json()
              throw new Error(error.message || "Upload failed")
            }

            const result = await response.json()
            const metadata = result.attachments?.[0]

            if (metadata) {
              setSelectedFiles((prev) =>
                prev.map((f) =>
                  f.id === selectedFile.id
                    ? { ...f, uploading: false, metadata }
                    : f,
                ),
              )
              return metadata
            } else {
              throw new Error("No document ID returned from upload")
            }
          } catch (error) {
            const errorMessage =
              error instanceof Error ? error.message : "Upload failed"
            setSelectedFiles((prev) =>
              prev.map((f) =>
                f.id === selectedFile.id
                  ? { ...f, uploading: false, uploadError: errorMessage }
                  : f,
              ),
            )
            showToast(
              "Upload failed",
              `Failed to upload ${selectedFile.file.name}: ${errorMessage}`,
              true,
            )
            return null
          }
        })
<<<<<<< HEAD

        const results = await Promise.all(uploadPromises)
        uploadedMetadata.push(
          ...results.filter(
            (metadata): metadata is AttachmentMetadata => metadata !== null,
          ),
        )

        setIsUploadingFiles(false)
        return uploadedMetadata
      },
      [showToast],
    )

    const getExtension = (file: File) => {
      const name = file.name
      const ext = name.includes(".")
        ? name.split(".").pop()?.toLowerCase()
        : null
      return ext || "file"
    }

    const removeFile = useCallback((id: string) => {
      setSelectedFiles((prev) => {
        const fileToRemove = prev.find((f) => f.id === id)
        if (fileToRemove?.preview) {
          URL.revokeObjectURL(fileToRemove.preview)
        }
        return prev.filter((f) => f.id !== id)
      })
    }, [])

    const { handleFileSelect, handleFileChange } = createFileSelectionHandlers(
      fileInputRef,
      processFiles,
    )

    const { handleDragOver, handleDragLeave } = createDragHandlers()

    const handleDrop = useCallback(
      (e: React.DragEvent) => {
        e.preventDefault()
        const files = Array.from(e.dataTransfer.files)
        if (files.length > 0) {
          // Check attachment limit before processing
          if (selectedFiles.length >= MAX_ATTACHMENTS) {
            showToast(
              "Attachment limit reached",
              `You can only attach up to ${MAX_ATTACHMENTS} files at a time.`,
              true,
            )
            return
          }
          processFiles(files)
        }
      },
      [processFiles, selectedFiles.length, showToast],
    )

    // Effect to initialize and update persistedAgentId
    useEffect(() => {
      const searchParams = new URLSearchParams(window.location.search)
      const agentIdFromUrl = searchParams.get("agentId")

=======

        const results = await Promise.all(uploadPromises)
        uploadedMetadata.push(
          ...results.filter(
            (metadata): metadata is AttachmentMetadata => metadata !== null,
          ),
        )

        setIsUploadingFiles(false)
        return uploadedMetadata
      },
      [showToast],
    )

    const getExtension = (file: File) => {
      const name = file.name
      const ext = name.includes(".")
        ? name.split(".").pop()?.toLowerCase()
        : null
      return ext || "file"
    }

    const removeFile = useCallback((id: string) => {
      setSelectedFiles((prev) => {
        const fileToRemove = prev.find((f) => f.id === id)
        if (fileToRemove?.preview) {
          URL.revokeObjectURL(fileToRemove.preview)
        }
        return prev.filter((f) => f.id !== id)
      })
    }, [])

    const { handleFileSelect, handleFileChange } = createFileSelectionHandlers(
      fileInputRef,
      processFiles,
    )

    const { handleDragOver, handleDragLeave } = createDragHandlers()

    const handleDrop = useCallback(
      (e: React.DragEvent) => {
        e.preventDefault()
        const files = Array.from(e.dataTransfer.files)
        if (files.length > 0) {
          // Check attachment limit before processing
          if (selectedFiles.length >= MAX_ATTACHMENTS) {
            showToast(
              "Attachment limit reached",
              `You can only attach up to ${MAX_ATTACHMENTS} files at a time.`,
              true,
            )
            return
          }
          processFiles(files)
        }
      },
      [processFiles, selectedFiles.length, showToast],
    )

    // Effect to initialize and update persistedAgentId
    useEffect(() => {
      const searchParams = new URLSearchParams(window.location.search)
      const agentIdFromUrl = searchParams.get("agentId")

>>>>>>> 67c33b5d
      if (agentIdFromUrl) {
        setPersistedAgentId(agentIdFromUrl)
      } else if (agentIdFromChatData) {
        setPersistedAgentId(agentIdFromChatData)
      } else {
        setPersistedAgentId(null)
      }
      // This effect should run when chatId changes (indicating a new chat context),
      // when agentIdFromChatData changes (new chat data loaded),
      // or when the component initially loads.
    }, [chatId, agentIdFromChatData])

    // Effect to fetch agent details for display when persistedAgentId is set
    useEffect(() => {
      const fetchAgentDetails = async () => {
        if (persistedAgentId) {
          try {
            const response = await api.agents.$get() // Fetch all agents
            if (response.ok) {
              const allAgents = (await response.json()) as SelectPublicAgent[]
              const currentAgent = allAgents.find(
                (agent) => agent.externalId === persistedAgentId,
              )
              if (currentAgent) {
                setDisplayAgentName(currentAgent.name)
                setSelectedAgent(currentAgent)
              } else {
                console.error(
                  `Agent with ID ${persistedAgentId} not found for display.`,
                )
                setDisplayAgentName(null)
                setSelectedAgent(null)
              }
            } else {
              console.error("Failed to load agents for display.")
              setDisplayAgentName(null)
              setSelectedAgent(null)
            }
          } catch (error) {
            console.error("Error fetching agent details for display:", error)
            setDisplayAgentName(null)
            setSelectedAgent(null)
          }
        } else {
          setDisplayAgentName(null) // Clear display name if no persistedAgentId
          setSelectedAgent(null)
        }
      }

      fetchAgentDetails()
    }, [persistedAgentId]) // Depend on persistedAgentId

    const loadToolSelectionsFromStorage = (): Record<string, Set<string>> => {
      try {
        const stored = localStorage.getItem(SELECTED_CONNECTOR_TOOLS_KEY)
        if (stored) {
          const parsed = JSON.parse(stored)
          // Convert arrays back to Sets
          const result: Record<string, Set<string>> = {}
          for (const [connectorId, toolNames] of Object.entries(parsed)) {
            if (Array.isArray(toolNames)) {
              result[connectorId] = new Set(toolNames as string[])
            }
          }
          return result
        }
      } catch (error) {
        console.warn("Failed to load tool selections from localStorage:", error)
      }
      return {}
    }

    const saveToolSelectionsToStorage = (
      selections: Record<string, Set<string>>,
    ) => {
      try {
        // Convert Sets to arrays for JSON serialization
        const serializable: Record<string, string[]> = {}
        for (const [connectorId, toolNames] of Object.entries(selections)) {
          serializable[connectorId] = Array.from(toolNames)
        }
        localStorage.setItem(
          SELECTED_CONNECTOR_TOOLS_KEY,
          JSON.stringify(serializable),
        )
      } catch (error) {
        console.warn("Failed to save tool selections to localStorage:", error)
      }
    }

    // Initialize selectedConnectorTools with data from localStorage
    const [selectedConnectorTools, setSelectedConnectorTools] = useState<
      Record<string, Set<string>>
    >(loadToolSelectionsFromStorage)

    // Persist tool selections to localStorage whenever they change
    useEffect(() => {
      saveToolSelectionsToStorage(selectedConnectorTools)
    }, [selectedConnectorTools])

    // Local state for isReasoningActive and its localStorage effect are removed. Props will be used.

    useEffect(() => {
      // Effect to adjust tool modal position based on its height
      if (
        isToolSelectionModalOpen &&
        toolModalRef.current &&
        connectorsDropdownTriggerRef.current
      ) {
        const modalHeight = toolModalRef.current.offsetHeight

        const triggerRect =
          connectorsDropdownTriggerRef.current.getBoundingClientRect()
        const chatBoxContainer = inputRef.current?.closest(
          ".relative.flex.flex-col.w-full",
        ) as HTMLElement | null
        const connectorDropdownWidth = 288 // Based on w-72 class (18rem * 16px/rem)
        const gap = 8 // 8px gap

        let newLeftCalculation: number
        let topReferenceForModalBottom: number

        if (chatBoxContainer) {
          const containerRect = chatBoxContainer.getBoundingClientRect()
          newLeftCalculation =
            triggerRect.left - containerRect.left + connectorDropdownWidth + gap
          topReferenceForModalBottom = triggerRect.top - containerRect.top
        } else {
          // Fallback if chatBoxContainer is not found (less likely but good for robustness)
          newLeftCalculation = triggerRect.left + connectorDropdownWidth + gap
          topReferenceForModalBottom = triggerRect.top
        }

        const newModalTop = topReferenceForModalBottom - modalHeight

        setToolModalPosition((currentPosition) => {
          // Check if the position actually needs updating to prevent infinite loops
          if (
            currentPosition &&
            currentPosition.top === newModalTop &&
            currentPosition.left === newLeftCalculation
          ) {
            return currentPosition
          }
          return { top: newModalTop, left: newLeftCalculation }
        })
      }
    }, [
      isToolSelectionModalOpen,
      isLoadingTools,
      connectorTools,
      toolSearchTerm,
      // Intentionally not including toolModalPosition here to avoid loops,
      // as this effect is responsible for calculating the definitive position.
      // It re-runs when factors affecting modal height change.
    ])

    useEffect(() => {
      const loadInitialData = async () => {
        let processedConnectors: FetchedConnector[] = []
        try {
          // Role-based API routing
          const isAdmin =
            role === UserRole.Admin || role === UserRole.SuperAdmin

          const response = isAdmin
            ? await api.admin.connectors.all.$get(undefined, {
                credentials: "include",
              })
            : await api.connectors.all.$get(undefined, {
                credentials: "include",
              })
          const data = await response.json()
          if (Array.isArray(data)) {
            processedConnectors = data.map((conn: any) => ({
              ...conn,
              displayName:
                conn.name || conn.config?.name || conn.app || conn.id,
            }))
          } else {
            console.error("Fetched connectors data is not an array:", data)
          }
        } catch (error) {
          console.error("Error fetching connectors:", error)
        }

        setAllConnectors(processedConnectors)

        const storedMcpId = localStorage.getItem(SELECTED_MCP_CONNECTOR_ID_KEY)
        if (storedMcpId && processedConnectors.length > 0) {
          const connectorExists = processedConnectors.find(
            (c) => c.id === storedMcpId && c.type === ConnectorType.MCP,
          )
          if (connectorExists) {
            setSelectedConnectorIds(new Set([storedMcpId]))
          } else {
            // If stored ID is invalid (not found or not MCP), remove it.
            localStorage.removeItem(SELECTED_MCP_CONNECTOR_ID_KEY)
          }
        }
        setInitialLoadComplete(true) // Mark initial load as complete
      }

      loadInitialData()
    }, [role]) // Added role dependency

    // useEffect to save selected MCP connector ID
    useEffect(() => {
      if (!initialLoadComplete) {
        // Don't run save logic during initial load phase
        return
      }

      // Find any MCP connector in the selected set
      const mcpConnectorId = Array.from(selectedConnectorIds).find(
        (connectorId) => {
          if (allConnectors.length > 0) {
            const connector = allConnectors.find((c) => c.id === connectorId)
            return connector && connector.type === ConnectorType.MCP
          }
          return false
        },
      )

      if (mcpConnectorId) {
        localStorage.setItem(SELECTED_MCP_CONNECTOR_ID_KEY, mcpConnectorId)
      } else {
        // If no MCP connector is selected
        localStorage.removeItem(SELECTED_MCP_CONNECTOR_ID_KEY)
      }
    }, [selectedConnectorIds, allConnectors, initialLoadComplete])

    const adjustInputHeight = useCallback(() => {
      if (inputRef.current) {
        inputRef.current.style.height = "auto"
        const scrollHeight = inputRef.current.scrollHeight
        const minHeight = 52
        const maxHeight = 320
        const newHeight = Math.max(minHeight, Math.min(scrollHeight, maxHeight))
        inputRef.current.style.height = `${newHeight}px`
      }
    }, [])

    const updateReferenceBoxPosition = (atIndex: number) => {
      const inputElement = inputRef.current
      if (!inputElement || atIndex < 0) {
        const parentRect = inputElement
          ?.closest(
            `.${CLASS_NAMES.SEARCH_CONTAINER} > .relative.flex.flex-col`,
          )
          ?.getBoundingClientRect()
        const inputRect = inputElement?.getBoundingClientRect()
        if (parentRect && inputRect) {
          setReferenceBoxLeft(inputRect.left - parentRect.left)
        } else {
          setReferenceBoxLeft(0)
        }
        return
      }

      const range = document.createRange()
      let currentPos = 0
      let targetNode: Node | null = null
      let targetOffsetInNode = 0

      function findDomPosition(node: Node, charIndex: number): boolean {
        if (node.nodeType === Node.TEXT_NODE) {
          const textLength = node.textContent?.length || 0
          if (currentPos <= charIndex && charIndex < currentPos + textLength) {
            targetNode = node
            targetOffsetInNode = charIndex - currentPos
            return true
          }
          currentPos += textLength
        } else {
          for (const child of node.childNodes) {
            if (findDomPosition(child, charIndex)) return true
          }
        }
        return false
      }

      if (findDomPosition(inputElement, atIndex)) {
        range.setStart(targetNode!, targetOffsetInNode)
        range.setEnd(targetNode!, targetOffsetInNode + 1)
        const rect = range.getBoundingClientRect()
        const parentRect = inputElement
          .closest(`.${CLASS_NAMES.SEARCH_CONTAINER} > .relative.flex.flex-col`)
          ?.getBoundingClientRect()

        if (parentRect) {
          setReferenceBoxLeft(rect.left - parentRect.left)
        } else {
          const inputRect = inputElement.getBoundingClientRect()
          setReferenceBoxLeft(rect.left - inputRect.left)
        }
      } else {
        const inputRect = inputElement.getBoundingClientRect()
        const parentRect = inputElement
          .closest(`.${CLASS_NAMES.SEARCH_CONTAINER} > .relative.flex.flex-col`)
          ?.getBoundingClientRect()
        if (parentRect) {
          setReferenceBoxLeft(inputRect.left - parentRect.left)
        } else {
          setReferenceBoxLeft(0)
        }
      }
    }

    const derivedReferenceSearch = useMemo(() => {
      if (activeAtMentionIndex === -1 || !showReferenceBox) {
        return ""
      }
      if (
        activeAtMentionIndex >= query.length ||
        query[activeAtMentionIndex] !== "@"
      ) {
        return ""
      }
      return query.substring(activeAtMentionIndex + 1).trimStart()
    }, [query, showReferenceBox, activeAtMentionIndex])

    const currentSearchTerm = useMemo(() => {
      if (activeAtMentionIndex === -1 && showReferenceBox) {
        return referenceSearchTerm
      }
      return derivedReferenceSearch
    }, [
      activeAtMentionIndex,
      showReferenceBox,
      referenceSearchTerm,
      derivedReferenceSearch,
    ])

    useEffect(() => {
      if (showReferenceBox && activeAtMentionIndex !== -1) {
        const newMode =
          derivedReferenceSearch.length > 0 ? "global" : "citations"
        if (newMode !== searchMode) {
          setSearchMode(newMode)
          setSelectedRefIndex(-1)
          if (newMode === "citations") {
            setGlobalResults([])
            setGlobalError(null)
            setPage(1)
            setTotalCount(0)
          }
        }
      } else if (!showReferenceBox) {
        setSelectedRefIndex(-1)
      }
    }, [
      derivedReferenceSearch,
      showReferenceBox,
      searchMode,
      activeAtMentionIndex,
    ])

    const selectedSourceItems = useMemo(() => {
      return availableSources.filter((source) => selectedSources[source.id])
    }, [selectedSources])

    const selectedSourcesCount = selectedSourceItems.length

    const formatTimestamp = (time: number | undefined) => {
      if (!time) return "Unknown Date"
      return new Date(time).toLocaleDateString("en-US", {
        year: "numeric",
        month: "short",
        day: "numeric",
      })
    }

    const displayedCitations = useMemo(() => {
      if (
        !allCitations ||
        !showReferenceBox ||
        searchMode !== "citations" ||
        activeAtMentionIndex === -1
      ) {
        return []
      }
      const searchValue = derivedReferenceSearch.toLowerCase()
      return Array.from(allCitations.values()).filter((citation) =>
        citation.title.toLowerCase().includes(searchValue),
      )
    }, [
      allCitations,
      derivedReferenceSearch,
      searchMode,
      showReferenceBox,
      activeAtMentionIndex,
    ])

    // Create enhanced citations that include dummy "whole sheet" options for specific sheet tabs
    const enhancedDisplayedCitations: (Citation & {
      isWholeSheetDummy?: boolean
    })[] = useMemo(() => {
      return enhanceGoogleSheetsResults(displayedCitations)
    }, [displayedCitations, enhanceGoogleSheetsResults])

    const fetchResults = async (
      searchTermForFetch: string,
      pageToFetch: number,
      append: boolean = false,
    ) => {
      if (!searchTermForFetch || searchTermForFetch.length < 1) return
      if (
        isGlobalLoading ||
        (append && globalResults.length >= totalCount && totalCount > 0)
      )
        return

      setIsGlobalLoading(true)
      if (!append) {
        setGlobalError(null)
      }

      try {
        const limit = 10
        const offset = (pageToFetch - 1) * limit
        const params: Record<string, string | string[]> = {
          query: searchTermForFetch,
          limit: limit.toString(),
          offset: offset.toString(),
        }

        if (persistedAgentId) {
          params.agentId = persistedAgentId
        }

        const response = await api.search.$get({
          query: params,
          credentials: "include",
        })

        if (!response.ok) {
          const errorText = await response.text()
          throw new Error(
            `API request failed with status ${response.status}: ${errorText}`,
          )
        }

        const data = await response.json()

        const fetchedTotalCount = data.count || 0
        setTotalCount(fetchedTotalCount)

        const results: SearchResult[] = data.results || []
        setGlobalResults((prev) => {
          if (currentSearchTerm !== searchTermForFetch) {
            return append ? prev : []
          }
          const existingIds = new Set(prev.map((r) => r.docId))
          const newResults = results.filter((r) => !existingIds.has(r.docId))
          const updatedResults = append ? [...prev, ...newResults] : newResults

          if (
            !append &&
            updatedResults.length < 5 &&
            updatedResults.length < fetchedTotalCount
          ) {
            setTimeout(() => {
              fetchResults(searchTermForFetch, pageToFetch + 1, true)
            }, 0)
          }

          return updatedResults
        })

        setPage(pageToFetch)
        setGlobalError(null)
      } catch (error) {
        if (currentSearchTerm === searchTermForFetch) {
          setGlobalError("Failed to fetch global results. Please try again.")
          if (!append) setGlobalResults([])
        }
      } finally {
        if (currentSearchTerm === searchTermForFetch) {
          setIsGlobalLoading(false)
        }
      }
    }

    useEffect(() => {
      if (
        searchMode !== "global" ||
        !currentSearchTerm ||
        currentSearchTerm.length < 1
      ) {
        if (!isGlobalLoading) {
          setGlobalResults([])
          setGlobalError(null)
          setPage(1)
          setTotalCount(0)
        }
        return
      }

      if (debounceTimeout.current) clearTimeout(debounceTimeout.current)

      const termToFetch = currentSearchTerm
      debounceTimeout.current = setTimeout(() => {
        setPage(1)
        setGlobalResults([])
        fetchResults(termToFetch, 1, false)
      }, 300)

      return () => {
        if (debounceTimeout.current) clearTimeout(debounceTimeout.current)
      }
    }, [currentSearchTerm, searchMode])

    useEffect(() => {
      if (scrollContainerRef.current && scrollPositionRef.current > 0) {
        scrollContainerRef.current.scrollTop = scrollPositionRef.current
        scrollPositionRef.current = 0
      }
    }, [globalResults])

    useEffect(() => {
      if (!showReferenceBox) {
        setSelectedRefIndex(-1)
        return
<<<<<<< HEAD
      }

      const items =
        searchMode === "citations" ? enhancedDisplayedCitations : globalResults
      const canLoadMore =
        searchMode === "global" &&
        globalResults.length < totalCount &&
        !isGlobalLoading
      if (selectedRefIndex === -1) {
        setSelectedRefIndex(items.length > 0 ? 0 : -1)
      } else {
        const currentMaxIndex =
          searchMode === "citations"
            ? enhancedDisplayedCitations.length - 1
            : canLoadMore
              ? globalResults.length
              : globalResults.length - 1
        if (selectedRefIndex > currentMaxIndex) {
          setSelectedRefIndex(currentMaxIndex)
        }
      }
    }, [
      searchMode,
      enhancedDisplayedCitations,
      globalResults,
      showReferenceBox,
      totalCount,
      isGlobalLoading,
    ])

    // Helper to find DOM node and offset from a character offset in textContent
    const findBoundaryPosition = (
      root: Node,
      charOffset: number,
    ): { container: Node; offset: number } | null => {
      const walker = document.createTreeWalker(root, NodeFilter.SHOW_TEXT, null)
      let currentAccumulatedOffset = 0
      let node
      while ((node = walker.nextNode())) {
        const textNode = node as Text
        const len = textNode.textContent?.length || 0
        if (currentAccumulatedOffset + len >= charOffset) {
          return {
            container: textNode,
            offset: charOffset - currentAccumulatedOffset,
          }
        }
        currentAccumulatedOffset += len
      }
      // If charOffset is at the very end of the content (after all text nodes)
      if (charOffset === currentAccumulatedOffset) {
        // Find the last child of the root, or root itself, to place the cursor
        let containerNode: Node = root
        let containerOffset = root.childNodes.length
        if (root.childNodes.length > 0) {
          let lastChild = root.lastChild
          while (
            lastChild &&
            lastChild.nodeType !== Node.TEXT_NODE &&
            lastChild.lastChild
          ) {
            lastChild = lastChild.lastChild
          }
          if (lastChild && lastChild.nodeType === Node.TEXT_NODE) {
            containerNode = lastChild
            containerOffset = lastChild.textContent?.length || 0
          } else if (root.lastChild) {
            // If last child is an element, place cursor after it in parent
            containerNode = root
            // Find index of lastChild + 1 for offset
            containerOffset =
              Array.from(root.childNodes).indexOf(root.lastChild) + 1
          }
        }
        return { container: containerNode, offset: containerOffset }
      }
      return null
    }

    // Helper function to parse content and preserve existing pills as spans - THIS WILL BE REPLACED/REMOVED
    // For now, keeping its signature for context, but its usage will be removed from handleAddReference/handleSelectGlobalResult

    const handleAddReference = (
      citation: Citation & { isWholeSheetDummy?: boolean },
    ) => {
      // Handle DataSource navigation
      if (
        citation.app === Apps.DataSource &&
        citation.entity === DataSourceEntity.DataSourceFile
      ) {
        navigate({ to: `/dataSource/${citation.docId}` })
        setShowReferenceBox(false)
        return
      }
=======
      }

      const items =
        searchMode === "citations" ? enhancedDisplayedCitations : globalResults
      const canLoadMore =
        searchMode === "global" &&
        globalResults.length < totalCount &&
        !isGlobalLoading
      if (selectedRefIndex === -1) {
        setSelectedRefIndex(items.length > 0 ? 0 : -1)
      } else {
        const currentMaxIndex =
          searchMode === "citations"
            ? enhancedDisplayedCitations.length - 1
            : canLoadMore
              ? globalResults.length
              : globalResults.length - 1
        if (selectedRefIndex > currentMaxIndex) {
          setSelectedRefIndex(currentMaxIndex)
        }
      }
    }, [
      searchMode,
      enhancedDisplayedCitations,
      globalResults,
      showReferenceBox,
      totalCount,
      isGlobalLoading,
    ])

    // Helper to find DOM node and offset from a character offset in textContent
    const findBoundaryPosition = (
      root: Node,
      charOffset: number,
    ): { container: Node; offset: number } | null => {
      const walker = document.createTreeWalker(root, NodeFilter.SHOW_TEXT, null)
      let currentAccumulatedOffset = 0
      let node
      while ((node = walker.nextNode())) {
        const textNode = node as Text
        const len = textNode.textContent?.length || 0
        if (currentAccumulatedOffset + len >= charOffset) {
          return {
            container: textNode,
            offset: charOffset - currentAccumulatedOffset,
          }
        }
        currentAccumulatedOffset += len
      }
      // If charOffset is at the very end of the content (after all text nodes)
      if (charOffset === currentAccumulatedOffset) {
        // Find the last child of the root, or root itself, to place the cursor
        let containerNode: Node = root
        let containerOffset = root.childNodes.length
        if (root.childNodes.length > 0) {
          let lastChild = root.lastChild
          while (
            lastChild &&
            lastChild.nodeType !== Node.TEXT_NODE &&
            lastChild.lastChild
          ) {
            lastChild = lastChild.lastChild
          }
          if (lastChild && lastChild.nodeType === Node.TEXT_NODE) {
            containerNode = lastChild
            containerOffset = lastChild.textContent?.length || 0
          } else if (root.lastChild) {
            // If last child is an element, place cursor after it in parent
            containerNode = root
            // Find index of lastChild + 1 for offset
            containerOffset =
              Array.from(root.childNodes).indexOf(root.lastChild) + 1
          }
        }
        return { container: containerNode, offset: containerOffset }
      }
      return null
    }

    // Helper function to parse content and preserve existing pills as spans - THIS WILL BE REPLACED/REMOVED
    // For now, keeping its signature for context, but its usage will be removed from handleAddReference/handleSelectGlobalResult

    const handleAddReference = (
      citation: Citation & { isWholeSheetDummy?: boolean },
    ) => {
      // Handle DataSource navigation
      if (
        citation.app === Apps.DataSource &&
        citation.entity === DataSourceEntity.DataSourceFile
      ) {
        navigate({ to: `/dataSource/${citation.docId}` })
        setShowReferenceBox(false)
        return
      }
>>>>>>> 67c33b5d

      const docId = citation.docId

      // Check if this is a Google Sheet and determine wholeSheet property
      const isGoogleSheet =
        citation.app === Apps.GoogleDrive &&
        citation.entity === DriveEntity.Sheets
      let wholeSheet: boolean | undefined = undefined

      if (isGoogleSheet) {
        if (citation.isWholeSheetDummy) {
          wholeSheet = true
        } else if (citation.title.includes(" / ")) {
          wholeSheet = false
        } else {
          wholeSheet = true // Default for regular sheets
        }
      }

      const newRef: Reference = {
        id: docId,
        docId: docId,
        title: citation.title,
        url: citation.url,
        app: citation.app,
        entity: citation.entity,
        type: "citation",
        wholeSheet: wholeSheet,
        threadId: (citation as any).threadId, // Add threadId if available
      }

      const input = inputRef.current
      if (!input || activeAtMentionIndex === -1) {
        setShowReferenceBox(false)
        return
      }

      const selection = window.getSelection()
      if (!selection) {
        setShowReferenceBox(false)
        return
      }

      const mentionStartCharOffset = activeAtMentionIndex
      // The @mention text effectively goes from activeAtMentionIndex up to the current caret position.
      // When clicking a reference, getCaretCharacterOffsetWithin(input) might be unreliable if focus changes.
      // Assuming the active mention always extends to the end of the current query content.
      const mentionEndCharOffset = query.length

      const startPos = findBoundaryPosition(input, mentionStartCharOffset)
      const endPos = findBoundaryPosition(input, mentionEndCharOffset)

      if (startPos && endPos) {
        const range = document.createRange()
        range.setStart(startPos.container, startPos.offset)
        range.setEnd(endPos.container, endPos.offset)
        range.deleteContents()

        const pillHtmlString = renderToStaticMarkup(<Pill newRef={newRef} />)
        const tempDiv = document.createElement("div")
        tempDiv.innerHTML = pillHtmlString
        // Find the actual <a> tag, as renderToStaticMarkup might prepend other tags like <link>
        const pillElement = tempDiv.querySelector(
          `a.${CLASS_NAMES.REFERENCE_PILL}`,
        )

        if (pillElement) {
          const clonedPill = pillElement.cloneNode(true)
          range.insertNode(clonedPill)
          const space = document.createTextNode("\u00A0")

          // Insert space after pill and set caret
          range.setStartAfter(clonedPill)
          range.insertNode(space)
          range.setStart(space, space.length)
          range.collapse(true)
          selection.removeAllRanges()
          selection.addRange(range)
        }
        setQuery(input.textContent || "")
      } else {
        console.error(
          "Could not determine range for @mention replacement in handleAddReference.",
        )
        // Fallback or error handling if positions can't be found
      }

      setShowReferenceBox(false)
      setActiveAtMentionIndex(-1)
      setReferenceSearchTerm("")
      setGlobalResults([])
      setGlobalError(null)
      setPage(1)
      setTotalCount(0)
      setSelectedRefIndex(-1)
    }

    const handleSelectGlobalResult = (
      result: SearchResult & { isWholeSheetDummy?: boolean },
    ) => {
      let resultUrl = result.url
      if (!resultUrl && result.app === Apps.Gmail) {
        const identifier = result.threadId || result.docId
        if (identifier) {
          resultUrl = `https://mail.google.com/mail/u/0/#inbox/${identifier}`
        }
      }
      if (result.app === Apps.Slack) {
        if (result.threadId) {
          // Thread message format
          resultUrl = `https://${result.domain}.slack.com/archives/${result.channelId}/p${slackTs(result.createdAt)}?thread_ts=${result.threadId}&cid=${result.channelId}`
        } else {
          // Normal message format
          resultUrl = `https://${result.domain}.slack.com/archives/${result.channelId}/p${slackTs(result.createdAt)}`
        }
      }

      const displayTitle =
        result.text ||
        result.name ||
        result.subject ||
        result.title ||
        result.filename ||
        (result.type === "user" && result.email) ||
        "Untitled"
      const refId =
        result.docId || (result.type === "user" && result.email) || ""

      if (!refId) {
        console.error("Cannot add reference without a valid ID.", result)
        setShowReferenceBox(false)
        setActiveAtMentionIndex(-1)
        setReferenceSearchTerm("")
        return
      }

      // Check if this is a Google Sheet with a specific tab (contains " / " in title)
      const isGoogleSheet =
        result.app === Apps.GoogleDrive && result.entity === DriveEntity.Sheets
      const isSpecificSheetTab =
        isGoogleSheet &&
        displayTitle.includes(" / ") &&
        !result.isWholeSheetDummy
      const isWholeSheetDummy = result.isWholeSheetDummy || false

      let newRef: Reference

      if (isSpecificSheetTab) {
        // For specific sheet tabs, create the reference with wholeSheet: false
        newRef = {
          id: refId,
          title: displayTitle,
          url: resultUrl,
          docId: result.docId,
          mailId: result.mailId,
          app: result.app,
          entity: result.entity,
          type: "global",
          photoLink: result.photoLink,
          userMap: result.userMap,
          wholeSheet: false,
        }
      } else if (isWholeSheetDummy) {
        // For whole sheet dummy results, create reference with wholeSheet: true
        newRef = {
          id: refId,
          title: displayTitle,
          url: resultUrl,
          docId: result.docId,
          mailId: result.mailId,
          app: result.app,
          entity: result.entity,
          type: "global",
          photoLink: result.photoLink,
          userMap: result.userMap,
          wholeSheet: true,
        }
      } else {
        // For all other types, create normal reference
        newRef = {
          id: refId,
          title: displayTitle,
          url: resultUrl,
          docId: result.docId,
          mailId: result.mailId,
          threadId: result.threadId, // Add threadId from result
          app: result.app,
          entity: result.entity,
          type: "global",
          photoLink: result.photoLink,
          userMap: result.userMap,
          wholeSheet: isGoogleSheet ? true : undefined,
        }
      }

      const input = inputRef.current
      if (!input || activeAtMentionIndex === -1) {
        setShowReferenceBox(false)
        return
      }

      const selection = window.getSelection()
      if (!selection) {
        setShowReferenceBox(false)
        return
      }

      const mentionStartCharOffset = activeAtMentionIndex
      // When clicking a reference, getCaretCharacterOffsetWithin(input) might be unreliable if focus changes.
      // Assuming the active mention always extends to the end of the current query content.
      const mentionEndCharOffset = query.length

      const startPos = findBoundaryPosition(input, mentionStartCharOffset)
      const endPos = findBoundaryPosition(input, mentionEndCharOffset)

      if (startPos && endPos) {
        const range = document.createRange()
        range.setStart(startPos.container, startPos.offset)
        range.setEnd(endPos.container, endPos.offset)
        range.deleteContents()

        const pillHtmlString = renderToStaticMarkup(<Pill newRef={newRef} />)
        const tempDiv = document.createElement("div")
        tempDiv.innerHTML = pillHtmlString
        // Find the actual <a> tag, as renderToStaticMarkup might prepend other tags like <link>
        const pillElement = tempDiv.querySelector("a.reference-pill")

        if (pillElement) {
          const clonedPill = pillElement.cloneNode(true)
          range.insertNode(clonedPill)
          const space = document.createTextNode("\u00A0")

          range.setStartAfter(clonedPill)
          range.insertNode(space)
          range.setStart(space, space.length)
          range.collapse(true)
          selection.removeAllRanges()
          selection.addRange(range)
        }
        setQuery(input.textContent || "")
      } else {
        console.error(
          "Could not determine range for @mention replacement in handleSelectGlobalResult.",
        )
      }

      setShowReferenceBox(false)
      setActiveAtMentionIndex(-1)
      setReferenceSearchTerm("")
      setGlobalResults([])
      setGlobalError(null)
      setPage(1)
      setTotalCount(0)
      setSelectedRefIndex(-1)
    }

    const handleReferenceKeyDown = (
      e: React.KeyboardEvent<HTMLTextAreaElement | HTMLInputElement>,
    ) => {
      if (!showReferenceBox) return

      const items =
        searchMode === "citations"
          ? enhancedDisplayedCitations
          : enhancedGlobalResults
      const totalItemsCount = items.length
      const canLoadMore =
        searchMode === "global" &&
        globalResults.length < totalCount &&
        !isGlobalLoading
      const loadMoreIndex = enhancedGlobalResults.length

      if (e.key === "ArrowDown") {
        e.preventDefault()
        const maxIndex = canLoadMore ? loadMoreIndex : totalItemsCount - 1
        setSelectedRefIndex((prev) => {
          const nextIndex = Math.min(prev + 1, maxIndex)
          if (prev === -1 && items.length > 0) return 0
          return nextIndex
        })
      } else if (e.key === "ArrowUp") {
        e.preventDefault()
        setSelectedRefIndex((prev) => {
          const nextIndex = Math.max(prev - 1, 0)
          return nextIndex
        })
      } else if (e.key === "Enter") {
        e.preventDefault()
        if (selectedRefIndex >= 0 && selectedRefIndex < totalItemsCount) {
          if (searchMode === "citations") {
            if (enhancedDisplayedCitations[selectedRefIndex]) {
              handleAddReference(enhancedDisplayedCitations[selectedRefIndex])
            }
          } else {
            if (enhancedGlobalResults[selectedRefIndex]) {
              handleSelectGlobalResult(enhancedGlobalResults[selectedRefIndex])
            }
          }
        } else if (
          searchMode === "global" &&
          selectedRefIndex === loadMoreIndex &&
          canLoadMore
        ) {
          handleLoadMore()
        }
      } else if (e.key === "Escape") {
        e.preventDefault()
        setShowReferenceBox(false)
        setActiveAtMentionIndex(-1)
        setReferenceSearchTerm("")
        setSelectedRefIndex(-1)
      }
    }

    useEffect(() => {
      if (
        selectedRefIndex >= 0 &&
        referenceItemsRef.current[selectedRefIndex]
      ) {
        referenceItemsRef.current[selectedRefIndex]?.scrollIntoView({
          behavior: "smooth",
          block: "nearest",
        })
      }
    }, [selectedRefIndex])

    useEffect(() => {
      const handleOutsideClick = (event: MouseEvent) => {
        const target = event.target as Node
        if (
          showReferenceBox &&
          referenceBoxRef.current &&
          !referenceBoxRef.current.contains(target) &&
          inputRef.current &&
          !inputRef.current.contains(target) &&
          !(event.target as HTMLElement).closest(
            `.${CLASS_NAMES.REFERENCE_TRIGGER}`,
          )
        ) {
          setShowReferenceBox(false)
          setActiveAtMentionIndex(-1)
          setReferenceSearchTerm("")
        }
      }

      document.addEventListener("mousedown", handleOutsideClick)
      return () => document.removeEventListener("mousedown", handleOutsideClick)
    }, [showReferenceBox])

    const handleSendMessage = useCallback(async () => {
      const activeSourceIds = Object.entries(selectedSources)
        .filter(([, isSelected]) => isSelected)
        .map(([id]) => id)

      let htmlMessage = inputRef.current?.innerHTML || ""
      htmlMessage = htmlMessage.replace(/(&nbsp;|\s)+$/g, "")
      htmlMessage = htmlMessage.replace(/(<br\s*\/?>\s*)+$/gi, "")
      htmlMessage = htmlMessage.replace(/(&nbsp;|\s)+$/g, "")

      let toolsListToSend: ToolsListItem[] | undefined = undefined

      // Build toolsList from all selected connectors
      if (selectedConnectorIds.size > 0) {
        const toolsListArray: ToolsListItem[] = []

        // Include tools from all selected connectors
        selectedConnectorIds.forEach((connectorId) => {
          const toolsSet = selectedConnectorTools[connectorId]

          if (toolsSet && toolsSet.size > 0) {
            // Find the connector to get its internal connectorId
            const connector = allConnectors.find((c) => c.id === connectorId)
            if (connector) {
              const toolsArray = Array.from(toolsSet)
              toolsListArray.push({
                connectorId: connector.connectorId.toString(), // Use internal DB id
                tools: toolsArray,
              })
            }
          }
        })

        // Only send toolsList if we actually have tools selected
        if (
          toolsListArray.length > 0 &&
          toolsListArray.some((item) => item.tools.length > 0)
        ) {
          toolsListToSend = toolsListArray
        }
      }

      // Handle Attachments Metadata
      let attachmentsMetadata: AttachmentMetadata[] = []
      if (selectedFiles.length > 0) {
        const filesToUpload = selectedFiles.filter(
          (f) => !f.metadata && !f.uploading,
        )
        const alreadyUploadedMetadata = selectedFiles
          .map((f) => f.metadata)
          .filter((m): m is AttachmentMetadata => !!m)

        if (filesToUpload.length > 0) {
          const newUploadedMetadata = await uploadFiles(filesToUpload)
          attachmentsMetadata = [
            ...alreadyUploadedMetadata,
            ...newUploadedMetadata,
          ]
        } else {
          attachmentsMetadata = alreadyUploadedMetadata
        }
      }
<<<<<<< HEAD

      // Replace data-doc-id and data-reference-id with mailId
      const tempDiv = document.createElement("div")
      tempDiv.innerHTML = htmlMessage
      const pills = tempDiv.querySelectorAll("a.reference-pill")

      pills.forEach((pill) => {
        const mailId = pill.getAttribute("data-mail-id")
        const userMap = pill.getAttribute("user-map")
        const threadId = pill.getAttribute("data-thread-id")
        const docId =
          pill.getAttribute("data-doc-id") ||
          pill.getAttribute("data-reference-id")
        if (userMap) {
          try {
            const parsedUserMap = JSON.parse(userMap)
            if (user?.email && parsedUserMap[user.email]) {
              pill.setAttribute(
                "href",
                `https://mail.google.com/mail/u/0/#inbox/${parsedUserMap[user.email]}`,
              )
            } else {
              console.warn(
                `No mapping found for user email: ${user?.email} in userMap.`,
              )
            }
          } catch (error) {
            console.error("Failed to parse userMap:", error)
          }
        }

        if (mailId) {
          pill.setAttribute("data-doc-id", mailId)
          pill.setAttribute("data-reference-id", mailId)
          pill.setAttribute("data-thread-id", threadId || "")
        } else {
          console.warn(
            `No mailId found for pill with docId: ${docId}. Skipping replacement.`,
          )
        }
      })

      htmlMessage = tempDiv.innerHTML
=======

      // Replace data-doc-id and data-reference-id with mailId
      const tempDiv = document.createElement("div")
      tempDiv.innerHTML = htmlMessage
      const pills = tempDiv.querySelectorAll("a.reference-pill")

      pills.forEach((pill) => {
        const mailId = pill.getAttribute("data-mail-id")
        const userMap = pill.getAttribute("user-map")
        const threadId = pill.getAttribute("data-thread-id")
        const docId =
          pill.getAttribute("data-doc-id") ||
          pill.getAttribute("data-reference-id")
        if (userMap) {
          try {
            const parsedUserMap = JSON.parse(userMap)
            if (user?.email && parsedUserMap[user.email]) {
              pill.setAttribute(
                "href",
                `https://mail.google.com/mail/u/0/#inbox/${parsedUserMap[user.email]}`,
              )
            } else {
              console.warn(
                `No mapping found for user email: ${user?.email} in userMap.`,
              )
            }
          } catch (error) {
            console.error("Failed to parse userMap:", error)
          }
        }

        if (mailId) {
          pill.setAttribute("data-doc-id", mailId)
          pill.setAttribute("data-reference-id", mailId)
          pill.setAttribute("data-thread-id", threadId || "")
        } else {
          console.warn(
            `No mailId found for pill with docId: ${docId}. Skipping replacement.`,
          )
        }
      })

      htmlMessage = tempDiv.innerHTML

>>>>>>> 67c33b5d
      handleSend(
        htmlMessage,
        attachmentsMetadata,
        activeSourceIds.length > 0 ? activeSourceIds : undefined,
        persistedAgentId,
        toolsListToSend,
<<<<<<< HEAD
=======
        enableWebSearch,
>>>>>>> 67c33b5d
      )

      // Clear the input and attached files after sending
      if (inputRef.current) {
        inputRef.current.innerHTML = ""
      }
      setQuery("")

      // Cleanup preview URLs before clearing files
      const previewUrls = selectedFiles
        .map((f) => f.preview)
        .filter(Boolean) as string[]
      cleanupPreviewUrls(previewUrls)
      setSelectedFiles([])
    }, [
      selectedSources,
      selectedConnectorIds,
      selectedConnectorTools,
      allConnectors,
      selectedFiles,
      persistedAgentId,
      handleSend,
      uploadFiles,
      user,
      setQuery,
      setSelectedFiles,
      cleanupPreviewUrls,
<<<<<<< HEAD
=======
      enableWebSearch,
>>>>>>> 67c33b5d
    ])

    const handleSourceSelectionChange = (
      sourceId: string,
      checked: boolean,
    ) => {
      setSelectedSources((prev) => ({
        ...prev,
        [sourceId]: checked,
      }))
      setPage(1)
      setGlobalResults([])
    }

    const handleClearAllSources = () => {
      const clearedSources: Record<string, boolean> = {}
      availableSources.forEach((source) => {
        clearedSources[source.id] = false
      })
      setSelectedSources(clearedSources)
      setPage(1)
      setGlobalResults([])
    }

    const handleLoadMore = () => {
      if (scrollContainerRef.current) {
        scrollPositionRef.current = scrollContainerRef.current.scrollTop
      }
      const nextPage = page + 1
      fetchResults(currentSearchTerm, nextPage, true)
    }

    useEffect(() => {
      if (
        showReferenceBox &&
        activeAtMentionIndex === -1 &&
        referenceSearchInputRef.current
      ) {
        referenceSearchInputRef.current.focus()
      }
    }, [showReferenceBox, activeAtMentionIndex])

    useEffect(() => {
      adjustInputHeight()
    }, [query, adjustInputHeight])

    // Cleanup preview URLs when component unmounts
    const selectedFilesRef = useRef(selectedFiles)
    selectedFilesRef.current = selectedFiles

    useEffect(() => {
      return () => {
        const previewUrls = selectedFilesRef.current
          .map((f) => f.preview)
          .filter(Boolean) as string[]
        cleanupPreviewUrls(previewUrls)
      }
    }, [])

    // Add imperative handle to expose sendMessage method
    React.useImperativeHandle(
      ref,
      () => ({
        sendMessage: (message: string) => {
          // Set the query first
          setQuery(message)
          // Update the input content
          if (inputRef.current) {
            inputRef.current.textContent = message
            setIsPlaceholderVisible(false)
          }
          // Then trigger the send message with all the internal state
          // Use setTimeout to ensure state updates are applied
          setTimeout(() => {
            // Call handleSendMessage which will use the current state values
            // for agents, tools, connectors, etc.
            handleSendMessage()
          }, 0)
        },
      }),
      [
        // Include dependencies that affect what gets sent
        selectedConnectorIds,
        selectedConnectorTools,
        persistedAgentId,
        selectedSources,
        selectedFiles,
        handleSendMessage,
      ],
    )

    return (
      <div className="relative flex flex-col w-full max-w-3xl pb-5">
        {persistedAgentId && displayAgentName && (
          <div className="flex items-center justify-between gap-2 px-4 py-3 bg-blue-50 dark:bg-blue-900/20 rounded-t-[20px] border-x border-t border-gray-200 dark:border-gray-700">
            <div className="flex items-center gap-2">
              <Bot size={18} className="text-blue-600 dark:text-blue-400" />
              <span className="text-sm font-mono tracking-wider uppercase text-blue-600 dark:text-blue-400">
                {displayAgentName}
              </span>
            </div>
            <span className="text-sm font-mono tracking-wider uppercase text-blue-600 dark:text-blue-400">
              ASK AGENT
            </span>
          </div>
        )}
        {showReferenceBox && (
          <div
            ref={referenceBoxRef}
            className={`absolute bottom-[calc(80%+8px)] bg-white dark:bg-[#1E1E1E] rounded-md w-[400px] max-w-full z-10 border border-gray-200 dark:border-gray-700 rounded-xl flex flex-col ${CLASS_NAMES.REFERENCE_BOX}`}
            style={{
              left:
                activeAtMentionIndex !== -1 ? `${referenceBoxLeft}px` : "0px",
            }}
          >
            {activeAtMentionIndex === -1 && (
              <div className="p-2 border-b border-gray-200 dark:border-gray-700 relative">
                <Search className="absolute left-4 top-1/2 transform -translate-y-1/2 w-4 h-4 text-gray-400 dark:text-gray-500" />
                <Input
                  ref={referenceSearchInputRef}
                  type="text"
                  placeholder="Search globally..."
                  value={referenceSearchTerm}
                  onChange={(e) => setReferenceSearchTerm(e.target.value)}
                  onKeyDown={handleReferenceKeyDown}
                  className="w-full pl-8 pr-2 py-1.5 text-sm border-gray-300 rounded-md focus:ring-blue-500 focus:border-blue-500"
                />
              </div>
            )}
            <div
              ref={scrollContainerRef}
              className="min-h-[40px] max-h-[250px] overflow-y-auto p-1"
            >
              {searchMode === "citations" && activeAtMentionIndex !== -1 && (
                <>
                  {enhancedDisplayedCitations.length > 0 ? (
                    <>
                      {enhancedDisplayedCitations.map(
                        (
                          citation: Citation & { isWholeSheetDummy?: boolean },
                          index,
                        ) => {
                          const citationApp = (citation as any).app
                          const citationEntity = (citation as any).entity
                          return (
                            <div
                              key={citation?.docId}
                              ref={(el) =>
                                (referenceItemsRef.current[index] = el)
                              }
                              className={`p-2 cursor-pointer hover:bg-[#EDF2F7] dark:hover:bg-slate-700 rounded-md ${
                                index === selectedRefIndex
                                  ? "bg-[#EDF2F7] dark:bg-slate-700"
                                  : ""
                              }`}
                              onClick={() => handleAddReference(citation)}
                              onMouseEnter={() => setSelectedRefIndex(index)}
                            >
                              <div className="flex items-center gap-2">
                                {citationApp && citationEntity ? (
                                  getIcon(citationApp, citationEntity, {
                                    w: 16,
                                    h: 16,
                                    mr: 0,
                                  })
                                ) : (
                                  <Link
                                    size={16}
                                    className="text-gray-400 dark:text-gray-500"
                                  />
                                )}
                                <p className="text-sm font-medium text-gray-900 dark:text-gray-100 truncate">
                                  {citation.title || citation.name}
                                </p>
                              </div>
                              <p className="text-xs text-gray-500 dark:text-gray-400 truncate ml-6">
                                {citation.url}
                              </p>
                            </div>
                          )
                        },
                      )}
                    </>
                  ) : derivedReferenceSearch.length > 0 ? (
                    <p className="text-sm text-gray-500 dark:text-gray-400 px-2 py-1 text-center">
                      No citations found for "{derivedReferenceSearch}".
                    </p>
                  ) : (
                    <p className="text-sm text-gray-500 dark:text-gray-400 px-2 py-1 text-center">
                      Start typing to search citations from this chat.
                    </p>
                  )}
                </>
              )}
              {searchMode === "global" && (
                <>
                  {isGlobalLoading &&
                    globalResults.length === 0 &&
                    !globalError && (
                      <p className="text-sm text-gray-500 dark:text-gray-400 px-2 py-1 text-center">
                        {currentSearchTerm
                          ? `Searching for "${currentSearchTerm}"...`
                          : "Searching..."}
                      </p>
                    )}
                  {globalError && (
                    <p className="text-sm text-red-500 dark:text-red-400 px-2 py-1 text-center">
                      {globalError}
                    </p>
                  )}
                  {!isGlobalLoading &&
                    !globalError &&
                    globalResults.length === 0 &&
                    currentSearchTerm &&
                    currentSearchTerm.length > 0 && (
                      <p className="text-sm text-gray-500 dark:text-gray-400 px-2 py-1 text-center">
                        No results found for "{currentSearchTerm}".
                      </p>
                    )}
                  {!isGlobalLoading &&
                    !globalError &&
                    globalResults.length === 0 &&
                    (!currentSearchTerm || currentSearchTerm.length === 0) && (
                      <p className="text-sm text-gray-500 dark:text-gray-400 px-2 py-1 text-center">
                        Type to search for documents, messages, and more.
                      </p>
                    )}
                  {globalResults.length > 0 &&
                    enhancedGlobalResults.map((result, index) => {
                      const displayTitle =
                        result.text ||
                        result.name ||
                        result.subject ||
                        result.title ||
                        result.filename ||
                        (result.type === "user" && result.email) ||
                        "Untitled"
                      return (
                        <div
                          key={result.docId || result.email || index}
                          ref={(el) => (referenceItemsRef.current[index] = el)}
                          className={`p-2 cursor-pointer hover:bg-[#EDF2F7] dark:hover:bg-slate-700 rounded-md ${
                            index === selectedRefIndex
                              ? "bg-[#EDF2F7] dark:bg-slate-700"
                              : ""
                          }`}
                          onClick={() => handleSelectGlobalResult(result)}
                          onMouseEnter={() => setSelectedRefIndex(index)}
                        >
                          <div className="flex items-center gap-2">
                            {result.type === "user" && result.photoLink ? (
                              <img
                                src={result.photoLink}
                                alt={displayTitle}
                                className="w-4 h-4 rounded-full object-cover flex-shrink-0"
                              />
                            ) : (
                              getIcon(result.app, result.entity, {
                                w: 16,
                                h: 16,
                                mr: 0,
                              })
                            )}
                            <p className="text-sm font-medium text-gray-900 dark:text-gray-100 truncate">
                              <HighlightedTextForAtMention
                                chunk_summary={displayTitle}
                              />
                            </p>
                          </div>
                          {result.type !== "user" && (
                            <p className="text-xs text-gray-500 dark:text-gray-400 truncate ml-6">
                              {result.from
                                ? `From: ${result.from} | `
                                : result.name
                                  ? `From: ${result.name} |`
                                  : ""}
                              {formatTimestamp(
                                result.timestamp || result.updatedAt,
                              )}
                            </p>
                          )}
                        </div>
                      )
                    })}
                  {!globalError &&
                    globalResults.length > 0 &&
                    globalResults.length < totalCount && (
                      <button
                        ref={(el) =>
                          (referenceItemsRef.current[
                            enhancedGlobalResults.length
                          ] = el)
                        }
                        onClick={handleLoadMore}
                        className={`mt-1 w-full px-3 py-1.5 text-sm text-center text-gray-700 dark:text-gray-300 bg-gray-50 dark:bg-slate-800 hover:bg-[#EDF2F7] dark:hover:bg-slate-700 rounded-md border border-gray-200 dark:border-slate-600 ${selectedRefIndex === enhancedGlobalResults.length ? "bg-[#EDF2F7] dark:bg-slate-700 ring-1 ring-blue-300 dark:ring-blue-600" : ""}`}
                        disabled={isGlobalLoading}
                        onMouseEnter={() =>
                          setSelectedRefIndex(enhancedGlobalResults.length)
                        }
                      >
                        {isGlobalLoading
                          ? "Loading..."
                          : `Load More (${totalCount - globalResults.length} remaining)`}
                      </button>
                    )}
                </>
              )}
            </div>
          </div>
        )}
        <div
          className={`flex flex-col w-full border dark:border-gray-700 ${persistedAgentId && displayAgentName ? "rounded-b-[20px] rounded-t-none !border-t-0" : "rounded-[20px]"} bg-white dark:bg-[#1E1E1E] ${
            selectedFiles.length >= MAX_ATTACHMENTS
              ? "border-amber-300 dark:border-amber-600"
              : ""
          } ${CLASS_NAMES.SEARCH_CONTAINER}`}
          onDragOver={handleDragOver}
          onDragLeave={handleDragLeave}
          onDrop={handleDrop}
        >
          <div className="relative flex items-center">
            {isPlaceholderVisible && (
              <div className="absolute left-4 top-1/2 transform -translate-y-1/2 text-[#ACBCCC] dark:text-gray-500 pointer-events-none">
                Ask anything across apps...
              </div>
            )}
            <div
              ref={inputRef}
              contentEditable
              data-at-mention // Using the attribute directly as per SELECTORS.AT_MENTION_AREA
              className="flex-grow resize-none bg-transparent outline-none text-[15px] font-[450] leading-[24px] text-[#1C1D1F] dark:text-[#F1F3F4] placeholder-[#ACBCCC] dark:placeholder-gray-500 pl-[16px] pt-[14px] pb-[14px] pr-[16px] overflow-y-auto"
              onPaste={(e: React.ClipboardEvent<HTMLDivElement>) => {
                e.preventDefault()

                const items = e.clipboardData?.items
                if (items) {
                  // Handle image paste
                  for (let i = 0; i < items.length; i++) {
                    const item = items[i]
                    if (item.type.indexOf("image") !== -1) {
                      // Check attachment limit before processing
                      if (selectedFiles.length >= MAX_ATTACHMENTS) {
                        showToast(
                          "Attachment limit reached",
                          `You can only attach up to ${MAX_ATTACHMENTS} files at a time.`,
                          true,
                        )
                        return
                      }

                      const file = item.getAsFile()
                      if (file) {
                        // Process the pasted image file directly
                        // The file will be processed with a default name by the processFiles function
                        processFiles([file])
                        showToast(
                          "Image pasted",
                          "Image has been added to your message.",
                          false,
                        )
                        return // Exit early since we handled the image
                      }
                    }
                  }
                }
<<<<<<< HEAD

                // Handle text paste (existing logic)
                const pastedText = e.clipboardData?.getData("text/plain")
                const currentInput = inputRef.current

                if (pastedText && currentInput) {
                  const selection = window.getSelection()
                  if (!selection || !selection.rangeCount) return

                  const range = selection.getRangeAt(0)
                  range.deleteContents() // Clear existing selection or cursor position

                  const segments = pastedText.split(/(\s+)/)
                  let lastNode: Node | null = null

                  segments.forEach((segment) => {
                    if (segment.length === 0) return

                    let nodeToInsert: Node
                    let isLinkNode = false

=======

                // Handle text paste (existing logic)
                const pastedText = e.clipboardData?.getData("text/plain")
                const currentInput = inputRef.current

                if (pastedText && currentInput) {
                  const selection = window.getSelection()
                  if (!selection || !selection.rangeCount) return

                  const range = selection.getRangeAt(0)
                  range.deleteContents() // Clear existing selection or cursor position

                  const segments = pastedText.split(/(\s+)/)
                  let lastNode: Node | null = null

                  segments.forEach((segment) => {
                    if (segment.length === 0) return

                    let nodeToInsert: Node
                    let isLinkNode = false

>>>>>>> 67c33b5d
                    if (segment.match(/^\s+$/)) {
                      // If the segment is just whitespace
                      nodeToInsert = document.createTextNode(segment)
                    } else {
                      // Logic for non-whitespace segments
                      let isPotentiallyLinkCandidate = false
                      let urlToParseAttempt = segment

                      if (segment.startsWith("www.")) {
                        urlToParseAttempt = "http://" + segment
                        isPotentiallyLinkCandidate = true
                      } else if (
                        segment.startsWith("http://") ||
                        segment.startsWith("https://")
                      ) {
                        isPotentiallyLinkCandidate = true
                      }

                      if (isPotentiallyLinkCandidate) {
                        try {
                          const url = new URL(urlToParseAttempt)
                          // Ensure it's an http or https link.
                          if (
                            url.protocol === "http:" ||
                            url.protocol === "https:"
                          ) {
                            const anchor = document.createElement("a")
                            anchor.href = url.href // Use the (potentially modified) href
                            anchor.textContent = segment // Display the original segment
                            anchor.target = "_blank"
                            anchor.rel = "noopener noreferrer"
                            anchor.className =
                              "text-blue-600 dark:text-blue-400 underline hover:text-blue-800 dark:hover:text-blue-300 cursor-pointer"
                            nodeToInsert = anchor
                            isLinkNode = true
                          } else {
                            // Parsed by new URL(), but not http/https. Treat as text.
                            nodeToInsert = document.createTextNode(segment)
                          }
                        } catch (_) {
                          // Failed to parse with new URL(). Treat as text.
                          nodeToInsert = document.createTextNode(segment)
                        }
                      } else {
                        // Not considered a potential link candidate. Treat as text.
                        nodeToInsert = document.createTextNode(segment)
                      }
                    }

                    range.insertNode(nodeToInsert)
                    lastNode = nodeToInsert

                    if (isLinkNode) {
                      // If a link was just inserted, add a space after it
                      const spaceNode = document.createTextNode("\u00A0")
                      range.setStartAfter(nodeToInsert)
                      range.insertNode(spaceNode)
                      lastNode = spaceNode
                    }
<<<<<<< HEAD

                    // Always move the range to be after the last inserted node (content or space)
                    if (lastNode) {
                      // Ensure lastNode is not null
                      range.setStartAfter(lastNode)
                      range.collapse(true)
                    }
                  })

=======

                    // Always move the range to be after the last inserted node (content or space)
                    if (lastNode) {
                      // Ensure lastNode is not null
                      range.setStartAfter(lastNode)
                      range.collapse(true)
                    }
                  })

>>>>>>> 67c33b5d
                  // Ensure the cursor is at the very end of all pasted content.
                  if (lastNode) {
                    range.setStartAfter(lastNode)
                    range.collapse(true)
                  }
<<<<<<< HEAD

                  selection.removeAllRanges()
                  selection.addRange(range)

=======

                  selection.removeAllRanges()
                  selection.addRange(range)

>>>>>>> 67c33b5d
                  // Dispatch an 'input' event to trigger the onInput handler
                  currentInput.dispatchEvent(
                    new Event("input", { bubbles: true, cancelable: true }),
                  )
                }
              }}
              onInput={(e) => {
                const currentInput = inputRef.current
                if (!currentInput) return

                const newValue = currentInput.textContent || ""
                setQuery(newValue)
                setIsPlaceholderVisible(newValue.length === 0)

                // The 'references' state and its update logic have been removed.
                // Pill management is now primarily through direct DOM interaction
                // and parsing the innerHTML when sending the message.

                const cursorPosition = getCaretCharacterOffsetWithin(
                  currentInput as Node,
                )

                let shouldTriggerBox = false
                let newActiveMentionIndex = -1

                // Check if the character right before the cursor is an '@' and if it's validly placed
                const atCharIndex = cursorPosition - 1
                if (atCharIndex >= 0 && newValue[atCharIndex] === "@") {
                  const isFirstCharacter = atCharIndex === 0
                  const isPrecededBySpace =
                    atCharIndex > 0 &&
                    (newValue[atCharIndex - 1] === " " ||
                      newValue[atCharIndex - 1] === "\u00A0")
                  if (isFirstCharacter || isPrecededBySpace) {
                    shouldTriggerBox = true
                    newActiveMentionIndex = atCharIndex
                  }
                }

                if (shouldTriggerBox) {
                  // A validly placed '@' is at the cursor. Open or keep the box open for this '@'.
                  if (
                    activeAtMentionIndex !== newActiveMentionIndex ||
                    !showReferenceBox
                  ) {
                    // It's a new trigger point or the box was closed. Activate for this '@'.
                    setActiveAtMentionIndex(newActiveMentionIndex)
                    setShowReferenceBox(true)
                    updateReferenceBoxPosition(newActiveMentionIndex)
                    setReferenceSearchTerm("") // Clear search for new mention context
                    setGlobalResults([])
                    setGlobalError(null)
                    setPage(1)
                    setTotalCount(0)
                    setSelectedRefIndex(-1)
                    setSearchMode("citations") // Default to citations
                  }
                  // If activeAtMentionIndex === newActiveMentionIndex and showReferenceBox is true,
                  // the box is already open for this exact '@'. derivedReferenceSearch will handle query updates.
                } else {
                  // No valid '@' trigger at the current cursor position.
                  // If a reference box was open, determine if it should be closed.
                  if (showReferenceBox && activeAtMentionIndex !== -1) {
                    // Check if the previously active mention (at activeAtMentionIndex) is still valid
                    // and if the cursor is still actively engaged with it (i.e., after it).
                    const charAtOldActiveMention =
                      newValue[activeAtMentionIndex]
                    const oldActiveMentionStillIsAt =
                      charAtOldActiveMention === "@"
                    const oldActiveMentionIsFirst = activeAtMentionIndex === 0
                    const oldActiveMentionPrecededBySpace =
                      activeAtMentionIndex > 0 &&
                      (newValue[activeAtMentionIndex - 1] === " " ||
                        newValue[activeAtMentionIndex - 1] === "\u00A0")
                    const oldActiveMentionStillValidlyPlaced =
                      oldActiveMentionIsFirst || oldActiveMentionPrecededBySpace

                    // Close the box if:
                    // 1. Cursor has moved to or before the previously active '@'.
                    // 2. The character at the old activeAtMentionIndex is no longer an '@'.
                    // 3. The placement of the old active '@' is no longer valid (e.g., preceding space removed).
                    if (
                      cursorPosition <= activeAtMentionIndex ||
                      !oldActiveMentionStillIsAt ||
                      !oldActiveMentionStillValidlyPlaced
                    ) {
                      setShowReferenceBox(false)
                      setActiveAtMentionIndex(-1)
                      setReferenceSearchTerm("") // Clear search term when box closes
                    }
                    // Otherwise, the box remains open (e.g., user is typing after a valid '@').
                  }
                }
                adjustInputHeight()
              }}
              onKeyDown={(e) => {
                if (showReferenceBox) {
                  handleReferenceKeyDown(
                    e as React.KeyboardEvent<
                      HTMLTextAreaElement | HTMLInputElement
                    >,
                  )
                  if (e.defaultPrevented) return
                }

                if (
                  e.key === "Enter" &&
                  !e.shiftKey &&
                  query.trim().length > 0
                ) {
                  e.preventDefault()
                  handleSendMessage()
                }
              }}
              style={{
                minHeight: "52px",
                maxHeight: "320px",
              }}
              onFocus={(e) => {
                const target = e.target
                setTimeout(() => {
                  if (document.activeElement === target) {
                    const len = target.textContent?.length || 0
                    setCaretPosition(inputRef.current as Node, len)
                  }
                }, 0)
              }}
              onClick={(e) => {
                const target = e.target as HTMLElement
                const anchor = target.closest("a")

                if (
                  anchor &&
                  anchor.href &&
                  anchor.closest(SELECTORS.CHAT_INPUT) === inputRef.current
                ) {
                  // If it's an anchor with an href *inside our contentEditable div*
                  e.preventDefault() // Prevent default contentEditable behavior first

                  // Check if the clicked anchor is an "OtherContacts" pill
                  if (anchor.dataset.entity === "OtherContacts") {
                    // For "OtherContacts" pills, do nothing further (link should not open)
                    return
                  }

                  // For other pills or regular links, open the link in a new tab
                  window.open(anchor.href, "_blank", "noopener,noreferrer")
                  // Stop further processing to avoid @mention box logic if a link was clicked
                  return
                }

                // Original onClick logic for @mention box (if no link was clicked and handled)
                // This part was the first onClick handler's body
                const cursorPosition = getCaretCharacterOffsetWithin(
                  inputRef.current as Node,
                )
                if (
                  showReferenceBox &&
                  activeAtMentionIndex !== -1 &&
                  cursorPosition <= activeAtMentionIndex
                ) {
                  setShowReferenceBox(false)
                  setActiveAtMentionIndex(-1)
                  setReferenceSearchTerm("")
                }
              }}
            />
          </div>

          {/* File Attachments Preview */}
          {selectedFiles.length > 0 && (
            <div className="px-4 py-2 border-t border-gray-100 dark:border-gray-600">
              <div className="flex items-center justify-between mb-2">
                <span className="text-xs text-gray-500 dark:text-gray-400">
                  Attachments ({selectedFiles.length}/{MAX_ATTACHMENTS})
                </span>
              </div>
              <div className="flex flex-wrap gap-2">
                {selectedFiles.map((selectedFile) => (
                  <div key={selectedFile.id} className="relative group">
                    {selectedFile.preview ? (
                      <div
                        className="relative w-20 h-20 rounded-lg overflow-hidden bg-center bg-cover border border-gray-200 dark:border-gray-600 hover:border-gray-300 dark:hover:border-gray-500 transition-colors"
                        style={{
                          backgroundImage: `url(${selectedFile.preview})`,
                        }}
                      >
                        <div className="absolute top-1 left-1 flex gap-1">
                          {selectedFile.uploading && (
                            <div className="bg-black bg-opacity-60 rounded-full p-1">
                              <Loader2
                                size={10}
                                className="text-white animate-spin"
                              />
                            </div>
                          )}
                          {selectedFile.uploadError && (
                            <div
                              className="bg-red-500 bg-opacity-80 rounded-full p-1"
                              title={selectedFile.uploadError}
                            >
                              <span className="text-white text-xs">⚠</span>
                            </div>
                          )}
                          {selectedFile.metadata?.fileId && (
                            <div className="bg-green-500 bg-opacity-80 rounded-full p-1">
                              <Check size={10} className="text-white" />
                            </div>
                          )}
                        </div>
                        <button
                          onClick={() => removeFile(selectedFile.id)}
                          className="absolute top-1 right-1 bg-black bg-opacity-60 text-white rounded-full p-1 hover:bg-opacity-80 transition-opacity"
                          disabled={selectedFile.uploading}
                        >
                          <X size={10} />
                        </button>
                        <div className="absolute bottom-0 left-0 right-0 bg-gradient-to-t from-black/60 to-transparent p-1">
                          <span
                            className="text-white text-xs truncate block"
                            title={selectedFile.file.name}
                          >
                            {selectedFile.file.name.length > 12
                              ? `${selectedFile.file.name.substring(0, 9)}...`
                              : selectedFile.file.name}
                          </span>
                        </div>
                      </div>
                    ) : (
                      <div className="flex items-center gap-2 px-3 py-2 bg-gray-50 dark:bg-gray-700 rounded-lg border border-gray-200 dark:border-gray-600 hover:border-gray-300 dark:hover:border-gray-500 transition-colors min-w-0">
                        <File
                          size={24}
                          className="text-gray-500 dark:text-gray-400 flex-shrink-0"
                        />
                        <div className="flex-1 min-w-0">
                          <span
                            className="text-sm text-gray-700 dark:text-gray-300 truncate block max-w-[120px]"
                            title={selectedFile.file.name}
                          >
                            {selectedFile.file.name}
                          </span>
                          <span
                            className="text-xs text-gray-500 dark:text-gray-400 truncate block max-w-[120px]"
                            title={getExtension(selectedFile.file)}
                          >
                            {getExtension(selectedFile.file)}
                          </span>
                        </div>
                        <div className="flex items-center gap-1 flex-shrink-0">
                          {selectedFile.uploading && (
                            <Loader2
                              size={12}
                              className="text-blue-500 animate-spin"
                            />
                          )}
                          {selectedFile.uploadError && (
                            <span
                              className="text-xs text-red-500"
                              title={selectedFile.uploadError}
                            >
                              ⚠️
                            </span>
                          )}
                          {selectedFile.metadata?.fileId && (
                            <Check size={12} className="text-green-500" />
                          )}
                          <button
                            onClick={() => removeFile(selectedFile.id)}
                            className="text-gray-400 hover:text-red-500 transition-colors p-1"
                            disabled={selectedFile.uploading}
                          >
                            <X size={12} />
                          </button>
                        </div>
                      </div>
                    )}
                  </div>
                ))}
              </div>
              {isUploadingFiles && (
                <div className="mt-2 text-xs text-gray-500 dark:text-gray-400 flex items-center gap-1">
                  <Loader2 size={12} className="animate-spin" />
                  Uploading files...
<<<<<<< HEAD
                </div>
              )}
              {selectedFiles.length >= MAX_ATTACHMENTS && (
                <div className="mt-2 text-xs text-amber-600 dark:text-amber-400 flex items-center gap-1">
                  <span>⚠️</span>
                  Maximum attachments reached ({MAX_ATTACHMENTS})
                </div>
              )}
=======
                </div>
              )}
              {selectedFiles.length >= MAX_ATTACHMENTS && (
                <div className="mt-2 text-xs text-amber-600 dark:text-amber-400 flex items-center gap-1">
                  <span>⚠️</span>
                  Maximum attachments reached ({MAX_ATTACHMENTS})
                </div>
              )}
>>>>>>> 67c33b5d
            </div>
          )}

          <div className="flex ml-[16px] mr-[6px] mb-[6px] items-center space-x-3 pt-1 pb-1">
            <Attach
              className={`${
                selectedFiles.length >= MAX_ATTACHMENTS
                  ? "text-gray-300 dark:text-gray-600 cursor-not-allowed"
                  : "text-[#464D53] dark:text-gray-400 cursor-pointer hover:text-[#2563eb] dark:hover:text-blue-400"
              } transition-colors`}
              onClick={
                selectedFiles.length >= MAX_ATTACHMENTS
                  ? undefined
                  : handleFileSelect
              }
              title={
                selectedFiles.length >= MAX_ATTACHMENTS
                  ? `Maximum ${MAX_ATTACHMENTS} attachments allowed`
                  : "Attach files"
              }
            />
            {showAdvancedOptions && (
              <>
<<<<<<< HEAD
                <Globe
                  size={16}
                  className="text-[#464D53] dark:text-gray-400 cursor-pointer"
                />
=======
                <TooltipProvider>
                  <Tooltip>
                    <TooltipTrigger asChild>
                      <Globe
                        size={16}
                        className={`cursor-pointer transition-colors ${
                          enableWebSearch
                            ? "text-blue-600 dark:text-blue-400"
                            : "text-[#464D53] dark:text-gray-400"
                        }`}
                        onClick={() => setEnableWebSearch(!enableWebSearch)}
                      />
                    </TooltipTrigger>
                    <TooltipContent>
                      <p>
                        {enableWebSearch
                          ? "Disable web search"
                          : "Enable web search"}
                      </p>
                    </TooltipContent>
                  </Tooltip>
                </TooltipProvider>
>>>>>>> 67c33b5d
                <AtSign
                  size={16}
                  className={`text-[#464D53] dark:text-gray-400 cursor-pointer ${CLASS_NAMES.REFERENCE_TRIGGER}`}
                  onClick={() => {
                    const input = inputRef.current
                    if (!input) return

                    const textContentBeforeAt = input.textContent || ""

                    const textToAppend =
                      textContentBeforeAt.length === 0 ||
                      textContentBeforeAt.endsWith(" ") ||
                      textContentBeforeAt.endsWith("\n") ||
                      textContentBeforeAt.endsWith("\u00A0")
                        ? "@"
                        : " @"

                    const atTextNode = document.createTextNode(textToAppend)

                    input.appendChild(atTextNode)

                    const newTextContent = input.textContent || ""
                    setQuery(newTextContent)
                    setIsPlaceholderVisible(newTextContent.length === 0)

                    const newAtSymbolIndex =
                      textContentBeforeAt.length +
                      (textToAppend === " @" ? 1 : 0)
                    setCaretPosition(input, newTextContent.length)

                    setActiveAtMentionIndex(newAtSymbolIndex)
                    setReferenceSearchTerm("")
                    setShowReferenceBox(true)
                    updateReferenceBoxPosition(newAtSymbolIndex)
                    setSearchMode("citations")
                    setGlobalResults([])
                    setGlobalError(null)
                    setPage(1)
                    setTotalCount(0)
                    setSelectedRefIndex(-1)

                    input.focus()
                  }}
                />
              </>
            )}
            {/* Dropdown for All Connectors */}
            {showAdvancedOptions &&
              (role === UserRole.SuperAdmin || role === UserRole.Admin) && (
                <DropdownMenu
                  open={isConnectorsMenuOpen && isAgenticMode}
                  onOpenChange={(open) => {
                    if (isAgenticMode) {
                      setIsConnectorsMenuOpen(open)
                    }
                  }}
                >
                  <DropdownMenuTrigger asChild>
                    <button
                      ref={connectorsDropdownTriggerRef}
                      disabled={!isAgenticMode}
                      className={`flex items-center gap-1 px-3 py-1 rounded-full text-sm ${
                        isAgenticMode
                          ? "bg-gray-100 hover:bg-gray-200 dark:bg-slate-700 dark:hover:bg-slate-600 text-gray-700 dark:text-slate-300 cursor-pointer"
                          : "bg-gray-50 dark:bg-slate-800 text-gray-400 dark:text-slate-500 cursor-not-allowed opacity-60"
                      }`}
                      title={
                        !isAgenticMode
                          ? "Enable Agent mode to use MCP connectors"
                          : ""
                      }
                    >
                      {selectedConnectorIds.size > 0 ? (
                        selectedConnectorIds.size === 1 ? (
                          // Single connector selected - show its icon
                          (() => {
                            const selectedConnector = allConnectors.find((c) =>
                              selectedConnectorIds.has(c.id),
                            )
                            return selectedConnector ? (
                              <>
                                {getIcon(
                                  selectedConnector.app,
                                  selectedConnector.type,
                                  { w: 14, h: 14, mr: 0 },
                                )}
                                <span>
                                  {selectedConnector.displayName || "Connector"}
                                </span>
                              </>
                            ) : (
                              <>
                                <Gavel
                                  size={14}
                                  className={
                                    isAgenticMode
                                      ? "text-[#464D53] dark:text-slate-400"
                                      : "text-gray-400 dark:text-slate-500"
                                  }
                                />
                                <span>Mcp</span>
                              </>
                            )
                          })()
                        ) : (
                          // Multiple connectors selected
                          <>
                            <Gavel
                              size={14}
                              className={
                                isAgenticMode
                                  ? "text-[#464D53] dark:text-slate-400"
                                  : "text-gray-400 dark:text-slate-500"
                              }
                            />
                            <span>{selectedConnectorIds.size} Mcps</span>
                          </>
                        )
                      ) : (
                        // No connectors selected
                        <>
                          <Gavel
                            size={14}
                            className={
                              isAgenticMode
                                ? "text-[#464D53] dark:text-slate-400"
                                : "text-gray-400 dark:text-slate-500"
                            }
                          />
                          <span>Mcp</span>
                        </>
                      )}
                      <ChevronDown
                        size={16}
                        className={`ml-1 ${isAgenticMode ? "text-gray-500 dark:text-slate-400" : "text-gray-400 dark:text-slate-500"}`}
                      />
                    </button>
                  </DropdownMenuTrigger>
                  <DropdownMenuContent
                    className="w-72 relative rounded-xl bg-white dark:bg-slate-800 border border-gray-200 dark:border-slate-700" // Increased width, added dark mode bg and border
                    align="start"
                    side="top"
                  >
                    <DropdownMenuLabel className="p-2 text-gray-700 dark:text-slate-300">
                      Select a Connector
                    </DropdownMenuLabel>
                    <DropdownMenuSeparator className="bg-gray-200 dark:bg-slate-700" />
                    {allConnectors.length > 0 ? (
                      allConnectors
                        .filter((c) => c.type === ConnectorType.MCP)
                        .map((connector) => {
                          const isMCP = connector.type === ConnectorType.MCP

                          return (
                            <DropdownMenuItem
                              key={connector.id}
                              onSelect={(e) => e.preventDefault()} // Prevent closing on item click if it has a sub-menu
                              className="p-0" // Remove padding for full-width item
                            >
                              <div
                                className="flex items-center justify-between w-full px-2 py-1.5 cursor-pointer hover:bg-gray-100 dark:hover:bg-slate-700"
                                onClick={() => {
                                  const isCurrentlySelected =
                                    selectedConnectorIds.has(connector.id)

                                  if (isCurrentlySelected) {
                                    // If clicking the already selected connector, deselect it
                                    setSelectedConnectorIds((prev) => {
                                      const newSet = new Set(prev)
                                      newSet.delete(connector.id)
                                      return newSet
                                    })
                                    setConnectorTools([]) // Clear any tools
                                    // Close the tool selection modal if it's open for this connector
                                    if (
                                      isToolSelectionModalOpen &&
                                      activeToolConnectorId === connector.id
                                    ) {
                                      setIsToolSelectionModalOpen(false)
                                      setActiveToolConnectorId(null)
                                    }
                                    // Keep the main dropdown open or close it based on desired UX for deselection.
                                    // For now, let's assume it stays open.
                                  } else {
                                    // Clicking a new connector to add it to selection
                                    setSelectedConnectorIds((prev) => {
                                      const newSet = new Set(prev)
                                      newSet.add(connector.id)
                                      return newSet
                                    })
                                    if (!isMCP) {
                                      // For non-MCP connectors, preserve existing selections or initialize empty
                                      setConnectorTools([])
                                      // Don't override existing selections, they should be preserved from localStorage
                                      if (
                                        !selectedConnectorTools[connector.id]
                                      ) {
                                        setSelectedConnectorTools((prev) => ({
                                          ...prev,
                                          [connector.id]: new Set(),
                                        }))
                                      }
                                      // Don't close dropdown for multiple selections
                                    } else {
                                      // For MCP connectors, clear tools from any previously selected MCP.
                                      setConnectorTools([])
                                      // Tool fetching for this MCP connector is handled by PlusCircle click.
                                      // Dropdown stays open.
                                    }
                                  }
                                }}
                              >
                                <div className="flex items-center gap-2 flex-grow">
                                  {getIcon(connector.app, connector.type, {
                                    w: 14,
                                    h: 14,
                                    mr: 0,
                                  })}
                                  <span className="truncate text-gray-900 dark:text-slate-100">
                                    {connector.displayName}
                                  </span>
                                </div>

                                {/* Icons container - aligned to the right */}
                                <div className="flex items-center ml-auto">
                                  {selectedConnectorIds.has(connector.id) && (
                                    <Check
                                      className={`h-4 w-4 text-green-500 dark:text-green-400 flex-shrink-0 ${isMCP ? "mr-1.5" : ""}`}
                                    />
                                  )}
                                  {isMCP && (
                                    <PlusCircle
                                      size={18}
                                      className="text-blue-500 dark:text-blue-400 cursor-pointer flex-shrink-0" // Margin is handled by Check or lack thereof
                                      onClick={async (e) => {
                                        e.stopPropagation() // IMPORTANT: Prevent main item click handler

                                        // Ensure this connector is marked as active if not already
                                        if (
                                          !selectedConnectorIds.has(
                                            connector.id,
                                          )
                                        ) {
                                          setSelectedConnectorIds((prev) => {
                                            const newSet = new Set(prev)
                                            newSet.add(connector.id)
                                            return newSet
                                          })
                                          setConnectorTools([]) // Clear tools if switching to this MCP
                                        } else if (
                                          !connectorTools.length &&
                                          selectedConnectorIds.has(connector.id)
                                        ) {
                                          // If it's already selected but tools aren't loaded (e.g. re-opening modal)
                                          // proceed to load them.
                                        }

                                        // Set this connector as the active one for tool selection
                                        setActiveToolConnectorId(connector.id)

                                        if (
                                          connectorsDropdownTriggerRef.current
                                        ) {
                                          const rect =
                                            connectorsDropdownTriggerRef.current.getBoundingClientRect()
                                          const chatBoxContainer =
                                            inputRef.current?.closest(
                                              ".relative.flex.flex-col.w-full",
                                            ) as HTMLElement | null
                                          const connectorDropdownWidth = 288 // w-72
                                          const gap = 8

                                          let preliminaryLeftCalc: number
                                          let preliminaryTopReference: number

                                          if (chatBoxContainer) {
                                            const containerRect =
                                              chatBoxContainer.getBoundingClientRect()
                                            preliminaryLeftCalc =
                                              rect.left -
                                              containerRect.left +
                                              connectorDropdownWidth +
                                              gap
                                            preliminaryTopReference =
                                              rect.top - containerRect.top
                                          } else {
                                            preliminaryLeftCalc =
                                              rect.left +
                                              connectorDropdownWidth +
                                              gap
                                            preliminaryTopReference = rect.top
                                          }
                                          setToolModalPosition({
                                            top: preliminaryTopReference,
                                            left: preliminaryLeftCalc,
                                          })
                                        }

                                        setIsLoadingTools(true)
                                        setToolSearchTerm("")
                                        try {
                                          const response: Response =
                                            await api.admin.connector[
                                              connector.id
                                            ].tools.$get(undefined, {
                                              credentials: "include",
                                            })
                                          const toolsData: FetchedTool[] | any =
                                            await response.json()
                                          if (Array.isArray(toolsData)) {
                                            const enabledTools =
                                              toolsData.filter(
                                                (tool) => tool.enabled,
                                              )
                                            setConnectorTools(enabledTools)

                                            // Check if we have existing selections from localStorage for this connector
                                            const existingSelections =
                                              selectedConnectorTools[
                                                connector.id
                                              ]

                                            if (
                                              existingSelections &&
                                              existingSelections.size > 0
                                            ) {
                                              // Use existing selections from localStorage, but only for enabled tools
                                              const enabledToolExternalIds =
                                                new Set(
                                                  enabledTools.map(
                                                    (t) => t.externalId,
                                                  ),
                                                )
                                              const validSelections = new Set(
                                                Array.from(
                                                  existingSelections,
                                                ).filter((toolExternalId) =>
                                                  enabledToolExternalIds.has(
                                                    toolExternalId,
                                                  ),
                                                ),
                                              )

                                              setSelectedConnectorTools(
                                                (prev) => ({
                                                  ...prev,
                                                  [connector.id]:
                                                    validSelections,
                                                }),
<<<<<<< HEAD
                                              )
                                            } else {
                                              // No existing selections, default to all enabled tools being selected
                                              const initiallySelectedEnabledTools =
                                                new Set(
                                                  enabledTools.map(
                                                    (t) => t.externalId,
                                                  ),
                                                )
                                              setSelectedConnectorTools(
                                                (prev) => ({
                                                  ...prev,
                                                  [connector.id]:
                                                    initiallySelectedEnabledTools,
                                                }),
                                              )
=======
                                              )
                                            } else {
                                              // No existing selections, default to all enabled tools being selected
                                              const initiallySelectedEnabledTools =
                                                new Set(
                                                  enabledTools.map(
                                                    (t) => t.externalId,
                                                  ),
                                                )
                                              setSelectedConnectorTools(
                                                (prev) => ({
                                                  ...prev,
                                                  [connector.id]:
                                                    initiallySelectedEnabledTools,
                                                }),
                                              )
>>>>>>> 67c33b5d
                                            }
                                          } else {
                                            setConnectorTools([])
                                            // Ensure no selections if tools aren't loaded correctly or if data is not an array
                                            setSelectedConnectorTools(
                                              (prev) => ({
                                                ...prev,
                                                [connector.id]: new Set(),
                                              }),
                                            )
                                          }
                                        } catch (error) {
                                          console.error(
                                            `Error fetching tools for ${connector.id}:`,
                                            error,
                                          )
                                          setConnectorTools([])
                                          // Clear selections for this connector on error
                                          setSelectedConnectorTools((prev) => ({
                                            ...prev,
                                            [connector.id]: new Set(),
                                          }))
                                        } finally {
                                          setIsLoadingTools(false)
                                          setIsToolSelectionModalOpen(true)
                                          // Main dropdown (isConnectorsMenuOpen) should remain open
                                        }
                                      }}
                                    />
                                  )}
                                </div>
                              </div>
                            </DropdownMenuItem>
                          )
                        })
                    ) : (
                      <DropdownMenuItem
                        disabled
                        className="text-center text-gray-500 dark:text-slate-400"
                      >
                        No connectors available
                      </DropdownMenuItem>
                    )}
                  </DropdownMenuContent>
                </DropdownMenu>
              )}

            {/* Tool Selection Modal / Popover */}
            {showAdvancedOptions &&
              isToolSelectionModalOpen &&
              activeToolConnectorId &&
              toolModalPosition &&
              allConnectors.find((c) => c.id === activeToolConnectorId)
                ?.type === ConnectorType.MCP && (
                <div
                  ref={toolModalRef}
                  className="absolute bg-white dark:bg-slate-800 rounded-lg shadow-xl p-4 z-50 border border-gray-200 dark:border-slate-700"
                  style={{
                    top: `${toolModalPosition.top}px`,
                    left: `${toolModalPosition.left}px`,
                    width: "280px", // Smaller width
                    maxHeight: "300px", // Max height for scroll
                  }}
                  onClick={(e) => e.stopPropagation()} // Prevent clicks inside from closing it if it's part of a larger clickable area
                >
                  <div className="flex flex-col h-full">
                    <div className="flex justify-between items-center mb-2">
                      <h3 className="text-md font-semibold text-gray-900 dark:text-slate-100">
                        Tools for{" "}
                        {
                          allConnectors.find(
                            (c) => c.id === activeToolConnectorId,
                          )?.displayName
                        }
                      </h3>
                      <button
                        onClick={() => setIsToolSelectionModalOpen(false)}
                        className="text-gray-500 hover:text-gray-700 dark:text-slate-400 dark:hover:text-slate-200"
                      >
                        <svg
                          xmlns="http://www.w3.org/2000/svg"
                          fill="none"
                          viewBox="0 0 24 24"
                          strokeWidth={1.5}
                          stroke="currentColor"
                          className="w-5 h-5"
                        >
                          <path
                            strokeLinecap="round"
                            strokeLinejoin="round"
                            d="M6 18L18 6M6 6l12 12"
                          />
                        </svg>
                      </button>
                    </div>
                    <Input
                      type="text"
                      placeholder="Search tools..."
                      value={toolSearchTerm}
                      onChange={(e) => setToolSearchTerm(e.target.value)}
                      className="mb-2 text-sm"
                    />
                    {isLoadingTools ? (
                      <p className="text-sm text-gray-500 dark:text-slate-400 text-center py-4">
                        Loading tools...
                      </p>
                    ) : (
                      <div
                        className="overflow-y-auto"
                        style={{ maxHeight: "180px" }}
                      >
                        {" "}
                        {/* Explicit max-height for scrolling */}
                        {connectorTools.filter((tool) =>
                          tool.toolName
                            .toLowerCase()
                            .includes(toolSearchTerm.toLowerCase()),
                        ).length > 0 ? (
                          connectorTools
                            .filter((tool) =>
                              tool.toolName
                                .toLowerCase()
                                .includes(toolSearchTerm.toLowerCase()),
                            )
                            .map((tool) => (
                              <div
                                key={tool.id}
                                className="flex items-center justify-between py-1.5 hover:bg-gray-50 dark:hover:bg-slate-700 rounded px-1 cursor-pointer"
                                onClick={() => {
                                  setSelectedConnectorTools((prev) => {
                                    const newSelected = new Set(
                                      prev[activeToolConnectorId!] || [],
                                    )
                                    if (newSelected.has(tool.externalId)) {
                                      newSelected.delete(tool.externalId)
                                    } else {
                                      newSelected.add(tool.externalId)
                                    }
                                    return {
                                      ...prev,
                                      [activeToolConnectorId!]: newSelected,
                                    }
                                  })
                                }}
                              >
                                <span
                                  className="text-sm flex-grow mr-2 truncate text-gray-800 dark:text-slate-200"
                                  title={tool.description || tool.toolName}
                                >
                                  {tool.toolName}
                                </span>
                                <div className="h-4 w-4 flex items-center justify-center">
                                  {(
                                    selectedConnectorTools[
                                      activeToolConnectorId!
                                    ] || new Set()
                                  ).has(tool.externalId) && (
                                    <Check className="h-4 w-4 text-green-500 dark:text-green-400" />
                                  )}
                                </div>
                              </div>
                            ))
                        ) : (
                          <p className="text-sm text-gray-500 dark:text-slate-400 text-center py-4">
                            No tools found
                            {toolSearchTerm ? ` for "${toolSearchTerm}"` : ""}.
                          </p>
                        )}
                      </div>
                    )}
                    {/* "Done" button can be removed if selection is immediate, or kept for explicit confirmation */}
                    {/* <button
                  onClick={() => setIsToolSelectionModalOpen(false)}
                  className="mt-2 bg-blue-500 hover:bg-blue-600 text-white font-semibold py-1.5 px-3 rounded text-sm self-end"
                >
                  Done
                </button> */}
                  </div>
                </div>
              )}

            {showSourcesButton && ( // Added this condition because currently it's backend is not ready therefore we are not showing it
              <DropdownMenu
                open={isSourceMenuOpen}
                onOpenChange={setIsSourceMenuOpen}
              >
                <DropdownMenuTrigger asChild>
                  <button className="flex items-center gap-1 px-3 py-1 rounded-full bg-[#EDF2F7] dark:bg-slate-700 hover:bg-gray-200 dark:hover:bg-slate-600 text-sm text-gray-700 dark:text-gray-300 cursor-pointer">
                    {selectedSourcesCount === 0 ? (
                      <>
                        <Layers
                          size={14}
                          className="text-[#464D53] dark:text-gray-400"
                        />
                        <span>Sources</span>
                      </>
                    ) : (
                      <>
                        {selectedSourceItems.map((item) => (
                          <span key={item.id} className="flex items-center">
                            {getIcon(item.app, item.entity, {
                              w: 14,
                              h: 14,
                              mr: 0,
                            })}
                          </span>
                        ))}
                        <span>
                          {selectedSourcesCount} source
                          {selectedSourcesCount > 1 ? "s" : ""}
                        </span>
                      </>
                    )}
                    <ChevronDown
                      size={16}
                      className="ml-1 text-gray-500 dark:text-gray-400"
                    />
                  </button>
                </DropdownMenuTrigger>
                <DropdownMenuContent
                  className="w-56 relative rounded-xl"
                  align="start"
                  side="top"
                >
                  <div className="flex items-center justify-between px-2 py-1.5">
                    <DropdownMenuLabel className="p-0">
                      Filter Sources
                    </DropdownMenuLabel>
                    {selectedSourcesCount > 0 ? (
                      <TooltipProvider delayDuration={100}>
                        <Tooltip>
                          <TooltipTrigger asChild>
                            <button
                              onClick={handleClearAllSources}
                              className="p-1 rounded-full hover:bg-[#EDF2F7] dark:hover:bg-slate-600 text-gray-500 dark:text-gray-400 hover:text-gray-700 dark:hover:text-gray-200"
                              aria-label="Clear all selected sources"
                            >
                              <RotateCcw size={16} />
                            </button>
                          </TooltipTrigger>
                          <TooltipContent
                            side="bottom"
                            className="bg-black text-white text-xs rounded-sm"
                          >
                            <p>Clear all</p>
                          </TooltipContent>
                        </Tooltip>
                      </TooltipProvider>
                    ) : (
                      <button
                        className="p-1 rounded-full text-transparent"
                        aria-label="No sources to clear"
                        disabled
                      >
                        <RotateCcw size={16} />
                      </button>
                    )}
                  </div>
                  <DropdownMenuSeparator />
                  {availableSources.map((source) => {
                    const isChecked = selectedSources[source.id] || false
                    return (
                      <DropdownMenuItem
                        key={source.id}
                        onClick={() =>
                          handleSourceSelectionChange(source.id, !isChecked)
                        }
                        onSelect={(e) => e.preventDefault()}
                        className="relative flex items-center pl-2 pr-2 gap-2 cursor-pointer"
                      >
                        <div className="flex itemsbinoculars flex items-center gap-2">
                          {getIcon(source.app, source.entity, {
                            w: 16,
                            h: 16,
                            mr: 0,
                          })}
                          <span>{source.name}</span>
                        </div>
                        <div
                          className={`ml-auto h-5 w-5 border rounded flex items-center justify-center ${
                            isChecked
                              ? "bg-green-500 border-green-500"
                              : "border-gray-400 dark:border-gray-500"
                          }`}
                        >
                          {isChecked && (
                            <Check className="h-4 w-4 text-white" />
                          )}
                        </div>
                      </DropdownMenuItem>
                    )
                  })}
                </DropdownMenuContent>
              </DropdownMenu>
            )}
            {/* Closing tag for the conditional render */}
            <div className="flex items-center">
              <button
                onClick={() => setIsReasoningActive(!isReasoningActive)}
                className={`flex items-center space-x-1 px-2 py-1 rounded-md text-[15px] ${
                  isReasoningActive
                    ? "text-green-600 dark:text-green-400"
                    : "text-[#464D53] dark:text-gray-400"
                }`}
              >
                <Atom
                  size={16}
                  className={
                    isReasoningActive
                      ? "text-green-600 dark:text-green-400"
                      : "dark:text-gray-400"
                  }
                />
                <span className={isReasoningActive ? "" : "dark:text-gray-300"}>
                  Reasoning
                </span>
              </button>
            </div>
            {showAdvancedOptions && (
              <button
                onClick={(e) => {
                  e.stopPropagation()
                  setIsAgenticMode(!isAgenticMode)
                }}
                disabled={selectedAgent ? !selectedAgent.isRagOn : false}
                className={`flex items-center justify-center rounded-full cursor-pointer mr-[18px] disabled:opacity-50 disabled:cursor-not-allowed`}
              >
                <Infinity
                  size={14}
                  strokeWidth={2.4}
                  className={`${isAgenticMode ? "text-blue-500" : "text-[#464D53]"} ${isAgenticMode ? "font-medium" : ""}`}
                />
                <span
                  className={`text-[14px] leading-[16px] ml-[4px] select-none font-medium ${isAgenticMode ? "text-blue-500" : "text-[#464D53]"}`}
                >
                  Agent
                </span>
              </button>
            )}
            {(isStreaming || retryIsStreaming) && chatId ? (
              <button
                onClick={handleStop}
                style={{ marginLeft: "auto" }}
                className="flex mr-6 bg-[#464B53] dark:bg-gray-700 text-white dark:text-gray-200 hover:bg-[#5a5f66] dark:hover:bg-gray-600 rounded-full w-[32px] h-[32px] items-center justify-center"
              >
                <Square className="text-white dark:text-gray-200" size={16} />
              </button>
            ) : (
              <button
                disabled={isStreaming || retryIsStreaming || isUploadingFiles}
                onClick={() => handleSendMessage()}
                style={{ marginLeft: "auto" }}
                className="flex mr-6 bg-[#464B53] dark:bg-slate-700 text-white dark:text-slate-200 hover:bg-[#5a5f66] dark:hover:bg-slate-600 rounded-full w-[32px] h-[32px] items-center justify-center disabled:opacity-50"
              >
                {isUploadingFiles ? (
                  <Loader2 size={16} className="animate-spin" />
                ) : (
                  <ArrowRight
                    className="text-white dark:text-slate-200"
                    size={16}
                  />
                )}
              </button>
            )}
          </div>
        </div>

        {/* Hidden File Input */}
        <input
          ref={fileInputRef}
          type="file"
          multiple
          className="hidden"
          onChange={handleFileChange}
          accept="image/jpeg,image/jpg,image/png,image/gif,image/webp"
        />
      </div>
    )
  },
)<|MERGE_RESOLUTION|>--- conflicted
+++ resolved
@@ -385,99 +385,6 @@
               }
             }
           }
-<<<<<<< HEAD
-
-          // Add the original item after checking for whole sheet
-          enhanced.push(item)
-        })
-
-        return enhanced
-      },
-      [],
-    )
-
-    // Create enhanced results that include dummy "whole sheet" options for specific sheet tabs
-    const enhancedGlobalResults: (SearchResult & {
-      isWholeSheetDummy?: boolean
-    })[] = useMemo(() => {
-      return enhanceGoogleSheetsResults(globalResults)
-    }, [globalResults, enhanceGoogleSheetsResults])
-
-    const [selectedRefIndex, setSelectedRefIndex] = useState(-1)
-    const [selectedSources, setSelectedSources] = useState<
-      Record<string, boolean>
-    >({})
-    const [isSourceMenuOpen, setIsSourceMenuOpen] = useState(false)
-    const [isGlobalLoading, setIsGlobalLoading] = useState(false)
-    const [globalError, setGlobalError] = useState<string | null>(null)
-    const [page, setPage] = useState(1)
-    const [totalCount, setTotalCount] = useState(0)
-    const [activeAtMentionIndex, setActiveAtMentionIndex] = useState(-1)
-    const [referenceSearchTerm, setReferenceSearchTerm] = useState("")
-    const [referenceBoxLeft, setReferenceBoxLeft] = useState(0)
-    const [isPlaceholderVisible, setIsPlaceholderVisible] = useState(true)
-    const [showSourcesButton, _] = useState(false) // Added this line
-    const [persistedAgentId, setPersistedAgentId] = useState<string | null>(
-      null,
-    )
-    const [displayAgentName, setDisplayAgentName] = useState<string | null>(
-      null,
-    )
-    const [selectedAgent, setSelectedAgent] =
-      useState<SelectPublicAgent | null>(null)
-    const [allConnectors, setAllConnectors] = useState<FetchedConnector[]>([])
-    const [selectedConnectorIds, setSelectedConnectorIds] = useState<
-      Set<string>
-    >(new Set())
-    const [isConnectorsMenuOpen, setIsConnectorsMenuOpen] = useState(false)
-    const [connectorTools, setConnectorTools] = useState<FetchedTool[]>([])
-    const [isLoadingTools, setIsLoadingTools] = useState(false)
-    const [isToolSelectionModalOpen, setIsToolSelectionModalOpen] =
-      useState(false)
-    const [toolSearchTerm, setToolSearchTerm] = useState("")
-    const [activeToolConnectorId, setActiveToolConnectorId] = useState<
-      string | null
-    >(null) // Track which connector's tools are being shown
-    const connectorsDropdownTriggerRef = useRef<HTMLButtonElement | null>(null)
-    const toolModalRef = useRef<HTMLDivElement | null>(null) // Ref for the tool modal itself
-    const [toolModalPosition, setToolModalPosition] = useState<{
-      top: number
-      left: number
-    } | null>(null)
-    const [initialLoadComplete, setInitialLoadComplete] = useState(false)
-    const [selectedFiles, setSelectedFiles] = useState<SelectedFile[]>([])
-    const [isUploadingFiles, setIsUploadingFiles] = useState(false)
-    const showAdvancedOptions =
-      overrideIsRagOn ??
-      (!selectedAgent || (selectedAgent && selectedAgent.isRagOn))
-
-    // localStorage keys for tool selection persistence
-    const SELECTED_CONNECTOR_TOOLS_KEY = "selectedConnectorTools"
-    const SELECTED_MCP_CONNECTOR_ID_KEY = "selectedMcpConnectorId"
-
-    // File upload utility functions
-    const showToast = createToastNotifier(toast)
-
-    const processFiles = useCallback(
-      (files: FileList | File[]) => {
-        // Check attachment limit
-        if (selectedFiles.length >= MAX_ATTACHMENTS) {
-          showToast(
-            "Attachment limit reached",
-            `You can only attach up to ${MAX_ATTACHMENTS} files at a time.`,
-            true,
-          )
-          return
-        }
-
-        const validFiles = validateAndDeduplicateFiles(files, showToast)
-        if (validFiles.length === 0) return
-
-        // Check if adding these files would exceed the limit
-        const remainingSlots = MAX_ATTACHMENTS - selectedFiles.length
-        const filesToAdd = validFiles.slice(0, remainingSlots)
-
-=======
 
           // Add the original item after checking for whole sheet
           enhanced.push(item)
@@ -578,7 +485,6 @@
         const remainingSlots = MAX_ATTACHMENTS - selectedFiles.length
         const filesToAdd = validFiles.slice(0, remainingSlots)
 
->>>>>>> 67c33b5d
         if (filesToAdd.length < validFiles.length) {
           showToast(
             "Some files skipped",
@@ -683,7 +589,6 @@
             return null
           }
         })
-<<<<<<< HEAD
 
         const results = await Promise.all(uploadPromises)
         uploadedMetadata.push(
@@ -748,72 +653,6 @@
       const searchParams = new URLSearchParams(window.location.search)
       const agentIdFromUrl = searchParams.get("agentId")
 
-=======
-
-        const results = await Promise.all(uploadPromises)
-        uploadedMetadata.push(
-          ...results.filter(
-            (metadata): metadata is AttachmentMetadata => metadata !== null,
-          ),
-        )
-
-        setIsUploadingFiles(false)
-        return uploadedMetadata
-      },
-      [showToast],
-    )
-
-    const getExtension = (file: File) => {
-      const name = file.name
-      const ext = name.includes(".")
-        ? name.split(".").pop()?.toLowerCase()
-        : null
-      return ext || "file"
-    }
-
-    const removeFile = useCallback((id: string) => {
-      setSelectedFiles((prev) => {
-        const fileToRemove = prev.find((f) => f.id === id)
-        if (fileToRemove?.preview) {
-          URL.revokeObjectURL(fileToRemove.preview)
-        }
-        return prev.filter((f) => f.id !== id)
-      })
-    }, [])
-
-    const { handleFileSelect, handleFileChange } = createFileSelectionHandlers(
-      fileInputRef,
-      processFiles,
-    )
-
-    const { handleDragOver, handleDragLeave } = createDragHandlers()
-
-    const handleDrop = useCallback(
-      (e: React.DragEvent) => {
-        e.preventDefault()
-        const files = Array.from(e.dataTransfer.files)
-        if (files.length > 0) {
-          // Check attachment limit before processing
-          if (selectedFiles.length >= MAX_ATTACHMENTS) {
-            showToast(
-              "Attachment limit reached",
-              `You can only attach up to ${MAX_ATTACHMENTS} files at a time.`,
-              true,
-            )
-            return
-          }
-          processFiles(files)
-        }
-      },
-      [processFiles, selectedFiles.length, showToast],
-    )
-
-    // Effect to initialize and update persistedAgentId
-    useEffect(() => {
-      const searchParams = new URLSearchParams(window.location.search)
-      const agentIdFromUrl = searchParams.get("agentId")
-
->>>>>>> 67c33b5d
       if (agentIdFromUrl) {
         setPersistedAgentId(agentIdFromUrl)
       } else if (agentIdFromChatData) {
@@ -1338,7 +1177,6 @@
       if (!showReferenceBox) {
         setSelectedRefIndex(-1)
         return
-<<<<<<< HEAD
       }
 
       const items =
@@ -1433,102 +1271,6 @@
         setShowReferenceBox(false)
         return
       }
-=======
-      }
-
-      const items =
-        searchMode === "citations" ? enhancedDisplayedCitations : globalResults
-      const canLoadMore =
-        searchMode === "global" &&
-        globalResults.length < totalCount &&
-        !isGlobalLoading
-      if (selectedRefIndex === -1) {
-        setSelectedRefIndex(items.length > 0 ? 0 : -1)
-      } else {
-        const currentMaxIndex =
-          searchMode === "citations"
-            ? enhancedDisplayedCitations.length - 1
-            : canLoadMore
-              ? globalResults.length
-              : globalResults.length - 1
-        if (selectedRefIndex > currentMaxIndex) {
-          setSelectedRefIndex(currentMaxIndex)
-        }
-      }
-    }, [
-      searchMode,
-      enhancedDisplayedCitations,
-      globalResults,
-      showReferenceBox,
-      totalCount,
-      isGlobalLoading,
-    ])
-
-    // Helper to find DOM node and offset from a character offset in textContent
-    const findBoundaryPosition = (
-      root: Node,
-      charOffset: number,
-    ): { container: Node; offset: number } | null => {
-      const walker = document.createTreeWalker(root, NodeFilter.SHOW_TEXT, null)
-      let currentAccumulatedOffset = 0
-      let node
-      while ((node = walker.nextNode())) {
-        const textNode = node as Text
-        const len = textNode.textContent?.length || 0
-        if (currentAccumulatedOffset + len >= charOffset) {
-          return {
-            container: textNode,
-            offset: charOffset - currentAccumulatedOffset,
-          }
-        }
-        currentAccumulatedOffset += len
-      }
-      // If charOffset is at the very end of the content (after all text nodes)
-      if (charOffset === currentAccumulatedOffset) {
-        // Find the last child of the root, or root itself, to place the cursor
-        let containerNode: Node = root
-        let containerOffset = root.childNodes.length
-        if (root.childNodes.length > 0) {
-          let lastChild = root.lastChild
-          while (
-            lastChild &&
-            lastChild.nodeType !== Node.TEXT_NODE &&
-            lastChild.lastChild
-          ) {
-            lastChild = lastChild.lastChild
-          }
-          if (lastChild && lastChild.nodeType === Node.TEXT_NODE) {
-            containerNode = lastChild
-            containerOffset = lastChild.textContent?.length || 0
-          } else if (root.lastChild) {
-            // If last child is an element, place cursor after it in parent
-            containerNode = root
-            // Find index of lastChild + 1 for offset
-            containerOffset =
-              Array.from(root.childNodes).indexOf(root.lastChild) + 1
-          }
-        }
-        return { container: containerNode, offset: containerOffset }
-      }
-      return null
-    }
-
-    // Helper function to parse content and preserve existing pills as spans - THIS WILL BE REPLACED/REMOVED
-    // For now, keeping its signature for context, but its usage will be removed from handleAddReference/handleSelectGlobalResult
-
-    const handleAddReference = (
-      citation: Citation & { isWholeSheetDummy?: boolean },
-    ) => {
-      // Handle DataSource navigation
-      if (
-        citation.app === Apps.DataSource &&
-        citation.entity === DataSourceEntity.DataSourceFile
-      ) {
-        navigate({ to: `/dataSource/${citation.docId}` })
-        setShowReferenceBox(false)
-        return
-      }
->>>>>>> 67c33b5d
 
       const docId = citation.docId
 
@@ -1940,7 +1682,6 @@
           attachmentsMetadata = alreadyUploadedMetadata
         }
       }
-<<<<<<< HEAD
 
       // Replace data-doc-id and data-reference-id with mailId
       const tempDiv = document.createElement("div")
@@ -1984,62 +1725,14 @@
       })
 
       htmlMessage = tempDiv.innerHTML
-=======
-
-      // Replace data-doc-id and data-reference-id with mailId
-      const tempDiv = document.createElement("div")
-      tempDiv.innerHTML = htmlMessage
-      const pills = tempDiv.querySelectorAll("a.reference-pill")
-
-      pills.forEach((pill) => {
-        const mailId = pill.getAttribute("data-mail-id")
-        const userMap = pill.getAttribute("user-map")
-        const threadId = pill.getAttribute("data-thread-id")
-        const docId =
-          pill.getAttribute("data-doc-id") ||
-          pill.getAttribute("data-reference-id")
-        if (userMap) {
-          try {
-            const parsedUserMap = JSON.parse(userMap)
-            if (user?.email && parsedUserMap[user.email]) {
-              pill.setAttribute(
-                "href",
-                `https://mail.google.com/mail/u/0/#inbox/${parsedUserMap[user.email]}`,
-              )
-            } else {
-              console.warn(
-                `No mapping found for user email: ${user?.email} in userMap.`,
-              )
-            }
-          } catch (error) {
-            console.error("Failed to parse userMap:", error)
-          }
-        }
-
-        if (mailId) {
-          pill.setAttribute("data-doc-id", mailId)
-          pill.setAttribute("data-reference-id", mailId)
-          pill.setAttribute("data-thread-id", threadId || "")
-        } else {
-          console.warn(
-            `No mailId found for pill with docId: ${docId}. Skipping replacement.`,
-          )
-        }
-      })
-
-      htmlMessage = tempDiv.innerHTML
-
->>>>>>> 67c33b5d
+
       handleSend(
         htmlMessage,
         attachmentsMetadata,
         activeSourceIds.length > 0 ? activeSourceIds : undefined,
         persistedAgentId,
         toolsListToSend,
-<<<<<<< HEAD
-=======
         enableWebSearch,
->>>>>>> 67c33b5d
       )
 
       // Clear the input and attached files after sending
@@ -2067,10 +1760,7 @@
       setQuery,
       setSelectedFiles,
       cleanupPreviewUrls,
-<<<<<<< HEAD
-=======
       enableWebSearch,
->>>>>>> 67c33b5d
     ])
 
     const handleSourceSelectionChange = (
@@ -2436,7 +2126,6 @@
                     }
                   }
                 }
-<<<<<<< HEAD
 
                 // Handle text paste (existing logic)
                 const pastedText = e.clipboardData?.getData("text/plain")
@@ -2458,29 +2147,6 @@
                     let nodeToInsert: Node
                     let isLinkNode = false
 
-=======
-
-                // Handle text paste (existing logic)
-                const pastedText = e.clipboardData?.getData("text/plain")
-                const currentInput = inputRef.current
-
-                if (pastedText && currentInput) {
-                  const selection = window.getSelection()
-                  if (!selection || !selection.rangeCount) return
-
-                  const range = selection.getRangeAt(0)
-                  range.deleteContents() // Clear existing selection or cursor position
-
-                  const segments = pastedText.split(/(\s+)/)
-                  let lastNode: Node | null = null
-
-                  segments.forEach((segment) => {
-                    if (segment.length === 0) return
-
-                    let nodeToInsert: Node
-                    let isLinkNode = false
-
->>>>>>> 67c33b5d
                     if (segment.match(/^\s+$/)) {
                       // If the segment is just whitespace
                       nodeToInsert = document.createTextNode(segment)
@@ -2540,7 +2206,6 @@
                       range.insertNode(spaceNode)
                       lastNode = spaceNode
                     }
-<<<<<<< HEAD
 
                     // Always move the range to be after the last inserted node (content or space)
                     if (lastNode) {
@@ -2550,33 +2215,15 @@
                     }
                   })
 
-=======
-
-                    // Always move the range to be after the last inserted node (content or space)
-                    if (lastNode) {
-                      // Ensure lastNode is not null
-                      range.setStartAfter(lastNode)
-                      range.collapse(true)
-                    }
-                  })
-
->>>>>>> 67c33b5d
                   // Ensure the cursor is at the very end of all pasted content.
                   if (lastNode) {
                     range.setStartAfter(lastNode)
                     range.collapse(true)
                   }
-<<<<<<< HEAD
 
                   selection.removeAllRanges()
                   selection.addRange(range)
 
-=======
-
-                  selection.removeAllRanges()
-                  selection.addRange(range)
-
->>>>>>> 67c33b5d
                   // Dispatch an 'input' event to trigger the onInput handler
                   currentInput.dispatchEvent(
                     new Event("input", { bubbles: true, cancelable: true }),
@@ -2860,7 +2507,6 @@
                 <div className="mt-2 text-xs text-gray-500 dark:text-gray-400 flex items-center gap-1">
                   <Loader2 size={12} className="animate-spin" />
                   Uploading files...
-<<<<<<< HEAD
                 </div>
               )}
               {selectedFiles.length >= MAX_ATTACHMENTS && (
@@ -2869,16 +2515,6 @@
                   Maximum attachments reached ({MAX_ATTACHMENTS})
                 </div>
               )}
-=======
-                </div>
-              )}
-              {selectedFiles.length >= MAX_ATTACHMENTS && (
-                <div className="mt-2 text-xs text-amber-600 dark:text-amber-400 flex items-center gap-1">
-                  <span>⚠️</span>
-                  Maximum attachments reached ({MAX_ATTACHMENTS})
-                </div>
-              )}
->>>>>>> 67c33b5d
             </div>
           )}
 
@@ -2902,12 +2538,6 @@
             />
             {showAdvancedOptions && (
               <>
-<<<<<<< HEAD
-                <Globe
-                  size={16}
-                  className="text-[#464D53] dark:text-gray-400 cursor-pointer"
-                />
-=======
                 <TooltipProvider>
                   <Tooltip>
                     <TooltipTrigger asChild>
@@ -2930,7 +2560,6 @@
                     </TooltipContent>
                   </Tooltip>
                 </TooltipProvider>
->>>>>>> 67c33b5d
                 <AtSign
                   size={16}
                   className={`text-[#464D53] dark:text-gray-400 cursor-pointer ${CLASS_NAMES.REFERENCE_TRIGGER}`}
@@ -3280,7 +2909,6 @@
                                                   [connector.id]:
                                                     validSelections,
                                                 }),
-<<<<<<< HEAD
                                               )
                                             } else {
                                               // No existing selections, default to all enabled tools being selected
@@ -3297,24 +2925,6 @@
                                                     initiallySelectedEnabledTools,
                                                 }),
                                               )
-=======
-                                              )
-                                            } else {
-                                              // No existing selections, default to all enabled tools being selected
-                                              const initiallySelectedEnabledTools =
-                                                new Set(
-                                                  enabledTools.map(
-                                                    (t) => t.externalId,
-                                                  ),
-                                                )
-                                              setSelectedConnectorTools(
-                                                (prev) => ({
-                                                  ...prev,
-                                                  [connector.id]:
-                                                    initiallySelectedEnabledTools,
-                                                }),
-                                              )
->>>>>>> 67c33b5d
                                             }
                                           } else {
                                             setConnectorTools([])
