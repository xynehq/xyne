--- conflicted
+++ resolved
@@ -113,7 +113,7 @@
   ) {
     return "Data-Source"
   } else if (app === Apps.KnowledgeBase) {
-<<<<<<< HEAD
+
     if (entity === KnowledgeBaseEntity.File) {
       return "KB Files"
     } else if (entity === KnowledgeBaseEntity.Folder) {
@@ -128,18 +128,7 @@
       return "Knowledge-Base"
     } else {
       return "Knowledge Base"
-=======
-    // Handle all KnowledgeBase entities with fallback for string values
-    if (entity === SystemEntity.SystemInfo) {
-      return "Knowledge-Base"
-    } else if (entity === KnowledgeBaseEntity.File || entity === "file") {
-      return "KB Files"
-    } else if (entity === KnowledgeBaseEntity.Folder || entity === "folder") {
-      return "KB Folders"
-    } else {
-      // Fallback for any unhandled KnowledgeBase entity
-      return "Knowledge-Base"
->>>>>>> 8a2a92c3
+
     }
   } else if (app === Apps.WebSearch && entity === WebSearchEntity.WebSearch) {
     return "Web Search"
