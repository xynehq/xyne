--- conflicted
+++ resolved
@@ -5,17 +5,11 @@
 export const SearchResult = ({
   result,
   index,
-<<<<<<< HEAD
-}: {
-  result: SearchResultDiscriminatedUnion
-  index: number
-=======
   showDebugInfo,
 }: {
   result: SearchResultDiscriminatedUnion
   index: number
   showDebugInfo?: boolean
->>>>>>> 71cc5974
 }) => {
   let content = <></>
   let commonClassVals = "pr-[60px]"
@@ -55,27 +49,24 @@
           result.chunks_summary.map((summary, idx) => (
             <HighlightedText key={idx} chunk_summary={summary.chunk} />
           ))}
-<<<<<<< HEAD
-=======
-        {/* Debug Info Display (Features Only) */}
-        {showDebugInfo && (result.matchfeatures || result.rankfeatures) && (
-          <details className="mt-2 ml-[44px] text-xs">
-            <summary className="text-gray-500 cursor-pointer">
-              Debug Info
-            </summary>
-            <pre className="text-xs bg-gray-100 p-2 rounded overflow-auto max-h-60">
-              {JSON.stringify(
-                {
-                  matchfeatures: result.matchfeatures,
-                  rankfeatures: result.rankfeatures,
-                },
-                null,
-                2,
-              )}
-            </pre>
-          </details>
-        )}
->>>>>>> 71cc5974
+        {/* Debug Info Display (Features Only) */}
+        {showDebugInfo && (result.matchfeatures || result.rankfeatures) && (
+          <details className="mt-2 ml-[44px] text-xs">
+            <summary className="text-gray-500 cursor-pointer">
+              Debug Info
+            </summary>
+            <pre className="text-xs bg-gray-100 p-2 rounded overflow-auto max-h-60">
+              {JSON.stringify(
+                {
+                  matchfeatures: result.matchfeatures,
+                  rankfeatures: result.rankfeatures,
+                },
+                null,
+                2,
+              )}
+            </pre>
+          </details>
+        )}
       </div>
     )
   } else if (result.type === "user") {
@@ -142,27 +133,24 @@
           result.chunks_summary.map((summary, idx) => (
             <HighlightedText key={idx} chunk_summary={summary.chunk} />
           ))}
-<<<<<<< HEAD
-=======
-        {/* Debug Info Display (Features Only) */}
-        {showDebugInfo && (result.matchfeatures || result.rankfeatures) && (
-          <details className="mt-2 ml-[44px] text-xs">
-            <summary className="text-gray-500 cursor-pointer">
-              Debug Info
-            </summary>
-            <pre className="text-xs bg-gray-100 p-2 rounded overflow-auto max-h-60">
-              {JSON.stringify(
-                {
-                  matchfeatures: result.matchfeatures,
-                  rankfeatures: result.rankfeatures,
-                },
-                null,
-                2,
-              )}
-            </pre>
-          </details>
-        )}
->>>>>>> 71cc5974
+        {/* Debug Info Display (Features Only) */}
+        {showDebugInfo && (result.matchfeatures || result.rankfeatures) && (
+          <details className="mt-2 ml-[44px] text-xs">
+            <summary className="text-gray-500 cursor-pointer">
+              Debug Info
+            </summary>
+            <pre className="text-xs bg-gray-100 p-2 rounded overflow-auto max-h-60">
+              {JSON.stringify(
+                {
+                  matchfeatures: result.matchfeatures,
+                  rankfeatures: result.rankfeatures,
+                },
+                null,
+                2,
+              )}
+            </pre>
+          </details>
+        )}
       </div>
     )
   } else if (result.type === "event") {
@@ -231,27 +219,24 @@
           result.chunks_summary.map((summary, idx) => (
             <HighlightedText key={idx} chunk_summary={summary.chunk} />
           ))}
-<<<<<<< HEAD
-=======
-        {/* Debug Info Display (Features Only) */}
-        {showDebugInfo && (result.matchfeatures || result.rankfeatures) && (
-          <details className="mt-2 ml-[44px] text-xs">
-            <summary className="text-gray-500 cursor-pointer">
-              Debug Info
-            </summary>
-            <pre className="text-xs bg-gray-100 p-2 rounded overflow-auto max-h-60">
-              {JSON.stringify(
-                {
-                  matchfeatures: result.matchfeatures,
-                  rankfeatures: result.rankfeatures,
-                },
-                null,
-                2,
-              )}
-            </pre>
-          </details>
-        )}
->>>>>>> 71cc5974
+        {/* Debug Info Display (Features Only) */}
+        {showDebugInfo && (result.matchfeatures || result.rankfeatures) && (
+          <details className="mt-2 ml-[44px] text-xs">
+            <summary className="text-gray-500 cursor-pointer">
+              Debug Info
+            </summary>
+            <pre className="text-xs bg-gray-100 p-2 rounded overflow-auto max-h-60">
+              {JSON.stringify(
+                {
+                  matchfeatures: result.matchfeatures,
+                  rankfeatures: result.rankfeatures,
+                },
+                null,
+                2,
+              )}
+            </pre>
+          </details>
+        )}
       </div>
     )
   }
