--- conflicted
+++ resolved
@@ -2054,13 +2054,10 @@
   const [showAIAgentConfigUI, setShowAIAgentConfigUI] = useState(false)
   const [showEmailConfigUI, setShowEmailConfigUI] = useState(false)
   const [showOnFormSubmissionUI, setShowOnFormSubmissionUI] = useState(false)
-<<<<<<< HEAD
   const [showReviewExecutionUI, setShowReviewExecutionUI] = useState(false)
   const [showTriggerExecutionUI, setShowTriggerExecutionUI] = useState(false)
   const [showScriptConfigUI, setShowScriptConfigUI] = useState(false)
-=======
   const [showAgentsSidebar, setShowAgentsSidebar] = useState(false)
->>>>>>> 2c7cd5b4
   const [selectedNodeForNext, setSelectedNodeForNext] = useState<string | null>(
     null,
   )
@@ -2079,19 +2076,16 @@
   const [selectedFormNodeId, setSelectedFormNodeId] = useState<string | null>(
     null,
   )
-<<<<<<< HEAD
   const [selectedReviewStepId, setSelectedReviewStepId] = useState<string | null>(
     null,
   )
   const [selectedTriggerStepId, setSelectedTriggerStepId] = useState<string | null>(
     null,
   )
-=======
   const [showExistingAgentConfigUI, setShowExistingAgentConfigUI] = useState(false)
   const [selectedExistingAgentNodeId, setSelectedExistingAgentNodeId] = useState<string | null>(null)
   const [selectedAgentForPreview, setSelectedAgentForPreview] = useState<SelectPublicAgent | null>(null)
   const [existingAgentConfigMode, setExistingAgentConfigMode] = useState<"preview" | "view">("view")
->>>>>>> 2c7cd5b4
   const [zoomLevel, setZoomLevel] = useState(100)
   const [showToolsSidebar, setShowToolsSidebar] = useState(false)
   const [selectedNodeTools] = useState<Tool[] | null>(
@@ -2642,61 +2636,6 @@
       setNodeCounter((stepsData?.length || 0) + 1)
       setShowEmptyCanvas(false)
 
-<<<<<<< HEAD
-      // // Fix existing edges for review steps - update sourceHandle based on node configuration
-      // setTimeout(() => {
-      //   setEdges((prevEdges) => 
-      //     prevEdges.map((edge) => {
-      //       const sourceNode = templateNodes.find(n => n.id === edge.source)
-      //       if (sourceNode && sourceNode.data && sourceNode.data.step && sourceNode.data.step.type === "review") {
-      //         // Check if target is connected via approved or rejected path
-      //         if (sourceNode.data.approved === edge.target) {
-      //           return {
-      //             ...edge,
-      //             sourceHandle: "approved",
-      //             label: "Approved",
-      //             labelStyle: { 
-      //               fill: '#6B7280', 
-      //               fontWeight: 600, 
-      //               fontSize: '12px',
-      //               fontFamily: 'Inter, system-ui, sans-serif'
-      //             },
-      //             labelBgStyle: { 
-      //               fill: '#FFFFFF', 
-      //               fillOpacity: 0.9,
-      //               stroke: '#E5E7EB',
-      //               strokeWidth: 1,
-      //               rx: 4
-      //             }
-      //           }
-      //         } else if (sourceNode.data.rejected === edge.target) {
-      //           return {
-      //             ...edge,
-      //             sourceHandle: "rejected",
-      //             label: "Rejected",
-      //             labelStyle: { 
-      //               fill: '#6B7280', 
-      //               fontWeight: 600, 
-      //               fontSize: '12px',
-      //               fontFamily: 'Inter, system-ui, sans-serif'
-      //             },
-      //             labelBgStyle: { 
-      //               fill: '#FFFFFF', 
-      //               fillOpacity: 0.9,
-      //               stroke: '#E5E7EB',
-      //               strokeWidth: 1,
-      //               rx: 4
-      //             }
-      //           }
-      //         }
-      //       }
-      //       return edge
-      //     })
-      //   )
-      // }, 100)
-      
-=======
->>>>>>> 2c7cd5b4
       // Initialize current workflow name with template name
       if (!currentWorkflowName && templateToUse.name) {
         setCurrentWorkflowName(templateToUse.name)
@@ -2718,17 +2657,6 @@
   useEffect(() => {
     if (nodes.length > 0 || edges.length > 0) {
       const currentHash = createWorkflowHash()
-<<<<<<< HEAD
-      
-      // Check if we have any actual workflow steps (not just trigger selector)
-      const hasActualSteps = nodes.some(node => {
-        const nodeData = node.data as any
-        return nodeData?.step?.type && nodeData.step.type !== "trigger_selector"
-      })
-      
-      if (lastSavedHash === "" && hasActualSteps) {
-        // First time with nodes/edges and actual steps, mark as changed
-=======
 
       // Check if we have a valid trigger node (not just the trigger selector)
       const hasValidTrigger = nodes.some(node => {
@@ -2743,14 +2671,13 @@
 
       if (lastSavedHash === "" && hasValidTrigger) {
         // First time with nodes/edges and valid trigger, mark as changed
->>>>>>> 2c7cd5b4
         setHasWorkflowChanged(true)
         setIsWorkflowSaved(false)
-      } else if (currentHash !== lastSavedHash && hasActualSteps) {
+      } else if (currentHash !== lastSavedHash && hasValidTrigger) {
         // Workflow has changed since last save and has actual steps
         setHasWorkflowChanged(true)
         setIsWorkflowSaved(false)
-      } else if (!hasActualSteps) {
+      } else if (!hasValidTrigger) {
         // No actual steps yet, keep disabled
         setHasWorkflowChanged(false)
         setIsWorkflowSaved(false)
@@ -2824,14 +2751,11 @@
       setSelectedAgentNodeId(null)
       setSelectedEmailNodeId(null)
       setSelectedFormNodeId(null)
-<<<<<<< HEAD
       setSelectedReviewStepId(null)
       setSelectedTriggerStepId(null)
       setSelectedScriptNodeId(null)
-=======
       setShowExistingAgentConfigUI(false)
       setSelectedExistingAgentNodeId(null)
->>>>>>> 2c7cd5b4
 
       // Handle different tool types
       switch (toolType) {
@@ -2864,7 +2788,6 @@
           }
           break
 
-<<<<<<< HEAD
         case "review":
           // Open Review execution sidebar
           setSelectedReviewStepId(step.id)
@@ -2884,9 +2807,7 @@
           setShowScriptConfigUI(true)
           console.log("📜 Opening script config sidebar")
           break
-=======
-
->>>>>>> 2c7cd5b4
+
 
         default:
           if (onStepClick) {
@@ -3087,7 +3008,6 @@
       setShowAIAgentConfigUI(false)
       setShowEmailConfigUI(false)
       setShowOnFormSubmissionUI(false)
-<<<<<<< HEAD
       setShowScriptConfigUI(false)
       
       // Open What Happens Next sidebar
@@ -3096,15 +3016,10 @@
       
       // Store the review path for conditional step creation
       setSelectedReviewPath(reviewPath || null)
-=======
       setShowAgentsSidebar(false)              // ✅ ADD THIS
       setShowExistingAgentConfigUI(false)
-      // Open What Happens Next sidebar
-      setSelectedNodeForNext(nodeId)
-      setShowWhatHappensNextUI(true)
-
-
->>>>>>> 2c7cd5b4
+
+
     }
 
     const handleOpenTriggersSidebar = (event: CustomEvent) => {
@@ -3113,12 +3028,9 @@
       setShowAIAgentConfigUI(false)
       setShowEmailConfigUI(false)
       setShowOnFormSubmissionUI(false)
-<<<<<<< HEAD
       setShowScriptConfigUI(false)
       
-=======
-
->>>>>>> 2c7cd5b4
+
       // Open Triggers sidebar
       setShowTriggersSidebar(true)
     }
@@ -3144,8 +3056,6 @@
       )
     }
   }, [])
-<<<<<<< HEAD
-=======
 
   // Update all nodes with anyNodeSelected flag
   useEffect(() => {
@@ -3161,117 +3071,113 @@
     )
   }, [selectedNodes, setNodes])
 
-  // Function to stop polling
-  const stopPolling = useCallback(() => {
-    setIsPolling(false)
-
-    if (pollingInterval) {
-      clearInterval(pollingInterval)
-      setPollingInterval(null)
-    }
-  }, [pollingInterval, setIsPolling, setPollingInterval])
-
-  // Function to fetch workflow execution status
-  const fetchWorkflowStatus = useCallback(
-    async (executionId: string) => {
-      try {
-        // Use the status endpoint for lightweight polling
-        const statusData = await workflowExecutionsAPI.fetchStatus(executionId)
+
+
 
         // Check if workflow is completed or failed to stop polling
-        if (statusData.success) {
-          if (statusData.status === "completed") {
-            // Fetch full details to update nodes with final status
-            const fullData = await workflowExecutionsAPI.fetchById(executionId)
-
-            // Update nodes to show completed status
-            if (fullData?.stepExecutions) {
-              setNodes((currentNodes) =>
-                currentNodes.map((node) => ({
-                  ...node,
-                  data: {
-                    ...node.data,
-                    isActive: false,
-                    isCompleted: true,
-                    step: node.data.step
-                      ? {
-                        ...node.data.step,
-                        status: "completed",
-                      }
-                      : node.data.step,
-                  },
-                })),
-              )
-            }
-
-            stopPolling()
-          } else if (statusData.status === "failed") {
-            // Update nodes to show failed status
-            setNodes((currentNodes) =>
-              currentNodes.map((node) => ({
-                ...node,
-                data: {
-                  ...node.data,
-                  isActive: false,
-                  isCompleted: false,
-                  step: node.data.step
-                    ? {
-                      ...node.data.step,
-                      status: "failed",
-                    }
-                    : node.data.step,
-                },
-              })),
-            )
-
-            stopPolling()
-          } else if (statusData.status === "active") {
-            // Update nodes to show active status
-            setNodes((currentNodes) =>
-              currentNodes.map((node, index) => ({
-                ...node,
-                data: {
-                  ...node.data,
-                  isActive: index === 0, // Show first step as active for simplicity
-                  isCompleted: false,
-                  step: node.data.step
-                    ? {
-                      ...node.data.step,
-                      status: "running",
-                    }
-                    : node.data.step,
-                },
-              })),
-            )
-          }
-        }
-      } catch (error) {
-        console.error("Error fetching workflow status:", error)
-        // Stop polling on persistent errors
-        stopPolling()
-      }
-    },
-    [setNodes, stopPolling],
-  )
->>>>>>> 2c7cd5b4
-
-  // Update all nodes with anyNodeSelected flag
-  useEffect(() => {
-    const anySelected = selectedNodes.length > 0
-    setNodes((prevNodes) => 
-      prevNodes.map(node => ({
-        ...node,
-        data: {
-          ...node.data,
-          anyNodeSelected: anySelected
-        }
-      }))
-    )
-  }, [selectedNodes, setNodes])
-
-
-
-
+  //       if (statusData.success) {
+  //         if (statusData.status === "completed") {
+  //           // Fetch full details to update nodes with final status
+  //           const fullData = await workflowExecutionsAPI.fetchById(executionId)
+
+  //           // Update nodes to show completed status
+  //           if (fullData?.stepExecutions) {
+  //             setNodes((currentNodes) =>
+  //               currentNodes.map((node) => ({
+  //                 ...node,
+  //                 data: {
+  //                   ...node.data,
+  //                   isActive: false,
+  //                   isCompleted: true,
+  //                   step: node.data.step
+  //                     ? {
+  //                       ...node.data.step,
+  //                       status: "completed",
+  //                     }
+  //                     : node.data.step,
+  //                 },
+  //               })),
+  //             )
+  //           }
+
+  //           stopPolling()
+  //         } else if (statusData.status === "failed") {
+  //           // Update nodes to show failed status
+  //           setNodes((currentNodes) =>
+  //             currentNodes.map((node) => ({
+  //               ...node,
+  //               data: {
+  //                 ...node.data,
+  //                 isActive: false,
+  //                 isCompleted: false,
+  //                 step: node.data.step
+  //                   ? {
+  //                     ...node.data.step,
+  //                     status: "failed",
+  //                   }
+  //                   : node.data.step,
+  //               },
+  //             })),
+  //           )
+
+  //           stopPolling()
+  //         } else if (statusData.status === "active") {
+  //           // Update nodes to show active status
+  //           setNodes((currentNodes) =>
+  //             currentNodes.map((node, index) => ({
+  //               ...node,
+  //               data: {
+  //                 ...node.data,
+  //                 isActive: index === 0, // Show first step as active for simplicity
+  //                 isCompleted: false,
+  //                 step: node.data.step
+  //                   ? {
+  //                     ...node.data.step,
+  //                     status: "running",
+  //                   }
+  //                   : node.data.step,
+  //               },
+  //             })),
+  //           )
+  //         }
+  //       }
+  //     } catch (error) {
+  //       console.error("Error fetching workflow status:", error)
+  //       // Stop polling on persistent errors
+  //       stopPolling()
+  //     }
+  //   },
+  //   [setNodes, stopPolling],
+  // )
+
+  // // Function to start polling
+  // const startPolling = useCallback(
+  //   (workflowId: string) => {
+  //     setIsPolling(true)
+
+  //     // Clear any existing interval
+  //     if (pollingInterval) {
+  //       clearInterval(pollingInterval)
+  //     }
+
+  //     // Start polling every second
+  //     const interval = setInterval(() => {
+  //       fetchWorkflowStatus(workflowId)
+  //     }, 1000)
+
+  //     setPollingInterval(interval)
+  //   },
+  //   [pollingInterval, fetchWorkflowStatus, setIsPolling, setPollingInterval],
+  // )
+
+  // // Cleanup polling on component unmount
+  // useEffect(() => {
+  //   return () => {
+  //     if (pollingInterval) {
+  //       clearInterval(pollingInterval)
+  //     }
+  //   }
+  // }, [pollingInterval])
 
   const executeWorkflow = useCallback(async (file?: File) => {
     if (file) {
@@ -3343,17 +3249,6 @@
 
       // Check if we already have a saved template
       const currentTemplate = createdTemplate || selectedTemplate
-<<<<<<< HEAD
-      if(selectedTemplate ) {
-        console.log("Selected Template at execution time:", selectedTemplate)
-      }
-      else if (createdTemplate) {
-        console.log("Created Template at execution time:", createdTemplate)
-      }
-      
-=======
-
->>>>>>> 2c7cd5b4
       if (currentTemplate && currentTemplate.id && currentTemplate.id !== 'pending-creation') {
         // Check if the root node requires a form (file upload)
         const requiresForm = (() => {
@@ -3530,7 +3425,6 @@
         // Note: Keep WhatHappensNextUI visible in background (z-40)
         // Don't close WhatHappensNextUI - let it stay visible behind the node sidebar
       }
-<<<<<<< HEAD
     } else if (actionId === "review") {
       // When Review is selected from WhatHappensNextUI, create the review step directly
       if (selectedNodeForNext) {
@@ -3628,14 +3522,13 @@
         setShowScriptConfigUI(true)
         // Note: Keep WhatHappensNextUI visible in background (z-40)
         // Don't close WhatHappensNextUI - let it stay visible behind the node sidebar
-=======
+      }
     } else if (actionId === "select_agents") {
       // When Select Agents is selected, show the agents sidebar
       if (selectedNodeForNext) {
         setShowAgentsSidebar(true)
         // Close the WhatHappensNextUI since we're opening a different sidebar
         setShowWhatHappensNextUI(false)
->>>>>>> 2c7cd5b4
       }
     }
   }, [selectedNodeForNext, nodes, nodeCounter, setNodes, setEdges, setNodeCounter, smartFitWorkflow, zoomTo])
@@ -3673,7 +3566,6 @@
         const sourceNode = nodes.find((n) => n.id === selectedNodeForNext)
         if (sourceNode) {
           const newNodeId = `ai-agent-${nodeCounter}`
-<<<<<<< HEAD
           
           // Check if the source node is a review step and determine the connection path
           let sourceHandle = "bottom"
@@ -3702,9 +3594,7 @@
             }
           }
           
-=======
-
->>>>>>> 2c7cd5b4
+
           // Use description as-is without model information
           const formattedDescription = agentConfig.description
             ? agentConfig.description
@@ -3800,7 +3690,6 @@
           setEdges((prevEdges) => [...prevEdges, newEdge])
           setNodeCounter((prev) => prev + 1)
 
-<<<<<<< HEAD
           // Update the review step's config if this was from a review step
           if (reviewPath) {
             setNodes((prevNodes) =>
@@ -3852,25 +3741,6 @@
               ),
             )
           }
-=======
-          // Remove hasNext from source node since it now has a next step
-          setNodes((prevNodes) =>
-            prevNodes.map((node) =>
-              node.id === selectedNodeForNext
-                ? {
-                  ...node,
-                  data: {
-                    ...node.data,
-                    hasNext: false,
-                  },
-                  selected: false, // Deselect source node
-                }
-                : node.id === newNodeId
-                  ? node // Keep new node selected
-                  : { ...node, selected: false }, // Deselect all other nodes
-            ),
-          )
->>>>>>> 2c7cd5b4
         }
       } else if (selectedAgentNodeId && selectedAgentNodeId !== "pending") {
         // Update existing AI Agent node with the configuration
@@ -3956,7 +3826,6 @@
         const sourceNode = nodes.find((n) => n.id === selectedNodeForNext)
         if (sourceNode) {
           const newNodeId = `email-${nodeCounter}`
-<<<<<<< HEAD
           
           // Check if the source node is a review step and determine the connection path
           let sourceHandle = "bottom"
@@ -3985,9 +3854,6 @@
             }
           }
           
-=======
-
->>>>>>> 2c7cd5b4
           // Create the tool object for Email
           const emailTool = {
             id: `tool-${newNodeId}`,
@@ -4075,7 +3941,6 @@
           setEdges((prevEdges) => [...prevEdges, newEdge])
           setNodeCounter((prev) => prev + 1)
 
-<<<<<<< HEAD
           // Update the review step's config if this was from a review step
           if (reviewPath) {
             setNodes((prevNodes) =>
@@ -4127,25 +3992,6 @@
               ),
             )
           }
-=======
-          // Remove hasNext from source node since it now has a next step
-          setNodes((prevNodes) =>
-            prevNodes.map((node) =>
-              node.id === selectedNodeForNext
-                ? {
-                  ...node,
-                  data: {
-                    ...node.data,
-                    hasNext: false,
-                  },
-                  selected: false, // Deselect source node
-                }
-                : node.id === newNodeId
-                  ? node // Keep new node selected
-                  : { ...node, selected: false }, // Deselect all other nodes
-            ),
-          )
->>>>>>> 2c7cd5b4
         }
       } else if (selectedEmailNodeId && selectedEmailNodeId !== "pending") {
         // Update existing Email node with the configuration
@@ -4551,21 +4397,8 @@
       const newCreatedTemplate = {
         ...createResult.data,
         id: createdTemplateId,
-<<<<<<< HEAD
       } as WorkflowTemplate
       
-=======
-        name: workflowData.name,
-        description: workflowData.description,
-        version: workflowData.version,
-        status: 'active',
-        config: workflowData.config,
-        rootWorkflowStepTemplateId: '',
-        createdAt: new Date().toISOString(),
-        updatedAt: new Date().toISOString(),
-      } as any
-
->>>>>>> 2c7cd5b4
       setCreatedTemplate(newCreatedTemplate)
 
       // Mark workflow as saved and update hash
@@ -4732,7 +4565,6 @@
 
         {/* What Happens Next Sidebar - stays visible in background when node sidebars open */}
         <WhatHappensNextUI
-<<<<<<< HEAD
               isVisible={showWhatHappensNextUI}
               onClose={() => {
                 setShowWhatHappensNextUI(false)
@@ -4756,31 +4588,6 @@
                   : undefined
               }
             />
-=======
-          isVisible={showWhatHappensNextUI}
-          onClose={() => {
-            setShowWhatHappensNextUI(false)
-            // Don't clear selectedNodeForNext here since it's needed for node creation
-            // Only clear it when AI Agent/Email config is actually cancelled
-            // Clear all node selections when sidebar closes
-            setNodes((prevNodes) =>
-              prevNodes.map(node => ({ ...node, selected: false }))
-            )
-            setSelectedNodes([])
-          }}
-          onSelectAction={handleWhatHappensNextAction}
-          selectedNodeId={selectedNodeForNext}
-          toolData={
-            selectedNodeForNext
-              ? (() => {
-                const node = nodes.find((n) => n.id === selectedNodeForNext)
-                const tools = node?.data?.tools as Tool[] | undefined
-                return tools && tools.length > 0 ? tools[0] : undefined
-              })()
-              : undefined
-          }
-        />
->>>>>>> 2c7cd5b4
 
         {/* AI Agent Config Sidebar */}
         {!showEmailConfigUI && !showOnFormSubmissionUI && !showAgentsSidebar && (
@@ -4918,9 +4725,29 @@
             if (nodes.length === 0) {
               setShowEmptyCanvas(true)
             }
-<<<<<<< HEAD
-            toolId={selectedFormNodeId ? getToolIdFromStepId(selectedFormNodeId) : undefined}
-          />
+          }}
+          onSave={handleOnFormSubmissionSave}
+          showBackButton={selectedFormNodeId === "pending"}
+          builder={builder}
+          initialConfig={
+            selectedFormNodeId
+              ? (
+                nodes.find((n) => n.id === selectedFormNodeId)?.data
+                  ?.step as any
+              )?.config
+              : undefined
+          }
+          toolData={
+            selectedFormNodeId
+              ? (() => {
+                const node = nodes.find((n) => n.id === selectedFormNodeId)
+                const tools = node?.data?.tools as Tool[] | undefined
+                return tools && tools.length > 0 ? tools[0] : undefined
+              })()
+              : undefined
+          }
+          toolId={selectedFormNodeId ? getToolIdFromStepId(selectedFormNodeId) : undefined}
+        />
 
         {/* Review Execution Sidebar */}
         <ReviewExecutionUI
@@ -5265,33 +5092,6 @@
             }}
           />
         )}
-=======
-          }}
-          onSave={handleOnFormSubmissionSave}
-          showBackButton={selectedFormNodeId === "pending"}
-          builder={builder}
-          initialConfig={
-            selectedFormNodeId
-              ? (
-                nodes.find((n) => n.id === selectedFormNodeId)?.data
-                  ?.step as any
-              )?.config
-              : undefined
-          }
-          toolData={
-            selectedFormNodeId
-              ? (() => {
-                const node = nodes.find((n) => n.id === selectedFormNodeId)
-                const tools = node?.data?.tools as Tool[] | undefined
-                return tools && tools.length > 0 ? tools[0] : undefined
-              })()
-              : undefined
-          }
-          toolId={selectedFormNodeId ? getToolIdFromStepId(selectedFormNodeId) : undefined}
-        />
-
-
->>>>>>> 2c7cd5b4
       </div>
 
       {/* Execution Result Modal */}
