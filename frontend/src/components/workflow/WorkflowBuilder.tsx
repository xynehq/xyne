--- conflicted
+++ resolved
@@ -1,11 +1,7 @@
 import React, { useCallback, useState, useEffect, useRef } from "react"
-<<<<<<< HEAD
 import { Bot, Mail, Plus, Play, Clock } from "lucide-react"
 import { PlusButton } from "./PlusButton"
 import {  FileText } from "lucide-react"
-=======
-import { Bot, Mail, FileText } from "lucide-react"
->>>>>>> aa29edab
 import {
   ReactFlow,
   ReactFlowProvider,
@@ -4372,113 +4368,6 @@
                     })()
                   : undefined
               }
-<<<<<<< HEAD
-              selectedTemplate={selectedTemplate}
-              reviewPath={selectedReviewPath}
-              onStepCreated={(stepData) => {
-                // Create visual step below the selected node
-                if (selectedNodeForNext && stepData) {
-                  const sourceNode = nodes.find((n) => n.id === selectedNodeForNext)
-                  if (sourceNode) {
-                    const newNodeId = `step-${nodeCounter}`
-                    
-                    // Create new node positioned below the source node
-                    const newNode = {
-                      id: newNodeId,
-                      type: "stepNode",
-                      position: {
-                        x: 400, // Consistent X position for perfect straight line alignment
-                        y: sourceNode.position.y + 250, // Increased consistent vertical spacing for straight lines
-                      },
-                      data: {
-                        step: {
-                          id: newNodeId,
-                          name: stepData.name,
-                          description: stepData.description,
-                          type: stepData.type,
-                          status: "pending",
-                          contents: [],
-                          config: stepData.tool?.val || {},
-                        },
-                        tools: stepData.tool ? [stepData.tool] : [],
-                        isActive: false,
-                        isCompleted: false,
-                        hasNext: true, // Show + button on new step
-                      },
-                      draggable: true,
-                    }
-
-                    // Create edge connecting source to new node
-                    const newEdge = {
-                      id: `${selectedNodeForNext}-${newNodeId}`,
-                      source: selectedNodeForNext,
-                      target: newNodeId,
-                      type: "smoothstep",
-                      animated: false,
-                      style: {
-                        stroke: "#D1D5DB",
-                        strokeWidth: 2,
-                      },
-                      markerEnd: {
-                        type: "arrowclosed" as const,
-                        color: "#D1D5DB",
-                      },
-                      sourceHandle: selectedReviewPath === "approved" ? "approved" : selectedReviewPath === "rejected" ? "rejected" : "bottom",
-                      targetHandle: "top",
-                      label: selectedReviewPath === "approved" ? "Approved" : selectedReviewPath === "rejected" ? "Rejected" : undefined,
-                      labelStyle: selectedReviewPath ? { 
-                        fill: '#6B7280', 
-                        fontWeight: 600, 
-                        fontSize: '12px',
-                        fontFamily: 'Inter, system-ui, sans-serif'
-                      } : undefined,
-                      labelBgStyle: selectedReviewPath ? { 
-                        fill: '#FFFFFF', 
-                        fillOpacity: 0.9,
-                        stroke: '#E5E7EB',
-                        strokeWidth: 1,
-                        rx: 4
-                      } : undefined,
-                    }
-
-                    // Update nodes and edges
-                    setNodes((prevNodes) => [...prevNodes, newNode])
-                    setEdges((prevEdges) => [...prevEdges, newEdge])
-                    setNodeCounter((prev) => prev + 1)
-
-                    // Mark the appropriate review path as used if this was from a review step
-                    setNodes((prevNodes) =>
-                      prevNodes.map((node) =>
-                        node.id === selectedNodeForNext
-                          ? {
-                              ...node,
-                              data: {
-                                ...node.data,
-                                hasNext: false,
-                                // Mark review path as used
-                                ...(selectedReviewPath === "approved" ? { approvedPathUsed: true } : {}),
-                                ...(selectedReviewPath === "rejected" ? { rejectedPathUsed: true } : {}),
-                                // Update tool config if this is a review step
-                                tools: (node.data.tools && Array.isArray(node.data.tools)) ? node.data.tools.map((tool: any) => 
-                                  tool.type === "review" ? {
-                                    ...tool,
-                                    config: {
-                                      ...tool.config,
-                                      ...(selectedReviewPath === "approved" ? { approved: newNodeId } : {}),
-                                      ...(selectedReviewPath === "rejected" ? { rejected: newNodeId } : {}),
-                                    }
-                                  } : tool
-                                ) : node.data.tools,
-                              },
-                            }
-                          : node,
-                      ),
-                    )
-                  }
-                }
-              }}
-=======
->>>>>>> aa29edab
             />
 
         {/* AI Agent Config Sidebar */}
