--- conflicted
+++ resolved
@@ -891,7 +891,6 @@
     )
   }
 
-<<<<<<< HEAD
   // Special rendering for python_script tools
   const hasPythonScriptTool =
     tools && tools.length > 0 && tools[0].type === "python_script"
@@ -1020,8 +1019,6 @@
       </>
     )
   }
-=======
->>>>>>> aa29edab
 
   // Special rendering for script nodes and steps with script tools
   const hasScriptTool = tools && tools.length > 0 && tools[0].type === "script"
