import { TooltipProvider } from "@/components/ui/tooltip"
import { UserRole } from "shared/types"
import SlackSvg from "@/assets/slack.svg"
import GoogleSvg from "@/assets/google-logo.svg"
import { useLocation, useRouter } from "@tanstack/react-router"
import { Upload } from "lucide-react"

export const IntegrationsSidebar = ({
  role,
  isAgentMode,
}: { role: string; isAgentMode: boolean }) => {
  const router = useRouter()
  const location = useLocation()
  return (
    <TooltipProvider>
      <div className="max-w-sm w-[300px] ml-[52px] h-full border-r-[0.5px] border-[#D7E0E9] dark:border-gray-700 flex flex-col select-none bg-white dark:bg-[#1E1E1E]">
        <div className="flex justify-between items-center ml-[18px] mt-[14px]">
          <p className="text-[#1C1D1F] dark:text-gray-100 font-medium text-[16px]">Integrations</p>
        </div>
        <div className="flex-1 overflow-auto mt-[15px]">
          <ul>
            <li
              className={`group flex justify-between items-center ${location.pathname.includes("/integrations/google") ? "bg-[#EBEFF2] dark:bg-slate-700" : ""} hover:bg-[#EBEFF2] dark:hover:bg-slate-700 rounded-[6px] pt-[8px] pb-[8px] ml-[8px] mr-[8px] cursor-pointer`}
              onClick={() => {
                router.navigate({
                  to:
                    role === UserRole.SuperAdmin || role === UserRole.Admin
                      ? "/admin/integrations/google"
                      : "/integrations/google",
                })
              }}
            >
              <img width={16} src={GoogleSvg} className="ml-[8px]" />
              <span className="text-[14px] dark:text-gray-200 pl-[10px] pr-[10px] truncate cursor-pointer flex-grow max-w-[250px]">
                Google
              </span>
            </li>
            <li
              className={`group flex justify-between items-center ${location.pathname.includes("/integrations/slack") ? "bg-[#EBEFF2] dark:bg-slate-700" : ""} hover:bg-[#EBEFF2] dark:hover:bg-slate-700 rounded-[6px] pt-[8px] pb-[8px] ml-[8px] mr-[8px] cursor-pointer`}
              onClick={() => {
                router.navigate({
                  to:
                    // role === UserRole.SuperAdmin || role === UserRole.Admin
                    "/integrations/slack",
                  // : "/integrations/slack",
                })
              }}
            >
              <img width={16} src={SlackSvg} className="ml-[8px]" />
              <span className="text-[14px] dark:text-gray-200 pl-[10px] pr-[10px] truncate cursor-pointer flex-grow max-w-[250px]">
                Slack
              </span>
            </li>
<<<<<<< HEAD
            <li
              className={`group flex justify-between items-center ${location.pathname.includes("/integrations/mcp") ? "bg-[#EBEFF2]" : ""} hover:bg-[#EBEFF2] rounded-[6px] pt-[8px] pb-[8px] ml-[8px] mr-[8px]`}
              onClick={() => {
                router.navigate({
                  to:
                    // role === UserRole.SuperAdmin || role === UserRole.Admin
                    "/integrations/mcp",
                  // : "/integrations/slack",
                })
              }}
            >
              <img width={16} src={SlackSvg} className="ml-[8px]" />
              <span className="text-[14px] pl-[10px] pr-[10px] truncate cursor-pointer flex-grow max-w-[250px]">
                Github
              </span>
            </li>
=======
            {isAgentMode && (
              <li
                className={`group flex justify-between items-center ${location.pathname.includes("/integrations/fileupload") ? "bg-[#EBEFF2] dark:bg-slate-700" : ""} hover:bg-[#EBEFF2] dark:hover:bg-slate-700 rounded-[6px] pt-[8px] pb-[8px] ml-[8px] mr-[8px] cursor-pointer`}
                onClick={() => {
                  router.navigate({
                    to: "/integrations/fileupload",
                  })
                }}
              >
                <Upload className="w-4 h-4 ml-[8px] dark:text-gray-300" />
                <span className="text-[14px] dark:text-gray-200 pl-[10px] pr-[10px] truncate cursor-pointer flex-grow max-w-[250px]">
                  File Upload
                </span>
              </li>
            )}
>>>>>>> 7c0377fb
          </ul>
        </div>
      </div>
    </TooltipProvider>
  )
}<|MERGE_RESOLUTION|>--- conflicted
+++ resolved
@@ -51,7 +51,6 @@
                 Slack
               </span>
             </li>
-<<<<<<< HEAD
             <li
               className={`group flex justify-between items-center ${location.pathname.includes("/integrations/mcp") ? "bg-[#EBEFF2]" : ""} hover:bg-[#EBEFF2] rounded-[6px] pt-[8px] pb-[8px] ml-[8px] mr-[8px]`}
               onClick={() => {
@@ -68,7 +67,6 @@
                 Github
               </span>
             </li>
-=======
             {isAgentMode && (
               <li
                 className={`group flex justify-between items-center ${location.pathname.includes("/integrations/fileupload") ? "bg-[#EBEFF2] dark:bg-slate-700" : ""} hover:bg-[#EBEFF2] dark:hover:bg-slate-700 rounded-[6px] pt-[8px] pb-[8px] ml-[8px] mr-[8px] cursor-pointer`}
@@ -84,7 +82,6 @@
                 </span>
               </li>
             )}
->>>>>>> 7c0377fb
           </ul>
         </div>
       </div>
