import React, { useEffect, useState } from "react"
import { X, FileText, ExternalLink, ArrowLeft } from "lucide-react"
import { Citation } from "shared/types"
import PdfViewer from "./PdfViewer"
import DocxViewer from "./DocxViewer"
import ReadmeViewer from "./ReadmeViewer"
import { api } from "@/api"
import { authFetch } from "@/utils/authFetch"
import ExcelViewer from "./ExcelViewer"
import CsvViewer from "./CsvViewer"
<<<<<<< HEAD
=======
import { DocumentOperationsProvider } from "@/contexts/DocumentOperationsContext"
>>>>>>> a90f1c29
import TxtViewer from "./TxtViewer"

interface CitationPreviewProps {
  citation: Citation | null
  isOpen: boolean
  onClose: () => void
  onBackToSources?: () => void
  showBackButton?: boolean
}

export const CitationPreview: React.FC<CitationPreviewProps> = React.memo(
  ({ citation, isOpen, onClose, onBackToSources, showBackButton = false }) => {
    const [documentContent, setDocumentContent] = useState<Blob | null>(null)
    const [loading, setLoading] = useState(false)
    const [error, setError] = useState<string | null>(null)
    
    useEffect(() => {
      if (!citation || !isOpen) {
        setDocumentContent(null)
        setError(null)
        return
      }

      const loadDocument = async () => {
        setLoading(true)
        setError(null)
        try {
          if (
            citation.app === "KnowledgeBase" &&
            citation.itemId &&
            citation.clId
          ) {
            const response =
              await api.cl[citation.clId].files[citation.itemId].content.$get()

            if (!response.ok) {
              throw new Error(
                `Failed to fetch document: ${response.statusText}`,
              )
            }

            const blob = await response.blob()
            setDocumentContent(blob)
          } else if (citation.url) {
            // For external documents, try to fetch directly
            const response = await authFetch(citation.url, {
              method: "GET",
            })

            if (!response.ok) {
              throw new Error(
                `Failed to fetch document: ${response.statusText}`,
              )
            }

            const blob = await response.blob()
            setDocumentContent(blob)
          } else {
            throw new Error("No document source available")
          }
        } catch (err) {
          console.error("Error loading document:", err)
          setError(
            err instanceof Error ? err.message : "Failed to load document",
          )
        } finally {
          setLoading(false)
        }
      }

      loadDocument()
    }, [citation, isOpen])
  
    const getFileExtension = (filename: string): string => {
      return filename.toLowerCase().split(".").pop() || ""
    }

    const renderViewer = () => {
      if (!documentContent || !citation) return null

      const fileName = citation.title || ""
      const extension = getFileExtension(fileName)

      // Create a File object from the blob
      const file = new File([documentContent], fileName, {
        type: documentContent.type || getDefaultMimeType(extension),
      })
      
      switch (extension) {
        case "pdf":
          return (
  <DocumentOperationsProvider>
    <PdfViewer 
    key={citation.docId} 
    source={file} 
    className="h-full" 
    style={{ height: "100%", overflow: "auto" }} 
    scale={1.0} 
    showNavigation={true} 
    displayMode="continuous" />            
</DocumentOperationsProvider>
          )
        case "md":
        case "markdown":
          return (
            <ReadmeViewer
              source={file}
              className="h-full"
              style={{ height: "100%", overflow: "auto", padding: "16px" }}
            />
          )
        case "docx":
        case "doc":
          return (
            <DocxViewer
              key={citation.docId}
              source={file}
              className="h-full"
              style={{ overflow: "visible" }}
              options={{
                renderHeaders: true,
                renderFooters: true,
                renderFootnotes: true,
                renderEndnotes: true,
                breakPages: true,
              }}
            />
          )
          case "xlsx":
          case "xls":
            return(
              <ExcelViewer
                key={citation.docId}
                source={file}
                className="h-full"
                style={{ overflow: "visible" }}
                
              />
            )
            case "csv":
            case "tsv":
              return(
                <CsvViewer
                  key={citation.docId}
                  source={file}
                  className="h-full"
                  style={{ overflow: "visible" }}
                />
              )
              case "txt":
              case "text":
                return(
                  <TxtViewer
                    key={citation.docId}
                    source={file}
                    className="h-full"
                    style={{ overflow: "visible" }}
                  />
                )
              

        default:
          // For other file types, try to display as text or show a generic message
          return (
            <div className="h-full p-4 flex flex-col items-center justify-center text-gray-500 dark:text-gray-400">
              <FileText size={48} className="mb-4" />
              <p className="text-center">
                Preview not available for this file type.
              </p>
              {citation.url && (
                <a
                  href={citation.url}
                  target="_blank"
                  rel="noopener noreferrer"
                  className="mt-4 flex items-center text-blue-600 dark:text-blue-400 hover:underline"
                >
                  <ExternalLink size={16} className="mr-2" />
                  Open in new tab
                </a>
              )}
            </div>
          )
      }
    }

    const getDefaultMimeType = (extension: string): string => {
      switch (extension) {
        case "pdf":
          return "application/pdf"
        case "docx":
          return "application/vnd.openxmlformats-officedocument.wordprocessingml.document"
        case "doc":
          return "application/msword"
        case "md":
        case "markdown":
          return "text/markdown"
        case "txt":
          return "text/plain"
        default:
          return "application/octet-stream"
      }
    }

    if (!isOpen) return null

    return (
      <div className="fixed top-0 right-0 bottom-0 w-[47.5%] border-l border-gray-200 dark:border-gray-700 bg-white dark:bg-[#1E1E1E] flex flex-col z-50 shadow-lg">
        {/* Header */}
        <div className="flex items-center justify-between px-6 py-4 border-b border-gray-200 dark:border-gray-700">
          <div className="flex items-center flex-1 min-w-0">
            {showBackButton && onBackToSources && (
              <button
                onClick={onBackToSources}
                className="mr-4 p-2 text-gray-600 dark:text-gray-300 transition-colors rounded-md"
              >
                <ArrowLeft size={20} />
              </button>
            )}
            <div className="flex-1 min-w-0">
              <h3 className="text-lg font-semibold text-gray-900 dark:text-white truncate">
                {citation.title.split("/").pop() || "Document Preview"}
              </h3>
              {citation?.app && (
                <p className="text-sm text-gray-500 dark:text-gray-400 mt-1">
                  Source:{" "}
                  {citation.title.replace(/\/[^/]*$/, "") || "Unknown Source"}
                </p>
              )}
            </div>
          </div>
          <button
            onClick={onClose}
            className="ml-4 p-2 text-gray-400 hover:text-gray-600 dark:text-gray-500 dark:hover:text-gray-300 transition-colors rounded-md hover:bg-gray-100 dark:hover:bg-gray-800"
            title="Close preview"
          >
            <X size={20} />
          </button>
        </div>

        {/* Content */}
        <div className="flex-1 overflow-hidden">
          {loading && (
            <div className="h-full flex items-center justify-center">
              <div className="text-center">
                <div className="animate-spin rounded-full h-8 w-8 border-b-2 border-blue-600 mx-auto mb-4"></div>
                <p className="text-gray-600 dark:text-gray-400">
                  Loading document...
                </p>
              </div>
            </div>
          )}

          {error && (
            <div className="h-full flex items-center justify-center p-6">
              <div className="text-center">
                <div className="text-red-500 mb-4">
                  <FileText size={48} />
                </div>
                <p className="text-red-600 dark:text-red-400 mb-4">{error}</p>
                {citation?.url && (
                  <a
                    href={citation.url}
                    target="_blank"
                    rel="noopener noreferrer"
                    className="inline-flex items-center text-blue-600 dark:text-blue-400 hover:underline"
                  >
                    <ExternalLink size={16} className="mr-2" />
                    Try opening in new tab
                  </a>
                )}
              </div>
            </div>
          )}

          {!loading && !error && documentContent && (
            <div className="h-full overflow-auto">{renderViewer()}</div>
          )}
        </div>
      </div>
    )
  },
)

CitationPreview.displayName = "CitationPreview"

export default CitationPreview<|MERGE_RESOLUTION|>--- conflicted
+++ resolved
@@ -8,10 +8,7 @@
 import { authFetch } from "@/utils/authFetch"
 import ExcelViewer from "./ExcelViewer"
 import CsvViewer from "./CsvViewer"
-<<<<<<< HEAD
-=======
 import { DocumentOperationsProvider } from "@/contexts/DocumentOperationsContext"
->>>>>>> a90f1c29
 import TxtViewer from "./TxtViewer"
 
 interface CitationPreviewProps {
