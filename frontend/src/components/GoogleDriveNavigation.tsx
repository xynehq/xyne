import React, { useMemo } from "react"
import { ChevronRight } from "lucide-react"
import { Apps, DriveEntity  } from "shared/types"
import { getIcon } from "@/lib/common"
import { api } from "@/api"
import {VespaFile} from "shared/types"



function isItemSelectedWithInheritance(
  itemId: string,
  selectedItemsInGoogleDrive: Set<string>,
  selectedItemDetailsInGoogleDrive: Record<string, any>,
  navigationPath: Array<{
    id: string
    name: string
    type: "cl-root" | "cl" | "folder" | "drive-root" | "drive-folder"
  }>,
  selectedIntegrations: Record<string, boolean>,
): boolean {
  
<<<<<<< HEAD
  // Check if item is directly selected
=======

>>>>>>> e0256476
  if (selectedItemsInGoogleDrive.has(itemId)) {
    return true
  }
  const hasGoogleDriveSelected = !!selectedIntegrations["googledrive"]
  const isGoogleDriveSelectAll =
    hasGoogleDriveSelected && selectedItemsInGoogleDrive.size === 0

  if (isGoogleDriveSelectAll) return true
 
  const parentFolders = navigationPath
    .filter((pathItem) => pathItem.type === "drive-folder")
    .map((pathItem) => pathItem.id)

 
  for (const parentFolderId of parentFolders) {

    for (const selectedItemId of selectedItemsInGoogleDrive) {
      const selectedItemDetail =
        selectedItemDetailsInGoogleDrive[selectedItemId]
      if (selectedItemDetail) {
        const selectedDocId =
          selectedItemDetail.fields?.docId || selectedItemDetail.docId
        if (selectedDocId === parentFolderId) {
         
          return true
        }
      }
    }
  }

  return false
}



interface GoogleDriveNavigationProps {
  navigationPath: Array<{
    id: string
    name: string
    type: "cl-root" | "cl" | "folder" | "drive-root" | "drive-folder"
  }>
  setNavigationPath: React.Dispatch<
    React.SetStateAction<
      Array<{
        id: string
        name: string
        type: "cl-root" | "cl" | "folder" | "drive-root" | "drive-folder"
      }>
    >
  >
  currentItems: any[]
  setCurrentItems: React.Dispatch<React.SetStateAction<any[]>>
  isLoadingItems: boolean
  setIsLoadingItems: React.Dispatch<React.SetStateAction<boolean>>
  dropdownSearchQuery: string
  setDropdownSearchQuery: React.Dispatch<React.SetStateAction<string>>
  searchResults: any[]
  isSearching: boolean
  selectedItemsInGoogleDrive: Set<string>
  setSelectedItemsInGoogleDrive: React.Dispatch<
    React.SetStateAction<Set<string>>
  >
  selectedItemDetailsInGoogleDrive: Record<string, any>
  setSelectedItemDetailsInGoogleDrive: React.Dispatch<
    React.SetStateAction<Record<string, any>>
  >
  setSelectedIntegrations: React.Dispatch<
    React.SetStateAction<Record<string, boolean>>
  >
  selectedIntegrations: Record<string, boolean>
}
interface DriveItem {
  fields: VespaFile
  id: string
  relevance: number
  source: string
}
const sortDriveItems = (item: DriveItem[]): DriveItem[] => {
  return [...item].sort((a: DriveItem, b: DriveItem) => {
    const isAFolder = a.fields.entity === DriveEntity.Folder
    const isBFolder = b.fields.entity === DriveEntity.Folder
    if (isAFolder && !isBFolder) return -1
    if (!isAFolder && isBFolder) return 1
    const aName = (a.fields.title || "").toLowerCase()
    const bName = (b.fields.title || "").toLowerCase()
    return aName.localeCompare(bName)
  })
}

export const GoogleDriveNavigation: React.FC<GoogleDriveNavigationProps> = ({
  navigationPath,
  setNavigationPath,
  currentItems,
  setCurrentItems,
  isLoadingItems,
  setIsLoadingItems,
  dropdownSearchQuery,
  setDropdownSearchQuery,
  searchResults,
  isSearching,
  selectedItemsInGoogleDrive,
  setSelectedItemsInGoogleDrive,
  selectedItemDetailsInGoogleDrive,
  setSelectedItemDetailsInGoogleDrive,
  setSelectedIntegrations,
  selectedIntegrations,
}) => {
  const sortedItems= useMemo(() => {
    return sortDriveItems(currentItems)
  }, [currentItems])

  // Function to get icon for Google Drive entity
  const getDriveEntityIcon = (entity: string) => {
    return getIcon(Apps.GoogleDrive, entity as any, { w: 16, h: 16, mr: 8 })
  }

  const navigateToDriveFolder = async (
    folderId: string,
    folderName: string,
  ) => {
    setNavigationPath((prev) => [
      ...prev,
      { id: folderId, name: folderName, type: "drive-folder" },
    ])
    setIsLoadingItems(true)
    try {
      const response = await api.search.driveitem.$post({
        json: { parentId: folderId },
      })
      if (response.ok) {
        const data = await response.json()
        // Extract the actual items from the Vespa response structure
        const items = data?.root?.children || []
        setCurrentItems(items)
      }
    } catch (error) {
      console.error("Failed to fetch Google Drive folder items:", error)
    } finally {
      setIsLoadingItems(false)
    }
  }
  

  // Helper function for Google Drive item selection
  function handleGoogleDriveItemSelection(
    itemId: string,
    itemDetail: any,
    selectedItemsInGoogleDrive: Set<string>,
    setSelectedItemsInGoogleDrive: React.Dispatch<
      React.SetStateAction<Set<string>>
    >,
    setSelectedItemDetailsInGoogleDrive: React.Dispatch<
      React.SetStateAction<Record<string, any>>
    >,
    setSelectedIntegrations: React.Dispatch<
      React.SetStateAction<Record<string, boolean>>
    >,
  ) {
    const isCurrentlySelected = selectedItemsInGoogleDrive.has(itemId)

    setSelectedItemsInGoogleDrive((prev) => {
      const newSet = new Set(prev)
      if (isCurrentlySelected) {
        newSet.delete(itemId)
      } else {
        newSet.add(itemId)
      }
      return newSet
    })

    setSelectedItemDetailsInGoogleDrive((prev) => {
      const newState = { ...prev }
      if (isCurrentlySelected) {
        delete newState[itemId]
      } else {
        newState[itemId] = itemDetail
      }
      return newState
    })

    setSelectedIntegrations((prev) => {
      // Compute the new size based on the current operation to avoid race condition
      const currentSize = selectedItemsInGoogleDrive.size
      const newSize = isCurrentlySelected ? currentSize - 1 : currentSize + 1

      return {
        ...prev,
        googledrive: newSize > 0,
      }
    })
  }

  const isShowingDriveContents =
    navigationPath.length > 0 &&
    (navigationPath[0].type === "drive-root" ||
      navigationPath.some((item) => item.type === "drive-folder"))

  if (!isShowingDriveContents) {
    return null
  }

  return (
    <>
      {/* Content area */}
      <div className="max-h-60 overflow-y-auto">
        {dropdownSearchQuery.trim() ? (
          // Show search results
          <>
            {isSearching ? (
              <div className="px-4 py-8 text-sm text-gray-500 dark:text-gray-400 text-center">
                Searching...
              </div>
            ) : searchResults.length > 0 ? (
              searchResults.map((result: any) => {
<<<<<<< HEAD
               
=======
>>>>>>> e0256476
                const itemDocId = result.docId
                const itemEntity = result.entity
                const itemTitle = result.title || result.name || "Untitled"
                const isFolder = itemEntity === DriveEntity.Folder
                  const isDirectlySelected =
                  selectedItemsInGoogleDrive.has(itemDocId)
                const isInheritedFromParent = isItemSelectedWithInheritance(
                  itemDocId,
                  selectedItemsInGoogleDrive,
                  selectedItemDetailsInGoogleDrive,
                  navigationPath,
                )
                const finalIsSelected =
                  isDirectlySelected || isInheritedFromParent
                const isDisabled = isInheritedFromParent && !isDirectlySelected

                const handleFolderNavigation = () => {
                  if (isFolder && result?.docId) {
                    // Clear search query and results when navigating
                    setDropdownSearchQuery("")
                    navigateToDriveFolder(result?.docId, itemTitle)
                  }
                }

                return (
                  <div
                    key={itemDocId}
                    className="flex items-center px-4 py-2 text-sm hover:bg-gray-50 dark:hover:bg-gray-800"
                  >
                    <input
                      type="checkbox"
<<<<<<< HEAD
                      checked={finalIsSelected}
                      disabled={isDisabled}
=======
>>>>>>> e0256476
                      onChange={(e) => {
                        e.stopPropagation()

                        handleGoogleDriveItemSelection(
                          itemDocId,
                          // Normalize the data structure for search results
                          {
                            ...result,
                            fields: {
                              docId: itemDocId,
                              title: result.title || result.name || itemTitle,
                              name: result.name || result.title || itemTitle,
                              entity: result.entity || itemEntity,
                            },
                          },
                          selectedItemsInGoogleDrive,
                          setSelectedItemsInGoogleDrive,
                          setSelectedItemDetailsInGoogleDrive,
                          setSelectedIntegrations,
                        )
                      }}
                      className="mr-3 h-4 w-4 text-blue-600 focus:ring-blue-500 border-gray-300 rounded"
                    />
                    {getDriveEntityIcon(itemEntity)}
                    <span
                      className={`text-gray-700 dark:text-gray-200 truncate flex-1 ${
                        isFolder
                          ? "cursor-pointer hover:text-blue-600 dark:hover:text-blue-400"
                          : ""
                      }`}
                      onClick={handleFolderNavigation}
                    >
                      {itemTitle}
                    </span>
                    <span className="text-xs text-gray-500 dark:text-gray-400 ml-2">
                      {isFolder ? "folder" : itemEntity || "file"}
                    </span>
                  </div>
                )
              })
            ) : (
              <div className="px-4 py-8 text-sm text-gray-500 dark:text-gray-400 text-center">
                No results found for "{dropdownSearchQuery}"
              </div>
            )}
          </>
        ) : (
          // Show Google Drive contents (files/folders)
          <>
            {isLoadingItems ? (
              <div className="px-4 py-8 text-sm text-gray-500 dark:text-gray-400 text-center">
                Loading...
              </div>
<<<<<<< HEAD
            ) : currentItems.length > 0 ? (
              currentItems.map((item: any) => {
           
=======
            ) : sortedItems.length > 0 ? (
              sortedItems.map((item: any) => {
>>>>>>> e0256476
               
                const itemDocId = item.fields?.docId
                const itemEntity = item.fields?.entity
                const itemTitle =
                  item.fields?.title || item.fields?.name || "Untitled"
                const isFolder = itemEntity === DriveEntity.Folder

                // Check if this item is inherited from a selected parent folder
                const isDirectlySelected =
<<<<<<< HEAD
                  selectedItemsInGoogleDrive.has(itemDocId )
=======
                  selectedItemsInGoogleDrive.has(itemDocId)
>>>>>>> e0256476
                const isInheritedFromParent = isItemSelectedWithInheritance(
                  itemDocId ,
                  selectedItemsInGoogleDrive,
                  selectedItemDetailsInGoogleDrive,
                  navigationPath,
                  selectedIntegrations,
                )

                const finalIsSelected =
                  isDirectlySelected || isInheritedFromParent
                const isDisabled = isInheritedFromParent && !isDirectlySelected

                return (
                  <div
                    key={itemDocId}
                    className="flex items-center px-4 py-2 text-sm cursor-pointer hover:bg-gray-50 dark:hover:bg-gray-800"
                    onClick={() => {
                      if (isFolder && itemDocId) {
                        navigateToDriveFolder(itemDocId, itemTitle)
                      }
                    }}
                  >
                    <input
                      type="checkbox"
                      checked={finalIsSelected}
                      disabled={isDisabled}
                      onChange={(e) => {
                        e.stopPropagation()
                        if (isDisabled) return // Prevent changes if inherited from parent

                        handleGoogleDriveItemSelection(
<<<<<<< HEAD
                          itemDocId ,
=======
                          itemDocId,
>>>>>>> e0256476
                          item,
                          selectedItemsInGoogleDrive,
                          setSelectedItemsInGoogleDrive,
                          setSelectedItemDetailsInGoogleDrive,
                          setSelectedIntegrations,
                        )
                      }}
                      className={`w-4 h-4 mr-3 ${isDisabled ? "opacity-50 cursor-not-allowed" : ""}`}
                      onClick={(e) => e.stopPropagation()}
                    />
                    <span className="mr-2 flex items-center">
                      {getDriveEntityIcon(itemEntity)}
                    </span>
                    <span className="text-gray-700 dark:text-gray-200 truncate flex-1">
                      {itemTitle}
                    </span>
                    {isFolder && (
                      <ChevronRight className="h-4 w-4 text-gray-400 ml-2" />
                    )}
                  </div>
                )
              })
            ) : (
              <div className="px-4 py-8 text-sm text-gray-500 dark:text-gray-400 text-center">
                No items found
              </div>
            )}
          </>
        )}
      </div>
    </>
  )
}<|MERGE_RESOLUTION|>--- conflicted
+++ resolved
@@ -19,11 +19,7 @@
   selectedIntegrations: Record<string, boolean>,
 ): boolean {
   
-<<<<<<< HEAD
-  // Check if item is directly selected
-=======
-
->>>>>>> e0256476
+
   if (selectedItemsInGoogleDrive.has(itemId)) {
     return true
   }
@@ -238,10 +234,6 @@
               </div>
             ) : searchResults.length > 0 ? (
               searchResults.map((result: any) => {
-<<<<<<< HEAD
-               
-=======
->>>>>>> e0256476
                 const itemDocId = result.docId
                 const itemEntity = result.entity
                 const itemTitle = result.title || result.name || "Untitled"
@@ -273,11 +265,8 @@
                   >
                     <input
                       type="checkbox"
-<<<<<<< HEAD
                       checked={finalIsSelected}
                       disabled={isDisabled}
-=======
->>>>>>> e0256476
                       onChange={(e) => {
                         e.stopPropagation()
 
@@ -331,14 +320,8 @@
               <div className="px-4 py-8 text-sm text-gray-500 dark:text-gray-400 text-center">
                 Loading...
               </div>
-<<<<<<< HEAD
-            ) : currentItems.length > 0 ? (
-              currentItems.map((item: any) => {
-           
-=======
             ) : sortedItems.length > 0 ? (
               sortedItems.map((item: any) => {
->>>>>>> e0256476
                
                 const itemDocId = item.fields?.docId
                 const itemEntity = item.fields?.entity
@@ -348,11 +331,7 @@
 
                 // Check if this item is inherited from a selected parent folder
                 const isDirectlySelected =
-<<<<<<< HEAD
-                  selectedItemsInGoogleDrive.has(itemDocId )
-=======
                   selectedItemsInGoogleDrive.has(itemDocId)
->>>>>>> e0256476
                 const isInheritedFromParent = isItemSelectedWithInheritance(
                   itemDocId ,
                   selectedItemsInGoogleDrive,
@@ -384,11 +363,7 @@
                         if (isDisabled) return // Prevent changes if inherited from parent
 
                         handleGoogleDriveItemSelection(
-<<<<<<< HEAD
-                          itemDocId ,
-=======
                           itemDocId,
->>>>>>> e0256476
                           item,
                           selectedItemsInGoogleDrive,
                           setSelectedItemsInGoogleDrive,
