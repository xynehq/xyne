<<<<<<< HEAD
import { api } from "@/api"
import { Link, useLocation, useRouter } from "@tanstack/react-router"
import { Bot, Plug, Plus, History, LogOut, ExternalLink } from "lucide-react"
=======
import { Link, useLocation } from "@tanstack/react-router"
import { Bot, Plug, Plus, History, Sun, Moon } from "lucide-react"
>>>>>>> efef6a75
import { useState, useEffect } from "react"
import HistoryModal from "@/components/HistoryModal"
import { CLASS_NAMES, SELECTORS } from "../lib/constants"
import { useTheme } from "@/components/ThemeContext"
import { UserRole } from "shared/types"
import {
  Tooltip,
  TooltipProvider,
  TooltipTrigger,
} from "@/components/ui/tooltip"
import { Tip } from "@/components/Tooltip"
import Logo from "@/assets/logo.svg"
import {
  DropdownMenu,
  DropdownMenuContent,
  DropdownMenuTrigger,
  DropdownMenuItem,
} from "@/components/ui/dropdown-menu"
import { toast } from "@/hooks/use-toast"

export const Sidebar = ({
  className = "",
  photoLink = "",
  role = "",
  isAgentMode = false,
}: {
  className?: string
  photoLink?: string
  role?: string
  isAgentMode?: boolean
}) => {
  const location = useLocation()
  const [showHistory, setShowHistory] = useState<boolean>(false)
<<<<<<< HEAD
  const router = useRouter()

  const logout = async (): Promise<void> => {
    const res = await api.auth.logout.$post()
    if (res.ok) {
      router.navigate({ to: "/auth" })
    } else {
      toast({
        title: "Error logging out",
        description: "Could not logout.",
        variant: "destructive",
      })
    }
  }
=======
  const { theme, toggleTheme } = useTheme()
  const isDarkMode = theme === 'dark'

>>>>>>> efef6a75

  useEffect(() => {
    const handleClickOutside = (event: MouseEvent) => {
      const target = event.target as HTMLElement

      const isInteractiveElement = target.closest(SELECTORS.INTERACTIVE_ELEMENT)
      if (isInteractiveElement) return
      const isSidebarClick = target.closest(`.${CLASS_NAMES.SIDEBAR_CONTAINER}`)
      const isHistoryModalClick = target.closest(
        `.${CLASS_NAMES.HISTORY_MODAL_CONTAINER}`,
      )
      const isChatInput = target.closest(SELECTORS.CHAT_INPUT)
      const isSearchArea = target.closest(`.${CLASS_NAMES.SEARCH_CONTAINER}`)
      const isReferenceBox = target.closest(`.${CLASS_NAMES.REFERENCE_BOX}`)
      const isAtMentionArea = target.closest(SELECTORS.AT_MENTION_AREA)

      if (
        !isSidebarClick &&
        !isHistoryModalClick &&
        !isChatInput &&
        !isSearchArea &&
        !isReferenceBox &&
        !isAtMentionArea &&
        showHistory
      ) {
        setShowHistory(false)
      }
    }

    document.addEventListener("mousedown", handleClickOutside)
    return () => document.removeEventListener("mousedown", handleClickOutside)
  }, [showHistory])

  // toggleDarkMode is now toggleTheme from context (no separate function needed here)

  return (
    <TooltipProvider>
      <div
        className={`bg-white dark:bg-[#1E1E1E] h-full w-[52px] border-r-[0.5px] border-[#D7E0E9] dark:border-gray-700 flex flex-col fixed ${className} z-20 select-none ${CLASS_NAMES.SIDEBAR_CONTAINER}`}
      >
        {showHistory && (
          <HistoryModal
            pathname={location.pathname}
            onClose={() => setShowHistory(false)}
          />
        )}
        <div className="flex flex-col items-center pt-4">
          {photoLink && (
            <img
              className="w-8 h-8 rounded-full mb-4"
              src={`/api/v1/proxy/${encodeURIComponent(photoLink)}`}
              alt="Profile"
            />
          )}
        </div>

        <div className="flex flex-col items-center mt-[10px]">
          <Link
            to="/"
            className="flex w-8 h-8 border border-[#C4D0DC] items-center justify-center rounded-md"
          >
            <Tooltip>
              <TooltipTrigger asChild>
                <Plus size={18} stroke="#384049" className="dark:stroke-[#F1F3F4]" />
              </TooltipTrigger>
              <Tip side="right" info="New" />
            </Tooltip>
          </Link>

          <div
            onClick={() => setShowHistory((history) => !history)}
            className={`flex w-8 h-8 ${showHistory ? "bg-[#D8DFE680] dark:bg-gray-700" : ""} rounded-lg items-center justify-center cursor-pointer hover:bg-[#D8DFE680] dark:hover:bg-gray-700 mt-[10px]`}
          >
            <Tooltip>
              <TooltipTrigger asChild>
                <History size={18} stroke="#384049" className="dark:stroke-[#F1F3F4]" />
              </TooltipTrigger>
              <Tip side="right" info="History" />
            </Tooltip>
          </div>

          {/* TODO: Add appropriate Link destination and Tooltip info for the Bot icon */}
          {isAgentMode && (
            <Link
              to="/agent"
              className={`flex w-8 h-8 items-center justify-center hover:bg-[#D8DFE680] dark:hover:bg-gray-700 rounded-md mt-[10px] ${
                location.pathname.includes("/agent") ? "bg-[#D8DFE680] dark:bg-gray-700" : ""
              }`}
            >
              <Tooltip>
                <TooltipTrigger asChild>
                  <Bot stroke="#384049" size={18} className="dark:stroke-[#F1F3F4]" />
                </TooltipTrigger>
                <Tip side="right" info="agent" />{" "}
                {/* Placeholder: Update this tooltip info */}
              </Tooltip>
            </Link>
          )}

          <Link
            to={`${role === UserRole.SuperAdmin || role === UserRole.Admin ? "/admin/integrations" : "/integrations"}`}
            className={`flex w-8 h-8 items-center justify-center hover:bg-[#D8DFE680] dark:hover:bg-gray-700 rounded-md mt-[10px] ${
              location.pathname.includes("/admin/integrations") ||
              location.pathname.includes("/integrations")
                ? "bg-[#D8DFE680] dark:bg-gray-700"
                : ""
            }`}
          >
            <Tooltip>
              <TooltipTrigger asChild>
                <Plug stroke="#384049" size={18} className="dark:stroke-[#F1F3F4]" />
              </TooltipTrigger>
              <Tip side="right" info="Integrations" />
            </Tooltip>
          </Link>

          <div
            onClick={toggleTheme}
            className="flex w-8 h-8 rounded-lg items-center justify-center cursor-pointer hover:bg-[#D8DFE680] dark:hover:bg-gray-700 mt-[10px]"
          >
            <Tooltip>
              <TooltipTrigger asChild>
                {isDarkMode ? (
                  <Sun size={18} stroke="#F1F3F4" />
                ) : (
                  <Moon size={18} stroke="#384049" />
                )}
              </TooltipTrigger>
              <Tip side="right" info={isDarkMode ? "Light Mode" : "Dark Mode"} />
            </Tooltip>
          </div>
        </div>
        <div className="mt-auto mb-4 flex justify-center">
          <DropdownMenu>
            <DropdownMenuTrigger asChild>
              <img src={Logo} alt="Logo" />
            </DropdownMenuTrigger>
            <DropdownMenuContent className="ml-2">
              <DropdownMenuItem
                key={"xyne"}
                role="button"
                className="flex text-[14px] py-[8px] px-[10px] hover:bg-[#EBEFF2] items-center"
                onClick={() => {
                  window.open(
                    "https://xynehq.com",
                    "_blank",
                    "noopener,noreferrer",
                  )
                }}
              >
                <ExternalLink size={16} />
                <span>Visit Xyne</span>
              </DropdownMenuItem>
              <DropdownMenuItem
                key={"logout"}
                role="button"
                className="flex text-[14px] py-[8px] px-[10px] hover:bg-[#EBEFF2] items-center"
                onClick={() => logout()}
              >
                <LogOut size={16} className="text-red-500" />
                <span className="text-red-500">Logout</span>
              </DropdownMenuItem>
            </DropdownMenuContent>
          </DropdownMenu>
        </div>
      </div>
    </TooltipProvider>
  )
}<|MERGE_RESOLUTION|>--- conflicted
+++ resolved
@@ -1,11 +1,15 @@
-<<<<<<< HEAD
 import { api } from "@/api"
 import { Link, useLocation, useRouter } from "@tanstack/react-router"
-import { Bot, Plug, Plus, History, LogOut, ExternalLink } from "lucide-react"
-=======
-import { Link, useLocation } from "@tanstack/react-router"
-import { Bot, Plug, Plus, History, Sun, Moon } from "lucide-react"
->>>>>>> efef6a75
+import {
+  Bot,
+  Plug,
+  Plus,
+  History,
+  Sun,
+  Moon,
+  LogOut,
+  ExternalLink,
+} from "lucide-react"
 import { useState, useEffect } from "react"
 import HistoryModal from "@/components/HistoryModal"
 import { CLASS_NAMES, SELECTORS } from "../lib/constants"
@@ -39,7 +43,9 @@
 }) => {
   const location = useLocation()
   const [showHistory, setShowHistory] = useState<boolean>(false)
-<<<<<<< HEAD
+  const { theme, toggleTheme } = useTheme()
+  const isDarkMode = theme === 'dark'
+
   const router = useRouter()
 
   const logout = async (): Promise<void> => {
@@ -54,11 +60,6 @@
       })
     }
   }
-=======
-  const { theme, toggleTheme } = useTheme()
-  const isDarkMode = theme === 'dark'
-
->>>>>>> efef6a75
 
   useEffect(() => {
     const handleClickOutside = (event: MouseEvent) => {
@@ -122,7 +123,11 @@
           >
             <Tooltip>
               <TooltipTrigger asChild>
-                <Plus size={18} stroke="#384049" className="dark:stroke-[#F1F3F4]" />
+                <Plus
+                  size={18}
+                  stroke="#384049"
+                  className="dark:stroke-[#F1F3F4]"
+                />
               </TooltipTrigger>
               <Tip side="right" info="New" />
             </Tooltip>
@@ -134,7 +139,11 @@
           >
             <Tooltip>
               <TooltipTrigger asChild>
-                <History size={18} stroke="#384049" className="dark:stroke-[#F1F3F4]" />
+                <History
+                  size={18}
+                  stroke="#384049"
+                  className="dark:stroke-[#F1F3F4]"
+                />
               </TooltipTrigger>
               <Tip side="right" info="History" />
             </Tooltip>
@@ -145,12 +154,18 @@
             <Link
               to="/agent"
               className={`flex w-8 h-8 items-center justify-center hover:bg-[#D8DFE680] dark:hover:bg-gray-700 rounded-md mt-[10px] ${
-                location.pathname.includes("/agent") ? "bg-[#D8DFE680] dark:bg-gray-700" : ""
+                location.pathname.includes("/agent")
+                  ? "bg-[#D8DFE680] dark:bg-gray-700"
+                  : ""
               }`}
             >
               <Tooltip>
                 <TooltipTrigger asChild>
-                  <Bot stroke="#384049" size={18} className="dark:stroke-[#F1F3F4]" />
+                  <Bot
+                    stroke="#384049"
+                    size={18}
+                    className="dark:stroke-[#F1F3F4]"
+                  />
                 </TooltipTrigger>
                 <Tip side="right" info="agent" />{" "}
                 {/* Placeholder: Update this tooltip info */}
@@ -169,7 +184,11 @@
           >
             <Tooltip>
               <TooltipTrigger asChild>
-                <Plug stroke="#384049" size={18} className="dark:stroke-[#F1F3F4]" />
+                <Plug
+                  stroke="#384049"
+                  size={18}
+                  className="dark:stroke-[#F1F3F4]"
+                />
               </TooltipTrigger>
               <Tip side="right" info="Integrations" />
             </Tooltip>
@@ -187,7 +206,10 @@
                   <Moon size={18} stroke="#384049" />
                 )}
               </TooltipTrigger>
-              <Tip side="right" info={isDarkMode ? "Light Mode" : "Dark Mode"} />
+              <Tip
+                side="right"
+                info={isDarkMode ? "Light Mode" : "Dark Mode"}
+              />
             </Tooltip>
           </div>
         </div>
