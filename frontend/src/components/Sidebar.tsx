import { Link, useLocation } from "@tanstack/react-router"
<<<<<<< HEAD
import { Bot, Plug, Plus, History } from "lucide-react"
import { useState } from "react"
=======
import { Plug, Plus, History } from "lucide-react"
import { useState, useEffect } from "react"
>>>>>>> 246ced84
import HistoryModal from "@/components/HistoryModal"
import { CLASS_NAMES, SELECTORS } from "../lib/constants"
import { UserRole } from "shared/types"
import {
  Tooltip,
  TooltipProvider,
  TooltipTrigger,
} from "@/components/ui/tooltip"
import { Tip } from "@/components/Tooltip"
import Logo from "@/assets/logo.svg"

export const Sidebar = ({
  className = "",
  photoLink = "",
  role = "",
  isAgentMode = false,
}: {
  className?: string
  photoLink?: string
  role?: string
  isAgentMode?: boolean
}) => {
  const location = useLocation()
  const [showHistory, setShowHistory] = useState<boolean>(false)
<<<<<<< HEAD
=======

  useEffect(() => {
    const handleClickOutside = (event: MouseEvent) => {
      const target = event.target as HTMLElement;
       
      const isInteractiveElement = target.closest(SELECTORS.INTERACTIVE_ELEMENT);
      if (isInteractiveElement) return;
      const isSidebarClick = target.closest(`.${CLASS_NAMES.SIDEBAR_CONTAINER}`);
      const isHistoryModalClick = target.closest(`.${CLASS_NAMES.HISTORY_MODAL_CONTAINER}`);
      const isChatInput = target.closest(SELECTORS.CHAT_INPUT); 
      const isSearchArea = target.closest(`.${CLASS_NAMES.SEARCH_CONTAINER}`); 
      const isReferenceBox = target.closest(`.${CLASS_NAMES.REFERENCE_BOX}`); 
      const isAtMentionArea = target.closest(SELECTORS.AT_MENTION_AREA); 
      
      if (!isSidebarClick && !isHistoryModalClick && !isChatInput && !isSearchArea && !isReferenceBox && !isAtMentionArea && showHistory) {
        setShowHistory(false);
      }
    };

    document.addEventListener('mousedown', handleClickOutside);
    return () => document.removeEventListener('mousedown', handleClickOutside);
  }, [showHistory]);

>>>>>>> 246ced84
  return (
    <TooltipProvider>
      <div
        className={`bg-white h-full w-[52px] border-r-[0.5px] border-[#D7E0E9] flex flex-col fixed ${className} z-20 select-none ${CLASS_NAMES.SIDEBAR_CONTAINER}`}
      >
        {showHistory && (
          <HistoryModal
            pathname={location.pathname}
            onClose={() => setShowHistory(false)}
          />
        )}
        <div className="flex flex-col items-center pt-4">
          {photoLink && (
            <img
              className="w-8 h-8 rounded-full mb-4"
              src={`/api/v1/proxy/${encodeURIComponent(photoLink)}`}
              alt="Profile"
            />
          )}
        </div>

        <div className="flex flex-col items-center mt-[10px]">
          <Link
            to="/"
            className="flex w-8 h-8 border border-[#C4D0DC] items-center justify-center rounded-md"
          >
            <Tooltip>
              <TooltipTrigger asChild>
                <Plus size={18} stroke="#384049" />
              </TooltipTrigger>
              <Tip side="right" info="New" />
            </Tooltip>
          </Link>

          <div
            onClick={() => setShowHistory((history) => !history)}
            className={`flex w-8 h-8 ${showHistory ? "bg-[#D8DFE680]" : ""} rounded-lg items-center justify-center cursor-pointer hover:bg-[#D8DFE680] mt-[10px]`}
          >
            <Tooltip>
              <TooltipTrigger asChild>
                <History size={18} stroke="#384049" />
              </TooltipTrigger>
              <Tip side="right" info="History" />
            </Tooltip>
          </div>

          {/* TODO: Add appropriate Link destination and Tooltip info for the Bot icon */}
          {isAgentMode && (
            <Link
              to="/agent"
              className={`flex w-8 h-8 items-center justify-center hover:bg-[#D8DFE680] rounded-md mt-[10px] ${
                location.pathname.includes("/agent") ? "bg-[#D8DFE680]" : ""
              }`}
            >
              <Tooltip>
                <TooltipTrigger asChild>
                  <Bot stroke="#384049" size={18} />
                </TooltipTrigger>
                <Tip side="right" info="agent" />{" "}
                {/* Placeholder: Update this tooltip info */}
              </Tooltip>
            </Link>
          )}

          <Link
            to={`${role === UserRole.SuperAdmin || role === UserRole.Admin ? "/admin/integrations" : "/integrations"}`}
            className={`flex w-8 h-8 items-center justify-center hover:bg-[#D8DFE680] rounded-md mt-[10px] ${
              location.pathname.includes("/admin/integrations") ||
              location.pathname.includes("/integrations")
                ? "bg-[#D8DFE680]"
                : ""
            }`}
          >
            <Tooltip>
              <TooltipTrigger asChild>
                <Plug stroke="#384049" size={18} />
              </TooltipTrigger>
              <Tip side="right" info="Integrations" />
            </Tooltip>
          </Link>
        </div>

        <a
          href="https://xynehq.com"
          className="mt-auto mb-4 flex justify-center"
        >
          <img src={Logo} alt="Logo" />
        </a>
      </div>
    </TooltipProvider>
  )
}<|MERGE_RESOLUTION|>--- conflicted
+++ resolved
@@ -1,11 +1,6 @@
 import { Link, useLocation } from "@tanstack/react-router"
-<<<<<<< HEAD
 import { Bot, Plug, Plus, History } from "lucide-react"
-import { useState } from "react"
-=======
-import { Plug, Plus, History } from "lucide-react"
 import { useState, useEffect } from "react"
->>>>>>> 246ced84
 import HistoryModal from "@/components/HistoryModal"
 import { CLASS_NAMES, SELECTORS } from "../lib/constants"
 import { UserRole } from "shared/types"
@@ -30,32 +25,39 @@
 }) => {
   const location = useLocation()
   const [showHistory, setShowHistory] = useState<boolean>(false)
-<<<<<<< HEAD
-=======
 
   useEffect(() => {
     const handleClickOutside = (event: MouseEvent) => {
-      const target = event.target as HTMLElement;
-       
-      const isInteractiveElement = target.closest(SELECTORS.INTERACTIVE_ELEMENT);
-      if (isInteractiveElement) return;
-      const isSidebarClick = target.closest(`.${CLASS_NAMES.SIDEBAR_CONTAINER}`);
-      const isHistoryModalClick = target.closest(`.${CLASS_NAMES.HISTORY_MODAL_CONTAINER}`);
-      const isChatInput = target.closest(SELECTORS.CHAT_INPUT); 
-      const isSearchArea = target.closest(`.${CLASS_NAMES.SEARCH_CONTAINER}`); 
-      const isReferenceBox = target.closest(`.${CLASS_NAMES.REFERENCE_BOX}`); 
-      const isAtMentionArea = target.closest(SELECTORS.AT_MENTION_AREA); 
-      
-      if (!isSidebarClick && !isHistoryModalClick && !isChatInput && !isSearchArea && !isReferenceBox && !isAtMentionArea && showHistory) {
-        setShowHistory(false);
+      const target = event.target as HTMLElement
+
+      const isInteractiveElement = target.closest(SELECTORS.INTERACTIVE_ELEMENT)
+      if (isInteractiveElement) return
+      const isSidebarClick = target.closest(`.${CLASS_NAMES.SIDEBAR_CONTAINER}`)
+      const isHistoryModalClick = target.closest(
+        `.${CLASS_NAMES.HISTORY_MODAL_CONTAINER}`,
+      )
+      const isChatInput = target.closest(SELECTORS.CHAT_INPUT)
+      const isSearchArea = target.closest(`.${CLASS_NAMES.SEARCH_CONTAINER}`)
+      const isReferenceBox = target.closest(`.${CLASS_NAMES.REFERENCE_BOX}`)
+      const isAtMentionArea = target.closest(SELECTORS.AT_MENTION_AREA)
+
+      if (
+        !isSidebarClick &&
+        !isHistoryModalClick &&
+        !isChatInput &&
+        !isSearchArea &&
+        !isReferenceBox &&
+        !isAtMentionArea &&
+        showHistory
+      ) {
+        setShowHistory(false)
       }
-    };
+    }
 
-    document.addEventListener('mousedown', handleClickOutside);
-    return () => document.removeEventListener('mousedown', handleClickOutside);
-  }, [showHistory]);
+    document.addEventListener("mousedown", handleClickOutside)
+    return () => document.removeEventListener("mousedown", handleClickOutside)
+  }, [showHistory])
 
->>>>>>> 246ced84
   return (
     <TooltipProvider>
       <div
