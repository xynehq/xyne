--- conflicted
+++ resolved
@@ -235,12 +235,9 @@
   agentIdFromChatParams?: string | null,
   toolsList?: ToolsListItem[],
   metadata?: AttachmentMetadata[],
-<<<<<<< HEAD
   preventNavigation?: boolean,
   setChatId?: (chatId: string) => void,
-=======
   enableWebSearch: boolean = false,
->>>>>>> b3f9c8d1
 ): Promise<void> => {
   if (!messageToSend) return
 
@@ -285,14 +282,11 @@
     url.searchParams.append("isReasoningEnabled", "true")
   }
 
-<<<<<<< HEAD
   // Add selectedSources parameter if provided
   if (selectedSources && selectedSources.length > 0) {
     url.searchParams.append("selectedSources", JSON.stringify(selectedSources))
   }
-=======
   url.searchParams.append("enableWebSearch", enableWebSearch.toString())
->>>>>>> b3f9c8d1
 
   // Add toolsList parameter if provided
   if (toolsList && toolsList.length > 0) {
@@ -662,12 +656,9 @@
         agentIdFromChatParams,
         toolsList,
         metadata,
-<<<<<<< HEAD
         preventNavigation,
         setChatId,
-=======
         enableWebSearch,
->>>>>>> b3f9c8d1
       )
 
       setStreamInfo(getStreamState(streamKey))
