import { useRef, useState, useEffect, useCallback } from "react"
import { useQueryClient } from "@tanstack/react-query"
import { useRouter } from "@tanstack/react-router"
import { api } from "@/api"
import {
  AttachmentMetadata,
  ChatSSEvents,
  Citation,
  SelectPublicMessage,
  ImageCitation,
} from "shared/types"
import { toast } from "@/hooks/use-toast"
import { ToolsListItem } from "@/types"

interface DeepResearchStep {
  id: string
  type: "reasoning" | "web_search" | "analysis" | "synthesis"
  title: string
  content?: string
  sourceUrl?: string
  sourcesCount?: number
  recentSources?: string[]
  timestamp: number
  status: "active" | "completed" | "error"
  query?: string // Search query for web_search steps
  focus?: string // What the reasoning/analysis is focusing on
  stepNumber?: number // Sequential number for same type steps
  isReasoningDelta?: boolean // Whether this is a delta update for reasoning content
  fullReasoningContent?: string // Complete reasoning content when step is done
}

// Module-level storage for persistent EventSource connections
interface StreamState {
  es: EventSource
  partial: string
  thinking: string
  deepResearchSteps: DeepResearchStep[]
  sources: Citation[]
  imageCitations: ImageCitation[]
  citationMap: Record<number, number>
  messageId?: string
  chatId?: string
  isStreaming: boolean
  isRetrying?: boolean
  subscribers: Set<() => void>
  response?: string
}

interface StreamInfo {
  partial: string
  thinking: string
  deepResearchSteps: DeepResearchStep[]
  sources: Citation[]
  imageCitations: ImageCitation[]
  citationMap: Record<number, number>
  messageId?: string
  chatId?: string
  isStreaming: boolean
  isRetrying?: boolean
}

// Global map to store active streams - persists across component unmounts
const activeStreams = new Map<string, StreamState>()

// Helper function to parse HTML message input safely
const parseMessageInput = (htmlString: string) => {
  // Create a DOMParser instance for safer parsing
  const parser = new DOMParser()

  // Parse the HTML string as XML to avoid script execution
  const doc = parser.parseFromString(htmlString, "text/html")

  // Check if parsing failed
  if (doc.querySelector("parsererror")) {
    // If parsing failed, treat as plain text
    return [{ type: "text" as const, value: htmlString }]
  }

  const parts: Array<{ type: "text" | "pill" | "link"; value: any }> = []

  const walk = (node: Node) => {
    if (node.nodeType === Node.TEXT_NODE) {
      if (node.textContent) {
        parts.push({ type: "text", value: node.textContent })
      }
    } else if (node.nodeType === Node.ELEMENT_NODE) {
      const el = node as HTMLElement

      // Only process safe elements and ignore potentially dangerous ones
      const tagName = el.tagName.toLowerCase()

      // Skip dangerous elements completely
      if (
        [
          "script",
          "style",
          "iframe",
          "object",
          "embed",
          "form",
          "input",
        ].includes(tagName)
      ) {
        return
      }

      if (
        tagName === "a" &&
        el.classList.contains("reference-pill") &&
        (el.dataset.docId || el.dataset.referenceId)
      ) {
        const entity = el.dataset.entity
        const isContactPill =
          entity === "OtherContacts" || entity === "Contacts"
        let imgSrc: string | null = null
        const imgElement = el.querySelector("img")
        if (imgElement) {
          // Validate image source to prevent javascript: URLs
          const src = imgElement.getAttribute("src")
          if (
            src &&
            (src.startsWith("http://") ||
              src.startsWith("https://") ||
              src.startsWith("data:image/") ||
              src.startsWith("/"))
          ) {
            imgSrc = src
          }
        }
        parts.push({
          type: "pill",
          value: {
            docId: el.dataset.docId || el.dataset.referenceId!,
            url: isContactPill ? null : el.getAttribute("href"),
            title: el.getAttribute("title"),
            app: el.dataset.app,
            entity: entity,
            imgSrc: imgSrc,
            wholeSheet:
              el.dataset.wholeSheet === "true"
                ? true
                : el.dataset.wholeSheet === "false"
                  ? false
                  : undefined,
            threadId: el.dataset.threadId,
          },
        })
      } else if (tagName === "a" && el.getAttribute("href")) {
        const href = el.getAttribute("href")
        // Validate href to prevent javascript: URLs and other dangerous protocols
        if (
          href &&
          (href.startsWith("http://") ||
            href.startsWith("https://") ||
            href.startsWith("/") ||
            href.startsWith("mailto:"))
        ) {
          if (
            !(
              el.classList.contains("reference-pill") &&
              (el.dataset.docId || el.dataset.referenceId)
            )
          ) {
            parts.push({
              type: "link",
              value: href,
            })
          } else {
            Array.from(el.childNodes).forEach(walk)
          }
        } else {
          // Invalid href, process children as text
          Array.from(el.childNodes).forEach(walk)
        }
      } else {
        // For other elements, just process their children
        Array.from(el.childNodes).forEach(walk)
      }
    }
  }

  Array.from(doc.body.childNodes).forEach(walk)
  return parts
}

// Notify all subscribers of a stream state change
const notifySubscribers = (streamId: string) => {
  const stream = activeStreams.get(streamId)
  if (stream) {
    stream.subscribers.forEach((callback) => callback())
  }
}

// Helper function to append reasoning data to stream state
const appendReasoningData = (streamState: StreamState, data: string) => {
  try {
    const stepData = JSON.parse(data)

    // If this is a valid reasoning step, add it as a new line
    if (stepData.step || stepData.text) {
      streamState.thinking += data + "\n"
    } else {
      // Fallback to simple text accumulation
      streamState.thinking += data
    }
  } catch (e) {
    // Not JSON, just add as text
    streamState.thinking += data
  }
}

export async function createAuthEventSource(url: string): Promise<EventSource> {
  return new Promise((resolve, reject) => {
    let triedRefresh = false

    const make = () => {
      const es = new EventSource(url, { withCredentials: true })

      es.onopen = () => resolve(es)

      es.onerror = async () => {
        // es.close()

        if (!triedRefresh) {
          triedRefresh = true
          // Attempt token refresh
          const refresh = await fetch("/api/v1/refresh-token", {
            method: "POST",
            credentials: "include",
          })
          if (!refresh.ok) return reject(new Error("Token refresh failed"))

          // Retry opening the stream
          make()
        } else {
          reject(new Error("SSE connection failed after refresh"))
        }
      }
    }

    make()
  })
}

// Start a new stream or continue existing one
export const startStream = async (
  streamKey: string,
  messageToSend: string,
  selectedSources: string[] = [],
  isAgenticMode: boolean = false,
  queryClient?: any,
  router?: any,
  onTitleUpdate?: (title: string) => void,
  agentIdFromChatParams?: string | null,
  toolsList?: ToolsListItem[],
  metadata?: AttachmentMetadata[],
<<<<<<< HEAD
  preventNavigation?: boolean,
  setChatId?: (chatId: string) => void,
  enableWebSearch: boolean = false,
=======
  selectedModel?: string,
>>>>>>> bbabe175
): Promise<void> => {
  if (!messageToSend) return

  // Check if stream already exists and is active
  if (
    activeStreams.has(streamKey) &&
    activeStreams.get(streamKey)?.isStreaming
  ) {
    return
  }

  // Parse message content
  const parsedMessageParts = parseMessageInput(messageToSend)
  const hasRichContent = parsedMessageParts.some(
    (part) => part.type === "pill" || part.type === "link",
  )

  let finalMessagePayload: string
  if (hasRichContent) {
    finalMessagePayload = JSON.stringify(parsedMessageParts)
  } else {
    finalMessagePayload = parsedMessageParts
      .filter((part) => part.type === "text")
      .map((part) => part.value)
      .join("")
  }

  const isNewChat = streamKey.length === 36 && streamKey.includes("-")
  const chatId = isNewChat ? null : streamKey

  const url = new URL(`/api/v1/message/create`, window.location.origin)
  if (chatId) {
    url.searchParams.append("chatId", chatId)
  }
  if (isAgenticMode) {
    url.searchParams.append("agentic", "true")
  }
  // Build selected model JSON configuration (optional)
  let modelConfig: { model?: string; capabilities?: any } | null = null
  if (selectedModel) {
    try {
      const parsed = JSON.parse(selectedModel)
      modelConfig =
        typeof parsed === "string"
          ? { model: parsed, capabilities: [] }
          : parsed
    } catch {
      // Treat raw value as a label/model id
      modelConfig = { model: String(selectedModel), capabilities: [] }
    }
  }
<<<<<<< HEAD

  // Add selectedSources parameter if provided
  if (selectedSources && selectedSources.length > 0) {
    url.searchParams.append("selectedSources", JSON.stringify(selectedSources))
  }
  url.searchParams.append("enableWebSearch", enableWebSearch.toString())
=======
  if (modelConfig) {
    url.searchParams.append("selectedModelConfig", JSON.stringify(modelConfig))
  }
  url.searchParams.append("message", finalMessagePayload)
>>>>>>> bbabe175

  // Add toolsList parameter if provided
  if (toolsList && toolsList.length > 0) {
    url.searchParams.append("toolsList", JSON.stringify(toolsList))
  }

  // Add metadata parameter if provided
  if (metadata && metadata.length > 0) {
    url.searchParams.append("attachmentMetadata", JSON.stringify(metadata))
  }

  const agentIdToUse = agentIdFromChatParams
  if (agentIdToUse) {
    url.searchParams.append("agentId", agentIdToUse)
  }

  // Create EventSource with auth handling
  let eventSource: EventSource
  try {
    eventSource = await createAuthEventSource(url.toString())
  } catch (err) {
    console.error("Failed to create EventSource:", err)
    toast({
      title: "Failed to create EventSource",
      description: "Failed to create EventSource",
      variant: "destructive",
    })
    return
  }

  const streamState: StreamState = {
    es: eventSource,
    partial: "",
    thinking: "",
    deepResearchSteps: [],
    sources: [],
    imageCitations: [],
    citationMap: {},
    messageId: undefined,
    chatId: chatId || undefined,
    isStreaming: true,
    isRetrying: false,
    subscribers: new Set(),
    response: ""
  }

  activeStreams.set(streamKey, streamState)

  streamState.es.addEventListener(ChatSSEvents.ResponseUpdate, (event) => {
    streamState.partial += event.data
    notifySubscribers(streamKey)
  })

  streamState.es.addEventListener(ChatSSEvents.Reasoning, (event) => {
    appendReasoningData(streamState, event.data)
    notifySubscribers(streamKey)
  })

  streamState.es.addEventListener(
    ChatSSEvents.DeepResearchReasoning,
    (event) => {
      try {
        const stepData = JSON.parse(event.data)
        const newStep: DeepResearchStep = {
          id: stepData.id || crypto.randomUUID(),
          type: stepData.type || "reasoning",
          title: stepData.title || "Processing...",
          content: stepData.content,
          sourceUrl: stepData.sourceUrl,
          sourcesCount: stepData.sourcesCount,
          recentSources: stepData.recentSources || [],
          timestamp: stepData.timestamp || Date.now(),
          status: stepData.status || "active",
          query: stepData.query,
          focus: stepData.focus,
          stepNumber: stepData.stepNumber,
          isReasoningDelta: stepData.isReasoningDelta,
          fullReasoningContent: stepData.fullReasoningContent,
        }

        // Always look for existing step first by id
        const existingIndex = streamState.deepResearchSteps.findIndex(
          (step) => step.id === newStep.id,
        )

        if (existingIndex >= 0) {
          // Update existing step with new data
          streamState.deepResearchSteps[existingIndex] = {
            ...streamState.deepResearchSteps[existingIndex],
            ...newStep,
          }
        } else {
          // Add new step
          streamState.deepResearchSteps.push(newStep)
        }

        notifySubscribers(streamKey)
      } catch (error) {
        console.error("Error parsing deep research step:", error)
      }
    },
  )

  streamState.es.addEventListener(ChatSSEvents.CitationsUpdate, (event) => {
    const { contextChunks, citationMap, updatedResponse } = JSON.parse(event.data)
    streamState.sources = contextChunks
    streamState.citationMap = citationMap
    streamState.response = updatedResponse

    notifySubscribers(streamKey)
  })

  streamState.es.addEventListener(ChatSSEvents.AttachmentUpdate, (event) => {
    const { attachments } = JSON.parse(event.data)
    // Update the last user message in the query cache with attachment data
    if (queryClient && streamState.chatId) {
      queryClient.setQueryData(
        ["chatHistory", streamState.chatId],
        (old: { messages: SelectPublicMessage[] } | undefined) => {
          if (!old?.messages || old.messages.length === 0) return old
          const updatedMessages = [...old.messages]
          for (let i = updatedMessages.length - 1; i >= 0; i--) {
            if (updatedMessages[i].messageRole === "user") {
              updatedMessages[i] = {
                ...updatedMessages[i],
                attachments,
              }
              break
            }
          }
          return {
            ...old,
            messages: updatedMessages,
          }
        },
      )
    }
    notifySubscribers(streamKey)
  })

  streamState.es.addEventListener(ChatSSEvents.ImageCitationUpdate, (event) => {
    const imageCitation: ImageCitation = JSON.parse(event.data)
    streamState.imageCitations = imageCitation

    notifySubscribers(streamKey)
  })

  streamState.es.addEventListener(ChatSSEvents.ResponseMetadata, (event) => {
    const { chatId: realId, messageId } = JSON.parse(event.data)
    streamState.messageId = messageId
    streamState.chatId = realId

    if (realId && streamKey !== realId && !streamKey.match(/^[a-z0-9]+$/)) {
      activeStreams.delete(streamKey)
      activeStreams.set(realId, streamState)

      // Only navigate if preventNavigation is not true
      if (
        !preventNavigation &&
        router &&
        router.state.location.pathname === "/chat"
      ) {
        const isGlobalDebugMode =
          import.meta.env.VITE_SHOW_DEBUG_INFO === "true"
        router.navigate({
          to: "/chat/$chatId",
          params: { chatId: realId },
          search: isGlobalDebugMode ? { debug: true } : {},
          replace: true,
        })
      }

      if (queryClient) {
        const oldData = queryClient.getQueryData(["chatHistory", null])
        if (oldData) {
          queryClient.setQueryData(["chatHistory", realId], oldData)
          queryClient.removeQueries({ queryKey: ["chatHistory", null] })
        }
      }
      streamKey = realId
      if (setChatId) {
        setChatId(realId)
      }
    }
    notifySubscribers(streamKey)
  })

  streamState.es.addEventListener(ChatSSEvents.ChatTitleUpdate, (event) => {
    if (onTitleUpdate) {
      onTitleUpdate(event.data)
    }
  })

  streamState.es.addEventListener(ChatSSEvents.End, () => {
    streamState.isStreaming = false
    streamState.es.close()

    // Create new complete message with accumulated text and citations
    if (streamKey && queryClient && streamState.chatId && streamState.messageId) {
      queryClient.setQueryData(["chatHistory", streamState.chatId], (old: any) => {
        if (!old?.messages) return old
        
        // When streaming completes, consolidate all accumulated data (response, citations, thinking) into a final message object
        // Save the complete assistant message to React Query cache to persist the conversation history
        // Use streamState.response if available (from CitationsUpdate for web search), otherwise use streamState.partial (from ResponseUpdate for regular chat)
        const finalMessage = streamState.response || streamState.partial
        
        const newAssistantMessage = {
          externalId: streamState.messageId,
          messageRole: "assistant",
          message: finalMessage,
          sources: streamState.sources,
          citationMap: streamState.citationMap,
          thinking: streamState.thinking,
          imageCitations: streamState.imageCitations,
          deepResearchSteps: streamState.deepResearchSteps,
          isStreaming: false,
          attachments: [],
          createdAt: new Date().toISOString(),
          updatedAt: new Date().toISOString(),
        }
        
        return {
          ...old,
          messages: [...old.messages, newAssistantMessage],
        }
      })
    }
    notifySubscribers(streamKey)
  })

  streamState.es.addEventListener(ChatSSEvents.Error, (event) => {
    console.error(`Stream error:`, event.data)
    streamState.isStreaming = false
    streamState.es.close()

    // Clear failed messages from cache for new chats
    if (!chatId && queryClient) {
      queryClient.removeQueries({ queryKey: ["chatHistory", null] })
    }

    toast({
      title: "Error",
      description: event.data,
      variant: "destructive",
    })
    notifySubscribers(streamKey)
  })

  streamState.es.onerror = (error) => {
    console.error(`EventSource error:`, error)
    streamState.isStreaming = false
    streamState.es.close()

    // Clear failed messages from cache for new chats
    if (!chatId && queryClient) {
      queryClient.removeQueries({ queryKey: ["chatHistory", null] })
    }

    toast({
      title: "Error",
      description: "Connection error. Please try again.",
      variant: "destructive",
    })
    notifySubscribers(streamKey)
  }
}

// Stop a specific stream
export const stopStream = async (
  streamKey: string,
  queryClient?: any,
  setRetryIsStreaming?: (isRetrying: boolean) => void,
): Promise<void> => {
  const stream = activeStreams.get(streamKey)

  if (!stream) return

  if (setRetryIsStreaming) {
    setRetryIsStreaming(false)
    stream.isRetrying = false
  }

  stream.isStreaming = false
  stream.es.close()

  const currentChatId = stream.chatId || streamKey
  if (currentChatId) {
    try {
      await api.chat.stop.$post({
        json: { chatId: currentChatId },
      })

      if (queryClient) {
        await new Promise((resolve) => setTimeout(resolve, 500))
        await queryClient.refetchQueries({
          queryKey: ["chatHistory", currentChatId],
        })
      }
    } catch (error) {
      console.error("Failed to send stop request:", error)
      toast({
        title: "Error",
        description: "Could not stop streaming.",
        variant: "destructive",
        duration: 1000,
      })
    }
  }
  notifySubscribers(currentChatId)
  activeStreams.delete(streamKey)
}

// Get current stream state (for hook consumers)
export const getStreamState = (streamKey: string): StreamInfo => {
  const stream = activeStreams.get(streamKey)

  if (!stream) {
    return {
      partial: "",
      thinking: "",
      deepResearchSteps: [],
      sources: [],
      imageCitations: [],
      citationMap: {},
      messageId: undefined,
      chatId: undefined,
      isStreaming: false,
    }
  }

  return {
    partial: stream.partial,
    thinking: stream.thinking,
    deepResearchSteps: stream.deepResearchSteps,
    sources: stream.sources,
    imageCitations: stream.imageCitations,
    citationMap: stream.citationMap,
    messageId: stream.messageId,
    chatId: stream.chatId,
    isStreaming: stream.isStreaming,
  }
}

// React hook that subscribes to stream updates
export const useChatStream = (
  chatId: string | null,
  onTitleUpdate?: (title: string) => void,
  setRetryIsStreaming?: (isRetrying: boolean) => void,
  preventNavigation?: boolean,
  setChatId?: (chatId: string) => void,
) => {
  const queryClient = useQueryClient()
  const router = useRouter()

  const streamKeyRef = useRef<string | null>(null)
  const lastChatIdRef = useRef<string | null>(null)

  if (chatId !== lastChatIdRef.current) {
    streamKeyRef.current = chatId ?? crypto.randomUUID()
    lastChatIdRef.current = chatId
  }

  if (!streamKeyRef.current) {
    streamKeyRef.current = chatId ?? crypto.randomUUID()
  }

  const currentStreamKey = chatId ?? streamKeyRef.current

  const [streamInfo, setStreamInfo] = useState<StreamInfo>(() =>
    getStreamState(currentStreamKey),
  )
  const subscriberRef = useRef<(() => void) | null>(null)
  const currentStreamKeyRef = useRef<string>(currentStreamKey)

  useEffect(() => {
    currentStreamKeyRef.current = currentStreamKey
  }, [currentStreamKey])

  useEffect(() => {
    const stream = activeStreams.get(
      router.state.location.pathname.split("/").pop() || "",
    )
    if (setRetryIsStreaming) {
      setRetryIsStreaming(stream?.isRetrying || false)
    }
  }, [router.state.location.pathname])

  useEffect(() => {
    const streamKey = currentStreamKey

    if (subscriberRef.current) {
      activeStreams.forEach((stream, key) => {
        if (subscriberRef.current) {
          stream.subscribers.delete(subscriberRef.current)
        }
      })
    }

    const subscriber = () => {
      if (currentStreamKeyRef.current === streamKey) {
        setStreamInfo(getStreamState(streamKey))
      }
    }

    subscriberRef.current = subscriber

    const stream = activeStreams.get(streamKey)
    if (stream) {
      stream.subscribers.add(subscriber)
      subscriber()
    } else {
      setStreamInfo(getStreamState(streamKey))
    }

    return () => {
      const stream = activeStreams.get(streamKey)
      if (stream && subscriberRef.current) {
        stream.subscribers.delete(subscriberRef.current)
      }
    }
  }, [currentStreamKey])

  const wrappedStartStream = useCallback(
    async (
      messageToSend: string,
      selectedSources: string[] = [],
      isAgenticMode: boolean = false,
      agentIdFromChatParams?: string | null,
      toolsList?: ToolsListItem[],
      metadata?: AttachmentMetadata[],
      selectedModel?: string,
    ) => {
      const streamKey = currentStreamKey

      await startStream(
        streamKey,
        messageToSend,
        selectedSources,
        isAgenticMode,
        queryClient,
        router,
        onTitleUpdate,
        agentIdFromChatParams,
        toolsList,
        metadata,
<<<<<<< HEAD
        preventNavigation,
        setChatId,
        enableWebSearch,
=======
        selectedModel,
>>>>>>> bbabe175
      )

      setStreamInfo(getStreamState(streamKey))

      const stream = activeStreams.get(streamKey)
      if (stream && subscriberRef.current) {
        stream.subscribers.add(subscriberRef.current)
        subscriberRef.current()
      }

      streamKeyRef.current = streamKey
    },
    [currentStreamKey, queryClient, router, onTitleUpdate, preventNavigation],
  )

  const wrappedStopStream = useCallback(async () => {
    await stopStream(currentStreamKey, queryClient, setRetryIsStreaming)
  }, [currentStreamKey, queryClient, setRetryIsStreaming])

  const retryMessage = useCallback(
    async (
      messageId: string,
      isAgenticMode: boolean = false,
      attachmentFileIds?: string[],
      selectedModelConfig?: string | null,
    ) => {
      if (!messageId) return

      let isError = false
      let targetMessageId: string | null = null

      if (chatId) {
        try {
          await queryClient.fetchQuery({
            queryKey: ["chatHistory", chatId],
          })
        } catch (err) {
          console.error(
            "Failed to fetch latest chat history before retry:",
            err,
          )
        }
      }

      if (chatId) {
        queryClient.setQueryData(["chatHistory", chatId], (old: any) => {
          if (!old?.messages) return old
          return {
            ...old,
            messages: old.messages.map((m: any) =>
              m.externalId === messageId && m.messageRole === "assistant"
                ? { ...m, isRetrying: true, message: "", thinking: "" }
                : m,
            ),
          }
        })

        const chatData = queryClient.getQueryData<any>(["chatHistory", chatId])
        if (chatData && chatData.messages) {
          const matched = chatData.messages.find(
            (msg: any) => msg.externalId === messageId,
          )

          if (matched && matched.errorMessage && matched.errorMessage !== "") {
            isError = true
            const matchedIndex = chatData.messages.findIndex(
              (msg: any) => msg.externalId === messageId,
            )

            targetMessageId = crypto.randomUUID()
            const assistantMessage = {
              ...JSON.parse(JSON.stringify(matched)),
              chatExternalId: chatId,
              createdAt: new Date().toISOString(),
              updatedAt: new Date().toISOString(),
              externalId: targetMessageId,
              messageRole: "assistant",
              message: "",
              isRetrying: true,
              sources: [],
              thinking: "",
              errorMessage: "",
            }

            queryClient.setQueryData(["chatHistory", chatId], (old: any) => {
              if (!old?.messages) return old
              const insertIndex = matchedIndex + 1
              const updatedMessages = [
                ...old.messages.slice(0, insertIndex),
                assistantMessage,
                ...old.messages.slice(insertIndex),
              ]

              return {
                ...old,
                messages: updatedMessages,
              }
            })

            queryClient.setQueryData(["chatHistory", chatId], (old: any) => {
              if (!old?.messages) return old
              return {
                ...old,
                messages: old.messages.map((m: any) => {
                  if (m.externalId === messageId && m.messageRole === "user") {
                    return {
                      ...m,
                      errorMessage: "",
                    }
                  }
                  return m
                }),
              }
            })
          }
        }
      }

      const url = new URL(`/api/v1/message/retry`, window.location.origin)
      url.searchParams.append("messageId", messageId)
      if (isAgenticMode) {
        url.searchParams.append("agentic", "true")
      }
      if (selectedModelConfig) {
        url.searchParams.append("selectedModelConfig", selectedModelConfig)
      }
      if (attachmentFileIds) {
        url.searchParams.append(
          "attachmentFileIds",
          attachmentFileIds.join(","),
        )
      }

      let eventSource: EventSource
      try {
        eventSource = await createAuthEventSource(url.toString())
      } catch (err) {
        console.error("Failed to create EventSource:", err)
        toast({
          title: "Failed to create EventSource",
          description: "Failed to create EventSource",
          variant: "destructive",
        })
        return
      }

      if (setRetryIsStreaming) {
        setRetryIsStreaming(true)
      }

      const retryStreamKey = chatId || currentStreamKey

      const streamState: StreamState = {
        es: eventSource,
        partial: "",
        thinking: "",
        deepResearchSteps: [],
        sources: [],
        imageCitations: [],
        citationMap: {},
        messageId: undefined,
        chatId: chatId || undefined,
        isStreaming: false,
        isRetrying: true,
        subscribers: new Set(),
      }

      activeStreams.set(retryStreamKey, streamState)

      if (
        subscriberRef.current &&
        retryStreamKey === currentStreamKeyRef.current
      ) {
        streamState.subscribers.add(subscriberRef.current)
        subscriberRef.current()
      }
      notifySubscribers(retryStreamKey)

      const patchResponseContent = (delta: string, isFinal = false) => {
        if (!chatId) return
        queryClient.setQueryData(["chatHistory", chatId], (old: any) => {
          if (!old?.messages) return old
          return {
            ...old,
            messages: old.messages.map((m: any) =>
              (
                isError
                  ? m.externalId === targetMessageId
                  : m.externalId === messageId && m.messageRole === "assistant"
              )
                ? {
                    ...m,
                    message: isFinal ? delta : (m.message || "") + delta,
                    isRetrying: !isFinal,
                  }
                : m,
            ),
          }
        })
      }

      const patchReasoningContent = (delta: string) => {
        if (!chatId) return
        queryClient.setQueryData(["chatHistory", chatId], (old: any) => {
          if (!old?.messages) return old
          return {
            ...old,
            messages: old.messages.map((m: any) =>
              (
                isError
                  ? m.externalId === targetMessageId
                  : m.externalId === messageId && m.messageRole === "assistant"
              )
                ? {
                    ...m,
                    thinking: (m.thinking || "") + delta,
                  }
                : m,
            ),
          }
        })
      }

      eventSource.addEventListener(ChatSSEvents.ResponseUpdate, (event) => {
        streamState.partial += event.data
        patchResponseContent(event.data)
      })

      eventSource.addEventListener(ChatSSEvents.Reasoning, (event) => {
        appendReasoningData(streamState, event.data)
        patchReasoningContent(event.data)
      })

      eventSource.addEventListener(ChatSSEvents.CitationsUpdate, (event) => {
        const { contextChunks, citationMap } = JSON.parse(event.data)
        streamState.sources = contextChunks
        streamState.citationMap = citationMap
      })

      eventSource.addEventListener(ChatSSEvents.AttachmentUpdate, (event) => {
        const { attachments } = JSON.parse(event.data)
        // Update the last user message in the query cache with attachment data
        if (queryClient && streamState.chatId) {
          queryClient.setQueryData(
            ["chatHistory", streamState.chatId],
            (old: any) => {
              if (!old?.messages || old.messages.length === 0) return old
              const updatedMessages = [...old.messages]
              for (let i = updatedMessages.length - 1; i >= 0; i--) {
                if (updatedMessages[i].messageRole === "user") {
                  updatedMessages[i] = {
                    ...updatedMessages[i],
                    attachments,
                  }
                  break
                }
              }
              return {
                ...old,
                messages: updatedMessages,
              }
            },
          )
        }
        notifySubscribers(retryStreamKey)
      })

      eventSource.addEventListener(
        ChatSSEvents.ImageCitationUpdate,
        (event) => {
          const imageCitation: ImageCitation = JSON.parse(event.data)
          streamState.imageCitations = imageCitation
        },
      )

      eventSource.addEventListener(ChatSSEvents.ResponseMetadata, (event) => {
        const { messageId: newMessageId } = JSON.parse(event.data)
        streamState.messageId = newMessageId
      })

      eventSource.addEventListener(ChatSSEvents.End, () => {
        patchResponseContent(streamState.partial)
        if (chatId) {
          queryClient.invalidateQueries({ queryKey: ["chatHistory", chatId] })
        }
        if (setRetryIsStreaming) {
          setRetryIsStreaming(false)
        }
        streamState.isRetrying = false
        notifySubscribers(retryStreamKey)
        activeStreams.delete(retryStreamKey)
        eventSource.close()
      })

      eventSource.addEventListener(ChatSSEvents.Error, (event) => {
        console.error("Retry stream error:", event.data)
        toast({
          title: "Error",
          description: event.data,
          variant: "destructive",
        })
        if (setRetryIsStreaming) {
          setRetryIsStreaming(false)
        }
        streamState.isRetrying = false
        notifySubscribers(retryStreamKey)
        activeStreams.delete(retryStreamKey)
        eventSource.close()
      })

      eventSource.onerror = () => {
        console.error("Retry EventSource error")
        if (setRetryIsStreaming) {
          setRetryIsStreaming(false)
        }
        streamState.isRetrying = false
        notifySubscribers(retryStreamKey)
        activeStreams.delete(retryStreamKey)
        eventSource.close()
      }
    },
    [currentStreamKey, queryClient, chatId, setRetryIsStreaming],
  )

  return {
    ...streamInfo,
    startStream: wrappedStartStream,
    stopStream: wrappedStopStream,
    retryMessage,
    onTitleUpdate,
  }
}<|MERGE_RESOLUTION|>--- conflicted
+++ resolved
@@ -254,13 +254,10 @@
   agentIdFromChatParams?: string | null,
   toolsList?: ToolsListItem[],
   metadata?: AttachmentMetadata[],
-<<<<<<< HEAD
   preventNavigation?: boolean,
   setChatId?: (chatId: string) => void,
   enableWebSearch: boolean = false,
-=======
   selectedModel?: string,
->>>>>>> bbabe175
 ): Promise<void> => {
   if (!messageToSend) return
 
@@ -312,19 +309,18 @@
       modelConfig = { model: String(selectedModel), capabilities: [] }
     }
   }
-<<<<<<< HEAD
 
   // Add selectedSources parameter if provided
   if (selectedSources && selectedSources.length > 0) {
     url.searchParams.append("selectedSources", JSON.stringify(selectedSources))
   }
+  
   url.searchParams.append("enableWebSearch", enableWebSearch.toString())
-=======
+  
   if (modelConfig) {
     url.searchParams.append("selectedModelConfig", JSON.stringify(modelConfig))
   }
   url.searchParams.append("message", finalMessagePayload)
->>>>>>> bbabe175
 
   // Add toolsList parameter if provided
   if (toolsList && toolsList.length > 0) {
@@ -771,13 +767,10 @@
         agentIdFromChatParams,
         toolsList,
         metadata,
-<<<<<<< HEAD
         preventNavigation,
         setChatId,
         enableWebSearch,
-=======
         selectedModel,
->>>>>>> bbabe175
       )
 
       setStreamInfo(getStreamState(streamKey))
