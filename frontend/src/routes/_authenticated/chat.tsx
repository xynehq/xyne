--- conflicted
+++ resolved
@@ -1290,13 +1290,6 @@
 
   useEffect(() => {
     const container = messagesContainerRef.current
-<<<<<<< HEAD
-    if (!container || userHasScrolled) return
-
-    // For virtualized content, ensure we scroll to actual bottom
-    container.scrollTop = container.scrollHeight
-  }, [messages, displayPartial || partial, userHasScrolled]) // Added userHasScrolled to dependencies
-=======
     if (!container || userHasScrolled || isAutoScrollingRef.current) return
 
     // Only auto-scroll if we're close to the bottom (within 100px)
@@ -1313,7 +1306,6 @@
       }
     }
   }, [messages, partial, userHasScrolled, isStreaming, retryIsStreaming]) // Added streaming states to dependencies
->>>>>>> 101a49c3
 
   if ((data?.error || historyLoading) && !isSharedChat) {
     return (
