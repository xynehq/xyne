--- conflicted
+++ resolved
@@ -1148,7 +1148,6 @@
     const startPosition = currentScrollTop
     const distance = scrollDistance
     const duration = Math.min(300, Math.max(150, Math.abs(distance) * 0.2))
-<<<<<<< HEAD
 
     let startTime: number | null = null
 
@@ -1170,29 +1169,6 @@
       }
     }
 
-=======
-
-    let startTime: number | null = null
-
-    const animateScroll = (currentTime: number) => {
-      if (startTime === null) startTime = currentTime
-      const timeElapsed = currentTime - startTime
-      const progress = Math.min(timeElapsed / duration, 1)
-
-      // Easing function for smooth deceleration (ease-out-cubic)
-      const easeOutCubic = 1 - Math.pow(1 - progress, 3)
-
-      container.scrollTop = startPosition + distance * easeOutCubic
-
-      if (progress < 1) {
-        requestAnimationFrame(animateScroll)
-      } else {
-        // Animation complete, reset flag
-        isAutoScrollingRef.current = false
-      }
-    }
-
->>>>>>> aa29edab
     requestAnimationFrame(animateScroll)
 
     // Reset userHasScrolled since we're programmatically scrolling
