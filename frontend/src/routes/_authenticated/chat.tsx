import MarkdownPreview from "@uiw/react-markdown-preview"
import { api } from "@/api"
import { Sidebar } from "@/components/Sidebar"
import {
  createFileRoute,
  useLoaderData,
  useRouter,
  useRouterState,
  useSearch,
} from "@tanstack/react-router"
import { Bookmark, Copy, Ellipsis, Eye, EyeOff } from "lucide-react"
import { useEffect, useRef, useState } from "react"
import { ChatSSEvents, SelectPublicMessage, Citation } from "shared/types"
import AssistantLogo from "@/assets/assistant-logo.svg"
import Retry from "@/assets/retry.svg"
import { PublicUser, PublicWorkspace } from "shared/types"
import { ChatBox } from "@/components/ChatBox"
import { z } from "zod"
import { getIcon } from "@/lib/common"
import { getName } from "@/components/GroupFilter"

type CurrentResp = {
  resp: string
  chatId?: string
  messageId?: string
  sources?: Citation[]
  citationMap?: Record<number, number>
}

interface ChatPageProps {
  user: PublicUser
  workspace: PublicWorkspace
}

export const ChatPage = ({ user, workspace }: ChatPageProps) => {
  const params = Route.useParams()
  const router = useRouter()
  let chatParams: XyneChat = useSearch({
    from: "/_authenticated/chat",
  })
  const isWithChatId = !!(params as any).chatId
  const data = useLoaderData({
    from: isWithChatId
      ? "/_authenticated/chat/$chatId"
      : "/_authenticated/chat",
  })

<<<<<<< HEAD
  const fileInputRef = useRef<HTMLInputElement>(null)
=======
  // query and param both can't exist same time
  if (chatParams.q && isWithChatId) {
    router.navigate({
      to: "/chat/$chatId",
      params: { chatId: (params as any).chatId },
    })
  }

  const hasHandledQueryParam = useRef(false)
>>>>>>> 986f098b

  const [query, setQuery] = useState("")
  const [messages, setMessages] = useState<SelectPublicMessage[]>(
    isWithChatId ? data?.messages || [] : [],
  )
  const [chatId, setChatId] = useState<string | null>(
    (params as any).chatId || null,
  )
  const [chatTitle, setChatTitle] = useState<string | null>(
    isWithChatId && data ? data?.chat?.title || null : null,
  )
  const [currentResp, setCurrentResp] = useState<CurrentResp | null>(null)

  const currentRespRef = useRef<CurrentResp | null>(null)
  const [bookmark, setBookmark] = useState<boolean>(
    isWithChatId ? !!data?.chat?.isBookmarked || false : false,
  )
  const inputRef = useRef<HTMLTextAreaElement | null>(null)
  const messagesContainerRef = useRef<HTMLDivElement>(null)
  const [userHasScrolled, setUserHasScrolled] = useState(false)
  const [dots, setDots] = useState("")
  const [isStreaming, setIsStreaming] = useState(false)
<<<<<<< HEAD
  const [stagedFiles, setStagedFiles] = useState<File[]>([])
=======
  const [showSources, setShowSources] = useState(false)
  const [currentCitations, setCurrentCitations] = useState<Citation[]>([])
  const [currentMessageId, setCurrentMessageId] = useState<string | null>(null)
>>>>>>> 986f098b

  useEffect(() => {
    if (inputRef.current) {
      inputRef.current.focus()
    }
  }, [])

  useEffect(() => {
    if (isStreaming) {
      const interval = setInterval(() => {
        setDots((prev) => {
          if (prev.length >= 3) {
            return ""
          } else {
            return prev + "."
          }
        })
      }, 500)

      return () => clearInterval(interval)
    } else {
      setDots("")
    }
  }, [isStreaming])

  useEffect(() => {
    // Reset the state when the chatId changes
    if (!hasHandledQueryParam.current) {
      setMessages(isWithChatId ? data?.messages || [] : [])
    }
    setChatId((params as any).chatId || null)
    setChatTitle(isWithChatId ? data?.chat?.title || null : null)
    setBookmark(isWithChatId ? !!data?.chat?.isBookmarked || false : false)
    // only reset explicitly
    // hasHandledQueryParam part was added to prevent conflict between
    // this setting current resp to null and the handleSend trying to show
    // the assistant as thinking when the first message comes from query param
    if (!isStreaming && !hasHandledQueryParam.current) {
      setCurrentResp(null)
      currentRespRef.current = null
    }
    inputRef.current?.focus()
    setQuery("")
  }, [(params as any).chatId])

  // New useEffect to handle query parameters
  useEffect(() => {
    if (chatParams.q && !hasHandledQueryParam.current) {
      handleSend(decodeURIComponent(chatParams.q))
      hasHandledQueryParam.current = true
      router.navigate({
        to: "/chat",
        search: (prev) => ({ ...prev, q: undefined }),
        replace: true,
      })
    }
  }, [chatParams.q])

<<<<<<< HEAD
    // Upload files if any before
    if (stagedFiles.length !== 0) {
      await handleFileUpload()
    }

=======
  const handleSend = async (messageToSend: string) => {
    if (!messageToSend) return

    setQuery("")
>>>>>>> 986f098b
    // Append the user's message to the chat
    setMessages((prevMessages) => [
      ...prevMessages,
      { messageRole: "user", message: messageToSend },
    ])

    setIsStreaming(true)
    setCurrentResp({ resp: "" })
    currentRespRef.current = { resp: "", sources: [] }

    const url = new URL(`/api/v1/message/create`, window.location.origin)
    if (chatId) {
      url.searchParams.append("chatId", chatId)
    }
    url.searchParams.append("modelId", "gpt-4o-mini")
    url.searchParams.append("message", encodeURIComponent(messageToSend))

    const eventSource = new EventSource(url.toString(), {
      withCredentials: true,
    })

    eventSource.addEventListener(ChatSSEvents.CitationsUpdate, (event) => {
      const { contextChunks, citationMap } = JSON.parse(event.data)
      if (currentRespRef.current) {
        currentRespRef.current.sources = contextChunks
        currentRespRef.current.citationMap = citationMap
        setCurrentResp((prevResp) => ({
          ...prevResp,
          resp: prevResp?.resp || "",
          sources: contextChunks,
          citationMap,
        }))
      }
    })

    eventSource.addEventListener(ChatSSEvents.Start, (event) => {})

    eventSource.addEventListener(ChatSSEvents.ResponseUpdate, (event) => {
      setCurrentResp((prevResp) => {
        const updatedResp = prevResp
          ? { ...prevResp, resp: prevResp.resp + event.data }
          : { resp: event.data }
        currentRespRef.current = updatedResp // Update the ref
        return updatedResp
      })
    })

    eventSource.addEventListener(ChatSSEvents.ResponseMetadata, (event) => {
      const { chatId, messageId } = JSON.parse(event.data)
      setChatId(chatId)

      if (chatId) {
        // we are redirecting after 1 second
        // becase the chat may not have actually been created
        // if it's not created and redirect to that url we try to fetch it
        // and on error we redirect back to /chat
        // need to create an event source event on when to navigate
        setTimeout(() => {
          router.navigate({
            to: "/chat/$chatId",
            params: { chatId },
          })
        }, 1000)
      }

      // this will be optional
      if (messageId) {
        setCurrentResp((resp) => {
          const updatedResp = resp || { resp: "" }
          updatedResp.chatId = chatId
          updatedResp.messageId = messageId
          currentRespRef.current = updatedResp // Update the ref
          return updatedResp
        })
      }
    })

    eventSource.addEventListener(ChatSSEvents.ChatTitleUpdate, (event) => {
      setChatTitle(event.data)
    })

    eventSource.addEventListener(ChatSSEvents.End, (event) => {
      const currentResp = currentRespRef.current
      if (currentResp) {
        setMessages((prevMessages) => [
          ...prevMessages,
          {
            messageRole: "assistant",
            message: currentResp.resp,
            externalId: currentResp.messageId,
            sources: currentResp.sources,
            citationMap: currentResp.citationMap,
          },
        ])
      }
      setCurrentResp(null)
      currentRespRef.current = null
      eventSource.close()
      setIsStreaming(false)
    })

    // Handle error events
    eventSource.onerror = (error) => {
      console.error("Error with SSE:", error)
      const currentResp = currentRespRef.current
      if (currentResp) {
        setMessages((prevMessages) => [
          ...prevMessages,
          { messageRole: "assistant", message: currentResp.resp },
        ])
      }
      setCurrentResp(null)
      currentRespRef.current = null
      eventSource.close()
      setIsStreaming(false)
    }

    // Clear the input
    setQuery("")
  }

  const handleRetry = async (messageId: string) => {
    if (!messageId) return

    setIsStreaming(true) // Start streaming for retry

    // Update the assistant message being retried
    setMessages((prevMessages) =>
      prevMessages.map((msg) => {
        if (msg.externalId === messageId && msg.messageRole === "assistant") {
          return { ...msg, message: "", isRetrying: true, sources: [] }
        }
        return msg
      }),
    )

    const url = new URL(`/api/v1/message/retry`, window.location.origin)
    url.searchParams.append("messageId", encodeURIComponent(messageId))
    const eventSource = new EventSource(url.toString(), {
      withCredentials: true,
    })

    eventSource.addEventListener(ChatSSEvents.ResponseUpdate, (event) => {
      setMessages((prevMessages) =>
        prevMessages.map((msg) =>
          msg.externalId === messageId && msg.isRetrying
            ? { ...msg, message: msg.message + event.data }
            : msg,
        ),
      )
    })

    eventSource.addEventListener(ChatSSEvents.CitationsUpdate, (event) => {
      const { contextChunks, citationMap } = JSON.parse(event.data)
      setMessages((prevMessages) =>
        prevMessages.map((msg) =>
          msg.externalId === messageId && msg.isRetrying
            ? { ...msg, sources: contextChunks, citationMap }
            : msg,
        ),
      )
    })

    eventSource.addEventListener(ChatSSEvents.End, (event) => {
      setMessages((prevMessages) =>
        prevMessages.map((msg) =>
          msg.externalId === messageId && msg.isRetrying
            ? { ...msg, isRetrying: false }
            : msg,
        ),
      )
      eventSource.close()
      setIsStreaming(false) // Stop streaming after retry
    })

    eventSource.onerror = (error) => {
      console.error("Retry SSE Error:", error)
      setMessages((prevMessages) =>
        prevMessages.map((msg) =>
          msg.isRetrying ? { ...msg, isRetrying: false } : msg,
        ),
      )
      eventSource.close()
      setIsStreaming(false) // Stop streaming on error
    }
  }

  const handleBookmark = async () => {
    if (chatId) {
      await api.chat.bookmark.$post({
        json: {
          chatId: chatId,
          bookmark: !bookmark,
        },
      })
      setBookmark(!bookmark)
    }
  }

  const isScrolledToBottom = () => {
    const container = messagesContainerRef.current
    if (!container) return true

    const threshold = 100 // pixels from bottom to consider "at bottom"
    return (
      container.scrollHeight - container.scrollTop - container.clientHeight <
      threshold
    )
  }

  const handleScroll = () => {
    const isAtBottom = isScrolledToBottom()
    setUserHasScrolled(!isAtBottom)
  }

  useEffect(() => {
    const container = messagesContainerRef.current
    if (!container || userHasScrolled) return

    container.scrollTop = container.scrollHeight
  }, [messages, currentResp?.resp])

  // if invalid chatId
  if (data.error) {
    return (
      <div className="h-full w-full flex flex-col bg-white">
        <Sidebar />
        <div className="ml-[120px]">Error: Could not get data</div>
      </div>
    )
  }

  const handleFileSelection = (event) => {
    const files = Array.from(event.target!.files)
    setStagedFiles((prev) => [...prev, ...files])
    event.target.value = "" // Reset input value to allow re-selecting the same file
  }

  function handleFileRemove(index: number) {
    setStagedFiles((prev) => prev.filter((_, i) => i !== index))
  }

  const isSupportedFileType = (fileType: string): boolean => {
    if (fileType === "application/pdf") {
      return true
    } else {
      return false
    }
  }

  const handleFileUpload = async () => {
    if (stagedFiles.length === 0) {
      alert("No files selected for upload.")
      return
    }

    const formData = new FormData()
    // Append each file to the FormData object
    Array.from(stagedFiles).forEach((file) => {
      // Ignore and remove large and not supported files
      // File size check, 20 MB is the limit
      const fileSizeInMB = file?.size / (1024 * 1024)
      if (fileSizeInMB > 20) {
        // todo maybe show toast here
        // File is too large
        console.error(`Ignored ${file.name} as file is too large`)
        return
      } else if (!isSupportedFileType(file?.type)) {
        // todo file is not supported
        console.error(`Ignored ${file.name} as file type is not supported`)
        return
      } else {
        formData.append("files", file)
      }
    })

    try {
      // todo change this
      const response = await fetch("/api/v1/chat/upload", {
        method: "POST",
        body: formData,
      })

      // const response = await api.chat.upload.$post({
      //   body: formData,
      //   // headers: {
      //   //   "Content-Type": "multipart/form-data", // Important for file uploads
      //   // },
      // })

      const result = await response.json()
      if (response.ok) {
        // addFilesToChat(result.files) // Add uploaded files to chat
        setStagedFiles([]) // Clear the staging area
      } else {
        alert("File upload failed. Please try again.")
      }
    } catch (error) {
      console.error("Error uploading files:", error)
      alert("An unexpected error occurred.")
    }
  }

  return (
    <div className="h-full w-full flex flex-row bg-white">
      <Sidebar photoLink={user.photoLink ?? ""} />
      <div className="h-full w-full flex flex-col relative">
        <div className="flex w-full fixed bg-white h-[48px] border-b-[1px] border-[#E6EBF5] justify-center">
          <div className="flex h-[48px] items-center max-w-2xl w-full">
            <span className="flex-grow text-[#1C1D1F] text-[16px] font-normal overflow-hidden text-ellipsis whitespace-nowrap">
              {chatTitle}
            </span>
            <Bookmark
              {...(bookmark ? { fill: "#4A4F59" } : { outline: "#4A4F59" })}
              className="ml-[40px] cursor-pointer"
              onClick={handleBookmark}
              size={18}
            />
            <Ellipsis stroke="#4A4F59" className="ml-[20px]" size={18} />
          </div>
        </div>

        <div
          className={`h-full w-full flex items-end overflow-y-auto justify-center`}
          ref={messagesContainerRef}
        >
          <div
            className={`w-full h-full max-w-3xl flex flex-col justify-between`}
          >
            <div
              onScroll={handleScroll}
              className="flex flex-col flex-grow mb-[60px] mt-[56px]"
            >
              {messages.map((message, index) => {
                const isSourcesVisible =
                  showSources && currentMessageId === message.externalId
                return (
                  <ChatMessage
                    key={index}
                    message={message.message}
                    isUser={message.messageRole === "user"}
                    responseDone={true}
                    citations={message?.sources?.map((c: Citation) => c.url)}
                    messageId={message.externalId}
                    handleRetry={handleRetry}
                    citationMap={message.citationMap}
                    dots={message.isRetrying ? dots : ""}
                    onToggleSources={() => {
                      if (
                        showSources &&
                        currentMessageId === message.externalId
                      ) {
                        setShowSources(false)
                        setCurrentCitations([])
                        setCurrentMessageId(null)
                      } else {
                        setCurrentCitations(message?.sources || [])
                        setShowSources(true)
                        setCurrentMessageId(message.externalId)
                      }
                    }}
                    sourcesVisible={isSourcesVisible}
                  />
                )
              })}
              {currentResp && (
                <ChatMessage
                  message={currentResp.resp}
                  citations={currentResp.sources?.map((c: Citation) => c.url)}
                  isUser={false}
                  responseDone={false}
                  handleRetry={handleRetry}
                  dots={dots}
<<<<<<< HEAD
                />
              )}
              <div className="absolute bottom-0 left-0 w-full h-[80px] bg-white"></div>
            </div>

            {/* Bottom Bar with Input and Icons */}
            <div className="flex flex-col w-full border rounded-[20px] sticky bottom-[20px] bg-white">
              {/* Expanding Input Area */}
              <div className="relative flex-col items-center">
                <div>
                  {/* File Staging Area */}
                  {/* todo fix the ui */}
                  {stagedFiles.length > 0 && (
                    <div className="flex">
                      {/* <h4>Selected Files:</h4> */}
                      <ul className="flex">
                        {stagedFiles.map((file, index) => (
                          <li
                            key={index}
                            style={{ border: 2, borderColor: "black" }}
                          >
                            {file.name}
                            <button onClick={() => handleFileRemove(index)}>
                              Remove
                            </button>
                          </li>
                        ))}
                      </ul>
                    </div>
                  )}
                </div>
                <textarea
                  ref={inputRef}
                  rows={1}
                  placeholder="Type your message..."
                  className="flex-grow resize-none bg-transparent outline-none text-sm text-[#1C1D1F] placeholder-gray-500 pl-[16px] pt-[14px] max-h-[108px] overflow-auto"
                  value={query}
                  onChange={(e) => setQuery(e.target.value)}
                  onKeyDown={(e) => {
                    if (e.key === "Enter" && !e.shiftKey) {
                      e.preventDefault()
                      handleSend()
=======
                  citationMap={currentResp.citationMap}
                  onToggleSources={() => {
                    if (
                      showSources &&
                      currentMessageId === currentResp.messageId
                    ) {
                      setShowSources(false)
                      setCurrentCitations([])
                      setCurrentMessageId(null)
                    } else {
                      setCurrentCitations(currentResp.sources || [])
                      setShowSources(true)
                      setCurrentMessageId(currentResp.messageId || null)
>>>>>>> 986f098b
                    }
                  }}
                  sourcesVisible={
                    showSources && currentMessageId === currentResp.messageId
                  }
                />
<<<<<<< HEAD
              </div>
              <div className="flex ml-[16px] mr-[6px] mb-[6px] items-center space-x-3 pt-2">
                <Globe size={16} className="text-[#A9B2C5]" />
                <input
                  type="file"
                  ref={fileInputRef}
                  style={{ display: "none" }}
                  onChange={handleFileSelection}
                  multiple
                />
                <button onClick={() => fileInputRef.current!.click()}>
                  <Paperclip size={16} className="text-[#A9B2C5]" />
                </button>
                <button
                  onClick={handleSend}
                  style={{ marginLeft: "auto" }}
                  className="flex mr-6 bg-[#464B53] text-white hover:bg-[#5a5f66] rounded-full w-[32px] h-[32px] items-center justify-center"
                >
                  <ArrowRight className="text-white" size={16} />
                </button>
              </div>
=======
              )}
              <div className="absolute bottom-0 left-0 w-full h-[80px] bg-white"></div>
>>>>>>> 986f098b
            </div>
            <ChatBox
              query={query}
              setQuery={setQuery}
              handleSend={handleSend}
            />
          </div>
          <Sources showSources={showSources} citations={currentCitations} />
        </div>
      </div>
    </div>
  )
}

const Sources = ({
  showSources,
  citations,
}: { showSources: boolean; citations: Citation }) => {
  return showSources ? (
    <div className="fixed right-0 top-[48px] h-full w-1/4 border-l-[1px] border-[#E6EBF5] bg-white">
      <div className="ml-[40px] mt-[24px]">
        <span className="text-[#929FBA] font-normal text-[11px] tracking-[0.08em]">
          SOURCES
        </span>
        <ul className="mt-2">
          {citations.map((citation: Citation, index: number) => (
            <li
              key={index}
              className="border-[#E6EBF5] border-[1px] rounded-[10px] mt-[12px] w-[75%]"
            >
              <a
                href={citation.url}
                target="_blank"
                rel="noopener noreferrer"
                title={citation.title}
              >
                <div className="flex pl-[12px] pt-[12px]">
                  <a
                    target="_blank"
                    rel="noopener noreferrer"
                    title={citation.title}
                    href={citation.url}
                    className="flex items-center p-[5px] h-[16px] bg-[#EBEEF5] mt-[3px] rounded-full text-[9px] mr-[8px]"
                    style={{ fontFamily: "JetBrains Mono" }}
                  >
                    {index + 1}
                  </a>
                  <div className="flex flex-col  mr-[12px] truncate">
                    <span className="truncate">{citation.title}</span>
                    <div className="flex items-center pb-[12px]">
                      {getIcon(citation.app, citation.entity)}
                      <span className="text-[#848DA1]">
                        {getName(citation.app, citation.entity)}
                      </span>
                    </div>
                  </div>
                </div>
              </a>
            </li>
          ))}
        </ul>
      </div>
    </div>
  ) : null
}

const ChatMessage = ({
  message,
  isUser,
  responseDone,
  isRetrying,
  citations = [],
  messageId,
  handleRetry,
  dots = "",
  onToggleSources,
  citationMap,
  sourcesVisible,
}: {
  message: string
  isUser: boolean
  responseDone: boolean
  isRetrying?: boolean
  citations?: string[]
  messageId?: string
  dots: string
  handleRetry: (messageId: string) => void
  onToggleSources: () => void
  citationMap?: Record<number, number>
  sourcesVisible: boolean
}) => {
  const [isCopied, setIsCopied] = useState(false)
  const processMessage = (text: string) => {
    if (citationMap) {
      return text.replace(/\[(\d+)\]/g, (match, num) => {
        const index = citationMap[num]
        const url = citations[index]
        if (url) {
          return `[[${index + 1}]](${url})`
        }

        return match
      })
    } else {
      return text.replace(/\[(\d+)\]/g, (match, num) => {
        const url = citations[num - 1]

        if (url) {
          return `[[${num}]](${url})`
        }

        return match
      })
    }
  }

  return (
    <div
      className={`${isUser ? "max-w-[75%]" : ""} rounded-[16px] ${isUser ? "bg-[#F0F2F4] text-[#1C1D1F] text-[15px] leading-[25px] self-end pt-[14px] pb-[14px] pl-[20px] pr-[20px]" : "text-[#1C1D1F] text-[15px] leading-[25px] self-start"}`}
    >
      {isUser ? (
        message
      ) : (
        <div
          className={`flex flex-col mt-[40px] ${citations.length ? "mb-[35px]" : ""}`}
        >
          <div className="flex flex-row">
            <img
              className={"mr-[20px] w-[32px] self-start"}
              src={AssistantLogo}
            />
            <div className="mt-[4px] markdown-content">
              {message === "" ? (
                <div className="flex-grow">
                  {isRetrying ? `Retrying${dots}` : `Thinking${dots}`}
                </div>
              ) : (
                <MarkdownPreview
                  source={processMessage(message)}
                  wrapperElement={{
                    "data-color-mode": "light",
                  }}
                  style={{
                    padding: 0,
                    backgroundColor: "transparent",
                    color: "#1C1D1F",
                  }}
                />
              )}
            </div>
          </div>
          {responseDone && !isRetrying && (
            <div className="flex ml-[52px] mt-[24px] items-center">
              <Copy
                size={16}
                stroke={`${isCopied ? "#4F535C" : "#9EA6B8"}`}
                className={`cursor-pointer`}
                onMouseDown={(e) => setIsCopied(true)}
                onMouseUp={(e) => setIsCopied(false)}
                onClick={() => {
                  navigator.clipboard.writeText(processMessage(message))
                }}
              />
              <img
                className="ml-[18px] cursor-pointer"
                src={Retry}
                onClick={() => handleRetry(messageId!)}
              />
              {!!citations.length && (
                <div
                  className="ml-auto flex cursor-pointer text-[#9EA6B8]"
                  onClick={onToggleSources}
                >
                  {sourcesVisible ? (
                    <div className="flex items-center bg-[#F0F2F5] rounded-[20px] pr-[8px] pl-[8px] pt-[6px] pb-[6px]">
                      <EyeOff stroke="#464B53" size={16} />
                      <span
                        className="font-light ml-[4px] select-none leading-[14px] tracking-[2%] text-[12px] text-[#464B53]"
                        style={{ fontFamily: "JetBrains Mono" }}
                      >
                        HIDE SOURCES
                      </span>
                    </div>
                  ) : (
                    <div className="flex items-center pr-[8px] pl-[8px] pt-[6px] pb-[6px]">
                      <Eye stroke="#9EA6B8" size={16} />
                      <span
                        className="font-light ml-[4px] select-none leading-[14px] tracking-[2%] text-[12px]"
                        style={{ fontFamily: "JetBrains Mono" }}
                      >
                        SHOW SOURCES
                      </span>
                    </div>
                  )}
                </div>
              )}
            </div>
          )}
        </div>
      )}
    </div>
  )
}

const chatParams = z.object({
  q: z.string(),
})

type XyneChat = z.infer<typeof chatParams>

export const Route = createFileRoute("/_authenticated/chat")({
  beforeLoad: (params) => {
    return params
  },
  loader: async (params) => {
    return params
  },
  component: () => {
    const matches = useRouterState({ select: (s) => s.matches })
    const { user, workspace } = matches[matches.length - 1].context
    return <ChatPage user={user} workspace={workspace} />
  },
})<|MERGE_RESOLUTION|>--- conflicted
+++ resolved
@@ -45,9 +45,6 @@
       : "/_authenticated/chat",
   })
 
-<<<<<<< HEAD
-  const fileInputRef = useRef<HTMLInputElement>(null)
-=======
   // query and param both can't exist same time
   if (chatParams.q && isWithChatId) {
     router.navigate({
@@ -57,7 +54,8 @@
   }
 
   const hasHandledQueryParam = useRef(false)
->>>>>>> 986f098b
+
+  const fileInputRef = useRef<HTMLInputElement>(null)
 
   const [query, setQuery] = useState("")
   const [messages, setMessages] = useState<SelectPublicMessage[]>(
@@ -80,13 +78,10 @@
   const [userHasScrolled, setUserHasScrolled] = useState(false)
   const [dots, setDots] = useState("")
   const [isStreaming, setIsStreaming] = useState(false)
-<<<<<<< HEAD
-  const [stagedFiles, setStagedFiles] = useState<File[]>([])
-=======
   const [showSources, setShowSources] = useState(false)
   const [currentCitations, setCurrentCitations] = useState<Citation[]>([])
   const [currentMessageId, setCurrentMessageId] = useState<string | null>(null)
->>>>>>> 986f098b
+  const [stagedFiles, setStagedFiles] = useState<File[]>([])
 
   useEffect(() => {
     if (inputRef.current) {
@@ -145,18 +140,14 @@
     }
   }, [chatParams.q])
 
-<<<<<<< HEAD
-    // Upload files if any before
+  const handleSend = async (messageToSend: string) => {
+    if (!messageToSend) return
+
+    setQuery("")
+
     if (stagedFiles.length !== 0) {
       await handleFileUpload()
     }
-
-=======
-  const handleSend = async (messageToSend: string) => {
-    if (!messageToSend) return
-
-    setQuery("")
->>>>>>> 986f098b
     // Append the user's message to the chat
     setMessages((prevMessages) => [
       ...prevMessages,
@@ -530,50 +521,6 @@
                   responseDone={false}
                   handleRetry={handleRetry}
                   dots={dots}
-<<<<<<< HEAD
-                />
-              )}
-              <div className="absolute bottom-0 left-0 w-full h-[80px] bg-white"></div>
-            </div>
-
-            {/* Bottom Bar with Input and Icons */}
-            <div className="flex flex-col w-full border rounded-[20px] sticky bottom-[20px] bg-white">
-              {/* Expanding Input Area */}
-              <div className="relative flex-col items-center">
-                <div>
-                  {/* File Staging Area */}
-                  {/* todo fix the ui */}
-                  {stagedFiles.length > 0 && (
-                    <div className="flex">
-                      {/* <h4>Selected Files:</h4> */}
-                      <ul className="flex">
-                        {stagedFiles.map((file, index) => (
-                          <li
-                            key={index}
-                            style={{ border: 2, borderColor: "black" }}
-                          >
-                            {file.name}
-                            <button onClick={() => handleFileRemove(index)}>
-                              Remove
-                            </button>
-                          </li>
-                        ))}
-                      </ul>
-                    </div>
-                  )}
-                </div>
-                <textarea
-                  ref={inputRef}
-                  rows={1}
-                  placeholder="Type your message..."
-                  className="flex-grow resize-none bg-transparent outline-none text-sm text-[#1C1D1F] placeholder-gray-500 pl-[16px] pt-[14px] max-h-[108px] overflow-auto"
-                  value={query}
-                  onChange={(e) => setQuery(e.target.value)}
-                  onKeyDown={(e) => {
-                    if (e.key === "Enter" && !e.shiftKey) {
-                      e.preventDefault()
-                      handleSend()
-=======
                   citationMap={currentResp.citationMap}
                   onToggleSources={() => {
                     if (
@@ -587,44 +534,23 @@
                       setCurrentCitations(currentResp.sources || [])
                       setShowSources(true)
                       setCurrentMessageId(currentResp.messageId || null)
->>>>>>> 986f098b
                     }
                   }}
                   sourcesVisible={
                     showSources && currentMessageId === currentResp.messageId
                   }
                 />
-<<<<<<< HEAD
-              </div>
-              <div className="flex ml-[16px] mr-[6px] mb-[6px] items-center space-x-3 pt-2">
-                <Globe size={16} className="text-[#A9B2C5]" />
-                <input
-                  type="file"
-                  ref={fileInputRef}
-                  style={{ display: "none" }}
-                  onChange={handleFileSelection}
-                  multiple
-                />
-                <button onClick={() => fileInputRef.current!.click()}>
-                  <Paperclip size={16} className="text-[#A9B2C5]" />
-                </button>
-                <button
-                  onClick={handleSend}
-                  style={{ marginLeft: "auto" }}
-                  className="flex mr-6 bg-[#464B53] text-white hover:bg-[#5a5f66] rounded-full w-[32px] h-[32px] items-center justify-center"
-                >
-                  <ArrowRight className="text-white" size={16} />
-                </button>
-              </div>
-=======
               )}
               <div className="absolute bottom-0 left-0 w-full h-[80px] bg-white"></div>
->>>>>>> 986f098b
             </div>
             <ChatBox
               query={query}
               setQuery={setQuery}
               handleSend={handleSend}
+              stagedFiles={stagedFiles}
+              handleFileRemove={handleFileRemove}
+              fileInputRef={fileInputRef}
+              handleFileSelection={handleFileSelection}
             />
           </div>
           <Sources showSources={showSources} citations={currentCitations} />
