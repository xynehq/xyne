import MarkdownPreview from "@uiw/react-markdown-preview"
import { api } from "@/api"
import { Sidebar } from "@/components/Sidebar"
import {
  createFileRoute,
  useLoaderData,
  useRouter,
  useRouterState,
  useSearch,
} from "@tanstack/react-router"
import { Bookmark, Copy, Ellipsis, Pencil, X, ChevronDown } from "lucide-react"
import { useEffect, useRef, useState, Fragment } from "react"
import {
  ChatSSEvents,
  SelectPublicMessage,
  Citation,
  // Apps,
  // DriveEntity,
} from "shared/types"
import AssistantLogo from "@/assets/assistant-logo.svg"
import Expand from "@/assets/expand.svg"
import Retry from "@/assets/retry.svg"
import { PublicUser, PublicWorkspace } from "shared/types"
import { z } from "zod"
import { getIcon } from "@/lib/common"
import { getName } from "@/components/GroupFilter"
import {
  useQueryClient,
  useMutation,
  useInfiniteQuery,
  InfiniteData,
} from "@tanstack/react-query"
import { SelectPublicChat } from "shared/types"
import { fetchChats, pageSize, renameChat } from "@/components/HistoryModal"
import { errorComponent } from "@/components/error"
import { splitGroupedCitationsWithSpaces } from "@/lib/utils"
import {
  Tooltip,
  TooltipProvider,
  TooltipTrigger,
} from "@/components/ui/tooltip"
import { Tip } from "@/components/Tooltip"
import { RagTraceVirtualization } from "@/components/RagTraceVirtualization"
import { toast } from "@/hooks/use-toast"
import { ChatBox } from "@/components/ChatBox"
import React from "react"
import { renderToStaticMarkup } from "react-dom/server"
import { Pill } from "@/components/Pill" 
import { Reference } from "@/types"

type CurrentResp = {
  resp: string
  chatId?: string
  messageId?: string
  sources?: Citation[]
  citationMap?: Record<number, number>
  thinking?: string
}

// Mapping from source ID to app/entity object
// const sourceIdToAppEntityMap: Record<string, { app: string; entity?: string }> =
//   {
//     googledrive: { app: Apps.GoogleDrive, entity: "file" },
//     googledocs: { app: Apps.GoogleDrive, entity: DriveEntity.Docs },
//     slack: { app: Apps.Slack, entity: "message" },
//     gmail: { app: Apps.Gmail, entity: "mail" }, // Assuming MailEntity.Email maps to "mail"
//     googlecalendar: { app: Apps.GoogleCalendar, entity: "event" },
//     pdf: { app: "pdf", entity: "pdf_default" }, // Assuming DriveEntity.PDF maps to "pdf_default"
//     event: { app: "event", entity: "event_default" },
//   }

interface ChatPageProps {
  user: PublicUser
  workspace: PublicWorkspace
}

<<<<<<< HEAD
=======
// Define the structure for parsed message parts, including app, entity, and pillType for pills
type ParsedMessagePart =
  | { type: "text"; value: string }
  | {
      type: "pill"
      value: {
        docId: string
        url: string | null
        title: string | null
        app?: string
        entity?: string
        pillType?: "citation" | "global"
      }
    }

// Helper function to parse HTML message input
const parseMessageInput = (htmlString: string): Array<ParsedMessagePart> => {
  const container = document.createElement("div")
  container.innerHTML = htmlString
  const parts: Array<ParsedMessagePart> = []

  const walk = (node: Node) => {
    if (node.nodeType === Node.TEXT_NODE) {
      if (node.textContent) {
        parts.push({ type: "text", value: node.textContent })
      }
    } else if (node.nodeType === Node.ELEMENT_NODE) {
      const el = node as HTMLElement
      if (
        el.tagName.toLowerCase() === "a" &&
        el.classList.contains("reference-pill") &&
        el.dataset.docId
      ) {
        parts.push({
          type: "pill",
          value: {
            docId: el.dataset.docId,
            url: el.getAttribute("href"),
            title: el.getAttribute("title"),
            app: el.dataset.app,
            entity: el.dataset.entity,
          },
        })
      } else {
        Array.from(el.childNodes).forEach(walk)
      }
    }
  }

  Array.from(container.childNodes).forEach(walk)
  return parts
}

// Helper function to convert JSON message parts back to HTML using Pill component
const jsonToHtmlMessage = (jsonString: string): string => {
  try {
    const parts = JSON.parse(jsonString) as Array<ParsedMessagePart>
    if (!Array.isArray(parts)) {
      // If not our specific JSON structure, treat as plain HTML/text string
      return jsonString
    }

    return parts
      .map((part, index) => {
        let htmlPart = ""
        if (part.type === "text") {
          htmlPart = part.value
        } else if (
          part.type === "pill" &&
          part.value &&
          typeof part.value === "object"
        ) {
          const { docId, url, title, app, entity, pillType } = part.value

          const referenceForPill: Reference = {
            id: docId,
            docId: docId,
            title: title || docId,
            url: url || undefined,
            app: app,
            entity: entity,
            type: pillType || "global",
          }
          htmlPart = renderToStaticMarkup(
            React.createElement(Pill, { newRef: referenceForPill }),
          )
        }
        htmlPart += " "
        return htmlPart
      })
      .join("").trimEnd()
  } catch (error) {
    return jsonString
  }
}

>>>>>>> e079076f
const REASONING_STATE_KEY = "isReasoningGlobalState"

export const ChatPage = ({ user, workspace }: ChatPageProps) => {
  const params = Route.useParams()
  const router = useRouter()
  const chatParams: XyneChat = useSearch({
    from: "/_authenticated/chat",
  })
  const isGlobalDebugMode = import.meta.env.VITE_SHOW_DEBUG_INFO === "true"
  const isDebugMode = isGlobalDebugMode || chatParams.debug

  const isWithChatId = !!(params as any).chatId
  const data = useLoaderData({
    from: isWithChatId
      ? "/_authenticated/chat/$chatId"
      : "/_authenticated/chat",
  })
  const queryClient = useQueryClient()
  if (chatParams.q && isWithChatId) {
    router.navigate({
      to: "/chat/$chatId",
      params: { chatId: (params as any).chatId },
      search: !isGlobalDebugMode ? { debug: isDebugMode } : {},
    })
  }
  const hasHandledQueryParam = useRef(false)

  const [query, setQuery] = useState("")
  const [messages, setMessages] = useState<SelectPublicMessage[]>(
    isWithChatId ? data?.messages || [] : [],
  )
  const [chatId, setChatId] = useState<string | null>(
    (params as any).chatId || null,
  )
  const [chatTitle, setChatTitle] = useState<string | null>(
    isWithChatId && data ? data?.chat?.title || null : null,
  )
  const [currentResp, setCurrentResp] = useState<CurrentResp | null>(null)
  const [showRagTrace, setShowRagTrace] = useState(false) // Added state
  const [stopMsg, setStopMsg] = useState<boolean>(false)
  const [selectedMessageId, setSelectedMessageId] = useState<string | null>(
    null,
  ) // Added state

  const currentRespRef = useRef<CurrentResp | null>(null)
  const [bookmark, setBookmark] = useState<boolean>(
    isWithChatId ? !!data?.chat?.isBookmarked || false : false,
  )
  const inputRef = useRef<HTMLTextAreaElement | null>(null)
  const messagesContainerRef = useRef<HTMLDivElement>(null)
  const [userHasScrolled, setUserHasScrolled] = useState(false)
  const [dots, setDots] = useState("")
  const [isStreaming, setIsStreaming] = useState(false)
  const [showSources, setShowSources] = useState(false)
  const [currentCitations, setCurrentCitations] = useState<Citation[]>([])
  const [currentMessageId, setCurrentMessageId] = useState<string | null>(null)
  const [isEditing, setIsEditing] = useState<boolean>(false)
  const [editedTitle, setEditedTitle] = useState<string | null>(chatTitle)
  const titleRef = useRef<HTMLInputElement | null>(null)
  const [allCitations, setAllCitations] = useState<Map<string, Citation>>(
    new Map(),
  ) // State for all citations
  const eventSourceRef = useRef<EventSource | null>(null) // Added ref for EventSource
  const [userStopped, setUserStopped] = useState<boolean>(false) // Add state for user stop

  const [isReasoningActive, setIsReasoningActive] = useState(() => {
    const storedValue = localStorage.getItem(REASONING_STATE_KEY)
    return storedValue ? JSON.parse(storedValue) : false
  })

  useEffect(() => {
    localStorage.setItem(REASONING_STATE_KEY, JSON.stringify(isReasoningActive))
  }, [isReasoningActive])

  const renameChatMutation = useMutation<
    { chatId: string; title: string },
    Error,
    { chatId: string; newTitle: string }
  >({
    mutationFn: async ({ chatId, newTitle }) => {
      return await renameChat(chatId, newTitle)
    },
    onSuccess: ({ chatId, title }) => {
      queryClient.setQueryData<InfiniteData<SelectPublicChat[]>>(
        ["all-chats"],
        (oldData) => {
          if (!oldData) return oldData

          let chatToUpdate: SelectPublicChat | undefined
          oldData.pages.forEach((page) => {
            const found = page.find((c) => c.externalId === chatId)
            if (found) chatToUpdate = found
          })

          if (!chatToUpdate) {
            return oldData
          }

          const updatedChat = { ...chatToUpdate, title }

          const filteredPages = oldData.pages.map((page) =>
            page.filter((c) => c.externalId !== chatId),
          )

          const newPages = [
            [updatedChat, ...filteredPages[0]],
            ...filteredPages.slice(1),
          ]

          return {
            ...oldData,
            pages: newPages,
          }
        },
      )
      setChatTitle(editedTitle)
      setIsEditing(false)
    },
    onError: (error: Error) => {
      setIsEditing(false)
      console.error("Failed to rename chat:", error)
    },
  })

  // Effect to aggregate citations from messages
  useEffect(() => {
    const newCitations = new Map(allCitations)
    let changed = false
    messages.forEach((msg) => {
      if (msg.messageRole === "assistant" && msg.sources) {
        // Add explicit type for citation
        msg.sources.forEach((citation: Citation) => {
          // Use URL as unique key, ensure title exists for display
          if (
            citation.url &&
            citation.title &&
            !newCitations.has(citation.url)
          ) {
            newCitations.set(citation.url, citation)
            changed = true
          }
        })
      }
    })
    // Only update state if the map actually changed
    if (changed) {
      setAllCitations(newCitations)
    }
  }, [messages, allCitations]) // Dependency array includes allCitations

  useEffect(() => {
    if (inputRef.current) {
      inputRef.current.focus()
    }
  }, [])

  const { data: historyItems } = useInfiniteQuery<
    SelectPublicChat[],
    Error,
    InfiniteData<SelectPublicChat[]>,
    ["all-chats"],
    number
  >({
    queryKey: ["all-chats"],
    queryFn: ({ pageParam = 0 }) => fetchChats({ pageParam }),
    getNextPageParam: (lastPage, allPages) => {
      if (lastPage?.length < pageSize) {
        return undefined
      }
      return allPages?.length
    },
    initialPageParam: 0,
  })
  const currentChat = historyItems?.pages
    ?.flat()
    .find((item) => item.externalId === chatId)

  useEffect(() => {
    if (!isEditing && currentChat?.title && currentChat.title !== chatTitle) {
      setChatTitle(currentChat.title)
      setEditedTitle(currentChat.title)
    }
  }, [currentChat?.title, isEditing, chatTitle])

  useEffect(() => {
    if (isStreaming) {
      const interval = setInterval(() => {
        setDots((prev) => {
          if (prev.length >= 3) {
            return ""
          } else {
            return prev + "."
          }
        })
      }, 500)

      return () => clearInterval(interval)
    } else {
      setDots("")
    }
  }, [isStreaming])

  useEffect(() => {
    if (!hasHandledQueryParam.current || isWithChatId) {
      setMessages(isWithChatId ? data?.messages || [] : [])
    }
    setChatId((params as any).chatId || null)
    setChatTitle(isWithChatId ? data?.chat?.title || null : null)
    setBookmark(isWithChatId ? !!data?.chat?.isBookmarked || false : false)
    if (!isStreaming && !hasHandledQueryParam.current) {
      setCurrentResp(null)
      currentRespRef.current = null
    }
    inputRef.current?.focus()
    setShowSources(false)
    setCurrentCitations([])
    setCurrentMessageId(null)
  }, [
    data?.chat?.isBookmarked,
    data?.chat?.title,
    data?.messages,
    isWithChatId,
    params,
  ])

  useEffect(() => {
    if (chatParams.q && !hasHandledQueryParam.current) {
      const messageToSend = decodeURIComponent(chatParams.q)

      let refIdArray: string[] = []
      // Process chatParams.refs safely
      const _refs = chatParams.refs as string | string[] | undefined

      if (Array.isArray(_refs)) {
        refIdArray = _refs.filter((ref) => typeof ref === "string")
      } else if (typeof _refs === "string") {
        try {
          const parsedRefs = JSON.parse(_refs)
          if (
            Array.isArray(parsedRefs) &&
            parsedRefs.every((item) => typeof item === "string")
          ) {
            refIdArray = parsedRefs
          }
        } catch (e) {
          console.error("Failed to parse chatParams.refs:", _refs, e)
        }
      }

      const referencesForHandleSend: Reference[] = refIdArray.map((refId) => ({
        id: refId,
        title: `Document: ${refId}`,
        docId: refId,
        type: "global",
      }))

      let sourcesArray: string[] = []
      // Process chatParams.sources safely
      const _sources = chatParams.sources as string | string[] | undefined

      if (Array.isArray(_sources)) {
        sourcesArray = _sources.filter((s) => typeof s === "string")
      } else if (typeof _sources === "string") {
        sourcesArray = _sources
          .split(",")
          .map((s) => s.trim())
          .filter((s) => s.length > 0)
      }

      // Set reasoning state from URL param if present
      if (typeof chatParams.reasoning === "boolean") {
        setIsReasoningActive(chatParams.reasoning)
      }

      handleSend(messageToSend, referencesForHandleSend, sourcesArray)
      hasHandledQueryParam.current = true
      router.navigate({
        to: "/chat",
        search: (prev) => ({
          ...prev,
          q: undefined,
          reasoning: undefined,
          refs: undefined,
          sources: undefined,
        }),
        replace: true,
      })
    }
  }, [
    chatParams.q,
    chatParams.reasoning,
    chatParams.refs,
    chatParams.sources,
    router,
  ])

  const handleSend = async (
    messageToSend: string,
    // isReasoningEnabled?: boolean, // Removed: handleSend will use isReasoningActive state
    addedReferences: Reference[] = [],
    selectedSources: string[] = [],
  ) => {
    if (!messageToSend || isStreaming) return

    // Reset userHasScrolled to false when a new message is sent.
    // This ensures that the view will scroll down automatically as the new message streams in,
    // unless the user manually scrolls up during the streaming.
    setUserHasScrolled(false)
    setQuery("")
    setMessages((prevMessages) => [
      ...prevMessages,
      { messageRole: "user", message: messageToSend },
    ])

    setIsStreaming(true)
    setCurrentResp({ resp: "", thinking: "" })
    currentRespRef.current = { resp: "", sources: [], thinking: "" }

    const fileIds = addedReferences
      .filter((ref) => ref.docId)
      .map((ref) => ref.docId!)

    // const appEntities = selectedSources
    //   .map((sourceId) => sourceIdToAppEntityMap[sourceId])
    //   .filter((item) => item !== undefined)

    let finalMessagePayload: string
    if (addedReferences.length === 0) {
      finalMessagePayload = messageToSend
    } else {
      const parsedMessageParts = parseMessageInput(messageToSend)
      finalMessagePayload = JSON.stringify(parsedMessageParts)
    }

    const url = new URL(`/api/v1/message/create`, window.location.origin)
    if (chatId) {
      url.searchParams.append("chatId", chatId)
    }
    url.searchParams.append("modelId", "gpt-4o-mini")
    url.searchParams.append("message", encodeURIComponent(finalMessagePayload))
    url.searchParams.append("stringifiedfileIds", JSON.stringify(fileIds))

    // if (appEntities.length > 0) {
    //   url.searchParams.append(
    //     "stringifiedAppEntity",
    //     JSON.stringify(appEntities),
    //   )
    // }
    if (isReasoningActive) {
      url.searchParams.append("isReasoningEnabled", "true")
    }

    eventSourceRef.current = new EventSource(url.toString(), {
      // Store EventSource
      withCredentials: true,
    })

    // ... (rest of the eventSource listeners remain the same) ...
    eventSourceRef.current.addEventListener(
      ChatSSEvents.CitationsUpdate,
      (event) => {
        // Use ref
        const { contextChunks, citationMap } = JSON.parse(event.data)
        if (currentRespRef.current) {
          currentRespRef.current.sources = contextChunks
          currentRespRef.current.citationMap = citationMap
          // Add explicit type for prevResp
          setCurrentResp((prevResp: CurrentResp | null) => ({
            ...(prevResp || { resp: "", thinking: "" }), // Ensure proper default structure
            resp: prevResp?.resp || "",
            sources: contextChunks,
            citationMap,
          }))
        }
      },
    )

    eventSourceRef.current.addEventListener(ChatSSEvents.Reasoning, (event) => {
      setCurrentResp((prevResp: CurrentResp | null) => ({
        ...(prevResp || { resp: "", thinking: event.data || "" }),
        thinking: (prevResp?.thinking || "") + event.data,
      }))
    })

    eventSourceRef.current.addEventListener(ChatSSEvents.Start, (event) => {})

    eventSourceRef.current.addEventListener(
      ChatSSEvents.ResponseUpdate,
      (event) => {
        setCurrentResp((prevResp: CurrentResp | null) => {
          const updatedResp = prevResp
            ? { ...prevResp, resp: prevResp.resp + event.data }
            : { resp: event.data, thinking: "", sources: [], citationMap: {} }
          currentRespRef.current = updatedResp
          return updatedResp
        })
      },
    )

    eventSourceRef.current.addEventListener(
      ChatSSEvents.ResponseMetadata,
      (event) => {
        // Use ref
        const { chatId, messageId } = JSON.parse(event.data)
        setChatId(chatId)
        if (chatId) {
          setTimeout(() => {
            router.navigate({
              to: "/chat/$chatId",
              params: { chatId },
              search: !isGlobalDebugMode ? { debug: isDebugMode } : {},
            })
          }, 1000)

          if (!stopMsg) {
            setStopMsg(true)
          }
        }
        if (messageId) {
          if (currentRespRef.current) {
            setCurrentResp((resp: CurrentResp | null) => {
              const updatedResp = resp || { resp: "", thinking: "" }
              updatedResp.chatId = chatId
              updatedResp.messageId = messageId
              currentRespRef.current = updatedResp
              return updatedResp
            })
          } else {
            setMessages((prevMessages) => {
              const lastMessage = prevMessages[prevMessages.length - 1]
              if (lastMessage.messageRole === "assistant") {
                return [
                  ...prevMessages.slice(0, -1),
                  { ...lastMessage, externalId: messageId },
                ]
              }
              return prevMessages
            })
          }
        }
      },
    )

    eventSourceRef.current.addEventListener(
      ChatSSEvents.ChatTitleUpdate,
      (event) => {
        // Use ref
        setChatTitle(event.data)
      },
    )

    eventSourceRef.current.addEventListener(ChatSSEvents.End, (event) => {
      // Use ref
      const currentResp = currentRespRef.current
      if (currentResp) {
        setMessages((prevMessages) => [
          ...prevMessages,
          {
            messageRole: "assistant",
            message: currentResp.resp,
            externalId: currentResp.messageId,
            sources: currentResp.sources,
            citationMap: currentResp.citationMap,
            thinking: currentResp.thinking,
          },
        ])
      }
      setCurrentResp(null)
      currentRespRef.current = null
      eventSourceRef.current?.close() // Use ref
      eventSourceRef.current = null // Clear ref
      setStopMsg(false)
      setIsStreaming(false)
    })

    eventSourceRef.current.addEventListener(ChatSSEvents.Error, (event) => {
      // Use ref
      console.error("Error with SSE:", event.data)
      const currentResp = currentRespRef.current
      if (currentResp) {
        setMessages((prevMessages) => [
          ...prevMessages,
          {
            messageRole: "assistant",
            message: `${event.data}`,
            externalId: currentResp.messageId,
            sources: currentResp.sources,
            citationMap: currentResp.citationMap,
            thinking: currentResp.thinking,
          },
        ])
      }
      setCurrentResp(null)
      currentRespRef.current = null
      eventSourceRef.current?.close() // Use ref
      eventSourceRef.current = null // Clear ref
      setStopMsg(false)
      setIsStreaming(false)
    })

    eventSourceRef.current.onerror = (error) => {
      // Use ref
      // Check if the stop was intentional
      if (userStopped) {
        setUserStopped(false) // Reset the flag
        // Clean up state, similar to handleStop or End event
        setCurrentResp(null)
        currentRespRef.current = null
        setStopMsg(false)
        setIsStreaming(false)
        // Close again just in case, and clear ref
        eventSourceRef.current?.close()
        eventSourceRef.current = null
        // Do NOT add an error message in this case
        return
      }

      // If it wasn't a user stop, proceed with error handling as before
      console.error("Error with SSE:", error)
      const currentResp = currentRespRef.current
      if (currentResp) {
        setMessages((prevMessages) => [
          ...prevMessages,
          {
            messageRole: "assistant",
            message: `Error occurred: please try again`,
          },
        ])
      }
      setCurrentResp(null)
      currentRespRef.current = null
      eventSourceRef.current?.close() // Use ref
      eventSourceRef.current = null // Clear ref
      setStopMsg(false)
      setIsStreaming(false)
    }

    setQuery("")
  }

  const handleStop = async () => {
    setUserStopped(true) // Indicate intentional stop before closing

    if (eventSourceRef.current) {
      eventSourceRef.current.close()
      eventSourceRef.current = null // Clear the ref
    }

    setIsStreaming(false)

    // 4. Attempt to send stop request to backend if IDs are available
    if (chatId && isStreaming) {
      // This `isStreaming` check might be redundant now, but let's keep it for safety
      try {
        await api.chat.stop.$post({
          json: {
            chatId: chatId,
          },
        })
      } catch (error) {
        console.error("Failed to send stop request to backend:", error)
        toast({
          title: "Error",
          description: "Could not stop streaming.",
          variant: "destructive",
          duration: 1000,
        })
        // Backend stop failed, but client-side is already stopped
      }
    }

    // 5. Add partial response to messages if available
    if (currentRespRef.current && currentRespRef.current.resp) {
      // Use currentRespRef.current directly
      setMessages((prevMessages) => [
        ...prevMessages,
        {
          messageRole: "assistant",
          message: currentRespRef.current?.resp || " ", // Use currentRespRef.current
          externalId: currentRespRef.current?.messageId, // Use currentRespRef.current
          sources: currentRespRef.current?.sources, // Use currentRespRef.current
          citationMap: currentRespRef.current?.citationMap, // Use currentRespRef.current
          thinking: currentRespRef.current?.thinking, // Use currentRespRef.current
        },
      ])
    }

    // 6. Clear streaming-related state *after* backend request and message handling
    setCurrentResp(null)
    currentRespRef.current = null
    setStopMsg(false)
    // 7. Invalidate router state after a short delay to refetch loader data
    setTimeout(() => {
      router.invalidate()
    }, 1000) // Delay for 500ms
  }

  const handleRetry = async (messageId: string) => {
    if (!messageId || isStreaming) return

    setIsStreaming(true)
    const userMsgWithErr = messages.find(
      (msg) =>
        msg.externalId === messageId &&
        msg.messageRole === "user" &&
        msg.errorMessage,
    )
    setMessages((prevMessages) => {
      if (userMsgWithErr) {
        const updatedMessages = [...prevMessages]
        const index = updatedMessages.findIndex(
          (msg) => msg.externalId === messageId && msg.messageRole === "user",
        )

        if (index !== -1) {
          updatedMessages[index] = {
            ...updatedMessages[index],
            errorMessage: "",
          }
          updatedMessages.splice(index + 1, 0, {
            messageRole: "assistant",
            message: "",
            isRetrying: true,
            thinking: "",
            sources: [],
          })
        }

        return updatedMessages
      } else {
        return prevMessages.map((msg) => {
          if (msg.externalId === messageId && msg.messageRole === "assistant") {
            return {
              ...msg,
              message: "",
              isRetrying: true,
              sources: [],
              thinking: "",
            }
          }
          return msg
        })
      }
    })

    const url = new URL(`/api/v1/message/retry`, window.location.origin)
    url.searchParams.append("messageId", encodeURIComponent(messageId))
    url.searchParams.append("isReasoningEnabled", `${isReasoningActive}`)
    setStopMsg(true) // Ensure stop message can be sent for retries
    eventSourceRef.current = new EventSource(url.toString(), {
      // Store EventSource
      withCredentials: true,
    })

    eventSourceRef.current.addEventListener(
      ChatSSEvents.ResponseUpdate,
      (event) => {
        // Use ref
        if (userMsgWithErr) {
          setMessages((prevMessages) => {
            const index = prevMessages.findIndex(
              (msg) => msg.externalId === messageId,
            )

            if (index === -1 || index + 1 >= prevMessages.length) {
              return prevMessages
            }

            const newMessages = [...prevMessages]
            newMessages[index + 1] = {
              ...newMessages[index + 1],
              message: newMessages[index + 1].message + event.data,
            }

            return newMessages
          })
        } else {
          setMessages((prevMessages) =>
            prevMessages.map((msg) =>
              msg.externalId === messageId && msg.isRetrying
                ? { ...msg, message: msg.message + event.data }
                : msg,
            ),
          )
        }
      },
    )

    eventSourceRef.current.addEventListener(ChatSSEvents.Reasoning, (event) => {
      // Use ref
      if (userMsgWithErr) {
        setMessages((prevMessages) => {
          const index = prevMessages.findIndex(
            (msg) => msg.externalId === messageId,
          )

          if (index === -1 || index + 1 >= prevMessages.length) {
            return prevMessages
          }

          const newMessages = [...prevMessages]
          newMessages[index + 1] = {
            ...newMessages[index + 1],
            thinking: (newMessages[index + 1].thinking || "") + event.data,
          }

          return newMessages
        })
      } else {
        setMessages((prevMessages) =>
          prevMessages.map((msg) =>
            msg.externalId === messageId && msg.isRetrying
              ? { ...msg, thinking: (msg.thinking || "") + event.data }
              : msg,
          ),
        )
      }
    })

    eventSourceRef.current.addEventListener(
      ChatSSEvents.ResponseMetadata,
      (event) => {
        // Use ref
        const userMessage = messages.find(
          (msg) => msg.externalId === messageId && msg.messageRole === "user",
        )
        if (userMessage) {
          const { messageId: newMessageId } = JSON.parse(event.data)

          if (newMessageId) {
            setMessages((prevMessages) => {
              const index = prevMessages.findIndex(
                (msg) => msg.externalId === messageId,
              )

              if (index === -1 || index + 1 >= prevMessages.length) {
                return prevMessages
              }

              const newMessages = [...prevMessages]
              newMessages[index + 1] = {
                ...newMessages[index + 1],
                externalId: newMessageId,
              }
              return newMessages
            })
          }
        }
      },
    )

    eventSourceRef.current.addEventListener(
      ChatSSEvents.CitationsUpdate,
      (event) => {
        // Use ref
        const { contextChunks, citationMap } = JSON.parse(event.data)
        setMessages((prevMessages) => {
          if (userMsgWithErr) {
            const index = prevMessages.findIndex(
              (msg) => msg.externalId === messageId,
            )

            if (index === -1 || index + 1 >= prevMessages.length) {
              return prevMessages
            }

            const newMessages = [...prevMessages]

            if (newMessages[index + 1].isRetrying) {
              newMessages[index + 1] = {
                ...newMessages[index + 1],
                sources: contextChunks,
                citationMap,
              }
            }

            return newMessages
          } else {
            return prevMessages.map((msg) =>
              msg.externalId === messageId && msg.isRetrying
                ? { ...msg, sources: contextChunks, citationMap }
                : msg,
            )
          }
        })
      },
    )

    eventSourceRef.current.addEventListener(ChatSSEvents.End, (event) => {
      // Use ref
      setMessages((prevMessages) => {
        if (userMsgWithErr) {
          const index = prevMessages.findIndex(
            (msg) => msg.externalId === messageId,
          )

          if (index === -1 || index + 1 >= prevMessages.length) {
            return prevMessages
          }

          const newMessages = [...prevMessages]

          if (newMessages[index + 1].isRetrying) {
            newMessages[index + 1] = {
              ...newMessages[index + 1],
              isRetrying: false,
            }
          }

          return newMessages
        } else {
          return prevMessages.map((msg) =>
            msg.externalId === messageId && msg.isRetrying
              ? { ...msg, isRetrying: false }
              : msg,
          )
        }
      })
      eventSourceRef.current?.close() // Use ref
      eventSourceRef.current = null // Clear ref
      setIsStreaming(false)
    })

    eventSourceRef.current.addEventListener(ChatSSEvents.Error, (event) => {
      // Use ref
      console.error("Retry Error with SSE:", event.data)
      setMessages((prevMessages) => {
        if (userMsgWithErr) {
          const index = prevMessages.findIndex(
            (msg) => msg.externalId === messageId,
          )

          if (index === -1 || index + 1 >= prevMessages.length) {
            return prevMessages
          }

          const newMessages = [...prevMessages]

          if (newMessages[index + 1].isRetrying)
            newMessages[index + 1] = {
              ...newMessages[index + 1],
              isRetrying: false,
              message: event.data,
            }

          return newMessages
        } else {
          return prevMessages.map((msg) =>
            msg.externalId === messageId && msg.isRetrying
              ? { ...msg, isRetrying: false, message: event.data }
              : msg,
          )
        }
      })
      eventSourceRef.current?.close() // Use ref
      eventSourceRef.current = null // Clear ref
      setIsStreaming(false)
    })

    eventSourceRef.current.onerror = (error) => {
      // Use ref
      console.error("Retry SSE Error:", error)
      setMessages((prevMessages) => {
        if (userMsgWithErr) {
          const index = prevMessages.findIndex(
            (msg) => msg.externalId === messageId,
          )

          if (index === -1 || index + 1 >= prevMessages.length) {
            return prevMessages
          }

          const newMessages = [...prevMessages]

          newMessages[index + 1] = {
            ...newMessages[index + 1],
            isRetrying: false,
          }

          return newMessages
        } else {
          return prevMessages.map((msg) =>
            msg.isRetrying ? { ...msg, isRetrying: false } : msg,
          )
        }
      })
      eventSourceRef.current?.close() // Use ref
      eventSourceRef.current = null // Clear ref
      setIsStreaming(false)
    }
  }

  const handleBookmark = async () => {
    if (chatId) {
      await api.chat.bookmark.$post({
        json: {
          chatId: chatId,
          bookmark: !bookmark,
        },
      })
      setBookmark(!bookmark)
    }
  }

  const isScrolledToBottom = () => {
    const container = messagesContainerRef.current
    if (!container) return true

    const threshold = 100
    return (
      container.scrollHeight - container.scrollTop - container.clientHeight <
      threshold
    )
  }

  const handleScroll = () => {
    const isAtBottom = isScrolledToBottom()
    // Set userHasScrolled to true if the user scrolls up from the bottom.
    // This will prevent the automatic scrolling behavior while the user is manually scrolling.
    setUserHasScrolled(!isAtBottom)
  }

  useEffect(() => {
    const container = messagesContainerRef.current
    // Only scroll to the bottom if the container exists and the user has not manually scrolled up.
    // This prevents the view from jumping to the bottom if the user is trying to read previous messages
    // while a new message is streaming in.
    if (!container || userHasScrolled) return

    container.scrollTop = container.scrollHeight
  }, [messages, currentResp?.resp])

  if (data?.error) {
    return (
      <div className="h-full w-full flex flex-col bg-white">
        <Sidebar />
        <div className="ml-[120px]">Error: Could not get data</div>
      </div>
    )
  }

  const handleChatRename = async () => {
    setIsEditing(true)
    setTimeout(() => {
      if (titleRef.current) {
        titleRef.current.focus()
      }
    }, 0)
    setEditedTitle(chatTitle)
  }

  const handleKeyDown = async (e: React.KeyboardEvent<HTMLInputElement>) => {
    if (e.key === "Enter") {
      e.preventDefault()
      if (editedTitle && editedTitle !== chatTitle) {
        renameChatMutation.mutate({
          chatId: chatId!,
          newTitle: editedTitle,
        })
      }
    } else if (e.key === "Escape") {
      e.preventDefault()
      setEditedTitle(chatTitle)
      setIsEditing(false)
      if (titleRef.current) {
        titleRef.current.value = chatTitle!
      }
    }
  }

  const handleInput = (e: React.ChangeEvent<HTMLInputElement>) => {
    setEditedTitle(e.target.value)
  }

  const handleBlur = () => {
    if (editedTitle !== chatTitle) {
      setEditedTitle(chatTitle)
      if (titleRef.current) titleRef.current.value = chatTitle!
    }
    setIsEditing(false)
  }

  const handleShowRagTrace = (messageId: string) => {
    if (chatId && messageId) {
      window.open(`/trace/${chatId}/${messageId}`, "_blank")
    }
  }

  return (
    <div className="h-full w-full flex flex-row bg-white">
      <Sidebar photoLink={user?.photoLink ?? ""} role={user?.role} />
      <div className="h-full w-full flex flex-col relative">
        <div
          className={`flex w-full fixed bg-white h-[48px] border-b-[1px] border-[#E6EBF5] justify-center  transition-all duration-250 ${showSources ? "pr-[18%]" : ""}`}
        >
          <div className={`flex h-[48px] items-center max-w-3xl w-full`}>
            {isEditing ? (
              <input
                ref={titleRef}
                className="flex-grow text-[#1C1D1F] text-[16px] font-normal overflow-hidden text-ellipsis whitespace-nowrap"
                onInput={handleInput}
                onKeyDown={handleKeyDown}
                onBlur={handleBlur}
                value={editedTitle!}
              />
            ) : (
              <span className="flex-grow text-[#1C1D1F] text-[16px] font-normal overflow-hidden text-ellipsis whitespace-nowrap font-medium">
                {chatTitle}
              </span>
            )}
            {chatTitle && (
              <Pencil
                stroke="#4A4F59"
                size={18}
                onClick={handleChatRename}
                className="cursor-pointer"
              />
            )}
            <Bookmark
              {...(bookmark ? { fill: "#4A4F59" } : { outline: "#4A4F59" })}
              className="ml-[20px] cursor-pointer"
              onClick={handleBookmark}
              size={18}
            />
            <Ellipsis stroke="#4A4F59" className="ml-[20px]" size={18} />
          </div>
        </div>

        {/* The onScroll event handler is attached to this div because it's the scrollable container for messages. */}
        {/* This ensures that scroll events are captured correctly to manage the auto-scroll behavior. */}
        <div
          className={`h-full w-full flex items-end overflow-y-auto justify-center transition-all duration-250 ${showSources ? "pr-[18%]" : ""}`}
          ref={messagesContainerRef}
          onScroll={handleScroll}
        >
          <div className={`w-full h-full flex flex-col items-center`}>
            <div className="flex flex-col w-full  max-w-3xl flex-grow mb-[60px] mt-[56px]">
              {messages.map((message, index) => {
                const isSourcesVisible =
                  showSources && currentMessageId === message.externalId
                const userMessageWithErr =
                  message.messageRole === "user" && message?.errorMessage

                return (
                  <Fragment key={message.externalId ?? index}>
                    <ChatMessage
                      key={index}
                      message={message.message}
                      isUser={message.messageRole === "user"}
                      responseDone={true}
                      thinking={message.thinking}
                      citations={message.sources}
                      messageId={message.externalId}
                      handleRetry={handleRetry}
                      citationMap={message.citationMap}
                      dots={message.isRetrying ? dots : ""}
                      onToggleSources={() => {
                        if (
                          showSources &&
                          currentMessageId === message.externalId
                        ) {
                          setShowSources(false)
                          setCurrentCitations([])
                          setCurrentMessageId(null)
                        } else {
                          setCurrentCitations(message?.sources || [])
                          setShowSources(true)
                          setCurrentMessageId(message.externalId)
                        }
                      }}
                      sourcesVisible={isSourcesVisible}
                      isStreaming={isStreaming}
                      isDebugMode={isDebugMode}
                      onShowRagTrace={handleShowRagTrace}
                    />
                    {userMessageWithErr && (
                      <ChatMessage
                        message={message.errorMessage}
                        thinking={message.thinking}
                        isUser={false}
                        responseDone={true}
                        citations={message.sources}
                        messageId={message.externalId}
                        handleRetry={handleRetry}
                        citationMap={message.citationMap}
                        dots={message.isRetrying ? dots : ""}
                        onToggleSources={() => {
                          if (
                            showSources &&
                            currentMessageId === message.externalId
                          ) {
                            setShowSources(false)
                            setCurrentCitations([])
                            setCurrentMessageId(null)
                          } else {
                            setCurrentCitations(message?.sources || [])
                            setShowSources(true)
                            setCurrentMessageId(message.externalId)
                          }
                        }}
                        sourcesVisible={isSourcesVisible}
                        isStreaming={isStreaming}
                        isDebugMode={isDebugMode}
                        onShowRagTrace={handleShowRagTrace}
                      />
                    )}
                  </Fragment>
                )
              })}
              {currentResp && (
                <ChatMessage
                  message={currentResp.resp}
                  citations={currentResp.sources}
                  thinking={currentResp.thinking || ""}
                  isUser={false}
                  responseDone={false}
                  handleRetry={handleRetry}
                  dots={dots}
                  messageId={currentResp.messageId}
                  citationMap={currentResp.citationMap}
                  onToggleSources={() => {
                    if (
                      showSources &&
                      currentMessageId === currentResp.messageId
                    ) {
                      setShowSources(false)
                      setCurrentCitations([])
                      setCurrentMessageId(null)
                    } else {
                      setCurrentCitations(currentResp.sources || [])
                      setShowSources(true)
                      setCurrentMessageId(currentResp.messageId || null)
                    }
                  }}
                  sourcesVisible={
                    showSources && currentMessageId === currentResp.messageId
                  }
                  isStreaming={isStreaming}
                  isDebugMode={isDebugMode}
                  onShowRagTrace={handleShowRagTrace}
                />
              )}
              <div className="absolute bottom-0 left-0 w-full h-[80px] bg-white"></div>
            </div>
            {showRagTrace && chatId && selectedMessageId && (
              <div className="fixed inset-0 z-50 bg-white overflow-auto">
                <RagTraceVirtualization
                  chatId={chatId}
                  messageId={selectedMessageId}
                  onClose={() => {
                    setShowRagTrace(false)
                    setSelectedMessageId(null)
                  }}
                />
              </div>
            )}
            <ChatBox
              query={query}
              setQuery={setQuery}
              handleSend={handleSend} // handleSend function is passed here
              handleStop={handleStop}
              isStreaming={isStreaming}
              allCitations={allCitations}
              chatId={chatId}
              isReasoningActive={isReasoningActive}
              setIsReasoningActive={setIsReasoningActive}
            />
          </div>
          <Sources
            showSources={showSources}
            citations={currentCitations}
            closeSources={() => {
              setShowSources(false)
              setCurrentCitations([])
              setCurrentMessageId(null)
            }}
          />
        </div>
      </div>
    </div>
  )
}

const MessageCitationList = ({
  citations,
  onToggleSources,
}: {
  citations: Citation[]
  onToggleSources: () => void
}) => {
  return (
    <TooltipProvider>
      <ul className={`flex flex-row mt-[24px]`}>
        {citations.map((citation: Citation, index: number) => (
          <li
            key={index}
            className="border-[#E6EBF5] border-[1px] rounded-[10px] w-[196px] mr-[6px]"
          >
            <a
              href={citation.url}
              target="_blank"
              rel="noopener noreferrer"
              title={citation.title}
            >
              <div className="flex pl-[12px] pt-[10px] pr-[12px]">
                <div className="flex flex-col w-full">
                  <p className="line-clamp-2 text-[13px] tracking-[0.01em] leading-[17px] text-ellipsis font-medium">
                    {citation.title}
                  </p>
                  <div className="flex flex-col mt-[9px]">
                    <div className="flex items-center pb-[12px]">
                      {getIcon(citation.app, citation.entity)}
                      <span
                        style={{ fontWeight: 450 }}
                        className="text-[#848DA1] text-[13px] tracking-[0.01em] leading-[16px]"
                      >
                        {getName(citation.app, citation.entity)}
                      </span>
                      <span
                        className="flex ml-auto items-center p-[5px] h-[16px] bg-[#EBEEF5] mt-[3px] rounded-full text-[9px]"
                        style={{ fontFamily: "JetBrains Mono" }}
                      >
                        {index + 1}
                      </span>
                    </div>
                  </div>
                </div>
              </div>
            </a>
          </li>
        ))}
        {!!citations.length && (
          <Tooltip>
            <TooltipTrigger asChild>
              <img
                onClick={onToggleSources}
                className="cursor-pointer"
                src={Expand}
              />
            </TooltipTrigger>
            <Tip side="right" info="Show All Sources" margin="ml-[16px]" />
          </Tooltip>
        )}
      </ul>
    </TooltipProvider>
  )
}

const CitationList = ({ citations }: { citations: Citation[] }) => {
  return (
    <ul className={`mt-2`}>
      {citations.map((citation: Citation, index: number) => (
        <li
          key={index}
          className="border-[#E6EBF5] border-[1px] rounded-[10px] mt-[12px] w-[85%]"
        >
          <a
            href={citation.url}
            target="_blank"
            rel="noopener noreferrer"
            title={citation.title}
          >
            <div className="flex pl-[12px] pt-[12px]">
              <a
                target="_blank"
                rel="noopener noreferrer"
                title={citation.title}
                href={citation.url}
                className="flex items-center p-[5px] h-[16px] bg-[#EBEEF5] rounded-full text-[9px] mr-[8px]"
                style={{ fontFamily: "JetBrains Mono" }}
              >
                {index + 1}
              </a>
              <div className="flex flex-col mr-[12px]">
                <span className="line-clamp-2 text-[13px] tracking-[0.01em] leading-[17px] text-ellipsis font-medium">
                  {citation.title}
                </span>
                <div className="flex items-center pb-[12px] mt-[8px]">
                  {getIcon(citation.app, citation.entity)}
                  <span className="text-[#848DA1] text-[13px] tracking-[0.01em] leading-[16px]">
                    {getName(citation.app, citation.entity)}
                  </span>
                </div>
              </div>
            </div>
          </a>
        </li>
      ))}
    </ul>
  )
}

const Sources = ({
  showSources,
  citations,
  closeSources,
}: {
  showSources: boolean
  citations: Citation[]
  closeSources: () => void
}) => {
  return showSources ? (
    <div className="fixed top-[48px] right-0 bottom-0 w-1/4 border-l-[1px] border-[#E6EBF5] bg-white flex flex-col">
      <div className="flex items-center px-[40px] py-[24px] border-b-[1px] border-[#E6EBF5]">
        <span
          className="text-[#929FBA] font-normal text-[12px] tracking-[0.08em]"
          style={{ fontFamily: "JetBrains Mono" }}
        >
          SOURCES
        </span>
        <X
          stroke="#9EAEBE"
          size={14}
          className="ml-auto cursor-pointer"
          onClick={closeSources}
        />
      </div>
      <div className="flex-1 overflow-y-auto px-[40px] pb-[24px]">
        <CitationList citations={citations} />
      </div>
    </div>
  ) : null
}

export const textToCitationIndex = /\[(\d+)\]/g

const renderMarkdownLink = ({
  node,
  ...linkProps
}: { node?: any; [key: string]: any }) => (
  <a {...linkProps} target="_blank" rel="noopener noreferrer" />
)

const ChatMessage = ({
  message,
  thinking,
  isUser,
  responseDone,
  isRetrying,
  citations = [],
  messageId,
  handleRetry,
  dots = "",
  onToggleSources,
  citationMap,
  sourcesVisible,
  isStreaming = false,
  isDebugMode,
  onShowRagTrace,
}: {
  message: string
  thinking: string
  isUser: boolean
  responseDone: boolean
  isRetrying?: boolean
  citations?: Citation[]
  messageId?: string
  dots: string
  handleRetry: (messageId: string) => void
  onToggleSources: () => void
  citationMap?: Record<number, number>
  sourcesVisible: boolean
  isStreaming?: boolean
  isDebugMode: boolean
  onShowRagTrace: (messageId: string) => void
}) => {
  const [isCopied, setIsCopied] = useState(false)
  const citationUrls = citations?.map((c: Citation) => c.url)

  const processMessage = (text: string) => {
    text = splitGroupedCitationsWithSpaces(text)

    if (citationMap) {
      return text.replace(textToCitationIndex, (match, num) => {
        const index = citationMap[num]
        const url = citationUrls[index]
        return typeof index === "number" && url
          ? `[[${index + 1}]](${url})`
          : ""
      })
    } else {
      return text.replace(textToCitationIndex, (match, num) => {
        const url = citationUrls[num - 1]
        return url ? `[[${num}]](${url})` : ""
      })
    }
  }
  return (
    <div
      className={`rounded-[16px] ${isUser ? "bg-[#F0F2F4] text-[#1C1D1F] text-[15px] leading-[25px] self-end pt-[14px] pb-[14px] pl-[20px] pr-[20px]" : "text-[#1C1D1F] text-[15px] leading-[25px] self-start"}`}
    >
      {isUser ? (
        <div dangerouslySetInnerHTML={{ __html: jsonToHtmlMessage(message) }} />
      ) : (
        <div
          className={`flex flex-col mt-[40px] ${citationUrls.length ? "mb-[35px]" : ""}`}
        >
          <div className="flex flex-row">
            <img
              className={"mr-[20px] w-[32px] self-start"}
              src={AssistantLogo}
            />
            <div className="mt-[4px] markdown-content">
              {thinking && (
                <div className="border-l-2 border-[#E6EBF5] pl-2 mb-4 text-gray-600">
                  <MarkdownPreview
                    source={processMessage(thinking)}
                    wrapperElement={{
                      "data-color-mode": "light",
                    }}
                    style={{
                      padding: 0,
                      backgroundColor: "transparent",
                      color: "#627384",
                    }}
                    components={{
                      a: renderMarkdownLink,
                    }}
                  />
                </div>
              )}
              {message === "" ? (
                <div className="flex-grow">
                  {isRetrying ? `Retrying${dots}` : `Thinking${dots}`}
                </div>
              ) : (
                <MarkdownPreview
                  source={processMessage(message)}
                  wrapperElement={{
                    "data-color-mode": "light",
                  }}
                  style={{
                    padding: 0,
                    backgroundColor: "transparent",
                    color: "#1C1D1F",
                  }}
                  components={{
                    a: renderMarkdownLink,
                    table: ({ node, ...props }) => (
                      <div className="overflow-x-auto w-[720px] my-2">
                        <table
                          style={{
                            borderCollapse: "collapse",
                            borderStyle: "hidden",
                            tableLayout: "fixed",
                            width: "100%",
                          }}
                          className="min-w-full"
                          {...props}
                        />
                      </div>
                    ),
                    th: ({ node, ...props }) => (
                      <th
                        style={{
                          border: "none",
                          padding: "4px 8px",
                          textAlign: "left",
                          overflowWrap: "break-word",
                        }}
                        {...props}
                      />
                    ),
                    td: ({ node, ...props }) => (
                      <td
                        style={{
                          border: "none",
                          borderTop: "1px solid #e5e7eb",
                          padding: "4px 8px",
                          overflowWrap: "break-word",
                        }}
                        {...props}
                      />
                    ),
                    tr: ({ node, ...props }) => (
                      <tr
                        style={{ backgroundColor: "#ffffff", border: "none" }}
                        {...props}
                      />
                    ),
                    h1: ({ node, ...props }) => (
                      <h1 style={{ fontSize: "1.6em" }} {...props} />
                    ),
                    h2: ({ node, ...props }) => (
                      <h1 style={{ fontSize: "1.2em" }} {...props} />
                    ),
                    h3: ({ node, ...props }) => (
                      <h1 style={{ fontSize: "1em" }} {...props} />
                    ),
                    h4: ({ node, ...props }) => (
                      <h1 style={{ fontSize: "0.8em" }} {...props} />
                    ),
                    h5: ({ node, ...props }) => (
                      <h1 style={{ fontSize: "0.7em" }} {...props} />
                    ),
                    h6: ({ node, ...props }) => (
                      <h1 style={{ fontSize: "0.68em" }} {...props} />
                    ),
                  }}
                />
              )}
            </div>
          </div>
          {responseDone && !isRetrying && (
            <div className="flex flex-col">
              {isDebugMode && messageId && (
                <button
                  className="ml-[52px] text-[13px] text-[#4A63E9] hover:text-[#2D46CC] underline font-mono mt-2 text-left"
                  onClick={() => onShowRagTrace(messageId)}
                >
                  View RAG Trace #{messageId.slice(-6)}
                </button>
              )}
              <div className="flex ml-[52px] mt-[12px] items-center">
                <Copy
                  size={16}
                  stroke={`${isCopied ? "#4F535C" : "#B2C3D4"}`}
                  className={`cursor-pointer`}
                  onMouseDown={() => setIsCopied(true)}
                  onMouseUp={() => setIsCopied(false)}
                  onClick={() =>
                    navigator.clipboard.writeText(processMessage(message))
                  }
                />
                <img
                  className={`ml-[18px] ${isStreaming ? "opacity-50" : "cursor-pointer"}`}
                  src={Retry}
                  onClick={() => handleRetry(messageId!)}
                />
                {!!citationUrls.length && (
                  <div className="ml-auto flex">
                    <div className="flex items-center pr-[8px] pl-[8px] pt-[6px] pb-[6px]">
                      <span
                        className="font-light ml-[4px] select-none leading-[14px] tracking-[0.02em] text-[12px] text-[#9EAEBE]"
                        style={{ fontFamily: "JetBrains Mono" }}
                      >
                        SOURCES
                      </span>
                      <ChevronDown
                        size={14}
                        className="ml-[4px]"
                        color="#B2C3D4"
                      />
                    </div>
                  </div>
                )}
              </div>

              <div className="flex flex-row ml-[52px]">
                <MessageCitationList
                  citations={citations.slice(0, 3)}
                  onToggleSources={onToggleSources}
                />
              </div>
            </div>
          )}
        </div>
      )}
    </div>
  )
}

const chatParams = z.object({
  q: z.string().optional(),
  debug: z
    .string()
    .transform((val) => val === "true")
    .optional()
    .default("false"),
  reasoning: z.boolean().optional(),
  refs: z // Changed from docId to refs, expects a JSON string array
    .string()
    .optional()
    .transform((val) => {
      if (!val) return undefined
      try {
        const parsed = JSON.parse(val)
        return Array.isArray(parsed) &&
          parsed.every((item) => typeof item === "string")
          ? parsed
          : undefined
      } catch (e) {
        return undefined // Invalid JSON
      }
    }),
  sources: z // Changed from sourceIds to sources, expects comma-separated string
    .string()
    .optional()
    .transform((val) => (val ? val.split(",") : undefined)),
})

type XyneChat = z.infer<typeof chatParams>

export const Route = createFileRoute("/_authenticated/chat")({
  beforeLoad: (params) => {
    return params
  },
  loader: async (params) => {
    return params
  },
  component: () => {
    const matches = useRouterState({ select: (s) => s.matches })
    const { user, workspace } = matches[matches.length - 1].context
    return <ChatPage user={user} workspace={workspace} />
  },
  errorComponent: errorComponent,
})<|MERGE_RESOLUTION|>--- conflicted
+++ resolved
@@ -74,8 +74,6 @@
   workspace: PublicWorkspace
 }
 
-<<<<<<< HEAD
-=======
 // Define the structure for parsed message parts, including app, entity, and pillType for pills
 type ParsedMessagePart =
   | { type: "text"; value: string }
@@ -172,7 +170,6 @@
   }
 }
 
->>>>>>> e079076f
 const REASONING_STATE_KEY = "isReasoningGlobalState"
 
 export const ChatPage = ({ user, workspace }: ChatPageProps) => {
