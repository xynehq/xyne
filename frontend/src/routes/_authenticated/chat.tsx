--- conflicted
+++ resolved
@@ -564,304 +564,7 @@
 
   const handleRetry = async (messageId: string) => {
     if (!messageId || isStreaming) return
-<<<<<<< HEAD
-
-    setIsStreaming(true)
-    const userMsgWithErr = messages.find(
-      (msg) =>
-        msg.externalId === messageId &&
-        msg.messageRole === "user" &&
-        msg.errorMessage,
-    )
-    setMessages((prevMessages) => {
-      if (userMsgWithErr) {
-        const updatedMessages = [...prevMessages]
-        const index = updatedMessages.findIndex(
-          (msg) => msg.externalId === messageId && msg.messageRole === "user",
-        )
-
-        if (index !== -1) {
-          updatedMessages[index] = {
-            ...updatedMessages[index],
-            errorMessage: "",
-          }
-          updatedMessages.splice(index + 1, 0, {
-            messageRole: "assistant",
-            message: "",
-            isRetrying: true,
-            thinking: "",
-            sources: [],
-          })
-        }
-
-        return updatedMessages
-      } else {
-        return prevMessages.map((msg) => {
-          if (msg.externalId === messageId && msg.messageRole === "assistant") {
-            return {
-              ...msg,
-              message: "",
-              isRetrying: true,
-              sources: [],
-              thinking: "",
-            }
-          }
-          return msg
-        })
-      }
-    })
-
-    const url = new URL(`/api/v1/message/retry`, window.location.origin)
-    url.searchParams.append("messageId", encodeURIComponent(messageId))
-    url.searchParams.append("isReasoningEnabled", `${isReasoningActive}`)
-    if (isAgenticMode) {
-      url.searchParams.append("agentic", "true")
-    }
-    setStopMsg(true) // Ensure stop message can be sent for retries
-    eventSourceRef.current = new EventSource(url.toString(), {
-      // Store EventSource
-      withCredentials: true,
-    })
-
-    eventSourceRef.current.addEventListener(
-      ChatSSEvents.ResponseUpdate,
-      (event) => {
-        // Use ref
-        if (userMsgWithErr) {
-          setMessages((prevMessages) => {
-            const index = prevMessages.findIndex(
-              (msg) => msg.externalId === messageId,
-            )
-
-            if (index === -1 || index + 1 >= prevMessages.length) {
-              return prevMessages
-            }
-
-            const newMessages = [...prevMessages]
-            newMessages[index + 1] = {
-              ...newMessages[index + 1],
-              message: newMessages[index + 1].message + event.data,
-            }
-
-            return newMessages
-          })
-        } else {
-          setMessages((prevMessages) =>
-            prevMessages.map((msg) =>
-              msg.externalId === messageId && msg.isRetrying
-                ? { ...msg, message: msg.message + event.data }
-                : msg,
-            ),
-          )
-        }
-      },
-    )
-
-    eventSourceRef.current.addEventListener(ChatSSEvents.Reasoning, (event) => {
-      // Use ref
-      if (userMsgWithErr) {
-        setMessages((prevMessages) => {
-          const index = prevMessages.findIndex(
-            (msg) => msg.externalId === messageId,
-          )
-
-          if (index === -1 || index + 1 >= prevMessages.length) {
-            return prevMessages
-          }
-
-          const newMessages = [...prevMessages]
-          newMessages[index + 1] = {
-            ...newMessages[index + 1],
-            thinking: (newMessages[index + 1].thinking || "") + event.data,
-          }
-
-          return newMessages
-        })
-      } else {
-        setMessages((prevMessages) =>
-          prevMessages.map((msg) =>
-            msg.externalId === messageId && msg.isRetrying
-              ? { ...msg, thinking: (msg.thinking || "") + event.data }
-              : msg,
-          ),
-        )
-      }
-    })
-
-    eventSourceRef.current.addEventListener(
-      ChatSSEvents.ResponseMetadata,
-      (event) => {
-        // Use ref
-        const userMessage = messages.find(
-          (msg) => msg.externalId === messageId && msg.messageRole === "user",
-        )
-        if (userMessage) {
-          const { messageId: newMessageId } = JSON.parse(event.data)
-
-          if (newMessageId) {
-            setMessages((prevMessages) => {
-              const index = prevMessages.findIndex(
-                (msg) => msg.externalId === messageId,
-              )
-
-              if (index === -1 || index + 1 >= prevMessages.length) {
-                return prevMessages
-              }
-
-              const newMessages = [...prevMessages]
-              newMessages[index + 1] = {
-                ...newMessages[index + 1],
-                externalId: newMessageId,
-              }
-              return newMessages
-            })
-          }
-        }
-      },
-    )
-
-    eventSourceRef.current.addEventListener(
-      ChatSSEvents.CitationsUpdate,
-      (event) => {
-        // Use ref
-        const { contextChunks, citationMap } = JSON.parse(event.data)
-        setMessages((prevMessages) => {
-          if (userMsgWithErr) {
-            const index = prevMessages.findIndex(
-              (msg) => msg.externalId === messageId,
-            )
-
-            if (index === -1 || index + 1 >= prevMessages.length) {
-              return prevMessages
-            }
-
-            const newMessages = [...prevMessages]
-
-            if (newMessages[index + 1].isRetrying) {
-              newMessages[index + 1] = {
-                ...newMessages[index + 1],
-                sources: contextChunks,
-                citationMap,
-              }
-            }
-
-            return newMessages
-          } else {
-            return prevMessages.map((msg) =>
-              msg.externalId === messageId && msg.isRetrying
-                ? { ...msg, sources: contextChunks, citationMap }
-                : msg,
-            )
-          }
-        })
-      },
-    )
-
-    eventSourceRef.current.addEventListener(ChatSSEvents.End, (event) => {
-      // Use ref
-      setMessages((prevMessages) => {
-        if (userMsgWithErr) {
-          const index = prevMessages.findIndex(
-            (msg) => msg.externalId === messageId,
-          )
-
-          if (index === -1 || index + 1 >= prevMessages.length) {
-            return prevMessages
-          }
-
-          const newMessages = [...prevMessages]
-
-          if (newMessages[index + 1].isRetrying) {
-            newMessages[index + 1] = {
-              ...newMessages[index + 1],
-              isRetrying: false,
-            }
-          }
-
-          return newMessages
-        } else {
-          return prevMessages.map((msg) =>
-            msg.externalId === messageId && msg.isRetrying
-              ? { ...msg, isRetrying: false }
-              : msg,
-          )
-        }
-      })
-      eventSourceRef.current?.close() // Use ref
-      eventSourceRef.current = null // Clear ref
-      setIsStreaming(false)
-    })
-
-    eventSourceRef.current.addEventListener(ChatSSEvents.Error, (event) => {
-      // Use ref
-      console.error("Retry Error with SSE:", event.data)
-      setMessages((prevMessages) => {
-        if (userMsgWithErr) {
-          const index = prevMessages.findIndex(
-            (msg) => msg.externalId === messageId,
-          )
-
-          if (index === -1 || index + 1 >= prevMessages.length) {
-            return prevMessages
-          }
-
-          const newMessages = [...prevMessages]
-
-          if (newMessages[index + 1].isRetrying)
-            newMessages[index + 1] = {
-              ...newMessages[index + 1],
-              isRetrying: false,
-              message: event.data,
-            }
-
-          return newMessages
-        } else {
-          return prevMessages.map((msg) =>
-            msg.externalId === messageId && msg.isRetrying
-              ? { ...msg, isRetrying: false, message: event.data }
-              : msg,
-          )
-        }
-      })
-      eventSourceRef.current?.close() // Use ref
-      eventSourceRef.current = null // Clear ref
-      setIsStreaming(false)
-    })
-
-    eventSourceRef.current.onerror = (error) => {
-      // Use ref
-      console.error("Retry SSE Error:", error)
-      setMessages((prevMessages) => {
-        if (userMsgWithErr) {
-          const index = prevMessages.findIndex(
-            (msg) => msg.externalId === messageId,
-          )
-
-          if (index === -1 || index + 1 >= prevMessages.length) {
-            return prevMessages
-          }
-
-          const newMessages = [...prevMessages]
-
-          newMessages[index + 1] = {
-            ...newMessages[index + 1],
-            isRetrying: false,
-          }
-
-          return newMessages
-        } else {
-          return prevMessages.map((msg) =>
-            msg.isRetrying ? { ...msg, isRetrying: false } : msg,
-          )
-        }
-      })
-      eventSourceRef.current?.close() // Use ref
-      eventSourceRef.current = null // Clear ref
-      setIsStreaming(false)
-    }
-=======
     await retryMessage(messageId, isReasoningActive, isAgenticMode)
->>>>>>> 31db9824
   }
 
   const handleBookmark = async () => {
