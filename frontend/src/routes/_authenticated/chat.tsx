--- conflicted
+++ resolved
@@ -260,15 +260,9 @@
   const [feedbackMap, setFeedbackMap] = useState<Record<string, MessageFeedback | null>>({});
 
   const [isReasoningActive, setIsReasoningActive] = useState(() => {
-<<<<<<< HEAD
-    const storedValue = localStorage.getItem(REASONING_STATE_KEY);
-    return storedValue ? JSON.parse(storedValue) : false;
-  });
-=======
     const storedValue = localStorage.getItem(REASONING_STATE_KEY)
     return storedValue ? JSON.parse(storedValue) : true
   })
->>>>>>> 954fbb23
 
   useEffect(() => {
     localStorage.setItem(
