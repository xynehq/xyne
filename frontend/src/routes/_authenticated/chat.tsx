import MarkdownPreview from "@uiw/react-markdown-preview"
import { MessageMode } from "shared/types"
import { api } from "@/api"
import { Sidebar } from "@/components/Sidebar"
import {
  createFileRoute,
  useLoaderData,
  useRouter,
  useRouterState,
  useSearch,
} from "@tanstack/react-router"
import { Bookmark, Copy, Ellipsis, Pencil, X, ChevronDown } from "lucide-react"
<<<<<<< HEAD
import { useEffect, useRef, useState, Fragment, useMemo } from "react"
=======
import { useEffect, useRef, useState, Fragment } from "react"
>>>>>>> 8d73ef1f
import {
  ChatSSEvents,
  SelectPublicMessage,
  Citation,
<<<<<<< HEAD
  AgentReasoningStep,
  AgentReasoningStepType,
  AgentReasoningToolParameters,
  AgentReasoningToolResult,
  // AgentToolName, // Not directly used in ChatPage state logic for now
} from "shared/types" // Import MessageMode and new Agent types
// import { MessageMode } from "shared/types"
=======
  // Apps,
  // DriveEntity,
} from "shared/types"
>>>>>>> 8d73ef1f
import AssistantLogo from "@/assets/assistant-logo.svg"
import Expand from "@/assets/expand.svg"
import Retry from "@/assets/retry.svg"
import { PublicUser, PublicWorkspace } from "shared/types"
import { z } from "zod"
import { getIcon } from "@/lib/common"
import { getName } from "@/components/GroupFilter"
import {
  useQueryClient,
  useMutation,
  useInfiniteQuery,
  InfiniteData,
} from "@tanstack/react-query"
import { SelectPublicChat } from "shared/types"
import { fetchChats, pageSize, renameChat } from "@/components/HistoryModal"
import { errorComponent } from "@/components/error"
import { splitGroupedCitationsWithSpaces } from "@/lib/utils"
import {
  Tooltip,
  TooltipProvider,
  TooltipTrigger,
} from "@/components/ui/tooltip"
import { Tip } from "@/components/Tooltip"
import { RagTraceVirtualization } from "@/components/RagTraceVirtualization"
import { toast } from "@/hooks/use-toast"
import { ChatBox } from "@/components/ChatBox"
// Removed duplicate Citation import here

// Define Reference type (matching ChatBox)
interface Reference {
  id: string
  title: string
  url?: string
  docId?: string
  app?: string
  entity?: string
  type: "citation" | "global"
  photoLink?: string
}

// Helper function to map database messages to frontend messages
// This function takes raw messages from the database (SelectPublicMessage)
// and transforms them into the format expected by the frontend (FrontendSelectPublicMessage),
// ensuring that 'thinking' is parsed correctly for agentic messages and 'mode' is set appropriately.
const mapDbMessagesToFrontendMessages = (
  dbMessages: SelectPublicMessage[] | undefined | null,
): FrontendSelectPublicMessage[] => {
  if (!dbMessages) {
    return []
  }
  return dbMessages.map((m: SelectPublicMessage) => {
    let finalThinking: string | AgentReasoningStep[] | undefined | null =
      m.thinking
    let finalMode: MessageMode | undefined | null = m.mode

    // Attempt to parse thinking if it's a string that looks like a JSON array (potential agentic steps)
    if (typeof m.thinking === "string" && m.thinking.trim().startsWith("[")) {
      try {
        const parsed = JSON.parse(m.thinking)
        // Check if parsed result is an array and its elements look like AgentReasoningStep objects
        if (
          Array.isArray(parsed) &&
          (parsed.length === 0 ||
            (typeof parsed[0] === "object" &&
              parsed[0] !== null &&
              "type" in parsed[0]))
        ) {
          finalThinking = parsed as AgentReasoningStep[]
          // If we successfully parsed agentic steps, ensure mode is Agentic
          // This handles cases where 'mode' might not have been explicitly set to Agentic in older data
          // but 'thinking' clearly contains agentic steps.
          if (finalMode !== MessageMode.Agentic) {
            finalMode = MessageMode.Agentic
          }
        }
        // If not an array of step-like objects, finalThinking remains the original string, mode remains original.
      } catch (e) {
        // JSON.parse failed. This might happen with malformed or legacy string data.
        // If original mode was Agentic, this is a legacy/error case; wrap the thinking in a LogMessage.
        if (finalMode === MessageMode.Agentic) {
          finalThinking = [
            {
              type: AgentReasoningStepType.LogMessage,
              message: `Legacy agent thinking (parse error on load): ${m.thinking}`,
            },
          ]
        }
        // Otherwise (if mode was not Agentic), finalThinking remains m.thinking (string), and mode remains m.mode.
      }
    } else if (
      finalMode === MessageMode.Agentic &&
      typeof m.thinking === "string"
    ) {
      // Mode is Agentic, but thinking is a string that doesn't look like a JSON array
      // (e.g., simple log string from an older version or a non-JSON string).
      // Wrap it as a LogMessage to be handled by AgenticThinkingRenderer.
      finalThinking = [
        {
          type: AgentReasoningStepType.LogMessage,
          message: `Legacy agent thinking: ${m.thinking}`,
        },
      ]
    }
    // If m.thinking was already AgentReasoningStep[] and m.mode was Agentic, it's processed correctly by the above.
    // If m.thinking was a simple string (not JSON array-like) and m.mode was Ask, it's also handled.

    return {
      ...m,
      mode: finalMode || MessageMode.Ask, // Default to Ask if mode is somehow null/undefined
      thinking: finalThinking,
    } as FrontendSelectPublicMessage
  })
}

type CurrentResp = {
  resp: string
  chatId?: string
  messageId?: string
  sources?: Citation[]
  citationMap?: Record<number, number>
  thinking?: string | AgentReasoningStep[] // Can be string or array of steps
}

// Define a more specific type for messages in the frontend state
type FrontendSelectPublicMessage = Omit<SelectPublicMessage, "thinking"> & {
  thinking?: string | AgentReasoningStep[]
}

// Mapping from source ID to app/entity object
// const sourceIdToAppEntityMap: Record<string, { app: string; entity?: string }> =
//   {
//     googledrive: { app: Apps.GoogleDrive, entity: "file" },
//     googledocs: { app: Apps.GoogleDrive, entity: DriveEntity.Docs },
//     slack: { app: Apps.Slack, entity: "message" },
//     gmail: { app: Apps.Gmail, entity: "mail" }, // Assuming MailEntity.Email maps to "mail"
//     googlecalendar: { app: Apps.GoogleCalendar, entity: "event" },
//     pdf: { app: "pdf", entity: "pdf_default" }, // Assuming DriveEntity.PDF maps to "pdf_default"
//     event: { app: "event", entity: "event_default" },
//   }

interface ChatPageProps {
  user: PublicUser
  workspace: PublicWorkspace
}

const REASONING_STATE_KEY = "isReasoningGlobalState";

export const ChatPage = ({ user, workspace }: ChatPageProps) => {
  const params = Route.useParams()
  const router = useRouter()
  const chatParams: XyneChat = useSearch({
    from: "/_authenticated/chat",
  })
  const isGlobalDebugMode = import.meta.env.VITE_SHOW_DEBUG_INFO === "true"
  const isDebugMode = isGlobalDebugMode || chatParams.debug
  const [isAgenticMode, setIsAgenticMode] = useState(
    Boolean(chatParams.agentic),
  )
  const isWithChatId = !!(params as any).chatId
  const data = useLoaderData({
    from: isWithChatId
      ? "/_authenticated/chat/$chatId"
      : "/_authenticated/chat",
  })
  const queryClient = useQueryClient()
  if (chatParams.q && isWithChatId) {
    router.navigate({
      to: "/chat/$chatId",
      params: { chatId: (params as any).chatId },
      search: {
        ...(!isGlobalDebugMode && isDebugMode ? { debug: true } : {}),
        ...(isAgenticMode ? { agentic: true } : {}),
      },
    })
  }
  const hasHandledQueryParam = useRef(false)

  const [query, setQuery] = useState("")
  // Use the new FrontendSelectPublicMessage type for the messages state
  // Initialize messages by processing data from the loader using the helper function.
  const [messages, setMessages] = useState<FrontendSelectPublicMessage[]>(() =>
    mapDbMessagesToFrontendMessages(
      isWithChatId ? (data?.messages as SelectPublicMessage[] | undefined) : [],
    ),
  )
  const [chatId, setChatId] = useState<string | null>(
    (params as any).chatId || null,
  )
  const [chatTitle, setChatTitle] = useState<string | null>(
    isWithChatId && data ? data?.chat?.title || null : null,
  )
  const [currentResp, setCurrentResp] = useState<CurrentResp | null>(null)
  const [showRagTrace, setShowRagTrace] = useState(false) // Added state
  const [stopMsg, setStopMsg] = useState<boolean>(false)
  const [selectedMessageId, setSelectedMessageId] = useState<string | null>(
    null,
  )

  const currentRespRef = useRef<CurrentResp | null>(null)
  const [bookmark, setBookmark] = useState<boolean>(
    isWithChatId ? !!data?.chat?.isBookmarked || false : false,
  )
  const inputRef = useRef<HTMLTextAreaElement | null>(null)
  const messagesContainerRef = useRef<HTMLDivElement | null>(null)
  const [userHasScrolled, setUserHasScrolled] = useState(false)
  const [dots, setDots] = useState("")
  const [isStreaming, setIsStreaming] = useState(false)
  const [showSources, setShowSources] = useState(false)
  const [currentCitations, setCurrentCitations] = useState<Citation[]>([])
  const [currentMessageId, setCurrentMessageId] = useState<string | null>(null)
  const [isEditing, setIsEditing] = useState<boolean>(false)
  const [editedTitle, setEditedTitle] = useState<string | null>(chatTitle)
  const titleRef = useRef<HTMLInputElement | null>(null)
  const [allCitations, setAllCitations] = useState<Map<string, Citation>>(
    new Map(),
  ) // State for all citations
  const eventSourceRef = useRef<EventSource | null>(null) // Added ref for EventSource
  const [userStopped, setUserStopped] = useState<boolean>(false) // Add state for user stop

  const [isReasoningActive, setIsReasoningActive] = useState(() => {
    const storedValue = localStorage.getItem(REASONING_STATE_KEY)
    return storedValue ? JSON.parse(storedValue) : false
  })

  useEffect(() => {
    localStorage.setItem(REASONING_STATE_KEY, JSON.stringify(isReasoningActive))
  }, [isReasoningActive])

  const renameChatMutation = useMutation<
    { chatId: string; title: string },
    Error,
    { chatId: string; newTitle: string }
  >({
    mutationFn: async ({ chatId, newTitle }) => {
      return await renameChat(chatId, newTitle)
    },
    onSuccess: ({ chatId, title }) => {
      queryClient.setQueryData<InfiniteData<SelectPublicChat[]>>(
        ["all-chats"],
        (oldData) => {
          if (!oldData) return oldData

          let chatToUpdate: SelectPublicChat | undefined
          oldData.pages.forEach((page) => {
            const found = page.find((c) => c.externalId === chatId)
            if (found) chatToUpdate = found
          })

          if (!chatToUpdate) {
            return oldData
          }

          const updatedChat = { ...chatToUpdate, title }

          const filteredPages = oldData.pages.map((page) =>
            page.filter((c) => c.externalId !== chatId),
          )

          const newPages = [
            [updatedChat, ...filteredPages[0]],
            ...filteredPages.slice(1),
          ]

          return {
            ...oldData,
            pages: newPages,
          }
        },
      )
      setChatTitle(editedTitle)
      setIsEditing(false)
    },
    onError: (error: Error) => {
      setIsEditing(false)
      console.error("Failed to rename chat:", error)
    },
  })

  // Effect to aggregate citations from messages
  useEffect(() => {
    const newCitations = new Map(allCitations)
    let changed = false
    messages.forEach((msg) => {
      if (msg.messageRole === "assistant" && msg.sources) {
        // Add explicit type for citation
        msg.sources.forEach((citation: Citation) => {
          // Use URL as unique key, ensure title exists for display
          if (
            citation.url &&
            citation.title &&
            !newCitations.has(citation.url)
          ) {
            newCitations.set(citation.url, citation)
            changed = true
          }
        })
      }
    })
    // Only update state if the map actually changed
    if (changed) {
      setAllCitations(newCitations)
    }
  }, [messages, allCitations]) // Dependency array includes allCitations

  useEffect(() => {
    if (inputRef.current) {
      inputRef.current.focus()
    }
  }, [])

  const { data: historyItems } = useInfiniteQuery<
    SelectPublicChat[],
    Error,
    InfiniteData<SelectPublicChat[]>,
    ["all-chats"],
    number
  >({
    queryKey: ["all-chats"],
    queryFn: ({ pageParam = 0 }) => fetchChats({ pageParam }),
    getNextPageParam: (lastPage, allPages) => {
      if (lastPage?.length < pageSize) {
        return undefined
      }
      return allPages?.length
    },
    initialPageParam: 0,
  })
  const currentChat = historyItems?.pages
    ?.flat()
    .find((item) => item.externalId === chatId)

  useEffect(() => {
    if (!isEditing && currentChat?.title && currentChat.title !== chatTitle) {
      setChatTitle(currentChat.title)
      setEditedTitle(currentChat.title)
    }
  }, [currentChat?.title, isEditing, chatTitle])

  useEffect(() => {
    if (isStreaming) {
      const interval = setInterval(() => {
        setDots((prev) => {
          if (prev.length >= 3) {
            return ""
          } else {
            return prev + "."
          }
        })
      }, 300)

      return () => clearInterval(interval)
    } else {
      setDots("")
    }
  }, [isStreaming])

  useEffect(() => {
    if (!hasHandledQueryParam.current || isWithChatId) {
      // When data.messages changes (e.g., navigating to a different chat),
      // re-process them using the same helper function to ensure consistency.
      setMessages(
        isWithChatId
          ? mapDbMessagesToFrontendMessages(
              data?.messages as SelectPublicMessage[] | undefined,
            )
          : [],
      )
    }
    setChatId((params as any).chatId || null)
    setChatTitle(isWithChatId ? data?.chat?.title || null : null)
    setBookmark(isWithChatId ? !!data?.chat?.isBookmarked || false : false)
    if (!isStreaming && !hasHandledQueryParam.current) {
      setCurrentResp(null)
      currentRespRef.current = null
    }
    inputRef.current?.focus()
  }, [
    data?.chat?.isBookmarked,
    data?.chat?.title,
    data?.messages,
    isWithChatId,
    params,
  ])

  useEffect(() => {
    if (chatParams.q && !hasHandledQueryParam.current) {
      const messageToSend = decodeURIComponent(chatParams.q)

      let refIdArray: string[] = []
      // Process chatParams.refs safely
      const _refs = chatParams.refs as string | string[] | undefined

      if (Array.isArray(_refs)) {
        refIdArray = _refs.filter((ref) => typeof ref === "string")
      } else if (typeof _refs === "string") {
        try {
          const parsedRefs = JSON.parse(_refs)
          if (
            Array.isArray(parsedRefs) &&
            parsedRefs.every((item) => typeof item === "string")
          ) {
            refIdArray = parsedRefs
          }
        } catch (e) {
          console.error("Failed to parse chatParams.refs:", _refs, e)
        }
      }

      const referencesForHandleSend: Reference[] = refIdArray.map((refId) => ({
        id: refId,
        title: `Document: ${refId}`,
        docId: refId,
        type: "global",
      }))

      let sourcesArray: string[] = []
      // Process chatParams.sources safely
      const _sources = chatParams.sources as string | string[] | undefined

      if (Array.isArray(_sources)) {
        sourcesArray = _sources.filter((s) => typeof s === "string")
      } else if (typeof _sources === "string") {
        sourcesArray = _sources
          .split(",")
          .map((s) => s.trim())
          .filter((s) => s.length > 0)
      }

      // Set reasoning state from URL param if present
      if (typeof chatParams.reasoning === 'boolean') {
        setIsReasoningActive(chatParams.reasoning)
      }

      handleSend(
        messageToSend,
        referencesForHandleSend,
        sourcesArray,
      )
      hasHandledQueryParam.current = true
      router.navigate({
        to: "/chat",
        search: (prev) => ({
          ...prev,
          q: undefined,
          reasoning: undefined,
          refs: undefined,
          sources: undefined,
        }),
        replace: true,
      })
    }
  }, [chatParams.q, chatParams.reasoning, chatParams.refs, chatParams.sources, router])

  const handleSend = async (
    messageToSend: string,
    // isReasoningEnabled?: boolean, // Removed: handleSend will use isReasoningActive state
    addedReferences: Reference[] = [],
    selectedSources: string[] = [],
  ) => {
    if (!messageToSend || isStreaming) return

    setUserHasScrolled(false)
    setQuery("")
    setMessages((prevMessages) => [
      ...prevMessages,
      {
        messageRole: "user",
        message: messageToSend,
      } as FrontendSelectPublicMessage,
    ])

    setIsStreaming(true)
    const initialThinkingForSend = isAgenticMode ? [] : ""
    setCurrentResp({ resp: "", thinking: initialThinkingForSend })
    currentRespRef.current = {
      resp: "",
      sources: [],
      thinking: initialThinkingForSend,
    }

    const fileIds = addedReferences
      .filter((ref) => ref.type === "global" && ref.docId)
      .map((ref) => ref.docId!)

    // const appEntities = selectedSources
    //   .map((sourceId) => sourceIdToAppEntityMap[sourceId])
    //   .filter((item) => item !== undefined)

    const url = new URL(`/api/v1/message/create`, window.location.origin)
    if (chatId) {
      url.searchParams.append("chatId", chatId)
    }
    url.searchParams.append("modelId", "gpt-4o-mini")
    url.searchParams.append("message", encodeURIComponent(messageToSend))

<<<<<<< HEAD
    if (isAgenticMode) {
      url.searchParams.append("agentic", "true")
=======
    url.searchParams.append("stringifiedfileIds", JSON.stringify(fileIds))

    // if (appEntities.length > 0) {
    //   url.searchParams.append(
    //     "stringifiedAppEntity",
    //     JSON.stringify(appEntities),
    //   )
    // }
    if(isReasoningActive) {
        url.searchParams.append("isReasoningEnabled", "true")
>>>>>>> 8d73ef1f
    }

    eventSourceRef.current = new EventSource(url.toString(), {
      withCredentials: true,
    })

    // ... (rest of the eventSource listeners remain the same) ...
    eventSourceRef.current.addEventListener(
      ChatSSEvents.CitationsUpdate,
      (event) => {
        const { contextChunks, citationMap } = JSON.parse(event.data)
        if (currentRespRef.current) {
          currentRespRef.current.sources = contextChunks
          currentRespRef.current.citationMap = citationMap
<<<<<<< HEAD
          setCurrentResp((prevResp) => ({
            ...prevResp!,
=======
          // Add explicit type for prevResp
          setCurrentResp((prevResp: CurrentResp | null) => ({
            ...(prevResp || { resp: "", thinking: "" }), // Ensure proper default structure
>>>>>>> 8d73ef1f
            resp: prevResp?.resp || "",
            sources: contextChunks,
            citationMap,
          }))
        }
      },
    )

    eventSourceRef.current.addEventListener(ChatSSEvents.Reasoning, (event) => {
<<<<<<< HEAD
      if (isAgenticMode) {
        try {
          const reasoningStep = JSON.parse(event.data) as AgentReasoningStep
          setCurrentResp((prevResp) => {
            const currentThinkingArray = (prevResp?.thinking ||
              []) as AgentReasoningStep[]
            return {
              ...(prevResp || { resp: "", thinking: [] }),
              thinking: [...currentThinkingArray, reasoningStep],
            }
          })
          if (currentRespRef.current) {
            const currentThinkingRefArray = (currentRespRef.current.thinking ||
              []) as AgentReasoningStep[]
            currentRespRef.current.thinking = [
              ...currentThinkingRefArray,
              reasoningStep,
            ]
          }
        } catch (e) {
          console.error(
            "Failed to parse agentic reasoning step:",
            e,
            event.data,
          )
          const logStep: AgentReasoningStep = {
            type: AgentReasoningStepType.LogMessage,
            message: `Raw (parse error): ${event.data}`,
          }
          setCurrentResp((prevResp) => {
            const currentThinkingArray = (prevResp?.thinking ||
              []) as AgentReasoningStep[]
            return {
              ...(prevResp || { resp: "", thinking: [] }),
              thinking: [...currentThinkingArray, logStep],
            }
          })
          if (currentRespRef.current) {
            const currentThinkingRefArray = (currentRespRef.current.thinking ||
              []) as AgentReasoningStep[]
            currentRespRef.current.thinking = [
              ...currentThinkingRefArray,
              logStep,
            ]
          }
        }
      } else {
        // Non-agentic mode: append as string
        setCurrentResp((prevResp) => ({
          ...(prevResp || { resp: "", thinking: "" }),
          thinking: ((prevResp?.thinking as string) || "") + event.data,
        }))
        if (currentRespRef.current) {
          currentRespRef.current.thinking =
            ((currentRespRef.current.thinking as string) || "") + event.data
        }
      }
=======
      setCurrentResp((prevResp: CurrentResp | null) => ({
        ...(prevResp || { resp: "", thinking: event.data || "" }),
        thinking: (prevResp?.thinking || "") + event.data,
      }))
>>>>>>> 8d73ef1f
    })

    eventSourceRef.current.addEventListener(ChatSSEvents.Start, (event) => {})

    eventSourceRef.current.addEventListener(
      ChatSSEvents.ResponseUpdate,
      (event) => {
<<<<<<< HEAD
        setCurrentResp((prevResp) => {
          const updatedResp = prevResp
            ? { ...prevResp, resp: prevResp.resp + event.data }
            : { resp: event.data, thinking: isAgenticMode ? [] : "" } // Ensure thinking is initialized
=======
        setCurrentResp((prevResp: CurrentResp | null) => {
          const updatedResp = prevResp
            ? { ...prevResp, resp: prevResp.resp + event.data }
            : { resp: event.data, thinking: "", sources: [], citationMap: {} }
>>>>>>> 8d73ef1f
          currentRespRef.current = updatedResp
          return updatedResp
        })
      },
    )

    eventSourceRef.current.addEventListener(
      ChatSSEvents.ResponseMetadata,
      (event) => {
        const { chatId, messageId } = JSON.parse(event.data)
        setChatId(chatId)
        if (chatId) {
          setTimeout(() => {
            router.navigate({
              to: "/chat/$chatId",
              params: { chatId },
              search: !isGlobalDebugMode ? { debug: isDebugMode } : {},
            })
          }, 1000)

          if (!stopMsg) {
            setStopMsg(true)
          }
        }
        if (messageId) {
          if (currentRespRef.current) {
<<<<<<< HEAD
            setCurrentResp((resp) => {
              const updatedResp = resp || {
                resp: "",
                thinking: isAgenticMode ? [] : "",
              }
=======
            setCurrentResp((resp: CurrentResp | null) => {
              const updatedResp = resp || { resp: "", thinking: "" }
>>>>>>> 8d73ef1f
              updatedResp.chatId = chatId
              updatedResp.messageId = messageId
              currentRespRef.current = updatedResp
              return updatedResp
            })
          } else {
            setMessages((prevMessages) => {
              const lastMessage = prevMessages[prevMessages.length - 1]
              if (lastMessage.messageRole === "assistant") {
                return [
                  ...prevMessages.slice(0, -1),
                  {
                    ...lastMessage,
                    externalId: messageId,
                  } as FrontendSelectPublicMessage,
                ]
              }
              return prevMessages
            })
          }
        }
      },
    )

    eventSourceRef.current.addEventListener(
      ChatSSEvents.ChatTitleUpdate,
      (event) => {
        setChatTitle(event.data)
      },
    )

    eventSourceRef.current.addEventListener(ChatSSEvents.End, (event) => {
      const currentResp = currentRespRef.current
      if (currentResp) {
        setMessages((prevMessages) => [
          ...prevMessages,
          {
            messageRole: "assistant",
            message: currentResp.resp,
            externalId: currentResp.messageId,
            sources: currentResp.sources,
            citationMap: currentResp.citationMap,
            thinking: currentResp.thinking, // This is now string | AgentReasoningStep[]
            mode: isAgenticMode ? MessageMode.Agentic : MessageMode.Ask,
          } as FrontendSelectPublicMessage,
        ])
      }
      setCurrentResp(null)
      currentRespRef.current = null
      eventSourceRef.current?.close()
      eventSourceRef.current = null
      setStopMsg(false)
      setIsStreaming(false)
    })

    eventSourceRef.current.addEventListener(ChatSSEvents.Error, (event) => {
      console.error("Error with SSE:", event.data)
      const currentResp = currentRespRef.current
      if (currentResp) {
        setMessages((prevMessages) => [
          ...prevMessages,
          {
            messageRole: "assistant",
            message: `${event.data}`,
            externalId: currentResp.messageId,
            sources: currentResp.sources,
            citationMap: currentResp.citationMap,
            thinking: currentResp.thinking, // This is now string | AgentReasoningStep[]
            mode: isAgenticMode ? MessageMode.Agentic : MessageMode.Ask,
          } as FrontendSelectPublicMessage,
        ])
      }
      setCurrentResp(null)
      currentRespRef.current = null
      eventSourceRef.current?.close()
      eventSourceRef.current = null
      setStopMsg(false)
      setIsStreaming(false)
    })

    eventSourceRef.current.onerror = (error) => {
      if (userStopped) {
        setUserStopped(false)
        setCurrentResp(null)
        currentRespRef.current = null
        setStopMsg(false)
        setIsStreaming(false)
        eventSourceRef.current?.close()
        eventSourceRef.current = null
        return
      }
      console.error("Error with SSE:", error)
      const currentResp = currentRespRef.current
      if (currentResp) {
        setMessages((prevMessages) => [
          ...prevMessages,
          {
            messageRole: "assistant",
            message: `Error occurred: please try again`,
            externalId: currentResp.messageId,
            sources: currentResp.sources,
            citationMap: currentResp.citationMap,
            thinking: currentResp.thinking,
            mode: isAgenticMode ? MessageMode.Agentic : MessageMode.Ask,
          } as FrontendSelectPublicMessage,
        ])
      }
      setCurrentResp(null)
      currentRespRef.current = null
      eventSourceRef.current?.close()
      eventSourceRef.current = null
      setStopMsg(false)
      setIsStreaming(false)
    }

    setQuery("")
  }

  const handleStop = async () => {
    setUserStopped(true)

    if (eventSourceRef.current) {
      eventSourceRef.current.close()
      eventSourceRef.current = null
    }

    setIsStreaming(false)

    if (chatId && isStreaming) {
      try {
        await api.chat.stop.$post({
          json: {
            chatId: chatId,
          },
        })
      } catch (error) {
        console.error("Failed to send stop request to backend:", error)
        toast({
          title: "Error",
          description: "Could not stop streaming.",
          variant: "destructive",
          duration: 1000,
        })
      }
    }

    if (currentRespRef.current && currentRespRef.current.resp) {
      setMessages((prevMessages) => [
        ...prevMessages,
        {
          messageRole: "assistant",
          message: currentRespRef.current?.resp || " ",
          externalId: currentRespRef.current?.messageId,
          sources: currentRespRef.current?.sources,
          citationMap: currentRespRef.current?.citationMap,
          thinking: currentRespRef.current?.thinking, // This is now string | AgentReasoningStep[]
          mode: isAgenticMode ? MessageMode.Agentic : MessageMode.Ask,
        } as FrontendSelectPublicMessage,
      ])
    }

    setCurrentResp(null)
    currentRespRef.current = null
    setStopMsg(false)
    setTimeout(() => {
      router.invalidate()
    }, 1000)
  }

  const handleRetry = async (messageId: string) => {
    if (!messageId || isStreaming) return

    setIsStreaming(true)
    const userMsgWithErr = messages.find(
      (msg) =>
        msg.externalId === messageId &&
        msg.messageRole === "user" &&
        msg.errorMessage,
    )
    setMessages((prevMessages) => {
      if (userMsgWithErr) {
        const updatedMessages = [...prevMessages]
        const index = updatedMessages.findIndex(
          (msg) => msg.externalId === messageId && msg.messageRole === "user",
        )

        if (index !== -1) {
          updatedMessages[index] = {
            ...updatedMessages[index],
            errorMessage: "",
          }
          updatedMessages.splice(index + 1, 0, {
            messageRole: "assistant",
            message: "",
            isRetrying: true,
            thinking: isAgenticMode ? [] : "", // Conditional thinking init
            sources: [],
            mode: isAgenticMode ? MessageMode.Agentic : MessageMode.Ask,
          } as FrontendSelectPublicMessage)
        }

        return updatedMessages
      } else {
        return prevMessages.map((msg) => {
          if (msg.externalId === messageId && msg.messageRole === "assistant") {
            return {
              ...msg,
              message: "",
              isRetrying: true,
              sources: [],
              thinking: isAgenticMode ? [] : "", // Conditional thinking init
              mode: isAgenticMode ? MessageMode.Agentic : MessageMode.Ask,
            } as FrontendSelectPublicMessage
          }
          return msg as FrontendSelectPublicMessage
        })
      }
    })

    const url = new URL(`/api/v1/message/retry`, window.location.origin)
    url.searchParams.append("messageId", encodeURIComponent(messageId))
<<<<<<< HEAD

    if (isAgenticMode) {
      url.searchParams.append("agentic", "true")
    }

    setStopMsg(true)
=======
    url.searchParams.append("isReasoningEnabled", `${isReasoningActive}`)
    setStopMsg(true) // Ensure stop message can be sent for retries
>>>>>>> 8d73ef1f
    eventSourceRef.current = new EventSource(url.toString(), {
      withCredentials: true,
    })

    eventSourceRef.current.addEventListener(
      ChatSSEvents.ResponseUpdate,
      (event) => {
        if (userMsgWithErr) {
          setMessages((prevMessages) => {
            const index = prevMessages.findIndex(
              (msg) => msg.externalId === messageId,
            )

            if (index === -1 || index + 1 >= prevMessages.length) {
              return prevMessages
            }

            const newMessages = [...prevMessages]
            newMessages[index + 1] = {
              ...newMessages[index + 1],
              message: newMessages[index + 1].message + event.data,
            }

            return newMessages
          })
        } else {
          setMessages((prevMessages) =>
            prevMessages.map((msg) =>
              msg.externalId === messageId && msg.isRetrying
                ? { ...msg, message: msg.message + event.data }
                : msg,
            ),
          )
        }
      },
    )

    eventSourceRef.current.addEventListener(ChatSSEvents.Reasoning, (event) => {
      let newThinkingForRetry: string | AgentReasoningStep[]
      if (isAgenticMode) {
        try {
          const parsedStep = JSON.parse(event.data) as AgentReasoningStep
          newThinkingForRetry = [parsedStep] // Start with the new step
        } catch (e) {
          console.error(
            "Failed to parse agentic reasoning step during retry:",
            e,
            event.data,
          )
          const logStep: AgentReasoningStep = {
            type: AgentReasoningStepType.LogMessage,
            message: `Raw (parse error during retry): ${event.data}`,
          }
          newThinkingForRetry = [logStep]
        }
      } else {
        newThinkingForRetry = event.data
      }

      if (userMsgWithErr) {
        setMessages((prevMessages) => {
          const index = prevMessages.findIndex(
            (msg) => msg.externalId === messageId,
          )

          if (index === -1 || index + 1 >= prevMessages.length) {
            return prevMessages
          }

          const newMessages = [...prevMessages]
          const existingThinking = newMessages[index + 1].thinking
          if (isAgenticMode) {
            newMessages[index + 1].thinking = Array.isArray(existingThinking)
              ? [
                  ...existingThinking,
                  ...(newThinkingForRetry as AgentReasoningStep[]),
                ]
              : newThinkingForRetry
          } else {
            newMessages[index + 1].thinking =
              (existingThinking || "") + (newThinkingForRetry as string)
          }
          return newMessages
        })
      } else {
        setMessages(
          (prevMessages) =>
            prevMessages.map((msg) => {
              if (msg.externalId === messageId && msg.isRetrying) {
                const existingThinking = msg.thinking
                let updatedThinking: string | AgentReasoningStep[]
                if (isAgenticMode) {
                  updatedThinking = Array.isArray(existingThinking)
                    ? [
                        ...existingThinking,
                        ...(newThinkingForRetry as AgentReasoningStep[]),
                      ]
                    : newThinkingForRetry
                } else {
                  updatedThinking =
                    (existingThinking || "") + (newThinkingForRetry as string)
                }
                return { ...msg, thinking: updatedThinking }
              }
              return msg
            }) as FrontendSelectPublicMessage[],
        )
      }
    })

    eventSourceRef.current.addEventListener(
      ChatSSEvents.ResponseMetadata,
      (event) => {
        const userMessage = messages.find(
          (msg) => msg.externalId === messageId && msg.messageRole === "user",
        )
        if (userMessage) {
          const { messageId: newMessageId } = JSON.parse(event.data)

          if (newMessageId) {
            setMessages((prevMessages) => {
              const index = prevMessages.findIndex(
                (msg) => msg.externalId === messageId,
              )

              if (index === -1 || index + 1 >= prevMessages.length) {
                return prevMessages
              }

              const newMessages = [...prevMessages]
              newMessages[index + 1] = {
                ...newMessages[index + 1],
                externalId: newMessageId,
              }
              return newMessages
            })
          }
        }
      },
    )

    eventSourceRef.current.addEventListener(
      ChatSSEvents.CitationsUpdate,
      (event) => {
        const { contextChunks, citationMap } = JSON.parse(event.data)
        setMessages((prevMessages) => {
          if (userMsgWithErr) {
            const index = prevMessages.findIndex(
              (msg) => msg.externalId === messageId,
            )

            if (index === -1 || index + 1 >= prevMessages.length) {
              return prevMessages
            }

            const newMessages = [...prevMessages]

            if (newMessages[index + 1].isRetrying) {
              newMessages[index + 1] = {
                ...newMessages[index + 1],
                sources: contextChunks,
                citationMap,
              }
            }

            return newMessages
          } else {
            return prevMessages.map((msg) =>
              msg.externalId === messageId && msg.isRetrying
                ? { ...msg, sources: contextChunks, citationMap }
                : msg,
            )
          }
        })
      },
    )

    eventSourceRef.current.addEventListener(ChatSSEvents.End, (event) => {
      setMessages((prevMessages) => {
        if (userMsgWithErr) {
          const index = prevMessages.findIndex(
            (msg) => msg.externalId === messageId,
          )

          if (index === -1 || index + 1 >= prevMessages.length) {
            return prevMessages
          }

          const newMessages = [...prevMessages]

          if (newMessages[index + 1].isRetrying) {
            newMessages[index + 1] = {
              ...newMessages[index + 1],
              isRetrying: false,
            }
          }

          return newMessages
        } else {
          return prevMessages.map((msg) =>
            msg.externalId === messageId && msg.isRetrying
              ? { ...msg, isRetrying: false }
              : msg,
          )
        }
      })
      eventSourceRef.current?.close()
      eventSourceRef.current = null
      setIsStreaming(false)
    })

    eventSourceRef.current.addEventListener(ChatSSEvents.Error, (event) => {
      console.error("Retry Error with SSE:", event.data)
      setMessages((prevMessages) => {
        if (userMsgWithErr) {
          const index = prevMessages.findIndex(
            (msg) => msg.externalId === messageId,
          )

          if (index === -1 || index + 1 >= prevMessages.length) {
            return prevMessages
          }

          const newMessages = [...prevMessages]

          if (newMessages[index + 1].isRetrying)
            newMessages[index + 1] = {
              ...newMessages[index + 1],
              isRetrying: false,
              message: event.data,
            }

          return newMessages
        } else {
          return prevMessages.map((msg) =>
            msg.externalId === messageId && msg.isRetrying
              ? { ...msg, isRetrying: false, message: event.data }
              : msg,
          )
        }
      })
      eventSourceRef.current?.close()
      eventSourceRef.current = null
      setIsStreaming(false)
    })

    eventSourceRef.current.onerror = (error) => {
      console.error("Retry SSE Error:", error)
      setMessages((prevMessages) => {
        if (userMsgWithErr) {
          const index = prevMessages.findIndex(
            (msg) => msg.externalId === messageId,
          )

          if (index === -1 || index + 1 >= prevMessages.length) {
            return prevMessages
          }

          const newMessages = [...prevMessages]

          newMessages[index + 1] = {
            ...newMessages[index + 1],
            isRetrying: false,
          }

          return newMessages
        } else {
          return prevMessages.map((msg) =>
            msg.isRetrying ? { ...msg, isRetrying: false } : msg,
          )
        }
      })
      eventSourceRef.current?.close()
      eventSourceRef.current = null
      setIsStreaming(false)
    }
  }

  const handleBookmark = async () => {
    if (chatId) {
      await api.chat.bookmark.$post({
        json: {
          chatId: chatId,
          bookmark: !bookmark,
        },
      })
      setBookmark(!bookmark)
    }
  }

  const isScrolledToBottom = () => {
    const container = messagesContainerRef.current
    if (!container) return true

    const threshold = 100
    return (
      container.scrollHeight - container.scrollTop - container.clientHeight <
      threshold
    )
  }

  const handleScroll = () => {
    const isAtBottom = isScrolledToBottom()
    setUserHasScrolled(!isAtBottom)
  }

  useEffect(() => {
    const container = messagesContainerRef.current
    if (!container || userHasScrolled) return

    container.scrollTop = container.scrollHeight
  }, [messages, currentResp?.resp])

  if (data?.error) {
    return (
      <div className="h-full w-full flex flex-col bg-white">
        <Sidebar />
        <div className="ml-[120px]">Error: Could not get data</div>
      </div>
    )
  }

  const handleChatRename = async () => {
    setIsEditing(true)
    setTimeout(() => {
      if (titleRef.current) {
        titleRef.current.focus()
      }
    }, 0)
    setEditedTitle(chatTitle)
  }

  const handleKeyDown = async (e: React.KeyboardEvent<HTMLInputElement>) => {
    if (e.key === "Enter") {
      e.preventDefault()
      if (editedTitle && editedTitle !== chatTitle) {
        renameChatMutation.mutate({
          chatId: chatId!,
          newTitle: editedTitle,
        })
      }
    } else if (e.key === "Escape") {
      e.preventDefault()
      setEditedTitle(chatTitle)
      setIsEditing(false)
      if (titleRef.current) {
        titleRef.current.value = chatTitle!
      }
    }
  }

  const handleInput = (e: React.ChangeEvent<HTMLInputElement>) => {
    setEditedTitle(e.target.value)
  }

  const handleBlur = () => {
    if (editedTitle !== chatTitle) {
      setEditedTitle(chatTitle)
      if (titleRef.current) titleRef.current.value = chatTitle!
    }
    setIsEditing(false)
  }

  const handleShowRagTrace = (messageId: string) => {
    if (chatId && messageId) {
      window.open(`/trace/${chatId}/${messageId}`, "_blank")
    }
  }

  return (
    <div className="h-full w-full flex flex-row bg-white">
      <Sidebar photoLink={user?.photoLink ?? ""} role={user?.role} />
      <div className="h-full w-full flex flex-col relative">
        <div
          className={`flex w-full fixed bg-white h-[48px] border-b-[1px] border-[#E6EBF5] justify-center  transition-all duration-250 ${showSources ? "pr-[18%]" : ""}`}
        >
          <div className={`flex h-[48px] items-center max-w-3xl w-full`}>
            {isEditing ? (
              <input
                ref={titleRef}
                className="flex-grow text-[#1C1D1F] text-[16px] font-normal overflow-hidden text-ellipsis whitespace-nowrap"
                onInput={handleInput}
                onKeyDown={handleKeyDown}
                onBlur={handleBlur}
                value={editedTitle!}
              />
            ) : (
              <span className="flex-grow text-[#1C1D1F] text-[16px] font-normal overflow-hidden text-ellipsis whitespace-nowrap font-medium">
                {chatTitle}
              </span>
            )}
            {chatTitle && (
              <Pencil
                stroke="#4A4F59"
                size={18}
                onClick={handleChatRename}
                className="cursor-pointer"
              />
            )}
            <Bookmark
              {...(bookmark ? { fill: "#4A4F59" } : { outline: "#4A4F59" })}
              className="ml-[20px] cursor-pointer"
              onClick={handleBookmark}
              size={18}
            />
            <Ellipsis stroke="#4A4F59" className="ml-[20px]" size={18} />
          </div>
        </div>

        <div
          className={`h-full w-full flex items-end overflow-y-auto justify-center transition-all duration-250 ${showSources ? "pr-[18%]" : ""}`}
          ref={messagesContainerRef}
          onScroll={handleScroll}
        >
          <div className={`w-full h-full flex flex-col items-center`}>
            <div className="flex flex-col w-full  max-w-3xl flex-grow mb-[60px] mt-[56px]">
              {messages.map((message, index) => {
                const isSourcesVisible =
                  showSources && currentMessageId === message.externalId
                const userMessageWithErr =
                  message.messageRole === "user" && message?.errorMessage

                return (
                  <Fragment key={message.externalId ?? index}>
                    <ChatMessage
                      key={index}
                      message={message.message}
                      isUser={message.messageRole === "user"}
                      responseDone={true}
                      thinking={
                        message.thinking ??
                        (message.mode === MessageMode.Agentic ? [] : "")
                      }
                      citations={message.sources}
                      messageId={message.externalId}
                      handleRetry={handleRetry}
                      citationMap={message.citationMap}
                      dots={message.isRetrying ? dots : ""}
                      onToggleSources={() => {
                        if (
                          showSources &&
                          currentMessageId === message.externalId
                        ) {
                          setShowSources(false)
                          setCurrentCitations([])
                          setCurrentMessageId(null)
                        } else {
                          setCurrentCitations(message?.sources || [])
                          setShowSources(true)
                          setCurrentMessageId(message.externalId)
                        }
                      }}
                      sourcesVisible={isSourcesVisible}
                      isStreaming={false}
                      isDebugMode={isDebugMode}
                      onShowRagTrace={handleShowRagTrace}
                      messageMode={message.mode || MessageMode.Ask}
                      isAgenticMode={message.mode === MessageMode.Agentic}
                    />
                    {userMessageWithErr && (
                      <ChatMessage
                        message={message.errorMessage}
                        thinking={
                          message.thinking ??
                          (message.mode === MessageMode.Agentic ? [] : "")
                        }
                        isUser={false}
                        responseDone={true}
                        citations={message.sources}
                        messageId={message.externalId}
                        handleRetry={handleRetry}
                        citationMap={message.citationMap}
                        dots={message.isRetrying ? dots : ""}
                        onToggleSources={() => {
                          if (
                            showSources &&
                            currentMessageId === message.externalId
                          ) {
                            setShowSources(false)
                            setCurrentCitations([])
                            setCurrentMessageId(null)
                          } else {
                            setCurrentCitations(message?.sources || [])
                            setShowSources(true)
                            setCurrentMessageId(message.externalId)
                          }
                        }}
                        sourcesVisible={isSourcesVisible}
                        isStreaming={false}
                        isDebugMode={isDebugMode}
                        onShowRagTrace={handleShowRagTrace}
                        messageMode={message.mode || MessageMode.Ask}
                        isAgenticMode={message.mode === MessageMode.Agentic}
                      />
                    )}
                  </Fragment>
                )
              })}
              {currentResp && (
                <ChatMessage
                  message={currentResp.resp}
                  citations={currentResp.sources}
                  thinking={currentResp.thinking || (isAgenticMode ? [] : "")} // Ensure correct type
                  isUser={false}
                  responseDone={false}
                  handleRetry={handleRetry}
                  dots={dots}
                  messageId={currentResp.messageId}
                  citationMap={currentResp.citationMap}
                  onToggleSources={() => {
                    if (
                      showSources &&
                      currentMessageId === currentResp.messageId
                    ) {
                      setShowSources(false)
                      setCurrentCitations([])
                      setCurrentMessageId(null)
                    } else {
                      setCurrentCitations(currentResp.sources || [])
                      setShowSources(true)
                      setCurrentMessageId(currentResp.messageId || null)
                    }
                  }}
                  sourcesVisible={
                    showSources && currentMessageId === currentResp.messageId
                  }
                  isStreaming={true}
                  isDebugMode={isDebugMode}
                  onShowRagTrace={handleShowRagTrace}
                  messageMode={
                    isAgenticMode ? MessageMode.Agentic : MessageMode.Ask
                  }
                  isAgenticMode={isAgenticMode}
                />
              )}
              <div className="absolute bottom-0 left-0 w-full h-[80px] bg-white"></div>
            </div>
            {showRagTrace && chatId && selectedMessageId && (
              <div className="fixed inset-0 z-50 bg-white overflow-auto">
                <RagTraceVirtualization
                  chatId={chatId}
                  messageId={selectedMessageId}
                  onClose={() => {
                    setShowRagTrace(false)
                    setSelectedMessageId(null)
                  }}
                />
              </div>
            )}
            <ChatBox
              query={query}
              setQuery={setQuery}
              handleSend={handleSend} // handleSend function is passed here
              handleStop={handleStop}
              isStreaming={isStreaming}
<<<<<<< HEAD
              isAgenticMode={isAgenticMode}
              setIsAgenticMode={setIsAgenticMode}
=======
              allCitations={allCitations}
>>>>>>> 8d73ef1f
              chatId={chatId}
              isReasoningActive={isReasoningActive}
              setIsReasoningActive={setIsReasoningActive}
            />
          </div>
          <Sources
            showSources={showSources}
            citations={currentCitations}
            closeSources={() => {
              setShowSources(false)
              setCurrentCitations([])
              setCurrentMessageId(null)
            }}
          />
        </div>
      </div>
    </div>
  )
}

const MessageCitationList = ({
  citations,
  onToggleSources,
}: {
  citations: Citation[]
  onToggleSources: () => void
}) => {
  return (
    <TooltipProvider>
      <ul className={`flex flex-row mt-[24px]`}>
        {citations.map((citation: Citation, index: number) => (
          <li
            key={index}
            className="border-[#E6EBF5] border-[1px] rounded-[10px] w-[196px] mr-[6px]"
          >
            <a
              href={citation.url}
              target="_blank"
              rel="noopener noreferrer"
              title={citation.title}
            >
              <div className="flex pl-[12px] pt-[10px] pr-[12px]">
                <div className="flex flex-col w-full">
                  <p className="line-clamp-2 text-[13px] tracking-[0.01em] leading-[17px] text-ellipsis font-medium">
                    {citation.title}
                  </p>
                  <div className="flex flex-col mt-[9px]">
                    <div className="flex items-center pb-[12px]">
                      {getIcon(citation.app, citation.entity)}
                      <span
                        style={{ fontWeight: 450 }}
                        className="text-[#848DA1] text-[13px] tracking-[0.01em] leading-[16px]"
                      >
                        {getName(citation.app, citation.entity)}
                      </span>
                      <span
                        className="flex ml-auto items-center p-[5px] h-[16px] bg-[#EBEEF5] mt-[3px] rounded-full text-[9px]"
                        style={{ fontFamily: "JetBrains Mono" }}
                      >
                        {index + 1}
                      </span>
                    </div>
                  </div>
                </div>
              </div>
            </a>
          </li>
        ))}
        {!!citations.length && (
          <Tooltip>
            <TooltipTrigger asChild>
              <img
                onClick={onToggleSources}
                className="cursor-pointer"
                src={Expand}
              />
            </TooltipTrigger>
            <Tip side="right" info="Show All Sources" margin="ml-[16px]" />
          </Tooltip>
        )}
      </ul>
    </TooltipProvider>
  )
}

const CitationList = ({ citations }: { citations: Citation[] }) => {
  return (
    <ul className={`mt-2`}>
      {citations.map((citation: Citation, index: number) => (
        <li
          key={index}
          className="border-[#E6EBF5] border-[1px] rounded-[10px] mt-[12px] w-[85%]"
        >
          <a
            href={citation.url}
            target="_blank"
            rel="noopener noreferrer"
            title={citation.title}
          >
            <div className="flex pl-[12px] pt-[12px]">
              <a
                target="_blank"
                rel="noopener noreferrer"
                title={citation.title}
                href={citation.url}
                className="flex items-center p-[5px] h-[16px] bg-[#EBEEF5] rounded-full text-[9px] mr-[8px]"
                style={{ fontFamily: "JetBrains Mono" }}
              >
                {index + 1}
              </a>
              <div className="flex flex-col mr-[12px]">
                <span className="line-clamp-2 text-[13px] tracking-[0.01em] leading-[17px] text-ellipsis font-medium">
                  {citation.title}
                </span>
                <div className="flex items-center pb-[12px] mt-[8px]">
                  {getIcon(citation.app, citation.entity)}
                  <span className="text-[#848DA1] text-[13px] tracking-[0.01em] leading-[16px]">
                    {getName(citation.app, citation.entity)}
                  </span>
                </div>
              </div>
            </div>
          </a>
        </li>
      ))}
    </ul>
  )
}

const Sources = ({
  showSources,
  citations,
  closeSources,
}: {
  showSources: boolean
  citations: Citation[]
  closeSources: () => void
}) => {
  return showSources ? (
    <div className="fixed top-[48px] right-0 bottom-0 w-1/4 border-l-[1px] border-[#E6EBF5] bg-white flex flex-col">
      <div className="flex items-center px-[40px] py-[24px] border-b-[1px] border-[#E6EBF5]">
        <span
          className="text-[#929FBA] font-normal text-[12px] tracking-[0.08em]"
          style={{ fontFamily: "JetBrains Mono" }}
        >
          SOURCES
        </span>
        <X
          stroke="#9EAEBE"
          size={14}
          className="ml-auto cursor-pointer"
          onClick={closeSources}
        />
      </div>
      <div className="flex-1 overflow-y-auto px-[40px] pb-[24px]">
        <CitationList citations={citations} />
      </div>
    </div>
  ) : null
}

export const textToCitationIndex = /\[(\d+)\]/g

const ChatMessage = ({
  message,
  thinking,
  isUser,
  responseDone,
  isRetrying,
  citations = [],
  messageId,
  handleRetry,
  dots = "",
  onToggleSources,
  citationMap,
  sourcesVisible,
  isStreaming, // Removed default, now required
  isDebugMode,
  onShowRagTrace,
  messageMode, // New required prop
  isAgenticMode = false, // Kept for other potential uses, defaults to false
}: {
  message: string
  thinking: string | AgentReasoningStep[] // Updated prop type
  isUser: boolean
  responseDone: boolean
  isRetrying?: boolean
  citations?: Citation[]
  messageId?: string
  dots: string
  handleRetry: (messageId: string) => void
  onToggleSources: () => void
  citationMap?: Record<number, number>
  sourcesVisible: boolean
  isStreaming: boolean
  isDebugMode: boolean
  onShowRagTrace: (messageId: string) => void
  messageMode: MessageMode
  isAgenticMode?: boolean
}) => {
  const [isCopied, setIsCopied] = useState(false)
  const citationUrls = citations?.map((c: Citation) => c.url)

  const processMessage = (text: string) => {
    text = splitGroupedCitationsWithSpaces(text)

    if (citationMap) {
      return text.replace(textToCitationIndex, (match, num) => {
        const index = citationMap[num]
        const url = citationUrls[index]
        return typeof index === "number" && url
          ? `[[${index + 1}]](${url})`
          : ""
      })
    } else {
      return text.replace(textToCitationIndex, (match, num) => {
        const url = citationUrls[num - 1]
        return url ? `[[${num}]](${url})` : ""
      })
    }
  }

  // Custom component to render agentic thinking content with better handling of code blocks during streaming
  const AgenticThinkingRenderer = ({
    steps,
  }: { steps: AgentReasoningStep[] }) => {
    return (
      <div className="agentic-thinking">
        {steps.map((step, index) => {
          switch (step.type) {
            case AgentReasoningStepType.AnalyzingQuery:
              return (
                <div key={index} className="text-[#627384] mb-1 mt-2">
                  {step.details}
                </div>
              )
            case AgentReasoningStepType.Iteration:
              return (
                <div
                  key={index}
                  className="text-[#1C1D1F] font-medium mb-2 mt-3"
                >
                  ### Iteration {step.iteration}
                </div>
              )
            case AgentReasoningStepType.Planning:
              return (
                <div key={index} className="text-[#627384] mb-1 mt-2">
                  {step.details}
                </div>
              )
            case AgentReasoningStepType.ToolSelected:
              return (
                <div key={index} className="text-[#627384] mb-1">
                  <span className="font-medium">Tool selected:</span>
                  <span className="inline-block bg-[#F3F5F8] rounded px-1 ml-1 font-mono text-sm">
                    {step.toolName}
                  </span>
                </div>
              )
            case AgentReasoningStepType.ToolParameters:
              const params = step as AgentReasoningToolParameters
              return (
                <div key={index} className="text-[#627384] mb-1">
                  <div className="font-medium">Parameters:</div>
                  <pre className="bg-[#F3F5F8] p-2 rounded text-sm font-mono overflow-x-auto mb-2 language-json">
                    <code>{JSON.stringify(params.parameters, null, 2)}</code>
                  </pre>
                </div>
              )
            case AgentReasoningStepType.ToolExecuting:
              return (
                <div key={index} className="text-[#627384] mb-1 mt-2">
                  Executing tool:{" "}
                  <span className="inline-block bg-[#F3F5F8] rounded px-1 ml-1 font-mono text-sm">
                    {step.toolName}
                  </span>
                  ...
                </div>
              )
            case AgentReasoningStepType.ToolResult:
              const resultStep = step as AgentReasoningToolResult
              return (
                <div key={index} className="text-[#627384] mb-1 mt-2">
                  <div className="font-medium">
                    Tool result ({resultStep.toolName}):
                  </div>
                  <div>{resultStep.resultSummary}</div>
                  {resultStep.itemsFound !== undefined && (
                    <div>(Found {resultStep.itemsFound} item(s))</div>
                  )}
                  {resultStep.error && (
                    <div className="text-red-500">
                      Error: {resultStep.error}
                    </div>
                  )}
                </div>
              )
            case AgentReasoningStepType.Synthesis:
              return (
                <div key={index} className="text-[#627384] mb-1 mt-2">
                  {step.details}
                </div>
              )
            case AgentReasoningStepType.ValidationError:
              return (
                <div key={index} className="text-orange-500 mb-1 mt-2">
                  Validation Error: {step.details}
                </div>
              )
            case AgentReasoningStepType.BroadeningSearch:
              return (
                <div key={index} className="text-blue-500 mb-1 mt-2">
                  Broadening Search: {step.details}
                </div>
              )
            case AgentReasoningStepType.LogMessage:
              if (step.message === "━━━━━━━━━━━━━━━━━━━━━━━━━━━━━━━━━━━") {
                return <hr key={index} className="my-2 border-gray-300" />
              }
              return (
                <div key={index} className="text-[#627384] mb-1">
                  {step.message}
                </div>
              )
            default:
              const _exhaustiveCheck: never = step // Ensures all cases are handled
              return <div key={index}>Unknown step: {JSON.stringify(step)}</div>
          }
        })}
      </div>
    )
  }

  return (
    <div
      className={`rounded-[16px] ${isUser ? "bg-[#F0F2F4] text-[#1C1D1F] text-[15px] leading-[25px] self-end pt-[14px] pb-[14px] pl-[20px] pr-[20px]" : "text-[#1C1D1F] text-[15px] leading-[25px] self-start"}`}
    >
      {isUser ? (
        <div dangerouslySetInnerHTML={{ __html: message }} />
      ) : (
        <div
          className={`flex flex-col mt-[40px] ${citationUrls.length ? "mb-[35px]" : ""}`}
        >
          <div className="flex flex-row">
            <img
              className={"mr-[20px] w-[32px] self-start"}
              src={AssistantLogo}
            />
            <div className="mt-[4px] markdown-content">
              {thinking && (
                <div className="border-l-2 border-[#E6EBF5] pl-2 mb-4 text-gray-600">
                  {messageMode === MessageMode.Agentic &&
                  Array.isArray(thinking) ? (
                    <AgenticThinkingRenderer steps={thinking} />
                  ) : (
                    typeof thinking === "string" &&
                    thinking.length > 0 && (
                      <MarkdownPreview
                        source={processMessage(thinking)} // For 'ask' mode, process for citations
                        wrapperElement={{
                          "data-color-mode": "light",
                        }}
                        style={{
                          padding: 0,
                          backgroundColor: "transparent",
                          color: "#627384",
                        }}
                      />
                    )
                  )}
                </div>
              )}
              {message === "" ? (
                <div className="flex-grow">
                  {isRetrying ? `Retrying${dots}` : `Thinking${dots}`}
                </div>
              ) : (
                <MarkdownPreview
                  source={processMessage(message)}
                  wrapperElement={{
                    "data-color-mode": "light",
                  }}
                  style={{
                    padding: 0,
                    backgroundColor: "transparent",
                    color: "#1C1D1F",
                  }}
                  components={{
                    table: ({ node, ...props }) => (
                      <div className="overflow-x-auto w-[720px] my-2">
                        <table
                          style={{
                            borderCollapse: "collapse",
                            borderStyle: "hidden",
                            tableLayout: "fixed",
                            width: "100%",
                          }}
                          className="min-w-full"
                          {...props}
                        />
                      </div>
                    ),
                    th: ({ node, ...props }) => (
                      <th
                        style={{
                          border: "none",
                          padding: "4px 8px",
                          textAlign: "left",
                          overflowWrap: "break-word",
                        }}
                        {...props}
                      />
                    ),
                    td: ({ node, ...props }) => (
                      <td
                        style={{
                          border: "none",
                          borderTop: "1px solid #e5e7eb",
                          padding: "4px 8px",
                          overflowWrap: "break-word",
                        }}
                        {...props}
                      />
                    ),
                    tr: ({ node, ...props }) => (
                      <tr
                        style={{ backgroundColor: "#ffffff", border: "none" }}
                        {...props}
                      />
                    ),
                    h1: ({ node, ...props }) => (
                      <h1 style={{ fontSize: "1.6em" }} {...props} />
                    ),
                    h2: ({ node, ...props }) => (
                      <h1 style={{ fontSize: "1.2em" }} {...props} />
                    ),
                    h3: ({ node, ...props }) => (
                      <h1 style={{ fontSize: "1em" }} {...props} />
                    ),
                    h4: ({ node, ...props }) => (
                      <h1 style={{ fontSize: "0.8em" }} {...props} />
                    ),
                    h5: ({ node, ...props }) => (
                      <h1 style={{ fontSize: "0.7em" }} {...props} />
                    ),
                    h6: ({ node, ...props }) => (
                      <h1 style={{ fontSize: "0.68em" }} {...props} />
                    ),
                  }}
                />
              )}
            </div>
          </div>
          {responseDone && !isRetrying && (
            <div className="flex flex-col">
              {isDebugMode && messageId && (
                <button
                  className="ml-[52px] text-[13px] text-[#4A63E9] hover:text-[#2D46CC] underline font-mono mt-2 text-left"
                  onClick={() => onShowRagTrace(messageId)}
                >
                  View RAG Trace #{messageId.slice(-6)}
                </button>
              )}
              <div className="flex ml-[52px] mt-[12px] items-center">
                <Copy
                  size={16}
                  stroke={`${isCopied ? "#4F535C" : "#B2C3D4"}`}
                  className={`cursor-pointer`}
                  onMouseDown={() => setIsCopied(true)}
                  onMouseUp={() => setIsCopied(false)}
                  onClick={() =>
                    navigator.clipboard.writeText(processMessage(message))
                  }
                />
                <img
                  className={`ml-[18px] ${isStreaming ? "opacity-50" : "cursor-pointer"}`}
                  src={Retry}
                  onClick={() => handleRetry(messageId!)}
                />
                {!!citationUrls.length && (
                  <div className="ml-auto flex">
                    <div className="flex items-center pr-[8px] pl-[8px] pt-[6px] pb-[6px]">
                      <span
                        className="font-light ml-[4px] select-none leading-[14px] tracking-[0.02em] text-[12px] text-[#9EAEBE]"
                        style={{ fontFamily: "JetBrains Mono" }}
                      >
                        SOURCES
                      </span>
                      <ChevronDown
                        size={14}
                        className="ml-[4px]"
                        color="#B2C3D4"
                      />
                    </div>
                  </div>
                )}
              </div>

              <div className="flex flex-row ml-[52px]">
                <MessageCitationList
                  citations={citations.slice(0, 3)}
                  onToggleSources={onToggleSources}
                />
              </div>
            </div>
          )}
        </div>
      )}
    </div>
  )
}

const chatParams = z.object({
  q: z.string().optional(),
  debug: z
    .string()
    .transform((val) => val === "true")
    .optional()
    .default("false"),
<<<<<<< HEAD
  agentic: z
    .string()
    .transform((val) => val === "true")
    .optional()
    .default("false"),
=======
  reasoning: z.boolean().optional(),
  refs: z // Changed from docId to refs, expects a JSON string array
    .string()
    .optional()
    .transform((val) => {
      if (!val) return undefined
      try {
        const parsed = JSON.parse(val)
        return Array.isArray(parsed) &&
          parsed.every((item) => typeof item === "string")
          ? parsed
          : undefined
      } catch (e) {
        return undefined // Invalid JSON
      }
    }),
  sources: z // Changed from sourceIds to sources, expects comma-separated string
    .string()
    .optional()
    .transform((val) => (val ? val.split(",") : undefined)),
>>>>>>> 8d73ef1f
})

type XyneChat = z.infer<typeof chatParams>

export const Route = createFileRoute("/_authenticated/chat")({
  beforeLoad: (params) => {
    return params
  },
  loader: async (params) => {
    return params
  },
  component: () => {
    const matches = useRouterState({ select: (s) => s.matches })
    const { user, workspace } = matches[matches.length - 1].context
    return <ChatPage user={user} workspace={workspace} />
  },
  errorComponent: errorComponent,
})<|MERGE_RESOLUTION|>--- conflicted
+++ resolved
@@ -10,16 +10,11 @@
   useSearch,
 } from "@tanstack/react-router"
 import { Bookmark, Copy, Ellipsis, Pencil, X, ChevronDown } from "lucide-react"
-<<<<<<< HEAD
-import { useEffect, useRef, useState, Fragment, useMemo } from "react"
-=======
 import { useEffect, useRef, useState, Fragment } from "react"
->>>>>>> 8d73ef1f
 import {
   ChatSSEvents,
   SelectPublicMessage,
   Citation,
-<<<<<<< HEAD
   AgentReasoningStep,
   AgentReasoningStepType,
   AgentReasoningToolParameters,
@@ -27,11 +22,6 @@
   // AgentToolName, // Not directly used in ChatPage state logic for now
 } from "shared/types" // Import MessageMode and new Agent types
 // import { MessageMode } from "shared/types"
-=======
-  // Apps,
-  // DriveEntity,
-} from "shared/types"
->>>>>>> 8d73ef1f
 import AssistantLogo from "@/assets/assistant-logo.svg"
 import Expand from "@/assets/expand.svg"
 import Retry from "@/assets/retry.svg"
@@ -177,7 +167,7 @@
   workspace: PublicWorkspace
 }
 
-const REASONING_STATE_KEY = "isReasoningGlobalState";
+const REASONING_STATE_KEY = "isReasoningGlobalState"
 
 export const ChatPage = ({ user, workspace }: ChatPageProps) => {
   const params = Route.useParams()
@@ -461,15 +451,11 @@
       }
 
       // Set reasoning state from URL param if present
-      if (typeof chatParams.reasoning === 'boolean') {
+      if (typeof chatParams.reasoning === "boolean") {
         setIsReasoningActive(chatParams.reasoning)
       }
 
-      handleSend(
-        messageToSend,
-        referencesForHandleSend,
-        sourcesArray,
-      )
+      handleSend(messageToSend, referencesForHandleSend, sourcesArray)
       hasHandledQueryParam.current = true
       router.navigate({
         to: "/chat",
@@ -483,7 +469,13 @@
         replace: true,
       })
     }
-  }, [chatParams.q, chatParams.reasoning, chatParams.refs, chatParams.sources, router])
+  }, [
+    chatParams.q,
+    chatParams.reasoning,
+    chatParams.refs,
+    chatParams.sources,
+    router,
+  ])
 
   const handleSend = async (
     messageToSend: string,
@@ -527,10 +519,9 @@
     url.searchParams.append("modelId", "gpt-4o-mini")
     url.searchParams.append("message", encodeURIComponent(messageToSend))
 
-<<<<<<< HEAD
     if (isAgenticMode) {
       url.searchParams.append("agentic", "true")
-=======
+    }
     url.searchParams.append("stringifiedfileIds", JSON.stringify(fileIds))
 
     // if (appEntities.length > 0) {
@@ -539,9 +530,8 @@
     //     JSON.stringify(appEntities),
     //   )
     // }
-    if(isReasoningActive) {
-        url.searchParams.append("isReasoningEnabled", "true")
->>>>>>> 8d73ef1f
+    if (isReasoningActive) {
+      url.searchParams.append("isReasoningEnabled", "true")
     }
 
     eventSourceRef.current = new EventSource(url.toString(), {
@@ -556,14 +546,9 @@
         if (currentRespRef.current) {
           currentRespRef.current.sources = contextChunks
           currentRespRef.current.citationMap = citationMap
-<<<<<<< HEAD
-          setCurrentResp((prevResp) => ({
-            ...prevResp!,
-=======
           // Add explicit type for prevResp
           setCurrentResp((prevResp: CurrentResp | null) => ({
             ...(prevResp || { resp: "", thinking: "" }), // Ensure proper default structure
->>>>>>> 8d73ef1f
             resp: prevResp?.resp || "",
             sources: contextChunks,
             citationMap,
@@ -573,7 +558,6 @@
     )
 
     eventSourceRef.current.addEventListener(ChatSSEvents.Reasoning, (event) => {
-<<<<<<< HEAD
       if (isAgenticMode) {
         try {
           const reasoningStep = JSON.parse(event.data) as AgentReasoningStep
@@ -631,12 +615,6 @@
             ((currentRespRef.current.thinking as string) || "") + event.data
         }
       }
-=======
-      setCurrentResp((prevResp: CurrentResp | null) => ({
-        ...(prevResp || { resp: "", thinking: event.data || "" }),
-        thinking: (prevResp?.thinking || "") + event.data,
-      }))
->>>>>>> 8d73ef1f
     })
 
     eventSourceRef.current.addEventListener(ChatSSEvents.Start, (event) => {})
@@ -644,17 +622,15 @@
     eventSourceRef.current.addEventListener(
       ChatSSEvents.ResponseUpdate,
       (event) => {
-<<<<<<< HEAD
         setCurrentResp((prevResp) => {
           const updatedResp = prevResp
             ? { ...prevResp, resp: prevResp.resp + event.data }
-            : { resp: event.data, thinking: isAgenticMode ? [] : "" } // Ensure thinking is initialized
-=======
-        setCurrentResp((prevResp: CurrentResp | null) => {
-          const updatedResp = prevResp
-            ? { ...prevResp, resp: prevResp.resp + event.data }
-            : { resp: event.data, thinking: "", sources: [], citationMap: {} }
->>>>>>> 8d73ef1f
+            : {
+                resp: event.data,
+                thinking: isAgenticMode ? [] : "",
+                sources: [],
+                citationMap: {},
+              } // Ensure thinking is initialized
           currentRespRef.current = updatedResp
           return updatedResp
         })
@@ -681,16 +657,11 @@
         }
         if (messageId) {
           if (currentRespRef.current) {
-<<<<<<< HEAD
             setCurrentResp((resp) => {
               const updatedResp = resp || {
                 resp: "",
                 thinking: isAgenticMode ? [] : "",
               }
-=======
-            setCurrentResp((resp: CurrentResp | null) => {
-              const updatedResp = resp || { resp: "", thinking: "" }
->>>>>>> 8d73ef1f
               updatedResp.chatId = chatId
               updatedResp.messageId = messageId
               currentRespRef.current = updatedResp
@@ -912,17 +883,13 @@
 
     const url = new URL(`/api/v1/message/retry`, window.location.origin)
     url.searchParams.append("messageId", encodeURIComponent(messageId))
-<<<<<<< HEAD
 
     if (isAgenticMode) {
       url.searchParams.append("agentic", "true")
     }
 
-    setStopMsg(true)
-=======
     url.searchParams.append("isReasoningEnabled", `${isReasoningActive}`)
     setStopMsg(true) // Ensure stop message can be sent for retries
->>>>>>> 8d73ef1f
     eventSourceRef.current = new EventSource(url.toString(), {
       withCredentials: true,
     })
@@ -1478,12 +1445,9 @@
               handleSend={handleSend} // handleSend function is passed here
               handleStop={handleStop}
               isStreaming={isStreaming}
-<<<<<<< HEAD
               isAgenticMode={isAgenticMode}
               setIsAgenticMode={setIsAgenticMode}
-=======
               allCitations={allCitations}
->>>>>>> 8d73ef1f
               chatId={chatId}
               isReasoningActive={isReasoningActive}
               setIsReasoningActive={setIsReasoningActive}
@@ -2004,13 +1968,11 @@
     .transform((val) => val === "true")
     .optional()
     .default("false"),
-<<<<<<< HEAD
   agentic: z
     .string()
     .transform((val) => val === "true")
     .optional()
     .default("false"),
-=======
   reasoning: z.boolean().optional(),
   refs: z // Changed from docId to refs, expects a JSON string array
     .string()
@@ -2031,7 +1993,6 @@
     .string()
     .optional()
     .transform((val) => (val ? val.split(",") : undefined)),
->>>>>>> 8d73ef1f
 })
 
 type XyneChat = z.infer<typeof chatParams>
