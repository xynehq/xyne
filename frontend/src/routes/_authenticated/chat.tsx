import MarkdownPreview from "@uiw/react-markdown-preview";
import { api } from "@/api";
import { Sidebar } from "@/components/Sidebar";
import {
  createFileRoute,
  useLoaderData,
  useRouter,
  useRouterState,
  useSearch,
} from "@tanstack/react-router"
import {
  Bookmark,
  Copy,
  Ellipsis,
  Pencil,
  X,
  ChevronDown,
  ThumbsUp,
  ThumbsDown,
} from "lucide-react"
import { useEffect, useRef, useState, Fragment } from "react"
import { useTheme } from "@/components/ThemeContext"
import {
  ChatSSEvents,
  SelectPublicMessage,
  Citation,
  MessageFeedback,
  // Apps,
  // DriveEntity,
<<<<<<< HEAD
} from "shared/types";
import AssistantLogo from "@/assets/assistant-logo.svg";
import Expand from "@/assets/expand.svg";
import Retry from "@/assets/retry.svg";
import { PublicUser, PublicWorkspace } from "shared/types";
import { z } from "zod";
import { getIcon } from "@/lib/common";
import { getName } from "@/components/GroupFilter";
=======
} from "shared/types"
import logo from "@/assets/logo.svg"
import Expand from "@/assets/expand.svg"
import Retry from "@/assets/retry.svg"
import { PublicUser, PublicWorkspace } from "shared/types"
import { z } from "zod"
import { getIcon } from "@/lib/common"
import { getName } from "@/components/GroupFilter"
>>>>>>> 7c0377fb
import {
  useQueryClient,
  useMutation,
  useInfiniteQuery,
  InfiniteData,
} from "@tanstack/react-query";
import { SelectPublicChat } from "shared/types";
import { fetchChats, pageSize, renameChat } from "@/components/HistoryModal";
import { errorComponent } from "@/components/error";
import { splitGroupedCitationsWithSpaces } from "@/lib/utils";
import {
  Tooltip,
  TooltipProvider,
  TooltipTrigger,
<<<<<<< HEAD
} from "@/components/ui/tooltip";
import { Tip } from "@/components/Tooltip";
import { RagTraceVirtualization } from "@/components/RagTraceVirtualization";
import { toast } from "@/hooks/use-toast";
import { ChatBox } from "@/components/ChatBox";
import React from "react";
import { renderToStaticMarkup } from "react-dom/server";
import { Pill } from "@/components/Pill";
import { Reference } from "@/types";
=======
} from "@/components/ui/tooltip"
import { Tip } from "@/components/Tooltip"
import { RagTraceVirtualization } from "@/components/RagTraceVirtualization"
import { toast } from "@/hooks/use-toast"
import { ChatBox } from "@/components/ChatBox"
import React from "react"
import { renderToStaticMarkup } from "react-dom/server"
import { Pill } from "@/components/Pill"
import { Reference } from "@/types"
import { parseHighlight } from "@/components/Highlight"
>>>>>>> 7c0377fb

export const THINKING_PLACEHOLDER = "Thinking"

type CurrentResp = {
  resp: string;
  chatId?: string;
  messageId?: string;
  sources?: Citation[];
  citationMap?: Record<number, number>;
  thinking?: string;
};

// Mapping from source ID to app/entity object
// const sourceIdToAppEntityMap: Record<string, { app: string; entity?: string }> =
//   {
//     googledrive: { app: Apps.GoogleDrive, entity: "file" },
//     googledocs: { app: Apps.GoogleDrive, entity: DriveEntity.Docs },
//     slack: { app: Apps.Slack, entity: "message" },
//     gmail: { app: Apps.Gmail, entity: "mail" }, // Assuming MailEntity.Email maps to "mail"
//     googlecalendar: { app: Apps.GoogleCalendar, entity: "event" },
//     pdf: { app: "pdf", entity: "pdf_default" }, // Assuming DriveEntity.PDF maps to "pdf_default"
//     event: { app: "event", entity: "event_default" },
//   }

interface ChatPageProps {
<<<<<<< HEAD
  user: PublicUser;
  workspace: PublicWorkspace;
=======
  user: PublicUser
  workspace: PublicWorkspace
  agentWhiteList: boolean
>>>>>>> 7c0377fb
}

// Define the structure for parsed message parts, including app, entity, and pillType for pills
type ParsedMessagePart =
  | { type: "text"; value: string }
  | {
      type: "pill";
      value: {
        docId: string
        url: string | null
        title: string | null
        app?: string
        entity?: string
        pillType?: "citation" | "global"
        imgSrc?: string | null
      }
    }
  | { type: "link"; value: string };

// Helper function to parse HTML message input
const parseMessageInput = (htmlString: string): Array<ParsedMessagePart> => {
  const container = document.createElement("div");
  container.innerHTML = htmlString;
  const parts: Array<ParsedMessagePart> = [];

  const walk = (node: Node) => {
    if (node.nodeType === Node.TEXT_NODE) {
      if (node.textContent) {
        parts.push({ type: "text", value: node.textContent });
      }
    } else if (node.nodeType === Node.ELEMENT_NODE) {
      const el = node as HTMLElement;
      if (
        el.tagName.toLowerCase() === "a" &&
        el.classList.contains("reference-pill") &&
        (el.dataset.docId || el.dataset.referenceId)
      ) {
        const entity = el.dataset.entity
        const isContactPill =
          entity === "OtherContacts" || entity === "Contacts"
        let imgSrc: string | null = null
        const imgElement = el.querySelector("img")
        if (imgElement) {
          imgSrc = imgElement.getAttribute("src")
        }
        parts.push({
          type: "pill",
          value: {
            docId: el.dataset.docId || el.dataset.referenceId!,
            url: isContactPill ? null : el.getAttribute("href"),
            title: el.getAttribute("title"),
            app: el.dataset.app,
            entity: entity,
            imgSrc: imgSrc,
          },
        });
      } else if (el.tagName.toLowerCase() === "a" && el.getAttribute("href")) {
        // Ensure this link is not also a reference pill that we've already processed
        if (
          !(
            el.classList.contains("reference-pill") &&
            (el.dataset.docId || el.dataset.referenceId)
          )
        ) {
          parts.push({
            type: "link",
            value: el.getAttribute("href") || "",
          })
        }
        // Do not walk children of a link we've already processed as a "link" part
      } else {
        Array.from(el.childNodes).forEach(walk);
      }
    }
  };

  Array.from(container.childNodes).forEach(walk);
  return parts;
};

// Helper function to convert JSON message parts back to HTML using Pill component
const jsonToHtmlMessage = (jsonString: string): string => {
  try {
    const parts = JSON.parse(jsonString) as Array<ParsedMessagePart>;
    if (!Array.isArray(parts)) {
      // If not our specific JSON structure, treat as plain HTML/text string
      return jsonString;
    }

    return parts
      .map((part, index) => {
        let htmlPart = "";
        if (part.type === "text") {
          htmlPart = part.value;
        } else if (
          part.type === "pill" &&
          part.value &&
          typeof part.value === "object"
        ) {
          const { docId, url, title, app, entity, pillType, imgSrc } =
            part.value

          const referenceForPill: Reference = {
            id: docId,
            docId: docId,
            title: title || docId,
            url: url || undefined,
            app: app,
            entity: entity,
            type: pillType || "global",
            // Include imgSrc if available, mapping it to photoLink for the Reference type.
            // The Pill component will need to be able to utilize this.
            ...(imgSrc && { photoLink: imgSrc }),
          }
          htmlPart = renderToStaticMarkup(
            React.createElement(Pill, { newRef: referenceForPill }),
          );
        } else if (part.type === "link" && typeof part.value === "string") {
          const url = part.value;
          // Create a simple anchor tag string for links
          // Ensure it has similar styling to how it's created in ChatBox
          // The text of the link will be the URL itself
<<<<<<< HEAD
          htmlPart = `<a href="${url}" target="_blank" rel="noopener noreferrer" class="text-blue-600 underline hover:text-blue-800 cursor-pointer">${url}</a>`;
=======
          htmlPart = `<a href="${url}" target="_blank" rel="noopener noreferrer" class="text-blue-600 dark:text-blue-400 underline hover:text-blue-800 dark:hover:text-blue-300 cursor-pointer">${url}</a>`
>>>>>>> 7c0377fb
        }
        // Add a space only if the part is not the last one, or if the next part is text.
        // This avoids trailing spaces or double spaces between elements.
        if (htmlPart.length > 0 && index < parts.length - 1) {
          // Add space if current part is not empty and it's not the last part.
          // More sophisticated logic might be needed if consecutive non-text elements occur.
          htmlPart += " ";
        }
        return htmlPart;
      })
      .join("")
      .trimEnd();
  } catch (error) {
    return jsonString;
  }
};

const REASONING_STATE_KEY = "isReasoningGlobalState";

<<<<<<< HEAD
export const ChatPage = ({ user, workspace }: ChatPageProps) => {
  const params = Route.useParams();
  const router = useRouter();
=======
export const ChatPage = ({
  user,
  workspace,
  agentWhiteList,
}: ChatPageProps) => {
  const { theme } = useTheme()
  const params = Route.useParams()
  const router = useRouter()
>>>>>>> 7c0377fb
  const chatParams: XyneChat = useSearch({
    from: "/_authenticated/chat",
  });
  const isGlobalDebugMode = import.meta.env.VITE_SHOW_DEBUG_INFO === "true";
  const isDebugMode = isGlobalDebugMode || chatParams.debug;

  const isWithChatId = !!(params as any).chatId;
  const data = useLoaderData({
    from: isWithChatId
      ? "/_authenticated/chat/$chatId"
      : "/_authenticated/chat",
  });
  const queryClient = useQueryClient();
  if (chatParams.q && isWithChatId) {
    router.navigate({
      to: "/chat/$chatId",
      params: { chatId: (params as any).chatId },
      search: !isGlobalDebugMode ? { debug: isDebugMode } : {},
    });
  }
  const hasHandledQueryParam = useRef(false);

  const [query, setQuery] = useState("");
  const [messages, setMessages] = useState<SelectPublicMessage[]>(
    isWithChatId ? data?.messages || [] : [],
  );
  const [chatId, setChatId] = useState<string | null>(
    (params as any).chatId || null,
  );
  const [chatTitle, setChatTitle] = useState<string | null>(
    isWithChatId && data ? data?.chat?.title || null : null,
  );
  const [currentResp, setCurrentResp] = useState<CurrentResp | null>(null);
  const [showRagTrace, setShowRagTrace] = useState(false); // Added state
  const [stopMsg, setStopMsg] = useState<boolean>(false);
  const [selectedMessageId, setSelectedMessageId] = useState<string | null>(
    null,
  ); // Added state

  const currentRespRef = useRef<CurrentResp | null>(null);
  const [bookmark, setBookmark] = useState<boolean>(
    isWithChatId ? !!data?.chat?.isBookmarked || false : false,
  );
  const inputRef = useRef<HTMLTextAreaElement | null>(null);
  const messagesContainerRef = useRef<HTMLDivElement>(null);
  const [userHasScrolled, setUserHasScrolled] = useState(false);
  const [dots, setDots] = useState("");
  const [isStreaming, setIsStreaming] = useState(false);
  const [showSources, setShowSources] = useState(false);
  const [currentCitations, setCurrentCitations] = useState<Citation[]>([]);
  const [currentMessageId, setCurrentMessageId] = useState<string | null>(null);
  const [isEditing, setIsEditing] = useState<boolean>(false);
  const [editedTitle, setEditedTitle] = useState<string | null>(chatTitle);
  const titleRef = useRef<HTMLInputElement | null>(null);
  const [allCitations, setAllCitations] = useState<Map<string, Citation>>(
    new Map(),
  ) // State for all citations
  const eventSourceRef = useRef<EventSource | null>(null) // Added ref for EventSource
  const [userStopped, setUserStopped] = useState<boolean>(false) // Add state for user stop
  const [feedbackMap, setFeedbackMap] = useState<
    Record<string, MessageFeedback | null>
  >({})

  const [isReasoningActive, setIsReasoningActive] = useState(() => {
    const storedValue = localStorage.getItem(REASONING_STATE_KEY)
    return storedValue ? JSON.parse(storedValue) : true
  })

  useEffect(() => {
    localStorage.setItem(
      REASONING_STATE_KEY,
      JSON.stringify(isReasoningActive),
    );
  }, [isReasoningActive]);

  const renameChatMutation = useMutation<
    { chatId: string; title: string },
    Error,
    { chatId: string; newTitle: string }
  >({
    mutationFn: async ({ chatId, newTitle }) => {
      return await renameChat(chatId, newTitle);
    },
    onSuccess: ({ chatId, title }) => {
      queryClient.setQueryData<InfiniteData<SelectPublicChat[]>>(
        ["all-chats"],
        (oldData) => {
          if (!oldData) return oldData;

          let chatToUpdate: SelectPublicChat | undefined;
          oldData.pages.forEach((page) => {
            const found = page.find((c) => c.externalId === chatId);
            if (found) chatToUpdate = found;
          });

          if (!chatToUpdate) {
            return oldData;
          }

          const updatedChat = { ...chatToUpdate, title };

          const filteredPages = oldData.pages.map((page) =>
            page.filter((c) => c.externalId !== chatId),
          );

          const newPages = [
            [updatedChat, ...filteredPages[0]],
            ...filteredPages.slice(1),
          ];

          return {
            ...oldData,
            pages: newPages,
          };
        },
      );
      setChatTitle(editedTitle);
      setIsEditing(false);
    },
    onError: (error: Error) => {
      setIsEditing(false);
      console.error("Failed to rename chat:", error);
    },
  });

  // Effect to aggregate citations from messages
  useEffect(() => {
    const newCitations = new Map(allCitations);
    let changed = false;
    messages.forEach((msg) => {
      if (msg.messageRole === "assistant" && msg.sources) {
        // Add explicit type for citation
        msg.sources.forEach((citation: Citation) => {
          // Use URL as unique key, ensure title exists for display
          if (
            citation.url &&
            citation.title &&
            !newCitations.has(citation.url)
          ) {
            newCitations.set(citation.url, citation);
            changed = true;
          }
        });
      }
    });
    // Only update state if the map actually changed
    if (changed) {
      setAllCitations(newCitations);
    }
  }, [messages, allCitations]); // Dependency array includes allCitations

  useEffect(() => {
    if (inputRef.current) {
      inputRef.current.focus();
    }
  }, []);

  const { data: historyItems } = useInfiniteQuery<
    SelectPublicChat[],
    Error,
    InfiniteData<SelectPublicChat[]>,
    ["all-chats"],
    number
  >({
    queryKey: ["all-chats"],
    queryFn: ({ pageParam = 0 }) => fetchChats({ pageParam }),
    getNextPageParam: (lastPage, allPages) => {
      if (lastPage?.length < pageSize) {
        return undefined;
      }
      return allPages?.length;
    },
    initialPageParam: 0,
  });
  const currentChat = historyItems?.pages
    ?.flat()
    .find((item) => item.externalId === chatId);

  useEffect(() => {
    if (!isEditing && currentChat?.title && currentChat.title !== chatTitle) {
      setChatTitle(currentChat.title);
      setEditedTitle(currentChat.title);
    }
  }, [currentChat?.title, isEditing, chatTitle]);

  useEffect(() => {
    if (isStreaming) {
      const interval = setInterval(() => {
        setDots((prev) => {
          if (prev.length >= 3) {
            return "";
          } else {
            return prev + ".";
          }
        });
      }, 500);

      return () => clearInterval(interval);
    } else {
      setDots("");
    }
  }, [isStreaming]);

  useEffect(() => {
    if (!hasHandledQueryParam.current || isWithChatId) {
      setMessages(isWithChatId ? data?.messages || [] : []);
    }
    setChatId((params as any).chatId || null)
    setChatTitle(isWithChatId ? data?.chat?.title || null : null)
    setBookmark(isWithChatId ? !!data?.chat?.isBookmarked || false : false)

    // Populate feedbackMap from loaded messages
    if (data?.messages) {
      const initialFeedbackMap: Record<string, MessageFeedback | null> = {}
      data.messages.forEach((msg: SelectPublicMessage) => {
        if (msg.externalId && msg.feedback !== undefined) {
          // msg.feedback can be null
          initialFeedbackMap[msg.externalId] =
            msg.feedback as MessageFeedback | null
        }
      })
      setFeedbackMap(initialFeedbackMap)
    }

    if (!isStreaming && !hasHandledQueryParam.current) {
      setCurrentResp(null);
      currentRespRef.current = null;
    }
    inputRef.current?.focus();
    setShowSources(false);
    setCurrentCitations([]);
    setCurrentMessageId(null);
  }, [
    data?.chat?.isBookmarked,
    data?.chat?.title,
    data?.messages, // This will re-run when messages data changes
    isWithChatId,
    params,
  ]);

  useEffect(() => {
    if (chatParams.q && !hasHandledQueryParam.current) {
      const messageToSend = decodeURIComponent(chatParams.q);

      let sourcesArray: string[] = [];
      // Process chatParams.sources safely
      const _sources = chatParams.sources as string | string[] | undefined;

      if (Array.isArray(_sources)) {
        sourcesArray = _sources.filter((s) => typeof s === "string");
      } else if (typeof _sources === "string") {
        sourcesArray = _sources
          .split(",")
          .map((s) => s.trim())
          .filter((s) => s.length > 0);
      }

      // Set reasoning state from URL param if present
      if (typeof chatParams.reasoning === "boolean") {
        setIsReasoningActive(chatParams.reasoning);
      }

<<<<<<< HEAD
      // Call handleSend with toolExternalIds from chatParams if available
      handleSend(messageToSend, sourcesArray, chatParams.toolExternalIds);
      hasHandledQueryParam.current = true;
=======
      // Call handleSend, passing agentId from chatParams if available
      handleSend(messageToSend, sourcesArray, chatParams.agentId)
      hasHandledQueryParam.current = true
>>>>>>> 7c0377fb
      router.navigate({
        to: "/chat",
        search: (prev) => ({
          ...prev,
          q: undefined,
          reasoning: undefined,
          sources: undefined,
<<<<<<< HEAD
          toolExternalIds: undefined, // Clear toolExternalIds from URL after processing
=======
          agentId: undefined, // Clear agentId from URL after processing
>>>>>>> 7c0377fb
        }),
        replace: true,
      });
    }
<<<<<<< HEAD
  }, [chatParams.q, chatParams.reasoning, chatParams.sources, chatParams.toolExternalIds, router]);
=======
  }, [
    chatParams.q,
    chatParams.reasoning,
    chatParams.sources,
    chatParams.agentId,
    router,
  ])
>>>>>>> 7c0377fb

  const handleSend = async (
    messageToSend: string,
    selectedSources: string[] = [],
<<<<<<< HEAD
    toolExternalIds?: string[],
=======
    agentIdFromChatBox?: string | null, // Added agentIdFromChatBox
>>>>>>> 7c0377fb
  ) => {
    if (!messageToSend || isStreaming) return;

    // Reset userHasScrolled to false when a new message is sent.
    // This ensures that the view will scroll down automatically as the new message streams in,
    // unless the user manually scrolls up during the streaming.
    setUserHasScrolled(false);
    setQuery("");
    setMessages((prevMessages) => [
      ...prevMessages,
      { messageRole: "user", message: messageToSend },
    ]);

    setIsStreaming(true);
    setCurrentResp({ resp: "", thinking: "" });
    currentRespRef.current = { resp: "", sources: [], thinking: "" };

    // const appEntities = selectedSources
    //   .map((sourceId) => sourceIdToAppEntityMap[sourceId])
    //   .filter((item) => item !== undefined)

    // Always parse the message input to a structured format
    const parsedMessageParts = parseMessageInput(messageToSend);

    // Determine if the message contains any pills or links
    const hasRichContent = parsedMessageParts.some(
      (part) => part.type === "pill" || part.type === "link",
    );

    let finalMessagePayload: string;
    if (hasRichContent) {
      finalMessagePayload = JSON.stringify(parsedMessageParts);
    } else {
      // If only text parts, send the original plain text message
      // We extract the text content from parsedMessageParts to ensure it's just the text
      // and not potentially an empty array string if messageToSend was empty.
      finalMessagePayload = parsedMessageParts
        .filter((part) => part.type === "text")
        .map((part) => part.value)
        .join("");
    }

    const url = new URL(`/api/v1/message/create/mcp`, window.location.origin); // TODO: call only if any mcp clients are enable.
    if (chatId) {
      url.searchParams.append("chatId", chatId);
    }
    url.searchParams.append("modelId", "gpt-4o-mini");
    url.searchParams.append("message", finalMessagePayload);

    // if (appEntities.length > 0) {
    //   url.searchParams.append(
    //     "stringifiedAppEntity",
    //     JSON.stringify(appEntities),
    //   )
    // }
    if (isReasoningActive) {
      url.searchParams.append("isReasoningEnabled", "true");
    }
    console.log("toolExternalIds", toolExternalIds);
    if (toolExternalIds && toolExternalIds.length > 0) {
      toolExternalIds.forEach(toolId => {
        url.searchParams.append("toolExternalIds", toolId);
      });
    }

    // Use agentIdFromChatBox if provided, otherwise fallback to chatParams.agentId (for initial load)
    const agentIdToUse = agentIdFromChatBox || chatParams.agentId
    console.log("Using agentId:", agentIdToUse)
    if (agentIdToUse) {
      url.searchParams.append("agentId", agentIdToUse)
    }

    eventSourceRef.current = new EventSource(url.toString(), {
      // Store EventSource
      withCredentials: true,
    });

    // ... (rest of the eventSource listeners remain the same) ...
    eventSourceRef.current.addEventListener(
      ChatSSEvents.CitationsUpdate,
      (event) => {
        // Use ref
        const { contextChunks, citationMap } = JSON.parse(event.data);
        if (currentRespRef.current) {
          currentRespRef.current.sources = contextChunks;
          currentRespRef.current.citationMap = citationMap;
          // Add explicit type for prevResp
          setCurrentResp((prevResp: CurrentResp | null) => ({
            ...(prevResp || { resp: "", thinking: "" }), // Ensure proper default structure
            resp: prevResp?.resp || "",
            sources: contextChunks,
            citationMap,
          }));
        }
      },
    );

    eventSourceRef.current.addEventListener(ChatSSEvents.Reasoning, (event) => {
      setCurrentResp((prevResp: CurrentResp | null) => ({
        ...(prevResp || { resp: "", thinking: event.data || "" }),
        thinking: (prevResp?.thinking || "") + event.data,
      }));
    });

    eventSourceRef.current.addEventListener(ChatSSEvents.Start, (event) => {});

    eventSourceRef.current.addEventListener(
      ChatSSEvents.ResponseUpdate,
      (event) => {
        setCurrentResp((prevResp: CurrentResp | null) => {
          const updatedResp = prevResp
            ? { ...prevResp, resp: prevResp.resp + event.data }
            : { resp: event.data, thinking: "", sources: [], citationMap: {} };
          currentRespRef.current = updatedResp;
          return updatedResp;
        });
      },
    );

    eventSourceRef.current.addEventListener(
      ChatSSEvents.ResponseMetadata,
      (event) => {
        // Use ref
        const { chatId, messageId } = JSON.parse(event.data);
        setChatId(chatId);
        if (chatId) {
          setTimeout(() => {
            router.navigate({
              to: "/chat/$chatId",
              params: { chatId },
              search: !isGlobalDebugMode ? { debug: isDebugMode } : {},
            });
          }, 1000);

          if (!stopMsg) {
            setStopMsg(true);
          }
        }
        if (messageId) {
          if (currentRespRef.current) {
            setCurrentResp((resp: CurrentResp | null) => {
              const updatedResp = resp || { resp: "", thinking: "" };
              updatedResp.chatId = chatId;
              updatedResp.messageId = messageId;
              currentRespRef.current = updatedResp;
              return updatedResp;
            });
          } else {
            setMessages((prevMessages) => {
              const lastMessage = prevMessages[prevMessages.length - 1];
              if (lastMessage.messageRole === "assistant") {
                return [
                  ...prevMessages.slice(0, -1),
                  { ...lastMessage, externalId: messageId },
                ];
              }
              return prevMessages;
            });
          }
        }
      },
    );

    eventSourceRef.current.addEventListener(
      ChatSSEvents.ChatTitleUpdate,
      (event) => {
        // Use ref
        setChatTitle(event.data);
      },
    );

    eventSourceRef.current.addEventListener(ChatSSEvents.End, (event) => {
      // Use ref
      const currentResp = currentRespRef.current;
      if (currentResp) {
        setMessages((prevMessages) => [
          ...prevMessages,
          {
            messageRole: "assistant",
            message: currentResp.resp,
            externalId: currentResp.messageId,
            sources: currentResp.sources,
            citationMap: currentResp.citationMap,
            thinking: currentResp.thinking,
          },
        ]);
      }
      setCurrentResp(null);
      currentRespRef.current = null;
      eventSourceRef.current?.close(); // Use ref
      eventSourceRef.current = null; // Clear ref
      setStopMsg(false);
      setIsStreaming(false);
    });

    eventSourceRef.current.addEventListener(ChatSSEvents.Error, (event) => {
      // Use ref
      console.error("Error with SSE:", event.data);
      const currentResp = currentRespRef.current;
      if (currentResp) {
        setMessages((prevMessages) => [
          ...prevMessages,
          {
            messageRole: "assistant",
            message: `${event.data}`,
            externalId: currentResp.messageId,
            sources: currentResp.sources,
            citationMap: currentResp.citationMap,
            thinking: currentResp.thinking,
          },
        ]);
      }
      setCurrentResp(null);
      currentRespRef.current = null;
      eventSourceRef.current?.close(); // Use ref
      eventSourceRef.current = null; // Clear ref
      setStopMsg(false);
      setIsStreaming(false);
    });

    eventSourceRef.current.onerror = (error) => {
      // Use ref
      // Check if the stop was intentional
      if (userStopped) {
        setUserStopped(false); // Reset the flag
        // Clean up state, similar to handleStop or End event
        setCurrentResp(null);
        currentRespRef.current = null;
        setStopMsg(false);
        setIsStreaming(false);
        // Close again just in case, and clear ref
        eventSourceRef.current?.close();
        eventSourceRef.current = null;
        // Do NOT add an error message in this case
        return;
      }

      // If it wasn't a user stop, proceed with error handling as before
      console.error("Error with SSE:", error);
      const currentResp = currentRespRef.current;
      if (currentResp) {
        setMessages((prevMessages) => [
          ...prevMessages,
          {
            messageRole: "assistant",
            message: `Error occurred: please try again`,
          },
        ]);
      }
      setCurrentResp(null);
      currentRespRef.current = null;
      eventSourceRef.current?.close(); // Use ref
      eventSourceRef.current = null; // Clear ref
      setStopMsg(false);
      setIsStreaming(false);
    };

    setQuery("");
  };

  const handleFeedback = async (
    messageId: string,
    feedback: MessageFeedback,
  ) => {
    if (!messageId) return

    setFeedbackMap((prev) => {
      const currentFeedback = prev[messageId]
      return {
        ...prev,
        [messageId]: currentFeedback === feedback ? null : feedback, // Toggle if same, else set new
      }
    })

    try {
      const currentFeedbackInState = feedbackMap[messageId]
      const newFeedbackStatus =
        currentFeedbackInState === feedback ? null : feedback

      await api.message.feedback.$post({
        json: { messageId, feedback: newFeedbackStatus },
      })
      toast({ title: "Success", description: "Feedback submitted." })
    } catch (error) {
      console.error("Failed to submit feedback", error)
      setFeedbackMap((prev) => {
        // Get the current state after optimistic update
        const currentState = prev[messageId]
        const originalFeedback =
          currentState === null
            ? feedback
            : currentState === feedback
              ? feedbackMap[messageId]
              : null
        return { ...prev, [messageId]: originalFeedback }
      })
      toast({
        title: "Error",
        description: "Could not submit feedback.",
        variant: "destructive",
      })
    }
  }

  const handleStop = async () => {
    setUserStopped(true); // Indicate intentional stop before closing

    if (eventSourceRef.current) {
      eventSourceRef.current.close();
      eventSourceRef.current = null; // Clear the ref
    }

    setIsStreaming(false);

    // 4. Attempt to send stop request to backend if IDs are available
    if (chatId && isStreaming) {
      // This `isStreaming` check might be redundant now, but let's keep it for safety
      try {
        await api.chat.stop.$post({
          json: {
            chatId: chatId,
          },
        });
      } catch (error) {
        console.error("Failed to send stop request to backend:", error);
        toast({
          title: "Error",
          description: "Could not stop streaming.",
          variant: "destructive",
          duration: 1000,
        });
        // Backend stop failed, but client-side is already stopped
      }
    }

    // 5. Add partial response to messages if available
    if (currentRespRef.current && currentRespRef.current.resp) {
      // Use currentRespRef.current directly
      setMessages((prevMessages) => [
        ...prevMessages,
        {
          messageRole: "assistant",
          message: currentRespRef.current?.resp || " ", // Use currentRespRef.current
          externalId: currentRespRef.current?.messageId, // Use currentRespRef.current
          sources: currentRespRef.current?.sources, // Use currentRespRef.current
          citationMap: currentRespRef.current?.citationMap, // Use currentRespRef.current
          thinking: currentRespRef.current?.thinking, // Use currentRespRef.current
        },
      ]);
    }

    // 6. Clear streaming-related state *after* backend request and message handling
    setCurrentResp(null);
    currentRespRef.current = null;
    setStopMsg(false);
    // 7. Invalidate router state after a short delay to refetch loader data
    setTimeout(() => {
      router.invalidate();
    }, 1000); // Delay for 500ms
  };

  const handleRetry = async (messageId: string) => {
    if (!messageId || isStreaming) return;

    setIsStreaming(true);
    const userMsgWithErr = messages.find(
      (msg) =>
        msg.externalId === messageId &&
        msg.messageRole === "user" &&
        msg.errorMessage,
    );
    setMessages((prevMessages) => {
      if (userMsgWithErr) {
        const updatedMessages = [...prevMessages];
        const index = updatedMessages.findIndex(
          (msg) => msg.externalId === messageId && msg.messageRole === "user",
        );

        if (index !== -1) {
          updatedMessages[index] = {
            ...updatedMessages[index],
            errorMessage: "",
          };
          updatedMessages.splice(index + 1, 0, {
            messageRole: "assistant",
            message: "",
            isRetrying: true,
            thinking: "",
            sources: [],
          });
        }

        return updatedMessages;
      } else {
        return prevMessages.map((msg) => {
          if (msg.externalId === messageId && msg.messageRole === "assistant") {
            return {
              ...msg,
              message: "",
              isRetrying: true,
              sources: [],
              thinking: "",
            };
          }
          return msg;
        });
      }
    });

    const url = new URL(`/api/v1/message/retry`, window.location.origin);
    url.searchParams.append("messageId", encodeURIComponent(messageId));
    url.searchParams.append("isReasoningEnabled", `${isReasoningActive}`);
    setStopMsg(true); // Ensure stop message can be sent for retries
    eventSourceRef.current = new EventSource(url.toString(), {
      // Store EventSource
      withCredentials: true,
    });

    eventSourceRef.current.addEventListener(
      ChatSSEvents.ResponseUpdate,
      (event) => {
        // Use ref
        if (userMsgWithErr) {
          setMessages((prevMessages) => {
            const index = prevMessages.findIndex(
              (msg) => msg.externalId === messageId,
            );

            if (index === -1 || index + 1 >= prevMessages.length) {
              return prevMessages;
            }

            const newMessages = [...prevMessages];
            newMessages[index + 1] = {
              ...newMessages[index + 1],
              message: newMessages[index + 1].message + event.data,
            };

            return newMessages;
          });
        } else {
          setMessages((prevMessages) =>
            prevMessages.map((msg) =>
              msg.externalId === messageId && msg.isRetrying
                ? { ...msg, message: msg.message + event.data }
                : msg,
            ),
          );
        }
      },
    );

    eventSourceRef.current.addEventListener(ChatSSEvents.Reasoning, (event) => {
      // Use ref
      if (userMsgWithErr) {
        setMessages((prevMessages) => {
          const index = prevMessages.findIndex(
            (msg) => msg.externalId === messageId,
          );

          if (index === -1 || index + 1 >= prevMessages.length) {
            return prevMessages;
          }

          const newMessages = [...prevMessages];
          newMessages[index + 1] = {
            ...newMessages[index + 1],
            thinking: (newMessages[index + 1].thinking || "") + event.data,
          };

          return newMessages;
        });
      } else {
        setMessages((prevMessages) =>
          prevMessages.map((msg) =>
            msg.externalId === messageId && msg.isRetrying
              ? { ...msg, thinking: (msg.thinking || "") + event.data }
              : msg,
          ),
        );
      }
    });

    eventSourceRef.current.addEventListener(
      ChatSSEvents.ResponseMetadata,
      (event) => {
        // Use ref
        const userMessage = messages.find(
          (msg) => msg.externalId === messageId && msg.messageRole === "user",
        );
        if (userMessage) {
          const { messageId: newMessageId } = JSON.parse(event.data);

          if (newMessageId) {
            setMessages((prevMessages) => {
              const index = prevMessages.findIndex(
                (msg) => msg.externalId === messageId,
              );

              if (index === -1 || index + 1 >= prevMessages.length) {
                return prevMessages;
              }

              const newMessages = [...prevMessages];
              newMessages[index + 1] = {
                ...newMessages[index + 1],
                externalId: newMessageId,
              };
              return newMessages;
            });
          }
        }
      },
    );

    eventSourceRef.current.addEventListener(
      ChatSSEvents.CitationsUpdate,
      (event) => {
        // Use ref
        const { contextChunks, citationMap } = JSON.parse(event.data);
        setMessages((prevMessages) => {
          if (userMsgWithErr) {
            const index = prevMessages.findIndex(
              (msg) => msg.externalId === messageId,
            );

            if (index === -1 || index + 1 >= prevMessages.length) {
              return prevMessages;
            }

            const newMessages = [...prevMessages];

            if (newMessages[index + 1].isRetrying) {
              newMessages[index + 1] = {
                ...newMessages[index + 1],
                sources: contextChunks,
                citationMap,
              };
            }

            return newMessages;
          } else {
            return prevMessages.map((msg) =>
              msg.externalId === messageId && msg.isRetrying
                ? { ...msg, sources: contextChunks, citationMap }
                : msg,
            );
          }
        });
      },
    );

    eventSourceRef.current.addEventListener(ChatSSEvents.End, (event) => {
      // Use ref
      setMessages((prevMessages) => {
        if (userMsgWithErr) {
          const index = prevMessages.findIndex(
            (msg) => msg.externalId === messageId,
          );

          if (index === -1 || index + 1 >= prevMessages.length) {
            return prevMessages;
          }

          const newMessages = [...prevMessages];

          if (newMessages[index + 1].isRetrying) {
            newMessages[index + 1] = {
              ...newMessages[index + 1],
              isRetrying: false,
            };
          }

          return newMessages;
        } else {
          return prevMessages.map((msg) =>
            msg.externalId === messageId && msg.isRetrying
              ? { ...msg, isRetrying: false }
              : msg,
          );
        }
      });
      eventSourceRef.current?.close(); // Use ref
      eventSourceRef.current = null; // Clear ref
      setIsStreaming(false);
    });

    eventSourceRef.current.addEventListener(ChatSSEvents.Error, (event) => {
      // Use ref
      console.error("Retry Error with SSE:", event.data);
      setMessages((prevMessages) => {
        if (userMsgWithErr) {
          const index = prevMessages.findIndex(
            (msg) => msg.externalId === messageId,
          );

          if (index === -1 || index + 1 >= prevMessages.length) {
            return prevMessages;
          }

          const newMessages = [...prevMessages];

          if (newMessages[index + 1].isRetrying)
            newMessages[index + 1] = {
              ...newMessages[index + 1],
              isRetrying: false,
              message: event.data,
            };

          return newMessages;
        } else {
          return prevMessages.map((msg) =>
            msg.externalId === messageId && msg.isRetrying
              ? { ...msg, isRetrying: false, message: event.data }
              : msg,
          );
        }
      });
      eventSourceRef.current?.close(); // Use ref
      eventSourceRef.current = null; // Clear ref
      setIsStreaming(false);
    });

    eventSourceRef.current.onerror = (error) => {
      // Use ref
      console.error("Retry SSE Error:", error);
      setMessages((prevMessages) => {
        if (userMsgWithErr) {
          const index = prevMessages.findIndex(
            (msg) => msg.externalId === messageId,
          );

          if (index === -1 || index + 1 >= prevMessages.length) {
            return prevMessages;
          }

          const newMessages = [...prevMessages];

          newMessages[index + 1] = {
            ...newMessages[index + 1],
            isRetrying: false,
          };

          return newMessages;
        } else {
          return prevMessages.map((msg) =>
            msg.isRetrying ? { ...msg, isRetrying: false } : msg,
          );
        }
      });
      eventSourceRef.current?.close(); // Use ref
      eventSourceRef.current = null; // Clear ref
      setIsStreaming(false);
    };
  };

  const handleBookmark = async () => {
    if (chatId) {
      await api.chat.bookmark.$post({
        json: {
          chatId: chatId,
          bookmark: !bookmark,
        },
      });
      setBookmark(!bookmark);
    }
  };

  const isScrolledToBottom = () => {
    const container = messagesContainerRef.current;
    if (!container) return true;

    const threshold = 100;
    return (
      container.scrollHeight - container.scrollTop - container.clientHeight <
      threshold
    );
  };

  const handleScroll = () => {
    const isAtBottom = isScrolledToBottom();
    // Set userHasScrolled to true if the user scrolls up from the bottom.
    // This will prevent the automatic scrolling behavior while the user is manually scrolling.
    setUserHasScrolled(!isAtBottom);
  };

  useEffect(() => {
    const container = messagesContainerRef.current;
    // Only scroll to the bottom if the container exists and the user has not manually scrolled up.
    // This prevents the view from jumping to the bottom if the user is trying to read previous messages
    // while a new message is streaming in.
    if (!container || userHasScrolled) return;

    container.scrollTop = container.scrollHeight;
  }, [messages, currentResp?.resp]);

  if (data?.error) {
    return (
      <div className="h-full w-full flex flex-col bg-white">
        <Sidebar isAgentMode={agentWhiteList} />
        <div className="ml-[120px]">Error: Could not get data</div>
      </div>
    );
  }

  const handleChatRename = async () => {
    setIsEditing(true);
    setTimeout(() => {
      if (titleRef.current) {
        titleRef.current.focus();
      }
    }, 0);
    setEditedTitle(chatTitle);
  };

  const handleKeyDown = async (e: React.KeyboardEvent<HTMLInputElement>) => {
    if (e.key === "Enter") {
      e.preventDefault();
      if (editedTitle && editedTitle !== chatTitle) {
        renameChatMutation.mutate({
          chatId: chatId!,
          newTitle: editedTitle,
        });
      }
    } else if (e.key === "Escape") {
      e.preventDefault();
      setEditedTitle(chatTitle);
      setIsEditing(false);
      if (titleRef.current) {
        titleRef.current.value = chatTitle!;
      }
    }
  };

  const handleInput = (e: React.ChangeEvent<HTMLInputElement>) => {
    setEditedTitle(e.target.value);
  };

  const handleBlur = () => {
    if (editedTitle !== chatTitle) {
      setEditedTitle(chatTitle);
      if (titleRef.current) titleRef.current.value = chatTitle!;
    }
    setIsEditing(false);
  };

  const handleShowRagTrace = (messageId: string) => {
    if (chatId && messageId) {
      window.open(`/trace/${chatId}/${messageId}`, "_blank");
    }
  };

  return (
    <div className="h-full w-full flex flex-row bg-white dark:bg-[#1E1E1E]">
      <Sidebar
        photoLink={user?.photoLink ?? ""}
        role={user?.role}
        isAgentMode={agentWhiteList}
      />
      <div className="h-full w-full flex flex-col relative">
        <div
          className={`flex w-full fixed bg-white dark:bg-[#1E1E1E] h-[48px] border-b-[1px] border-[#E6EBF5] dark:border-gray-700 justify-center  transition-all duration-250 ${showSources ? "pr-[18%]" : ""}`}
        >
          <div className={`flex h-[48px] items-center max-w-3xl w-full`}>
            {isEditing ? (
              <input
                ref={titleRef}
                className="flex-grow text-[#1C1D1F] dark:text-gray-100 bg-transparent text-[16px] font-normal overflow-hidden text-ellipsis whitespace-nowrap outline-none"
                onInput={handleInput}
                onKeyDown={handleKeyDown}
                onBlur={handleBlur}
                value={editedTitle!}
              />
            ) : (
              <span className="flex-grow text-[#1C1D1F] dark:text-gray-100 text-[16px] font-normal overflow-hidden text-ellipsis whitespace-nowrap font-medium">
                {chatTitle}
              </span>
            )}
            {chatTitle && (
              <Pencil
                stroke="#4A4F59"
                className="dark:stroke-gray-400 cursor-pointer"
                size={18}
                onClick={handleChatRename}
              />
            )}
            <Bookmark
              {...(bookmark ? { fill: "#4A4F59" } : { outline: "#4A4F59" })}
              className="ml-[20px] cursor-pointer dark:stroke-gray-400"
              fill={bookmark ? (theme === 'dark' ? "#A0AEC0" : "#4A4F59") : "none"}
              stroke={theme === 'dark' ? "#A0AEC0" : "#4A4F59"}
              onClick={handleBookmark}
              size={18}
            />
            <Ellipsis stroke="#4A4F59" className="dark:stroke-gray-400 ml-[20px]" size={18} />
          </div>
        </div>

        {/* The onScroll event handler is attached to this div because it's the scrollable container for messages. */}
        {/* This ensures that scroll events are captured correctly to manage the auto-scroll behavior. */}
        <div
          className={`h-full w-full flex items-end overflow-y-auto justify-center transition-all duration-250 ${showSources ? "pr-[18%]" : ""}`}
          ref={messagesContainerRef}
          onScroll={handleScroll}
        >
          <div className={`w-full h-full flex flex-col items-center`}>
            <div className="flex flex-col w-full  max-w-3xl flex-grow mb-[60px] mt-[56px]">
              {messages.map((message, index) => {
                const isSourcesVisible =
                  showSources && currentMessageId === message.externalId;
                const userMessageWithErr =
                  message.messageRole === "user" && message?.errorMessage;

                return (
                  <Fragment key={message.externalId ?? index}>
                    <ChatMessage
                      key={
                        message.externalId
                          ? `${message.externalId}-msg`
                          : `msg-${index}`
                      }
                      message={message.message}
                      isUser={message.messageRole === "user"}
                      responseDone={true}
                      thinking={message.thinking}
                      citations={message.sources}
                      messageId={message.externalId}
                      handleRetry={handleRetry}
                      citationMap={message.citationMap}
                      isRetrying={message.isRetrying}
                      dots={message.isRetrying ? dots : ""}
                      onToggleSources={() => {
                        if (
                          showSources &&
                          currentMessageId === message.externalId
                        ) {
                          setShowSources(false);
                          setCurrentCitations([]);
                          setCurrentMessageId(null);
                        } else {
                          setCurrentCitations(message?.sources || []);
                          setShowSources(true);
                          setCurrentMessageId(message.externalId);
                        }
                      }}
                      sourcesVisible={isSourcesVisible}
                      isStreaming={isStreaming}
                      isDebugMode={isDebugMode}
                      onShowRagTrace={handleShowRagTrace}
                      feedbackStatus={feedbackMap[message.externalId!] || null}
                      onFeedback={handleFeedback}
                    />
                    {userMessageWithErr && (
                      <ChatMessage
                        key={
                          message.externalId
                            ? `${message.externalId}-err`
                            : `err-${index}`
                        }
                        message={message.errorMessage}
                        thinking={message.thinking}
                        isUser={false}
                        responseDone={true}
                        citations={message.sources}
                        messageId={message.externalId}
                        handleRetry={handleRetry}
                        citationMap={message.citationMap}
                        isRetrying={message.isRetrying}
                        dots={message.isRetrying ? dots : ""}
                        onToggleSources={() => {
                          if (
                            showSources &&
                            currentMessageId === message.externalId
                          ) {
                            setShowSources(false);
                            setCurrentCitations([]);
                            setCurrentMessageId(null);
                          } else {
                            setCurrentCitations(message?.sources || []);
                            setShowSources(true);
                            setCurrentMessageId(message.externalId);
                          }
                        }}
                        sourcesVisible={isSourcesVisible}
                        isStreaming={isStreaming}
                        isDebugMode={isDebugMode}
                        onShowRagTrace={handleShowRagTrace}
                        feedbackStatus={
                          feedbackMap[message.externalId!] || null
                        }
                        onFeedback={handleFeedback}
                      />
                    )}
                  </Fragment>
                );
              })}
              {currentResp && (
                <ChatMessage
                  message={currentResp.resp}
                  citations={currentResp.sources}
                  thinking={currentResp.thinking || ""}
                  isUser={false}
                  responseDone={false}
                  handleRetry={handleRetry}
                  dots={dots}
                  messageId={currentResp.messageId}
                  citationMap={currentResp.citationMap}
                  onToggleSources={() => {
                    if (
                      showSources &&
                      currentMessageId === currentResp.messageId
                    ) {
                      setShowSources(false);
                      setCurrentCitations([]);
                      setCurrentMessageId(null);
                    } else {
                      setCurrentCitations(currentResp.sources || []);
                      setShowSources(true);
                      setCurrentMessageId(currentResp.messageId || null);
                    }
                  }}
                  sourcesVisible={
                    showSources && currentMessageId === currentResp.messageId
                  }
                  isStreaming={isStreaming}
                  isDebugMode={isDebugMode}
                  onShowRagTrace={handleShowRagTrace}
                  // Feedback not applicable for streaming response, but props are needed
                  feedbackStatus={null}
                  onFeedback={handleFeedback}
                />
              )}
              <div className="absolute bottom-0 left-0 w-full h-[80px] bg-white dark:bg-[#1E1E1E]"></div>
            </div>
            {showRagTrace && chatId && selectedMessageId && (
              <div className="fixed inset-0 z-50 bg-white dark:bg-[#1E1E1E] overflow-auto">
                <RagTraceVirtualization
                  chatId={chatId}
                  messageId={selectedMessageId}
                  onClose={() => {
                    setShowRagTrace(false);
                    setSelectedMessageId(null);
                  }}
                />
              </div>
            )}
            <ChatBox
              role={user?.role}
              query={query}
              setQuery={setQuery}
              handleSend={handleSend} // handleSend function is passed here
              handleStop={handleStop}
              isStreaming={isStreaming}
              allCitations={allCitations}
              chatId={chatId}
              agentIdFromChatData={data?.chat?.agentId ?? null} // Pass agentId from loaded chat data
              isReasoningActive={isReasoningActive}
              setIsReasoningActive={setIsReasoningActive}
            />
          </div>
          <Sources
            showSources={showSources}
            citations={currentCitations}
            closeSources={() => {
              setShowSources(false);
              setCurrentCitations([]);
              setCurrentMessageId(null);
            }}
          />
        </div>
      </div>
    </div>
  );
};

const MessageCitationList = ({
  citations,
  onToggleSources,
}: {
  citations: Citation[];
  onToggleSources: () => void;
}) => {
  return (
    <TooltipProvider>
      <ul className={`flex flex-row mt-[24px]`}>
        {citations.map((citation: Citation, index: number) => (
          <li
            key={index}
            className="border-[#E6EBF5] dark:border-gray-700 border-[1px] rounded-[10px] w-[196px] mr-[6px]"
          >
            <a
              href={citation.url}
              target="_blank"
              rel="noopener noreferrer"
              title={citation.title}
            >
              <div className="flex pl-[12px] pt-[10px] pr-[12px]">
                <div className="flex flex-col w-full">
                  <p className="line-clamp-2 text-[13px] tracking-[0.01em] leading-[17px] text-ellipsis font-medium break-all dark:text-gray-100">
                    {citation.title ? parseHighlight(citation.title) : ""}
                  </p>
                  <div className="flex flex-col mt-[9px]">
                    <div className="flex items-center pb-[12px]">
                      {getIcon(citation.app, citation.entity)}
                      <span
                        style={{ fontWeight: 450 }}
                        className="text-[#848DA1] dark:text-gray-400 text-[13px] tracking-[0.01em] leading-[16px]"
                      >
                        {getName(citation.app, citation.entity)}
                      </span>
                      <span
                        className="flex ml-auto items-center p-[5px] h-[16px] bg-[#EBEEF5] dark:bg-slate-700 dark:text-gray-300 mt-[3px] rounded-full text-[9px]"
                        style={{ fontFamily: "JetBrains Mono" }}
                      >
                        {index + 1}
                      </span>
                    </div>
                  </div>
                </div>
              </div>
            </a>
          </li>
        ))}
        {!!citations.length && (
          <Tooltip>
            <TooltipTrigger asChild>
              <img
                onClick={onToggleSources}
                className="cursor-pointer"
                src={Expand}
              />
            </TooltipTrigger>
            <Tip side="right" info="Show All Sources" margin="ml-[16px]" />
          </Tooltip>
        )}
      </ul>
    </TooltipProvider>
  );
};

const CitationList = ({ citations }: { citations: Citation[] }) => {
  return (
    <ul className={`mt-2`}>
      {citations.map((citation: Citation, index: number) => (
        <li
          key={index}
          className="border-[#E6EBF5] dark:border-gray-700 border-[1px] rounded-[10px] mt-[12px] w-[85%]"
        >
          <a
            href={citation.url}
            target="_blank"
            rel="noopener noreferrer"
            title={citation.title}
          >
            <div className="flex pl-[12px] pt-[12px]">
              <a
                target="_blank"
                rel="noopener noreferrer"
                title={citation.title}
                href={citation.url}
                className="flex items-center p-[5px] h-[16px] bg-[#EBEEF5] dark:bg-slate-700 dark:text-gray-300 rounded-full text-[9px] mr-[8px]"
                style={{ fontFamily: "JetBrains Mono" }}
              >
                {index + 1}
              </a>
              <div className="flex flex-col mr-[12px]">
                <span className="line-clamp-2 text-[13px] tracking-[0.01em] leading-[17px] text-ellipsis font-medium break-all dark:text-gray-100">
                  {citation.title ? parseHighlight(citation.title) : ""}
                </span>
                <div className="flex items-center pb-[12px] mt-[8px]">
                  {getIcon(citation.app, citation.entity)}
                  <span className="text-[#848DA1] dark:text-gray-400 text-[13px] tracking-[0.01em] leading-[16px]">
                    {getName(citation.app, citation.entity)}
                  </span>
                </div>
              </div>
            </div>
          </a>
        </li>
      ))}
    </ul>
  );
};

const Sources = ({
  showSources,
  citations,
  closeSources,
}: {
  showSources: boolean;
  citations: Citation[];
  closeSources: () => void;
}) => {
  return showSources ? (
    <div className="fixed top-[48px] right-0 bottom-0 w-1/4 border-l-[1px] border-[#E6EBF5] dark:border-gray-700 bg-white dark:bg-[#1E1E1E] flex flex-col">
      <div className="flex items-center px-[40px] py-[24px] border-b-[1px] border-[#E6EBF5] dark:border-gray-700">
        <span
          className="text-[#929FBA] dark:text-gray-400 font-normal text-[12px] tracking-[0.08em]"
          style={{ fontFamily: "JetBrains Mono" }}
        >
          SOURCES
        </span>
        <X
          stroke="#9EAEBE"
          size={14}
          className="ml-auto cursor-pointer dark:stroke-gray-400"
          onClick={closeSources}
        />
      </div>
      <div className="flex-1 overflow-y-auto px-[40px] pb-[24px]">
        <CitationList citations={citations} />
      </div>
    </div>
  ) : null;
};

export const textToCitationIndex = /\[(\d+)\]/g;

const renderMarkdownLink = ({
  node,
  ...linkProps
<<<<<<< HEAD
}: {
  node?: any;
  [key: string]: any;
}) => <a {...linkProps} target="_blank" rel="noopener noreferrer" />;
=======
}: { node?: any; [key: string]: any }) => (
  <a {...linkProps} target="_blank" rel="noopener noreferrer" className="text-blue-600 dark:text-blue-400 hover:underline" />
)
>>>>>>> 7c0377fb

export const ChatMessage = ({
  message,
  thinking,
  isUser,
  responseDone,
  isRetrying,
  citations = [],
  messageId,
  handleRetry,
  dots = "",
  onToggleSources,
  citationMap,
  sourcesVisible,
  isStreaming = false,
  isDebugMode,
  onShowRagTrace,
  feedbackStatus,
  onFeedback,
}: {
  message: string
  thinking: string
  isUser: boolean
  responseDone: boolean
  isRetrying?: boolean
  citations?: Citation[]
  messageId?: string
  dots: string
  handleRetry: (messageId: string) => void
  onToggleSources: () => void
  citationMap?: Record<number, number>
  sourcesVisible: boolean
  isStreaming?: boolean
  isDebugMode: boolean
  onShowRagTrace: (messageId: string) => void
  feedbackStatus?: MessageFeedback | null
  onFeedback?: (messageId: string, feedback: MessageFeedback) => void
}) => {
<<<<<<< HEAD
  const [isCopied, setIsCopied] = useState(false);
  const citationUrls = citations?.map((c: Citation) => c.url);
=======
  const { theme } = useTheme()
  const [isCopied, setIsCopied] = useState(false)
  const citationUrls = citations?.map((c: Citation) => c.url)
>>>>>>> 7c0377fb

  const processMessage = (text: string) => {
    text = splitGroupedCitationsWithSpaces(text);

    if (citationMap) {
      return text.replace(textToCitationIndex, (match, num) => {
        const index = citationMap[num];
        const url = citationUrls[index];
        return typeof index === "number" && url
          ? `[[${index + 1}]](${url})`
          : "";
      });
    } else {
      return text.replace(textToCitationIndex, (match, num) => {
        const url = citationUrls[num - 1];
        return url ? `[[${num}]](${url})` : "";
      });
    }
  };
  return (
    <div
      className={`rounded-[16px] max-w-full ${isUser ? "bg-[#F0F2F4] dark:bg-slate-700 text-[#1C1D1F] dark:text-slate-100 text-[15px] leading-[25px] self-end pt-[14px] pb-[14px] pl-[20px] pr-[20px] break-words" : "text-[#1C1D1F] dark:text-[#F1F3F4] text-[15px] leading-[25px] self-start w-full"}`}
    >
      {isUser ? (
        <div
          className="break-words overflow-wrap-anywhere"
          dangerouslySetInnerHTML={{ __html: jsonToHtmlMessage(message) }}
        />
      ) : (
        <div
          className={`flex flex-col mt-[40px] w-full ${citationUrls.length ? "mb-[35px]" : ""}`}
        >
          <div className="flex flex-row w-full">
            <img
              className={"mr-[20px] w-[32px] self-start flex-shrink-0"}
              src={logo}
            />
            <div className="mt-[4px] markdown-content">
              {thinking && (
                <div className="border-l-2 border-[#E6EBF5] dark:border-gray-700 pl-2 mb-4 text-gray-600 dark:text-gray-400">
                  <MarkdownPreview
                    source={processMessage(thinking)}
                    wrapperElement={{
                      "data-color-mode": theme,
                    }}
                    style={{
                      padding: 0,
                      backgroundColor: "transparent",
                      color: theme === 'dark' ? "#A0AEC0" : "#627384",
                      maxWidth: "100%",
                      overflowWrap: "break-word",
                    }}
                    components={{
                      a: renderMarkdownLink,
                    }}
                  />
                </div>
              )}
              {message === "" && (!responseDone || isRetrying) ? (
<<<<<<< HEAD
                <div className="flex-grow">
=======
                <div className="flex-grow text-[#1C1D1F] dark:text-[#F1F3F4]">
>>>>>>> 7c0377fb
                  {`${THINKING_PLACEHOLDER}${dots}`}
                </div>
              ) : message !== "" ? (
                <MarkdownPreview
                  source={processMessage(message)}
                  wrapperElement={{
                    "data-color-mode": theme,
                  }}
                  style={{
                    padding: 0,
                    backgroundColor: "transparent",
                    color: theme === 'dark' ? "#F1F3F4" : "#1C1D1F",
                    maxWidth: "100%",
                    overflowWrap: "break-word",
                  }}
                  components={{
                    a: renderMarkdownLink,
                    table: ({ node, ...props }) => (
                      <div className="overflow-x-auto max-w-full my-2">
                        <table
                          style={{
                            borderCollapse: "collapse",
                            borderStyle: "hidden",
                            tableLayout: "auto",
                            width: "100%",
                            maxWidth: "100%",
                          }}
                          className="min-w-full dark:bg-slate-800" // Table background for dark
                          {...props}
                        />
                      </div>
                    ),
                    th: ({ node, ...props }) => (
                      <th
                        style={{
                          border: "none",
                          padding: "4px 8px",
                          textAlign: "left",
                          overflowWrap: "break-word",
                        }}
                        className="dark:text-white"
                        {...props}
                      />
                    ),
                    td: ({ node, ...props }) => (
                      <td
                        style={{
                          border: "none",
                          borderTop: "1px solid #e5e7eb", // Will need dark:border-gray-700
                          padding: "4px 8px",
                          overflowWrap: "break-word",
                        }}
                        className="dark:border-gray-700 dark:text-white"
                        {...props}
                      />
                    ),
                    tr: ({ node, ...props }) => (
                      <tr
                        style={{ border: "none" }}
                        className="bg-white dark:bg-[#1E1E1E]"
                        {...props}
                      />
                    ),
                    h1: ({ node, ...props }) => (
                      <h1 style={{ fontSize: "1.6em" }} className="dark:text-gray-100" {...props} />
                    ),
                    h2: ({ node, ...props }) => (
                      <h1 style={{ fontSize: "1.2em" }} {...props} />
                    ),
                    h3: ({ node, ...props }) => (
                      <h1 style={{ fontSize: "1em" }} {...props} />
                    ),
                    h4: ({ node, ...props }) => (
                      <h1 style={{ fontSize: "0.8em" }} {...props} />
                    ),
                    h5: ({ node, ...props }) => (
                      <h1 style={{ fontSize: "0.7em" }} {...props} />
                    ),
                    h6: ({ node, ...props }) => (
                      <h1 style={{ fontSize: "0.68em" }} {...props} />
                    ),
                    ul: ({ node, ...props }) => (
                      <ul
                        style={{
                          listStyleType: "disc",
                          paddingLeft: "1.5rem",
                          marginBottom: "1rem",
                        }}
                        {...props}
                      />
                    ),
                    ol: ({ node, ...props }) => (
                      <ol
                        style={{
                          listStyleType: "decimal",
                          paddingLeft: "1.5rem",
                          marginBottom: "1rem",
                        }}
                        {...props}
                      />
                    ),
                    li: ({ node, ...props }) => (
                      <li
                        style={{
                          marginBottom: "0.25rem",
                        }}
                        {...props}
                      />
                    ),
                  }}
                />
              ) : null}
            </div>
          </div>
          {responseDone && !isRetrying && (
            <div className="flex flex-col">
              {isDebugMode && messageId && (
                <button
                  className="ml-[52px] text-[13px] text-[#4A63E9] hover:text-[#2D46CC] underline font-mono mt-2 text-left"
                  onClick={() => onShowRagTrace(messageId)}
                >
                  View RAG Trace #{messageId.slice(-6)}
                </button>
              )}
              <div className="flex ml-[52px] mt-[12px] items-center">
                <Copy
                  size={16}
                  stroke={`${isCopied ? "#4F535C" : "#B2C3D4"}`}
                  className={`cursor-pointer`}
                  onMouseDown={() => setIsCopied(true)}
                  onMouseUp={() => setIsCopied(false)}
                  onClick={() =>
                    navigator.clipboard.writeText(processMessage(message))
                  }
                />
                <img
                  className={`ml-[18px] ${isStreaming || !messageId ? "opacity-50" : "cursor-pointer"}`}
                  src={Retry}
                  onClick={() =>
                    messageId && !isStreaming && handleRetry(messageId)
                  }
                  title="Retry"
                />
                {messageId && onFeedback && (
                  <>
                    <ThumbsUp
                      size={16}
                      stroke={
                        feedbackStatus === MessageFeedback.Like
                          ? "#10B981"
                          : "#B2C3D4"
                      }
                      fill="none"
                      className="ml-[18px] cursor-pointer"
                      onClick={() =>
                        onFeedback(messageId, MessageFeedback.Like)
                      }
                    />
                    <ThumbsDown
                      size={16}
                      stroke={
                        feedbackStatus === MessageFeedback.Dislike
                          ? "#EF4444"
                          : "#B2C3D4"
                      }
                      fill="none"
                      className="ml-[10px] cursor-pointer"
                      onClick={() =>
                        onFeedback(messageId, MessageFeedback.Dislike)
                      }
                    />
                  </>
                )}
                {!!citationUrls.length && (
                  <div className="ml-auto flex">
                    <div className="flex items-center pr-[8px] pl-[8px] pt-[6px] pb-[6px]">
                      <span
                        className="font-light ml-[4px] select-none leading-[14px] tracking-[0.02em] text-[12px] text-[#9EAEBE]"
                        style={{ fontFamily: "JetBrains Mono" }}
                      >
                        SOURCES
                      </span>
                      <ChevronDown
                        size={14}
                        className="ml-[4px]"
                        color="#B2C3D4"
                      />
                    </div>
                  </div>
                )}
              </div>

              <div className="flex flex-row ml-[52px]">
                <MessageCitationList
                  citations={citations.slice(0, 3)}
                  onToggleSources={onToggleSources}
                />
              </div>
            </div>
          )}
        </div>
      )}
    </div>
  );
};

const chatParams = z.object({
  q: z.string().optional(),
  debug: z
    .string()
    .transform((val) => val === "true")
    .optional()
    .default("false"),
  reasoning: z.boolean().optional(),
  refs: z // Changed from docId to refs, expects a JSON string array
    .string()
    .optional()
    .transform((val) => {
      if (!val) return undefined;
      try {
        const parsed = JSON.parse(val);
        return Array.isArray(parsed) &&
          parsed.every((item) => typeof item === "string")
          ? parsed
          : undefined;
      } catch (e) {
        return undefined; // Invalid JSON
      }
    }),
  sources: z // Changed from sourceIds to sources, expects comma-separated string
    .string()
    .optional()
    .transform((val) => (val ? val.split(",") : undefined)),
<<<<<<< HEAD
  toolExternalIds: z
    .string()
    .optional()
    .transform((val) => (val ? val.split(",").map(id => id.trim()).filter(id => id.length > 0) : undefined)),
});
=======
  agentId: z.string().optional(), // Added agentId to Zod schema
})
>>>>>>> 7c0377fb

type XyneChat = z.infer<typeof chatParams>;

export const Route = createFileRoute("/_authenticated/chat")({
  beforeLoad: (params) => {
    return params;
  },
  loader: async (params) => {
    return params;
  },
  component: () => {
<<<<<<< HEAD
    const matches = useRouterState({ select: (s) => s.matches });
    const { user, workspace } = matches[matches.length - 1].context;
    return <ChatPage user={user} workspace={workspace} />;
=======
    const matches = useRouterState({ select: (s) => s.matches })
    const { user, workspace, agentWhiteList } =
      matches[matches.length - 1].context
    return (
      <ChatPage
        user={user}
        workspace={workspace}
        agentWhiteList={agentWhiteList}
      />
    )
>>>>>>> 7c0377fb
  },
  errorComponent: errorComponent,
});<|MERGE_RESOLUTION|>--- conflicted
+++ resolved
@@ -27,16 +27,6 @@
   MessageFeedback,
   // Apps,
   // DriveEntity,
-<<<<<<< HEAD
-} from "shared/types";
-import AssistantLogo from "@/assets/assistant-logo.svg";
-import Expand from "@/assets/expand.svg";
-import Retry from "@/assets/retry.svg";
-import { PublicUser, PublicWorkspace } from "shared/types";
-import { z } from "zod";
-import { getIcon } from "@/lib/common";
-import { getName } from "@/components/GroupFilter";
-=======
 } from "shared/types"
 import logo from "@/assets/logo.svg"
 import Expand from "@/assets/expand.svg"
@@ -45,7 +35,6 @@
 import { z } from "zod"
 import { getIcon } from "@/lib/common"
 import { getName } from "@/components/GroupFilter"
->>>>>>> 7c0377fb
 import {
   useQueryClient,
   useMutation,
@@ -60,17 +49,6 @@
   Tooltip,
   TooltipProvider,
   TooltipTrigger,
-<<<<<<< HEAD
-} from "@/components/ui/tooltip";
-import { Tip } from "@/components/Tooltip";
-import { RagTraceVirtualization } from "@/components/RagTraceVirtualization";
-import { toast } from "@/hooks/use-toast";
-import { ChatBox } from "@/components/ChatBox";
-import React from "react";
-import { renderToStaticMarkup } from "react-dom/server";
-import { Pill } from "@/components/Pill";
-import { Reference } from "@/types";
-=======
 } from "@/components/ui/tooltip"
 import { Tip } from "@/components/Tooltip"
 import { RagTraceVirtualization } from "@/components/RagTraceVirtualization"
@@ -81,7 +59,6 @@
 import { Pill } from "@/components/Pill"
 import { Reference } from "@/types"
 import { parseHighlight } from "@/components/Highlight"
->>>>>>> 7c0377fb
 
 export const THINKING_PLACEHOLDER = "Thinking"
 
@@ -107,14 +84,9 @@
 //   }
 
 interface ChatPageProps {
-<<<<<<< HEAD
-  user: PublicUser;
-  workspace: PublicWorkspace;
-=======
   user: PublicUser
   workspace: PublicWorkspace
   agentWhiteList: boolean
->>>>>>> 7c0377fb
 }
 
 // Define the structure for parsed message parts, including app, entity, and pillType for pills
@@ -237,11 +209,7 @@
           // Create a simple anchor tag string for links
           // Ensure it has similar styling to how it's created in ChatBox
           // The text of the link will be the URL itself
-<<<<<<< HEAD
-          htmlPart = `<a href="${url}" target="_blank" rel="noopener noreferrer" class="text-blue-600 underline hover:text-blue-800 cursor-pointer">${url}</a>`;
-=======
           htmlPart = `<a href="${url}" target="_blank" rel="noopener noreferrer" class="text-blue-600 dark:text-blue-400 underline hover:text-blue-800 dark:hover:text-blue-300 cursor-pointer">${url}</a>`
->>>>>>> 7c0377fb
         }
         // Add a space only if the part is not the last one, or if the next part is text.
         // This avoids trailing spaces or double spaces between elements.
@@ -261,11 +229,6 @@
 
 const REASONING_STATE_KEY = "isReasoningGlobalState";
 
-<<<<<<< HEAD
-export const ChatPage = ({ user, workspace }: ChatPageProps) => {
-  const params = Route.useParams();
-  const router = useRouter();
-=======
 export const ChatPage = ({
   user,
   workspace,
@@ -274,7 +237,6 @@
   const { theme } = useTheme()
   const params = Route.useParams()
   const router = useRouter()
->>>>>>> 7c0377fb
   const chatParams: XyneChat = useSearch({
     from: "/_authenticated/chat",
   });
@@ -537,15 +499,9 @@
         setIsReasoningActive(chatParams.reasoning);
       }
 
-<<<<<<< HEAD
-      // Call handleSend with toolExternalIds from chatParams if available
-      handleSend(messageToSend, sourcesArray, chatParams.toolExternalIds);
-      hasHandledQueryParam.current = true;
-=======
       // Call handleSend, passing agentId from chatParams if available
-      handleSend(messageToSend, sourcesArray, chatParams.agentId)
+      handleSend(messageToSend, sourcesArray, chatParams.agentId, chatParams.toolExternalIds)
       hasHandledQueryParam.current = true
->>>>>>> 7c0377fb
       router.navigate({
         to: "/chat",
         search: (prev) => ({
@@ -553,35 +509,26 @@
           q: undefined,
           reasoning: undefined,
           sources: undefined,
-<<<<<<< HEAD
+          agentId: undefined, // Clear agentId from URL after processing
           toolExternalIds: undefined, // Clear toolExternalIds from URL after processing
-=======
-          agentId: undefined, // Clear agentId from URL after processing
->>>>>>> 7c0377fb
         }),
         replace: true,
       });
     }
-<<<<<<< HEAD
-  }, [chatParams.q, chatParams.reasoning, chatParams.sources, chatParams.toolExternalIds, router]);
-=======
   }, [
     chatParams.q,
     chatParams.reasoning,
     chatParams.sources,
     chatParams.agentId,
+    chatParams.toolExternalIds,
     router,
   ])
->>>>>>> 7c0377fb
 
   const handleSend = async (
     messageToSend: string,
     selectedSources: string[] = [],
-<<<<<<< HEAD
+    agentIdFromChatBox?: string | null, // Added agentIdFromChatBox
     toolExternalIds?: string[],
-=======
-    agentIdFromChatBox?: string | null, // Added agentIdFromChatBox
->>>>>>> 7c0377fb
   ) => {
     if (!messageToSend || isStreaming) return;
 
@@ -1703,16 +1650,9 @@
 const renderMarkdownLink = ({
   node,
   ...linkProps
-<<<<<<< HEAD
-}: {
-  node?: any;
-  [key: string]: any;
-}) => <a {...linkProps} target="_blank" rel="noopener noreferrer" />;
-=======
 }: { node?: any; [key: string]: any }) => (
   <a {...linkProps} target="_blank" rel="noopener noreferrer" className="text-blue-600 dark:text-blue-400 hover:underline" />
 )
->>>>>>> 7c0377fb
 
 export const ChatMessage = ({
   message,
@@ -1751,14 +1691,9 @@
   feedbackStatus?: MessageFeedback | null
   onFeedback?: (messageId: string, feedback: MessageFeedback) => void
 }) => {
-<<<<<<< HEAD
-  const [isCopied, setIsCopied] = useState(false);
-  const citationUrls = citations?.map((c: Citation) => c.url);
-=======
   const { theme } = useTheme()
   const [isCopied, setIsCopied] = useState(false)
   const citationUrls = citations?.map((c: Citation) => c.url)
->>>>>>> 7c0377fb
 
   const processMessage = (text: string) => {
     text = splitGroupedCitationsWithSpaces(text);
@@ -1818,11 +1753,7 @@
                 </div>
               )}
               {message === "" && (!responseDone || isRetrying) ? (
-<<<<<<< HEAD
-                <div className="flex-grow">
-=======
                 <div className="flex-grow text-[#1C1D1F] dark:text-[#F1F3F4]">
->>>>>>> 7c0377fb
                   {`${THINKING_PLACEHOLDER}${dots}`}
                 </div>
               ) : message !== "" ? (
@@ -2056,16 +1987,12 @@
     .string()
     .optional()
     .transform((val) => (val ? val.split(",") : undefined)),
-<<<<<<< HEAD
+  agentId: z.string().optional(), // Added agentId to Zod schema
   toolExternalIds: z
     .string()
     .optional()
     .transform((val) => (val ? val.split(",").map(id => id.trim()).filter(id => id.length > 0) : undefined)),
 });
-=======
-  agentId: z.string().optional(), // Added agentId to Zod schema
-})
->>>>>>> 7c0377fb
 
 type XyneChat = z.infer<typeof chatParams>;
 
@@ -2077,11 +2004,6 @@
     return params;
   },
   component: () => {
-<<<<<<< HEAD
-    const matches = useRouterState({ select: (s) => s.matches });
-    const { user, workspace } = matches[matches.length - 1].context;
-    return <ChatPage user={user} workspace={workspace} />;
-=======
     const matches = useRouterState({ select: (s) => s.matches })
     const { user, workspace, agentWhiteList } =
       matches[matches.length - 1].context
@@ -2092,7 +2014,6 @@
         agentWhiteList={agentWhiteList}
       />
     )
->>>>>>> 7c0377fb
   },
   errorComponent: errorComponent,
 });