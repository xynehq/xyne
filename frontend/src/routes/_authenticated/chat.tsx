--- conflicted
+++ resolved
@@ -2126,12 +2126,10 @@
                       citations={citations}
                       citationMap={citationMap}
                     />
-<<<<<<< HEAD
                     <div className="border-l-2 border-[#E6EBF5] dark:border-gray-700 pl-2 mb-4 text-gray-600 dark:text-gray-400 w-full max-w-full min-w-0">
                       <MarkdownPreview
                         wrapperElement={{
                           "data-color-mode": theme,
-=======
                   </div>
                 </>
               )}
@@ -2200,7 +2198,6 @@
                           listStyleType: "disc",
                           paddingLeft: "1.5rem",
                           marginBottom: "1rem",
->>>>>>> e26a1242
                         }}
                         style={{
                           padding: 0,
