import MarkdownPreview from "@uiw/react-markdown-preview"
import { api } from "@/api"
import { Sidebar } from "@/components/Sidebar"
import {
  createFileRoute,
  useLoaderData,
  useRouter,
  useRouterState,
  useSearch,
} from "@tanstack/react-router"
import {
  Bookmark,
  Copy,
  Ellipsis,
  Pencil,
  X,
  ChevronDown,
  ThumbsUp,
  ThumbsDown,
} from "lucide-react"
import { useEffect, useRef, useState, Fragment } from "react"
import { useTheme } from "@/components/ThemeContext"
import {
  SelectPublicMessage,
  Citation,
  MessageFeedback,
  // Apps,
  // DriveEntity,
} from "shared/types"
import logo from "@/assets/logo.svg"
import Expand from "@/assets/expand.svg"
import Retry from "@/assets/retry.svg"
import { PublicUser, PublicWorkspace } from "shared/types"
import { z } from "zod"
import { getIcon } from "@/lib/common"
import { getName } from "@/components/GroupFilter"
import {
  useQueryClient,
  useMutation,
  useInfiniteQuery,
  InfiniteData,
} from "@tanstack/react-query"
import { SelectPublicChat } from "shared/types"
import { fetchChats, pageSize, renameChat } from "@/components/HistoryModal"
import { errorComponent } from "@/components/error"
import { splitGroupedCitationsWithSpaces } from "@/lib/utils"
import {
  Tooltip,
  TooltipProvider,
  TooltipTrigger,
} from "@/components/ui/tooltip"
import { Tip } from "@/components/Tooltip"
import { RagTraceVirtualization } from "@/components/RagTraceVirtualization"
import { toast } from "@/hooks/use-toast"
import { ChatBox } from "@/components/ChatBox"
import React from "react"
import { renderToStaticMarkup } from "react-dom/server"
import { Pill } from "@/components/Pill"
import { Reference } from "@/types"
import { useChatStream } from "@/hooks/useChatStream"
import { useChatHistory } from "@/hooks/useChatHistory"
import { parseHighlight } from "@/components/Highlight"

export const THINKING_PLACEHOLDER = "Thinking"

// Mapping from source ID to app/entity object
// const sourceIdToAppEntityMap: Record<string, { app: string; entity?: string }> =
//   {
//     googledrive: { app: Apps.GoogleDrive, entity: "file" },
//     googledocs: { app: Apps.GoogleDrive, entity: DriveEntity.Docs },
//     slack: { app: Apps.Slack, entity: "message" },
//     gmail: { app: Apps.Gmail, entity: "mail" }, // Assuming MailEntity.Email maps to "mail"
//     googlecalendar: { app: Apps.GoogleCalendar, entity: "event" },
//     pdf: { app: "pdf", entity: "pdf_default" }, // Assuming DriveEntity.PDF maps to "pdf_default"
//     event: { app: "event", entity: "event_default" },
//   }

interface ChatPageProps {
  user: PublicUser
  workspace: PublicWorkspace
  agentWhiteList: boolean
}

// Define the structure for parsed message parts, including app, entity, and pillType for pills
type ParsedMessagePart =
  | { type: "text"; value: string }
  | {
      type: "pill"
      value: {
        docId: string
        url: string | null
        title: string | null
        app?: string
        entity?: string
        pillType?: "citation" | "global"
        imgSrc?: string | null
      }
    }
  | { type: "link"; value: string }

// Helper function to convert JSON message parts back to HTML using Pill component
const jsonToHtmlMessage = (jsonString: string): string => {
  try {
    const parts = JSON.parse(jsonString) as Array<ParsedMessagePart>
    if (!Array.isArray(parts)) {
      // If not our specific JSON structure, treat as plain HTML/text string
      return jsonString
    }

    return parts
      .map((part, index) => {
        let htmlPart = ""
        if (part.type === "text") {
          htmlPart = part.value
        } else if (
          part.type === "pill" &&
          part.value &&
          typeof part.value === "object"
        ) {
          const { docId, url, title, app, entity, pillType, imgSrc } =
            part.value

          const referenceForPill: Reference = {
            id: docId,
            docId: docId,
            title: title || docId,
            url: url || undefined,
            app: app,
            entity: entity,
            type: pillType || "global",
            // Include imgSrc if available, mapping it to photoLink for the Reference type.
            // The Pill component will need to be able to utilize this.
            ...(imgSrc && { photoLink: imgSrc }),
          }
          htmlPart = renderToStaticMarkup(
            React.createElement(Pill, { newRef: referenceForPill }),
          )
        } else if (part.type === "link" && typeof part.value === "string") {
          const url = part.value
          // Create a simple anchor tag string for links
          // Ensure it has similar styling to how it's created in ChatBox
          // The text of the link will be the URL itself
          htmlPart = `<a href="${url}" target="_blank" rel="noopener noreferrer" class="text-blue-600 dark:text-blue-400 underline hover:text-blue-800 dark:hover:text-blue-300 cursor-pointer">${url}</a>`
        }
        // Add a space only if the part is not the last one, or if the next part is text.
        // This avoids trailing spaces or double spaces between elements.
        if (htmlPart.length > 0 && index < parts.length - 1) {
          // Add space if current part is not empty and it's not the last part.
          // More sophisticated logic might be needed if consecutive non-text elements occur.
          htmlPart += " "
        }
        return htmlPart
      })
      .join("")
      .trimEnd()
  } catch (error) {
    return jsonString
  }
}

const REASONING_STATE_KEY = "isReasoningGlobalState"
const AGENTIC_STATE = "agenticState"
export const ChatPage = ({
  user,
  workspace,
  agentWhiteList,
}: ChatPageProps) => {
  const { theme } = useTheme()
  const params = Route.useParams()
  const router = useRouter()
  const chatParams: XyneChat = useSearch({
    from: "/_authenticated/chat",
  })
  const isGlobalDebugMode = import.meta.env.VITE_SHOW_DEBUG_INFO === "true"
  const isDebugMode = isGlobalDebugMode || chatParams.debug
  const [isAgenticMode, setIsAgenticMode] = useState(
    Boolean(chatParams.agentic),
  )
  const isWithChatId = !!(params as any).chatId
  const data = useLoaderData({
    from: isWithChatId
      ? "/_authenticated/chat/$chatId"
      : "/_authenticated/chat",
  })
  const queryClient = useQueryClient()
  
  if (chatParams.q && isWithChatId) {
    router.navigate({
      to: "/chat/$chatId",
      params: { chatId: (params as any).chatId },
      search: {
        ...(!isGlobalDebugMode && isDebugMode ? { debug: true } : {}),
        ...(isAgenticMode ? { agentic: true } : {}),
      },
    })
  }
  const hasHandledQueryParam = useRef(false)

  const [query, setQuery] = useState("")
  const chatId = (params as any).chatId || null
  
  // Add retryIsStreaming state
  const [retryIsStreaming, setRetryIsStreaming] = useState(false)
  
  // Use custom hooks for streaming and history
  const { data: historyData, isLoading: historyLoading } = useChatHistory(chatId)
  const {
    partial,
    thinking,
    sources,
    citationMap,
    isStreaming,
    messageId: streamInfoMessageId,
    startStream,
    stopStream,
    retryMessage,
  } = useChatStream(chatId, (title: string) => setChatTitle(title), setRetryIsStreaming)
  
  // Use history data if available, otherwise fall back to loader data
  const messages = historyData?.messages || (isWithChatId ? data?.messages || [] : [])
  
  const [chatTitle, setChatTitle] = useState<string | null>(
    isWithChatId && data ? data?.chat?.title || null : null,
  )
  
  // Create a current streaming response for compatibility with existing UI,
  // merging the real stream IDs once available
  const currentResp = isStreaming
    ? {
        resp: partial,
        thinking,
        sources,
        citationMap,
        messageId: streamInfoMessageId,
        chatId,
      }
    : null

  useEffect(() => {
    console.log('[Debug] currentResp:', currentResp);
  }, [currentResp]);

  const [showRagTrace, setShowRagTrace] = useState(false)
  const [selectedMessageId, setSelectedMessageId] = useState<string | null>(null)
  const [bookmark, setBookmark] = useState<boolean>(
    isWithChatId ? !!data?.chat?.isBookmarked || false : false,
  )
  const inputRef = useRef<HTMLTextAreaElement | null>(null)
  const messagesContainerRef = useRef<HTMLDivElement>(null)
  const [userHasScrolled, setUserHasScrolled] = useState(false)
  const [dots, setDots] = useState("")
  const [showSources, setShowSources] = useState(false)
  const [currentCitations, setCurrentCitations] = useState<Citation[]>([])
  const [currentMessageId, setCurrentMessageId] = useState<string | null>(null)
  const [isEditing, setIsEditing] = useState<boolean>(false)
  const [editedTitle, setEditedTitle] = useState<string | null>(chatTitle)
  const titleRef = useRef<HTMLInputElement | null>(null)
  const [allCitations, setAllCitations] = useState<Map<string, Citation>>(
    new Map(),
  ) // State for all citations
  // const eventSourceRef = useRef<EventSource | null>(null) // Added ref for EventSource
  // const [userStopped, setUserStopped] = useState<boolean>(false) // Add state for user stop
  const [feedbackMap, setFeedbackMap] = useState<
    Record<string, MessageFeedback | null>
  >({})

  const [isReasoningActive, setIsReasoningActive] = useState(() => {
    const storedValue = localStorage.getItem(REASONING_STATE_KEY)
    return storedValue ? JSON.parse(storedValue) : true
  })

  // Compute disableRetry flag for retry buttons
  const disableRetry = isStreaming || retryIsStreaming

  useEffect(() => {
    localStorage.setItem(REASONING_STATE_KEY, JSON.stringify(isReasoningActive))
  }, [isReasoningActive])
  useEffect(() => {
    localStorage.setItem(AGENTIC_STATE, JSON.stringify(isAgenticMode))
  }, [isAgenticMode])
  const renameChatMutation = useMutation<
    { chatId: string; title: string },
    Error,
    { chatId: string; newTitle: string }
  >({
    mutationFn: async ({ chatId, newTitle }) => {
      return await renameChat(chatId, newTitle)
    },
    onSuccess: ({ chatId, title }) => {
      queryClient.setQueryData<InfiniteData<SelectPublicChat[]>>(
        ["all-chats"],
        (oldData) => {
          if (!oldData) return oldData

          let chatToUpdate: SelectPublicChat | undefined
          oldData.pages.forEach((page) => {
            const found = page.find((c) => c.externalId === chatId)
            if (found) chatToUpdate = found
          })

          if (!chatToUpdate) {
            return oldData
          }

          const updatedChat = { ...chatToUpdate, title }

          const filteredPages = oldData.pages.map((page) =>
            page.filter((c) => c.externalId !== chatId),
          )

          const newPages = [
            [updatedChat, ...filteredPages[0]],
            ...filteredPages.slice(1),
          ]

          return {
            ...oldData,
            pages: newPages,
          }
        },
      )
      setChatTitle(editedTitle)
      setIsEditing(false)
    },
    onError: (error: Error) => {
      setIsEditing(false)
      console.error("Failed to rename chat:", error)
    },
  })

  // Effect to aggregate citations from messages
  useEffect(() => {
    const newCitations = new Map(allCitations)
    let changed = false
    messages.forEach((msg: SelectPublicMessage) => {
      if (msg.messageRole === "assistant" && msg.sources) {
        // Add explicit type for citation
        msg.sources.forEach((citation: Citation) => {
          // Use URL as unique key, ensure title exists for display
          if (
            citation.url &&
            citation.title &&
            !newCitations.has(citation.url)
          ) {
            newCitations.set(citation.url, citation)
            changed = true
          }
        })
      }
    })
    // Only update state if the map actually changed
    if (changed) {
      setAllCitations(newCitations)
    }
  }, [messages, allCitations]) // Dependency array includes allCitations

  useEffect(() => {
    if (inputRef.current) {
      inputRef.current.focus()
    }
  }, [])

  const { data: historyItems } = useInfiniteQuery<
    SelectPublicChat[],
    Error,
    InfiniteData<SelectPublicChat[]>,
    ["all-chats"],
    number
  >({
    queryKey: ["all-chats"],
    queryFn: ({ pageParam = 0 }) => fetchChats({ pageParam }),
    getNextPageParam: (lastPage, allPages) => {
      if (lastPage?.length < pageSize) {
        return undefined
      }
      return allPages?.length
    },
    initialPageParam: 0,
  })
  const currentChat = historyItems?.pages
    ?.flat()
    .find((item) => item.externalId === chatId)

  useEffect(() => {
    if (!isEditing && currentChat?.title && currentChat.title !== chatTitle) {
      setChatTitle(currentChat.title)
      setEditedTitle(currentChat.title)
    }
  }, [currentChat?.title, isEditing, chatTitle])

  useEffect(() => {
    if (isStreaming || retryIsStreaming) {
      const interval = setInterval(() => {
        setDots((prev) => {
          if (prev.length >= 3) {
            return ""
          } else {
            return prev + "."
          }
        })
      }, 500)

      return () => clearInterval(interval)
    } else {
      setDots("")
    }
  }, [isStreaming, retryIsStreaming])

  // Handle initial data loading and feedbackMap initialization
  useEffect(() => {
    if (!hasHandledQueryParam.current || isWithChatId) {
      // Data will be loaded via useChatHistory hook
    }
    
    setChatTitle(isWithChatId ? data?.chat?.title || null : null)
    setBookmark(isWithChatId ? !!data?.chat?.isBookmarked || false : false)

    // Populate feedbackMap from loaded messages
    if (data?.messages) {
      const initialFeedbackMap: Record<string, MessageFeedback | null> = {}
      data.messages.forEach((msg: SelectPublicMessage) => {
        if (msg.externalId && msg.feedback !== undefined) {
          // msg.feedback can be null
          initialFeedbackMap[msg.externalId] =
            msg.feedback as MessageFeedback | null
        }
      })
      setFeedbackMap(initialFeedbackMap)
    }

    inputRef.current?.focus()
    setShowSources(false)
    setCurrentCitations([])
    setCurrentMessageId(null)
  }, [
    data?.chat?.isBookmarked,
    data?.chat?.title,
    data?.messages,
    isWithChatId,
    params,
  ])

  useEffect(() => {
    if (chatParams.q && !hasHandledQueryParam.current) {
      const messageToSend = decodeURIComponent(chatParams.q)

      let sourcesArray: string[] = []
      const _sources = chatParams.sources as string | string[] | undefined

      if (Array.isArray(_sources)) {
        sourcesArray = _sources.filter((s) => typeof s === "string")
      } else if (typeof _sources === "string") {
        sourcesArray = _sources
          .split(",")
          .map((s) => s.trim())
          .filter((s) => s.length > 0)
      }

      if (typeof chatParams.reasoning === "boolean") {
        setIsReasoningActive(chatParams.reasoning)
      }

      // Call handleSend, passing agentId from chatParams if available
      handleSend(
        messageToSend,
        sourcesArray,
        chatParams.agentId,
        chatParams.toolExternalIds,
      )
      hasHandledQueryParam.current = true
      router.navigate({
        to: "/chat",
        search: (prev) => ({
          ...prev,
          q: undefined,
          reasoning: undefined,
          sources: undefined,
          agentId: undefined, // Clear agentId from URL after processing
          toolExternalIds: undefined, // Clear toolExternalIds from URL after processing
        }),
        replace: true,
      })
    }
  }, [
    chatParams.q,
    chatParams.reasoning,
    chatParams.sources,
    chatParams.agentId,
    chatParams.toolExternalIds,
    router,
  ])

  const handleSend = async (
    messageToSend: string,
    selectedSources: string[] = [],
    agentIdFromChatBox?: string | null, // Added agentIdFromChatBox
    toolExternalIds?: string[],
  ) => {
    if (!messageToSend || isStreaming) return

    console.log(`[ChatPage] handleSend called with chatId: ${chatId}, message: ${messageToSend.slice(0, 50)}...`)
    
    setUserHasScrolled(false)
    setQuery("")
    
    // Add user message optimistically to React Query cache
    const queryKey = chatId
    console.log(`[ChatPage] Adding optimistic message to cache with key: ${queryKey}`)
    
    queryClient.setQueryData<any>(
      ["chatHistory", queryKey],
      (oldData: any) => {
        console.log(`[ChatPage] Current cache data:`, oldData)
        if (!oldData) {
          console.log(`[ChatPage] Creating new cache entry`)
          return { messages: [{ messageRole: "user", message: messageToSend }] }
        }
        console.log(`[ChatPage] Adding to existing ${oldData.messages?.length || 0} messages`)
        return {
          ...oldData,
          messages: [...(oldData.messages || []), { messageRole: "user", message: messageToSend }],
        }
      }
    )

<<<<<<< HEAD
    // Use agentIdFromChatBox if provided, otherwise fallback to chatParams.agentId (for initial load)
    const agentIdToUse = agentIdFromChatBox || chatParams.agentId
    console.log("Using agentId:", agentIdToUse)
=======
    let finalMessagePayload: string
    if (hasRichContent) {
      finalMessagePayload = JSON.stringify(parsedMessageParts)
    } else {
      // If only text parts, send the original plain text message
      // We extract the text content from parsedMessageParts to ensure it's just the text
      // and not potentially an empty array string if messageToSend was empty.
      finalMessagePayload = parsedMessageParts
        .filter((part) => part.type === "text")
        .map((part) => part.value)
        .join("")
    }

    const url = new URL(`/api/v1/message/create`, window.location.origin) // TODO: call only if any mcp clients are enable.
    if (chatId) {
      url.searchParams.append("chatId", chatId)
    }
    if (isAgenticMode) {
      url.searchParams.append("agentic", "true")
    }
    url.searchParams.append("modelId", "gpt-4o-mini")
    url.searchParams.append("message", finalMessagePayload)

    // if (appEntities.length > 0) {
    //   url.searchParams.append(
    //     "stringifiedAppEntity",
    //     JSON.stringify(appEntities),
    //   )
    // }
    if (isReasoningActive) {
      url.searchParams.append("isReasoningEnabled", "true")
    }
    if (toolExternalIds && toolExternalIds.length > 0) {
      toolExternalIds.forEach((toolId) => {
        url.searchParams.append("toolExternalIds", toolId)
      })
    }

    // Use agentIdFromChatBox if provided, otherwise fallback to chatParams.agentId (for initial load)
    const agentIdToUse = agentIdFromChatBox || chatParams.agentId
    if (agentIdToUse) {
      url.searchParams.append("agentId", agentIdToUse)
    }

    eventSourceRef.current = new EventSource(url.toString(), {
      // Store EventSource
      withCredentials: true,
    })

    // ... (rest of the eventSource listeners remain the same) ...
    eventSourceRef.current.addEventListener(
      ChatSSEvents.CitationsUpdate,
      (event) => {
        // Use ref
        const { contextChunks, citationMap } = JSON.parse(event.data)
        if (currentRespRef.current) {
          currentRespRef.current.sources = contextChunks
          currentRespRef.current.citationMap = citationMap
          // Add explicit type for prevResp
          setCurrentResp((prevResp: CurrentResp | null) => ({
            ...(prevResp || { resp: "", thinking: "" }), // Ensure proper default structure
            resp: prevResp?.resp || "",
            sources: contextChunks,
            citationMap,
          }))
        }
      },
    )

    eventSourceRef.current.addEventListener(ChatSSEvents.Reasoning, (event) => {
      setCurrentResp((prevResp: CurrentResp | null) => ({
        ...(prevResp || { resp: "", thinking: event.data || "" }),
        thinking: (prevResp?.thinking || "") + event.data,
      }))
    })

    eventSourceRef.current.addEventListener(ChatSSEvents.Start, (event) => {})

    eventSourceRef.current.addEventListener(
      ChatSSEvents.ResponseUpdate,
      (event) => {
        setCurrentResp((prevResp: CurrentResp | null) => {
          const updatedResp = prevResp
            ? { ...prevResp, resp: prevResp.resp + event.data }
            : { resp: event.data, thinking: "", sources: [], citationMap: {} }
          currentRespRef.current = updatedResp
          return updatedResp
        })
      },
    )

    eventSourceRef.current.addEventListener(
      ChatSSEvents.ResponseMetadata,
      (event) => {
        // Use ref
        const { chatId, messageId } = JSON.parse(event.data)
        setChatId(chatId)
        if (chatId) {
          setTimeout(() => {
            router.navigate({
              to: "/chat/$chatId",
              params: { chatId },
              search: !isGlobalDebugMode ? { debug: isDebugMode } : {},
            })
          }, 1000)

          if (!stopMsg) {
            setStopMsg(true)
          }
        }
        if (messageId) {
          if (currentRespRef.current) {
            setCurrentResp((resp: CurrentResp | null) => {
              const updatedResp = resp || { resp: "", thinking: "" }
              updatedResp.chatId = chatId
              updatedResp.messageId = messageId
              currentRespRef.current = updatedResp
              return updatedResp
            })
          } else {
            setMessages((prevMessages) => {
              const lastMessage = prevMessages[prevMessages.length - 1]
              if (lastMessage.messageRole === "assistant") {
                return [
                  ...prevMessages.slice(0, -1),
                  { ...lastMessage, externalId: messageId },
                ]
              }
              return prevMessages
            })
          }
        }
      },
    )

    eventSourceRef.current.addEventListener(
      ChatSSEvents.ChatTitleUpdate,
      (event) => {
        // Use ref
        setChatTitle(event.data)
      },
    )

    eventSourceRef.current.addEventListener(ChatSSEvents.End, (event) => {
      // Use ref
      const currentResp = currentRespRef.current
      if (currentResp) {
        setMessages((prevMessages) => [
          ...prevMessages,
          {
            messageRole: "assistant",
            message: currentResp.resp,
            externalId: currentResp.messageId,
            sources: currentResp.sources,
            citationMap: currentResp.citationMap,
            thinking: currentResp.thinking,
          },
        ])
      }
      setCurrentResp(null)
      currentRespRef.current = null
      eventSourceRef.current?.close() // Use ref
      eventSourceRef.current = null // Clear ref
      setStopMsg(false)
      setIsStreaming(false)
    })

    eventSourceRef.current.addEventListener(ChatSSEvents.Error, (event) => {
      // Use ref
      console.error("Error with SSE:", event.data)
      const currentResp = currentRespRef.current
      if (currentResp) {
        setMessages((prevMessages) => [
          ...prevMessages,
          {
            messageRole: "assistant",
            message: `${event.data}`,
            externalId: currentResp.messageId,
            sources: currentResp.sources,
            citationMap: currentResp.citationMap,
            thinking: currentResp.thinking,
          },
        ])
      }
      setCurrentResp(null)
      currentRespRef.current = null
      eventSourceRef.current?.close() // Use ref
      eventSourceRef.current = null // Clear ref
      setStopMsg(false)
      setIsStreaming(false)
    })

    eventSourceRef.current.onerror = (error) => {
      // Use ref
      // Check if the stop was intentional
      if (userStopped) {
        setUserStopped(false) // Reset the flag
        // Clean up state, similar to handleStop or End event
        setCurrentResp(null)
        currentRespRef.current = null
        setStopMsg(false)
        setIsStreaming(false)
        // Close again just in case, and clear ref
        eventSourceRef.current?.close()
        eventSourceRef.current = null
        // Do NOT add an error message in this case
        return
      }

      // If it wasn't a user stop, proceed with error handling as before
      console.error("Error with SSE:", error)
      const currentResp = currentRespRef.current
      if (currentResp) {
        setMessages((prevMessages) => [
          ...prevMessages,
          {
            messageRole: "assistant",
            message: `Error occurred: please try again`,
          },
        ])
      }
      setCurrentResp(null)
      currentRespRef.current = null
      eventSourceRef.current?.close() // Use ref
      eventSourceRef.current = null // Clear ref
      setStopMsg(false)
      setIsStreaming(false)
    }
>>>>>>> 50137bcb

    console.log(`[ChatPage] Starting persistent stream with reasoning: ${isReasoningActive}`)
    await startStream(messageToSend, selectedSources, isReasoningActive, agentIdToUse)
  }

  const handleFeedback = async (
    messageId: string,
    feedback: MessageFeedback,
  ) => {
    if (!messageId) return

    setFeedbackMap((prev) => {
      const currentFeedback = prev[messageId]
      return {
        ...prev,
        [messageId]: currentFeedback === feedback ? null : feedback, // Toggle if same, else set new
      }
    })

    try {
      const currentFeedbackInState = feedbackMap[messageId]
      const newFeedbackStatus =
        currentFeedbackInState === feedback ? null : feedback

      await api.message.feedback.$post({
        json: { messageId, feedback: newFeedbackStatus },
      })
      toast({ title: "Success", description: "Feedback submitted." })
    } catch (error) {
      console.error("Failed to submit feedback", error)
      setFeedbackMap((prev) => {
        // Get the current state after optimistic update
        const currentState = prev[messageId]
        const originalFeedback =
          currentState === null
            ? feedback
            : currentState === feedback
              ? feedbackMap[messageId]
              : null
        return { ...prev, [messageId]: originalFeedback }
      })
      toast({
        title: "Error",
        description: "Could not submit feedback.",
        variant: "destructive",
      })
    }
  }

  const handleRetry = async (messageId: string) => {
<<<<<<< HEAD
    console.log('[Debug] handleRetry called with messageId:', messageId)
    console.log('[Debug] isStreaming:', isStreaming, 'hookMessageId:', messageId)
    if (!messageId || isStreaming) {
      console.log('[Debug] handleRetry early return - no messageId or isStreaming')
      return
=======
    if (!messageId || isStreaming) return

    setIsStreaming(true)
    const userMsgWithErr = messages.find(
      (msg) =>
        msg.externalId === messageId &&
        msg.messageRole === "user" &&
        msg.errorMessage,
    )
    setMessages((prevMessages) => {
      if (userMsgWithErr) {
        const updatedMessages = [...prevMessages]
        const index = updatedMessages.findIndex(
          (msg) => msg.externalId === messageId && msg.messageRole === "user",
        )

        if (index !== -1) {
          updatedMessages[index] = {
            ...updatedMessages[index],
            errorMessage: "",
          }
          updatedMessages.splice(index + 1, 0, {
            messageRole: "assistant",
            message: "",
            isRetrying: true,
            thinking: "",
            sources: [],
          })
        }

        return updatedMessages
      } else {
        return prevMessages.map((msg) => {
          if (msg.externalId === messageId && msg.messageRole === "assistant") {
            return {
              ...msg,
              message: "",
              isRetrying: true,
              sources: [],
              thinking: "",
            }
          }
          return msg
        })
      }
    })

    const url = new URL(`/api/v1/message/retry`, window.location.origin)
    url.searchParams.append("messageId", encodeURIComponent(messageId))
    url.searchParams.append("isReasoningEnabled", `${isReasoningActive}`)
    setStopMsg(true) // Ensure stop message can be sent for retries
    eventSourceRef.current = new EventSource(url.toString(), {
      // Store EventSource
      withCredentials: true,
    })

    if (isAgenticMode) {
      url.searchParams.append("agentic", "true")
    }

    eventSourceRef.current.addEventListener(
      ChatSSEvents.ResponseUpdate,
      (event) => {
        // Use ref
        if (userMsgWithErr) {
          setMessages((prevMessages) => {
            const index = prevMessages.findIndex(
              (msg) => msg.externalId === messageId,
            )

            if (index === -1 || index + 1 >= prevMessages.length) {
              return prevMessages
            }

            const newMessages = [...prevMessages]
            newMessages[index + 1] = {
              ...newMessages[index + 1],
              message: newMessages[index + 1].message + event.data,
            }

            return newMessages
          })
        } else {
          setMessages((prevMessages) =>
            prevMessages.map((msg) =>
              msg.externalId === messageId && msg.isRetrying
                ? { ...msg, message: msg.message + event.data }
                : msg,
            ),
          )
        }
      },
    )

    eventSourceRef.current.addEventListener(ChatSSEvents.Reasoning, (event) => {
      // Use ref
      if (userMsgWithErr) {
        setMessages((prevMessages) => {
          const index = prevMessages.findIndex(
            (msg) => msg.externalId === messageId,
          )

          if (index === -1 || index + 1 >= prevMessages.length) {
            return prevMessages
          }

          const newMessages = [...prevMessages]
          newMessages[index + 1] = {
            ...newMessages[index + 1],
            thinking: (newMessages[index + 1].thinking || "") + event.data,
          }

          return newMessages
        })
      } else {
        setMessages((prevMessages) =>
          prevMessages.map((msg) =>
            msg.externalId === messageId && msg.isRetrying
              ? { ...msg, thinking: (msg.thinking || "") + event.data }
              : msg,
          ),
        )
      }
    })

    eventSourceRef.current.addEventListener(
      ChatSSEvents.ResponseMetadata,
      (event) => {
        // Use ref
        const userMessage = messages.find(
          (msg) => msg.externalId === messageId && msg.messageRole === "user",
        )
        if (userMessage) {
          const { messageId: newMessageId } = JSON.parse(event.data)

          if (newMessageId) {
            setMessages((prevMessages) => {
              const index = prevMessages.findIndex(
                (msg) => msg.externalId === messageId,
              )

              if (index === -1 || index + 1 >= prevMessages.length) {
                return prevMessages
              }

              const newMessages = [...prevMessages]
              newMessages[index + 1] = {
                ...newMessages[index + 1],
                externalId: newMessageId,
              }
              return newMessages
            })
          }
        }
      },
    )

    eventSourceRef.current.addEventListener(
      ChatSSEvents.CitationsUpdate,
      (event) => {
        // Use ref
        const { contextChunks, citationMap } = JSON.parse(event.data)
        setMessages((prevMessages) => {
          if (userMsgWithErr) {
            const index = prevMessages.findIndex(
              (msg) => msg.externalId === messageId,
            )

            if (index === -1 || index + 1 >= prevMessages.length) {
              return prevMessages
            }

            const newMessages = [...prevMessages]

            if (newMessages[index + 1].isRetrying) {
              newMessages[index + 1] = {
                ...newMessages[index + 1],
                sources: contextChunks,
                citationMap,
              }
            }

            return newMessages
          } else {
            return prevMessages.map((msg) =>
              msg.externalId === messageId && msg.isRetrying
                ? { ...msg, sources: contextChunks, citationMap }
                : msg,
            )
          }
        })
      },
    )

    eventSourceRef.current.addEventListener(ChatSSEvents.End, (event) => {
      // Use ref
      setMessages((prevMessages) => {
        if (userMsgWithErr) {
          const index = prevMessages.findIndex(
            (msg) => msg.externalId === messageId,
          )

          if (index === -1 || index + 1 >= prevMessages.length) {
            return prevMessages
          }

          const newMessages = [...prevMessages]

          if (newMessages[index + 1].isRetrying) {
            newMessages[index + 1] = {
              ...newMessages[index + 1],
              isRetrying: false,
            }
          }

          return newMessages
        } else {
          return prevMessages.map((msg) =>
            msg.externalId === messageId && msg.isRetrying
              ? { ...msg, isRetrying: false }
              : msg,
          )
        }
      })
      eventSourceRef.current?.close() // Use ref
      eventSourceRef.current = null // Clear ref
      setIsStreaming(false)
    })

    eventSourceRef.current.addEventListener(ChatSSEvents.Error, (event) => {
      // Use ref
      console.error("Retry Error with SSE:", event.data)
      setMessages((prevMessages) => {
        if (userMsgWithErr) {
          const index = prevMessages.findIndex(
            (msg) => msg.externalId === messageId,
          )

          if (index === -1 || index + 1 >= prevMessages.length) {
            return prevMessages
          }

          const newMessages = [...prevMessages]

          if (newMessages[index + 1].isRetrying)
            newMessages[index + 1] = {
              ...newMessages[index + 1],
              isRetrying: false,
              message: event.data,
            }

          return newMessages
        } else {
          return prevMessages.map((msg) =>
            msg.externalId === messageId && msg.isRetrying
              ? { ...msg, isRetrying: false, message: event.data }
              : msg,
          )
        }
      })
      eventSourceRef.current?.close() // Use ref
      eventSourceRef.current = null // Clear ref
      setIsStreaming(false)
    })

    eventSourceRef.current.onerror = (error) => {
      // Use ref
      console.error("Retry SSE Error:", error)
      setMessages((prevMessages) => {
        if (userMsgWithErr) {
          const index = prevMessages.findIndex(
            (msg) => msg.externalId === messageId,
          )

          if (index === -1 || index + 1 >= prevMessages.length) {
            return prevMessages
          }

          const newMessages = [...prevMessages]

          newMessages[index + 1] = {
            ...newMessages[index + 1],
            isRetrying: false,
          }

          return newMessages
        } else {
          return prevMessages.map((msg) =>
            msg.isRetrying ? { ...msg, isRetrying: false } : msg,
          )
        }
      })
      eventSourceRef.current?.close() // Use ref
      eventSourceRef.current = null // Clear ref
      setIsStreaming(false)
>>>>>>> 50137bcb
    }
    console.log('[Debug] Calling retryMessage with messageId:', messageId)
    await retryMessage(messageId, isReasoningActive)
  }

  const handleBookmark = async () => {
    if (chatId) {
      await api.chat.bookmark.$post({
        json: {
          chatId: chatId,
          bookmark: !bookmark,
        },
      })
      setBookmark(!bookmark)
    }
  }

  const isScrolledToBottom = () => {
    const container = messagesContainerRef.current
    if (!container) return true

    const threshold = 100
    return (
      container.scrollHeight - container.scrollTop - container.clientHeight <
      threshold
    )
  }

  const handleScroll = () => {
    const isAtBottom = isScrolledToBottom()
    setUserHasScrolled(!isAtBottom)
  }

  useEffect(() => {
    const container = messagesContainerRef.current
    if (!container || userHasScrolled) return

    container.scrollTop = container.scrollHeight
  }, [messages, partial])

  if (data?.error || historyLoading) {
    return (
      <div className="h-full w-full flex flex-col bg-white">
        <Sidebar isAgentMode={agentWhiteList} />
        <div className="ml-[120px]">Error: Could not get data</div>
      </div>
    )
  }

  const handleChatRename = async () => {
    setIsEditing(true)
    setTimeout(() => {
      if (titleRef.current) {
        titleRef.current.focus()
      }
    }, 0)
    setEditedTitle(chatTitle)
  }

  const handleKeyDown = async (e: React.KeyboardEvent<HTMLInputElement>) => {
    if (e.key === "Enter") {
      e.preventDefault()
      if (editedTitle && editedTitle !== chatTitle) {
        renameChatMutation.mutate({
          chatId: chatId!,
          newTitle: editedTitle,
        })
      }
    } else if (e.key === "Escape") {
      e.preventDefault()
      setEditedTitle(chatTitle)
      setIsEditing(false)
      if (titleRef.current) {
        titleRef.current.value = chatTitle!
      }
    }
  }

  const handleInput = (e: React.ChangeEvent<HTMLInputElement>) => {
    setEditedTitle(e.target.value)
  }

  const handleBlur = () => {
    if (editedTitle !== chatTitle) {
      setEditedTitle(chatTitle)
      if (titleRef.current) titleRef.current.value = chatTitle!
    }
    setIsEditing(false)
  }

  const handleShowRagTrace = (messageId: string) => {
    if (chatId && messageId) {
      window.open(`/trace/${chatId}/${messageId}`, "_blank")
    }
  }

  return (
    <div className="h-full w-full flex flex-row bg-white dark:bg-[#1E1E1E]">
      <Sidebar
        photoLink={user?.photoLink ?? ""}
        role={user?.role}
        isAgentMode={agentWhiteList}
      />
      <div className="h-full w-full flex flex-col relative">
        <div
          className={`flex w-full fixed bg-white dark:bg-[#1E1E1E] h-[48px] border-b-[1px] border-[#E6EBF5] dark:border-gray-700 justify-center  transition-all duration-250 z-10 ${showSources ? "pr-[18%]" : ""}`}
        >
          <div className={`flex h-[48px] items-center max-w-3xl w-full`}>
            {isEditing ? (
              <input
                ref={titleRef}
                className="flex-grow text-[#1C1D1F] dark:text-gray-100 bg-transparent text-[16px] font-normal overflow-hidden text-ellipsis whitespace-nowrap outline-none"
                onInput={handleInput}
                onKeyDown={handleKeyDown}
                onBlur={handleBlur}
                value={editedTitle!}
              />
            ) : (
              <span className="flex-grow text-[#1C1D1F] dark:text-gray-100 text-[16px] font-normal overflow-hidden text-ellipsis whitespace-nowrap font-medium">
                {chatTitle}
              </span>
            )}
            {chatTitle && (
              <Pencil
                stroke="#4A4F59"
                className="dark:stroke-gray-400 cursor-pointer"
                size={18}
                onClick={handleChatRename}
              />
            )}
            <Bookmark
              {...(bookmark ? { fill: "#4A4F59" } : { outline: "#4A4F59" })}
              className="ml-[20px] cursor-pointer dark:stroke-gray-400"
              fill={
                bookmark ? (theme === "dark" ? "#A0AEC0" : "#4A4F59") : "none"
              }
              stroke={theme === "dark" ? "#A0AEC0" : "#4A4F59"}
              onClick={handleBookmark}
              size={18}
            />
            <Ellipsis
              stroke="#4A4F59"
              className="dark:stroke-gray-400 ml-[20px]"
              size={18}
            />
          </div>
        </div>

        <div
          className={`h-full w-full flex items-end overflow-y-auto justify-center transition-all duration-250 ${showSources ? "pr-[18%]" : ""}`}
          ref={messagesContainerRef}
          onScroll={handleScroll}
        >
          <div className={`w-full h-full flex flex-col items-center`}>
            <div className="flex flex-col w-full  max-w-3xl flex-grow mb-[60px] mt-[56px]">
              {messages.map((message: SelectPublicMessage, index: number) => {
                const isSourcesVisible =
                  showSources && currentMessageId === message.externalId
                const userMessageWithErr =
                  message.messageRole === "user" && message?.errorMessage

                return (
                  <Fragment key={message.externalId ?? index}>
                    <ChatMessage
                      key={
                        message.externalId
                          ? `${message.externalId}-msg`
                          : `msg-${index}`
                      }
                      message={message.message}
                      isUser={message.messageRole === "user"}
                      responseDone={true}
                      thinking={message.thinking}
                      citations={message.sources}
                      messageId={message.externalId}
                      handleRetry={handleRetry}
                      citationMap={message.citationMap}
                      isRetrying={message.isRetrying}
                      dots={message.isRetrying ? dots : ""}
                      onToggleSources={() => {
                        if (
                          showSources &&
                          currentMessageId === message.externalId
                        ) {
                          setShowSources(false)
                          setCurrentCitations([])
                          setCurrentMessageId(null)
                        } else {
                          setCurrentCitations(message?.sources || [])
                          setShowSources(true)
                          setCurrentMessageId(message.externalId)
                        }
                      }}
                      sourcesVisible={isSourcesVisible}
                      isStreaming={isStreaming}
                      isDebugMode={isDebugMode}
                      onShowRagTrace={handleShowRagTrace}
                      feedbackStatus={feedbackMap[message.externalId!] || null}
                      onFeedback={handleFeedback}
                      disableRetry={disableRetry}
                    />
                    {userMessageWithErr && (
                      <ChatMessage
                        key={
                          message.externalId
                            ? `${message.externalId}-err`
                            : `err-${index}`
                        }
                        message={message.errorMessage}
                        thinking={message.thinking}
                        isUser={false}
                        responseDone={true}
                        citations={message.sources}
                        messageId={message.externalId}
                        handleRetry={handleRetry}
                        citationMap={message.citationMap}
                        isRetrying={message.isRetrying}
                        dots={message.isRetrying ? dots : ""}
                        onToggleSources={() => {
                          if (
                            showSources &&
                            currentMessageId === message.externalId
                          ) {
                            setShowSources(false)
                            setCurrentCitations([])
                            setCurrentMessageId(null)
                          } else {
                            setCurrentCitations(message?.sources || [])
                            setShowSources(true)
                            setCurrentMessageId(message.externalId)
                          }
                        }}
                        sourcesVisible={isSourcesVisible}
                        isStreaming={isStreaming}
                        isDebugMode={isDebugMode}
                        onShowRagTrace={handleShowRagTrace}
                        feedbackStatus={
                          feedbackMap[message.externalId!] || null
                        }
                        onFeedback={handleFeedback}
                        disableRetry={disableRetry}
                      />
                    )}
                  </Fragment>
                )
              })}
              {currentResp && (
                <ChatMessage
                  message={currentResp.resp}
                  citations={currentResp.sources}
                  thinking={currentResp.thinking || ""}
                  isUser={false}
                  responseDone={false}
                  handleRetry={handleRetry}
                  dots={dots}
                  messageId={currentResp.messageId}
                  citationMap={currentResp.citationMap}
                  onToggleSources={() => {
                    if (
                      showSources &&
                      currentMessageId === currentResp.messageId
                    ) {
                      setShowSources(false)
                      setCurrentCitations([])
                      setCurrentMessageId(null)
                    } else {
                      setCurrentCitations(currentResp.sources || [])
                      setShowSources(true)
                      setCurrentMessageId(currentResp.messageId || null)
                    }
                  }}
                  sourcesVisible={
                    showSources && currentMessageId === currentResp.messageId
                  }
                  isStreaming={isStreaming}
                  isDebugMode={isDebugMode}
                  onShowRagTrace={handleShowRagTrace}
                  // Feedback not applicable for streaming response, but props are needed
                  feedbackStatus={null}
                  onFeedback={handleFeedback}
                  disableRetry={disableRetry}
                />
              )}
              <div className="absolute bottom-0 left-0 w-full h-[80px] bg-white dark:bg-[#1E1E1E]"></div>
            </div>
            {showRagTrace && chatId && selectedMessageId && (
              <div className="fixed inset-0 z-50 bg-white dark:bg-[#1E1E1E] overflow-auto">
                <RagTraceVirtualization
                  chatId={chatId}
                  messageId={selectedMessageId}
                  onClose={() => {
                    setShowRagTrace(false)
                    setSelectedMessageId(null)
                  }}
                />
              </div>
            )}
            <ChatBox
              role={user?.role}
              query={query}
              setQuery={setQuery}
              handleSend={handleSend}
              handleStop={stopStream}
              isStreaming={isStreaming}
              retryIsStreaming={retryIsStreaming}
              allCitations={allCitations}
              setIsAgenticMode={setIsAgenticMode}
              isAgenticMode={isAgenticMode}
              chatId={chatId}
              agentIdFromChatData={data?.chat?.agentId ?? null} // Pass agentId from loaded chat data
              isReasoningActive={isReasoningActive}
              setIsReasoningActive={setIsReasoningActive}
            />
          </div>
          <Sources
            showSources={showSources}
            citations={currentCitations}
            closeSources={() => {
              setShowSources(false)
              setCurrentCitations([])
              setCurrentMessageId(null)
            }}
          />
        </div>
      </div>
    </div>
  )
}

const MessageCitationList = ({
  citations,
  onToggleSources,
}: {
  citations: Citation[]
  onToggleSources: () => void
}) => {
  return (
    <TooltipProvider>
      <ul className={`flex flex-row mt-[24px]`}>
        {citations.map((citation: Citation, index: number) => (
          <li
            key={index}
            className="border-[#E6EBF5] dark:border-gray-700 border-[1px] rounded-[10px] w-[196px] mr-[6px]"
          >
            <a
              href={citation.url}
              target="_blank"
              rel="noopener noreferrer"
              title={citation.title}
            >
              <div className="flex pl-[12px] pt-[10px] pr-[12px]">
                <div className="flex flex-col w-full">
                  <p className="line-clamp-2 text-[13px] tracking-[0.01em] leading-[17px] text-ellipsis font-medium break-all dark:text-gray-100">
                    {citation.title ? parseHighlight(citation.title) : ""}
                  </p>
                  <div className="flex flex-col mt-[9px]">
                    <div className="flex items-center pb-[12px]">
                      {getIcon(citation.app, citation.entity)}
                      <span
                        style={{ fontWeight: 450 }}
                        className="text-[#848DA1] dark:text-gray-400 text-[13px] tracking-[0.01em] leading-[16px]"
                      >
                        {getName(citation.app, citation.entity)}
                      </span>
                      <span
                        className="flex ml-auto items-center p-[5px] h-[16px] bg-[#EBEEF5] dark:bg-slate-700 dark:text-gray-300 mt-[3px] rounded-full text-[9px]"
                        style={{ fontFamily: "JetBrains Mono" }}
                      >
                        {index + 1}
                      </span>
                    </div>
                  </div>
                </div>
              </div>
            </a>
          </li>
        ))}
        {!!citations.length && (
          <Tooltip>
            <TooltipTrigger asChild>
              <img
                onClick={onToggleSources}
                className="cursor-pointer"
                src={Expand}
              />
            </TooltipTrigger>
            <Tip side="right" info="Show All Sources" margin="ml-[16px]" />
          </Tooltip>
        )}
      </ul>
    </TooltipProvider>
  )
}

const CitationList = ({ citations }: { citations: Citation[] }) => {
  return (
    <ul className={`mt-2`}>
      {citations.map((citation: Citation, index: number) => (
        <li
          key={index}
          className="border-[#E6EBF5] dark:border-gray-700 border-[1px] rounded-[10px] mt-[12px] w-[85%]"
        >
          <a
            href={citation.url}
            target="_blank"
            rel="noopener noreferrer"
            title={citation.title}
          >
            <div className="flex pl-[12px] pt-[12px]">
              <a
                target="_blank"
                rel="noopener noreferrer"
                title={citation.title}
                href={citation.url}
                className="flex items-center p-[5px] h-[16px] bg-[#EBEEF5] dark:bg-slate-700 dark:text-gray-300 rounded-full text-[9px] mr-[8px]"
                style={{ fontFamily: "JetBrains Mono" }}
              >
                {index + 1}
              </a>
              <div className="flex flex-col mr-[12px]">
                <span className="line-clamp-2 text-[13px] tracking-[0.01em] leading-[17px] text-ellipsis font-medium break-all dark:text-gray-100">
                  {citation.title ? parseHighlight(citation.title) : ""}
                </span>
                <div className="flex items-center pb-[12px] mt-[8px]">
                  {getIcon(citation.app, citation.entity)}
                  <span className="text-[#848DA1] dark:text-gray-400 text-[13px] tracking-[0.01em] leading-[16px]">
                    {getName(citation.app, citation.entity)}
                  </span>
                </div>
              </div>
            </div>
          </a>
        </li>
      ))}
    </ul>
  )
}

const Sources = ({
  showSources,
  citations,
  closeSources,
}: {
  showSources: boolean
  citations: Citation[]
  closeSources: () => void
}) => {
  return showSources ? (
    <div className="fixed top-[48px] right-0 bottom-0 w-1/4 border-l-[1px] border-[#E6EBF5] dark:border-gray-700 bg-white dark:bg-[#1E1E1E] flex flex-col">
      <div className="flex items-center px-[40px] py-[24px] border-b-[1px] border-[#E6EBF5] dark:border-gray-700">
        <span
          className="text-[#929FBA] dark:text-gray-400 font-normal text-[12px] tracking-[0.08em]"
          style={{ fontFamily: "JetBrains Mono" }}
        >
          SOURCES
        </span>
        <X
          stroke="#9EAEBE"
          size={14}
          className="ml-auto cursor-pointer dark:stroke-gray-400"
          onClick={closeSources}
        />
      </div>
      <div className="flex-1 overflow-y-auto px-[40px] pb-[24px]">
        <CitationList citations={citations} />
      </div>
    </div>
  ) : null
}

export const textToCitationIndex = /\[(\d+)\]/g

const renderMarkdownLink = ({
  node,
  ...linkProps
}: { node?: any; [key: string]: any }) => (
  <a
    {...linkProps}
    target="_blank"
    rel="noopener noreferrer"
    className="text-blue-600 dark:text-blue-400 hover:underline"
  />
)

export const ChatMessage = ({
  message,
  thinking,
  isUser,
  responseDone,
  isRetrying,
  citations = [],
  messageId,
  handleRetry,
  dots = "",
  onToggleSources,
  citationMap,
  sourcesVisible,
  isStreaming = false,
  isDebugMode,
  onShowRagTrace,
  feedbackStatus,
  onFeedback,
  disableRetry = false,
}: {
  message: string
  thinking: string
  isUser: boolean
  responseDone: boolean
  isRetrying?: boolean
  citations?: Citation[]
  messageId?: string
  dots: string
  handleRetry: (messageId: string) => void
  onToggleSources: () => void
  citationMap?: Record<number, number>
  sourcesVisible: boolean
  isStreaming?: boolean
  isDebugMode: boolean
  onShowRagTrace: (messageId: string) => void
  feedbackStatus?: MessageFeedback | null;
  onFeedback?: (messageId: string, feedback: MessageFeedback) => void;
  disableRetry?: boolean;
}) => {
  const { theme } = useTheme()
  const [isCopied, setIsCopied] = useState(false)
  const citationUrls = citations?.map((c: Citation) => c.url)

  const processMessage = (text: string) => {
    text = splitGroupedCitationsWithSpaces(text)

    if (citationMap) {
      return text.replace(textToCitationIndex, (match, num) => {
        const index = citationMap[num]
        const url = citationUrls[index]
        return typeof index === "number" && url
          ? `[[${index + 1}]](${url})`
          : ""
      })
    } else {
      return text.replace(textToCitationIndex, (match, num) => {
        const url = citationUrls[num - 1]
        return url ? `[[${num}]](${url})` : ""
      })
    }
  }
  return (
    <div
      className={`rounded-[16px] max-w-full ${isUser ? "bg-[#F0F2F4] dark:bg-slate-700 text-[#1C1D1F] dark:text-slate-100 text-[15px] leading-[25px] self-end pt-[14px] pb-[14px] pl-[20px] pr-[20px] break-words" : "text-[#1C1D1F] dark:text-[#F1F3F4] text-[15px] leading-[25px] self-start w-full"}`}
    >
      {isUser ? (
        <div
          className="break-words overflow-wrap-anywhere"
          dangerouslySetInnerHTML={{ __html: jsonToHtmlMessage(message) }}
        />
      ) : (
        <div
          className={`flex flex-col mt-[40px] w-full ${citationUrls.length ? "mb-[35px]" : ""}`}
        >
          <div className="flex flex-row w-full">
            <img
              className={"mr-[20px] w-[32px] self-start flex-shrink-0"}
              src={logo}
            />
            <div className="mt-[4px] markdown-content">
              {thinking && (
                <div className="border-l-2 border-[#E6EBF5] dark:border-gray-700 pl-2 mb-4 text-gray-600 dark:text-gray-400">
                  <MarkdownPreview
                    source={processMessage(thinking)}
                    wrapperElement={{
                      "data-color-mode": theme,
                    }}
                    style={{
                      padding: 0,
                      backgroundColor: "transparent",
                      color: theme === "dark" ? "#A0AEC0" : "#627384",
                      maxWidth: "100%",
                      overflowWrap: "break-word",
                    }}
                    components={{
                      a: renderMarkdownLink,
                    }}
                  />
                </div>
              )}
              {message === "" && (!responseDone || isRetrying) ? (
                <div className="flex-grow text-[#1C1D1F] dark:text-[#F1F3F4]">
                  {`${THINKING_PLACEHOLDER}${dots}`}
                </div>
              ) : message !== "" ? (
                <MarkdownPreview
                  source={processMessage(message)}
                  wrapperElement={{
                    "data-color-mode": theme,
                  }}
                  style={{
                    padding: 0,
                    backgroundColor: "transparent",
                    color: theme === "dark" ? "#F1F3F4" : "#1C1D1F",
                    maxWidth: "100%",
                    overflowWrap: "break-word",
                  }}
                  components={{
                    a: renderMarkdownLink,
                    table: ({ node, ...props }) => (
                      <div className="overflow-x-auto max-w-full my-2">
                        <table
                          style={{
                            borderCollapse: "collapse",
                            borderStyle: "hidden",
                            tableLayout: "auto",
                            width: "100%",
                            maxWidth: "100%",
                          }}
                          className="min-w-full dark:bg-slate-800" // Table background for dark
                          {...props}
                        />
                      </div>
                    ),
                    th: ({ node, ...props }) => (
                      <th
                        style={{
                          border: "none",
                          padding: "4px 8px",
                          textAlign: "left",
                          overflowWrap: "break-word",
                        }}
                        className="dark:text-white"
                        {...props}
                      />
                    ),
                    td: ({ node, ...props }) => (
                      <td
                        style={{
                          border: "none",
                          borderTop: "1px solid #e5e7eb", // Will need dark:border-gray-700
                          padding: "4px 8px",
                          overflowWrap: "break-word",
                        }}
                        className="dark:border-gray-700 dark:text-white"
                        {...props}
                      />
                    ),
                    tr: ({ node, ...props }) => (
                      <tr
                        style={{ border: "none" }}
                        className="bg-white dark:bg-[#1E1E1E]"
                        {...props}
                      />
                    ),
                    h1: ({ node, ...props }) => (
                      <h1
                        style={{ fontSize: "1.6em" }}
                        className="dark:text-gray-100"
                        {...props}
                      />
                    ),
                    h2: ({ node, ...props }) => (
                      <h1 style={{ fontSize: "1.2em" }} {...props} />
                    ),
                    h3: ({ node, ...props }) => (
                      <h1 style={{ fontSize: "1em" }} {...props} />
                    ),
                    h4: ({ node, ...props }) => (
                      <h1 style={{ fontSize: "0.8em" }} {...props} />
                    ),
                    h5: ({ node, ...props }) => (
                      <h1 style={{ fontSize: "0.7em" }} {...props} />
                    ),
                    h6: ({ node, ...props }) => (
                      <h1 style={{ fontSize: "0.68em" }} {...props} />
                    ),
                    ul: ({ node, ...props }) => (
                      <ul
                        style={{
                          listStyleType: "disc",
                          paddingLeft: "1.5rem",
                          marginBottom: "1rem",
                        }}
                        {...props}
                      />
                    ),
                    ol: ({ node, ...props }) => (
                      <ol
                        style={{
                          listStyleType: "decimal",
                          paddingLeft: "1.5rem",
                          marginBottom: "1rem",
                        }}
                        {...props}
                      />
                    ),
                    li: ({ node, ...props }) => (
                      <li
                        style={{
                          marginBottom: "0.25rem",
                        }}
                        {...props}
                      />
                    ),
                  }}
                />
              ) : null}
            </div>
          </div>
          {responseDone && !isRetrying && (
            <div className="flex flex-col">
              {isDebugMode && messageId && (
                <button
                  className="ml-[52px] text-[13px] text-[#4A63E9] hover:text-[#2D46CC] underline font-mono mt-2 text-left"
                  onClick={() => onShowRagTrace(messageId)}
                >
                  View RAG Trace #{messageId.slice(-6)}
                </button>
              )}
              <div className="flex ml-[52px] mt-[12px] items-center">
                <Copy
                  size={16}
                  stroke={`${isCopied ? "#4F535C" : "#B2C3D4"}`}
                  className={`cursor-pointer`}
                  onMouseDown={() => setIsCopied(true)}
                  onMouseUp={() => setIsCopied(false)}
                  onClick={() =>
                    navigator.clipboard.writeText(processMessage(message))
                  }
                />
                <img
                  className={`ml-[18px] ${disableRetry || !messageId ? "opacity-50" : "cursor-pointer"}`}
                  src={Retry}
                  onClick={() => messageId && !disableRetry && handleRetry(messageId)}
                  title="Retry"
                />
                {messageId && onFeedback && (
                  <>
                    <ThumbsUp
                      size={16}
                      stroke={
                        feedbackStatus === MessageFeedback.Like
                          ? "#10B981"
                          : "#B2C3D4"
                      }
                      fill="none"
                      className="ml-[18px] cursor-pointer"
                      onClick={() =>
                        onFeedback(messageId, MessageFeedback.Like)
                      }
                    />
                    <ThumbsDown
                      size={16}
                      stroke={
                        feedbackStatus === MessageFeedback.Dislike
                          ? "#EF4444"
                          : "#B2C3D4"
                      }
                      fill="none"
                      className="ml-[10px] cursor-pointer"
                      onClick={() =>
                        onFeedback(messageId, MessageFeedback.Dislike)
                      }
                    />
                  </>
                )}
                {!!citationUrls.length && (
                  <div className="ml-auto flex">
                    <div className="flex items-center pr-[8px] pl-[8px] pt-[6px] pb-[6px]">
                      <span
                        className="font-light ml-[4px] select-none leading-[14px] tracking-[0.02em] text-[12px] text-[#9EAEBE]"
                        style={{ fontFamily: "JetBrains Mono" }}
                      >
                        SOURCES
                      </span>
                      <ChevronDown
                        size={14}
                        className="ml-[4px]"
                        color="#B2C3D4"
                      />
                    </div>
                  </div>
                )}
              </div>

              <div className="flex flex-row ml-[52px]">
                <MessageCitationList
                  citations={citations.slice(0, 3)}
                  onToggleSources={onToggleSources}
                />
              </div>
            </div>
          )}
        </div>
      )}
    </div>
  )
}

const chatParams = z.object({
  q: z.string().optional(),
  debug: z
    .string()
    .transform((val) => val === "true")
    .optional()
    .default("false"),
  reasoning: z.boolean().optional(),
<<<<<<< HEAD
  refs: z
=======
  agentic: z
    .string()
    .transform((val) => val === "true")
    .optional()
    .default("false"),
  refs: z // Changed from docId to refs, expects a JSON string array
>>>>>>> 50137bcb
    .string()
    .optional()
    .transform((val) => {
      if (!val) return undefined
      try {
        const parsed = JSON.parse(val)
        return Array.isArray(parsed) &&
          parsed.every((item) => typeof item === "string")
          ? parsed
          : undefined
      } catch (e) {
        return undefined
      }
    }),
  sources: z
    .string()
    .optional()
    .transform((val) => (val ? val.split(",") : undefined)),
  agentId: z.string().optional(), // Added agentId to Zod schema
  toolExternalIds: z
    .string()
    .optional()
    .transform((val) =>
      val
        ? val
            .split(",")
            .map((id) => id.trim())
            .filter((id) => id.length > 0)
        : undefined,
    ),
})

type XyneChat = z.infer<typeof chatParams>

export const Route = createFileRoute("/_authenticated/chat")({
  beforeLoad: (params) => {
    return params
  },
  loader: async (params) => {
    return params
  },
  component: () => {
    const matches = useRouterState({ select: (s) => s.matches })
    const { user, workspace, agentWhiteList } =
      matches[matches.length - 1].context
    return (
      <ChatPage
        user={user}
        workspace={workspace}
        agentWhiteList={agentWhiteList}
      />
    )
  },
  errorComponent: errorComponent,
})<|MERGE_RESOLUTION|>--- conflicted
+++ resolved
@@ -523,243 +523,11 @@
       }
     )
 
-<<<<<<< HEAD
     // Use agentIdFromChatBox if provided, otherwise fallback to chatParams.agentId (for initial load)
     const agentIdToUse = agentIdFromChatBox || chatParams.agentId
     console.log("Using agentId:", agentIdToUse)
-=======
-    let finalMessagePayload: string
-    if (hasRichContent) {
-      finalMessagePayload = JSON.stringify(parsedMessageParts)
-    } else {
-      // If only text parts, send the original plain text message
-      // We extract the text content from parsedMessageParts to ensure it's just the text
-      // and not potentially an empty array string if messageToSend was empty.
-      finalMessagePayload = parsedMessageParts
-        .filter((part) => part.type === "text")
-        .map((part) => part.value)
-        .join("")
-    }
-
-    const url = new URL(`/api/v1/message/create`, window.location.origin) // TODO: call only if any mcp clients are enable.
-    if (chatId) {
-      url.searchParams.append("chatId", chatId)
-    }
-    if (isAgenticMode) {
-      url.searchParams.append("agentic", "true")
-    }
-    url.searchParams.append("modelId", "gpt-4o-mini")
-    url.searchParams.append("message", finalMessagePayload)
-
-    // if (appEntities.length > 0) {
-    //   url.searchParams.append(
-    //     "stringifiedAppEntity",
-    //     JSON.stringify(appEntities),
-    //   )
-    // }
-    if (isReasoningActive) {
-      url.searchParams.append("isReasoningEnabled", "true")
-    }
-    if (toolExternalIds && toolExternalIds.length > 0) {
-      toolExternalIds.forEach((toolId) => {
-        url.searchParams.append("toolExternalIds", toolId)
-      })
-    }
-
-    // Use agentIdFromChatBox if provided, otherwise fallback to chatParams.agentId (for initial load)
-    const agentIdToUse = agentIdFromChatBox || chatParams.agentId
-    if (agentIdToUse) {
-      url.searchParams.append("agentId", agentIdToUse)
-    }
-
-    eventSourceRef.current = new EventSource(url.toString(), {
-      // Store EventSource
-      withCredentials: true,
-    })
-
-    // ... (rest of the eventSource listeners remain the same) ...
-    eventSourceRef.current.addEventListener(
-      ChatSSEvents.CitationsUpdate,
-      (event) => {
-        // Use ref
-        const { contextChunks, citationMap } = JSON.parse(event.data)
-        if (currentRespRef.current) {
-          currentRespRef.current.sources = contextChunks
-          currentRespRef.current.citationMap = citationMap
-          // Add explicit type for prevResp
-          setCurrentResp((prevResp: CurrentResp | null) => ({
-            ...(prevResp || { resp: "", thinking: "" }), // Ensure proper default structure
-            resp: prevResp?.resp || "",
-            sources: contextChunks,
-            citationMap,
-          }))
-        }
-      },
-    )
-
-    eventSourceRef.current.addEventListener(ChatSSEvents.Reasoning, (event) => {
-      setCurrentResp((prevResp: CurrentResp | null) => ({
-        ...(prevResp || { resp: "", thinking: event.data || "" }),
-        thinking: (prevResp?.thinking || "") + event.data,
-      }))
-    })
-
-    eventSourceRef.current.addEventListener(ChatSSEvents.Start, (event) => {})
-
-    eventSourceRef.current.addEventListener(
-      ChatSSEvents.ResponseUpdate,
-      (event) => {
-        setCurrentResp((prevResp: CurrentResp | null) => {
-          const updatedResp = prevResp
-            ? { ...prevResp, resp: prevResp.resp + event.data }
-            : { resp: event.data, thinking: "", sources: [], citationMap: {} }
-          currentRespRef.current = updatedResp
-          return updatedResp
-        })
-      },
-    )
-
-    eventSourceRef.current.addEventListener(
-      ChatSSEvents.ResponseMetadata,
-      (event) => {
-        // Use ref
-        const { chatId, messageId } = JSON.parse(event.data)
-        setChatId(chatId)
-        if (chatId) {
-          setTimeout(() => {
-            router.navigate({
-              to: "/chat/$chatId",
-              params: { chatId },
-              search: !isGlobalDebugMode ? { debug: isDebugMode } : {},
-            })
-          }, 1000)
-
-          if (!stopMsg) {
-            setStopMsg(true)
-          }
-        }
-        if (messageId) {
-          if (currentRespRef.current) {
-            setCurrentResp((resp: CurrentResp | null) => {
-              const updatedResp = resp || { resp: "", thinking: "" }
-              updatedResp.chatId = chatId
-              updatedResp.messageId = messageId
-              currentRespRef.current = updatedResp
-              return updatedResp
-            })
-          } else {
-            setMessages((prevMessages) => {
-              const lastMessage = prevMessages[prevMessages.length - 1]
-              if (lastMessage.messageRole === "assistant") {
-                return [
-                  ...prevMessages.slice(0, -1),
-                  { ...lastMessage, externalId: messageId },
-                ]
-              }
-              return prevMessages
-            })
-          }
-        }
-      },
-    )
-
-    eventSourceRef.current.addEventListener(
-      ChatSSEvents.ChatTitleUpdate,
-      (event) => {
-        // Use ref
-        setChatTitle(event.data)
-      },
-    )
-
-    eventSourceRef.current.addEventListener(ChatSSEvents.End, (event) => {
-      // Use ref
-      const currentResp = currentRespRef.current
-      if (currentResp) {
-        setMessages((prevMessages) => [
-          ...prevMessages,
-          {
-            messageRole: "assistant",
-            message: currentResp.resp,
-            externalId: currentResp.messageId,
-            sources: currentResp.sources,
-            citationMap: currentResp.citationMap,
-            thinking: currentResp.thinking,
-          },
-        ])
-      }
-      setCurrentResp(null)
-      currentRespRef.current = null
-      eventSourceRef.current?.close() // Use ref
-      eventSourceRef.current = null // Clear ref
-      setStopMsg(false)
-      setIsStreaming(false)
-    })
-
-    eventSourceRef.current.addEventListener(ChatSSEvents.Error, (event) => {
-      // Use ref
-      console.error("Error with SSE:", event.data)
-      const currentResp = currentRespRef.current
-      if (currentResp) {
-        setMessages((prevMessages) => [
-          ...prevMessages,
-          {
-            messageRole: "assistant",
-            message: `${event.data}`,
-            externalId: currentResp.messageId,
-            sources: currentResp.sources,
-            citationMap: currentResp.citationMap,
-            thinking: currentResp.thinking,
-          },
-        ])
-      }
-      setCurrentResp(null)
-      currentRespRef.current = null
-      eventSourceRef.current?.close() // Use ref
-      eventSourceRef.current = null // Clear ref
-      setStopMsg(false)
-      setIsStreaming(false)
-    })
-
-    eventSourceRef.current.onerror = (error) => {
-      // Use ref
-      // Check if the stop was intentional
-      if (userStopped) {
-        setUserStopped(false) // Reset the flag
-        // Clean up state, similar to handleStop or End event
-        setCurrentResp(null)
-        currentRespRef.current = null
-        setStopMsg(false)
-        setIsStreaming(false)
-        // Close again just in case, and clear ref
-        eventSourceRef.current?.close()
-        eventSourceRef.current = null
-        // Do NOT add an error message in this case
-        return
-      }
-
-      // If it wasn't a user stop, proceed with error handling as before
-      console.error("Error with SSE:", error)
-      const currentResp = currentRespRef.current
-      if (currentResp) {
-        setMessages((prevMessages) => [
-          ...prevMessages,
-          {
-            messageRole: "assistant",
-            message: `Error occurred: please try again`,
-          },
-        ])
-      }
-      setCurrentResp(null)
-      currentRespRef.current = null
-      eventSourceRef.current?.close() // Use ref
-      eventSourceRef.current = null // Clear ref
-      setStopMsg(false)
-      setIsStreaming(false)
-    }
->>>>>>> 50137bcb
-
     console.log(`[ChatPage] Starting persistent stream with reasoning: ${isReasoningActive}`)
-    await startStream(messageToSend, selectedSources, isReasoningActive, agentIdToUse)
+    await startStream(messageToSend, selectedSources, isReasoningActive, isAgenticMode, toolExternalIds || [], agentIdToUse)
   }
 
   const handleFeedback = async (
@@ -807,312 +575,310 @@
   }
 
   const handleRetry = async (messageId: string) => {
-<<<<<<< HEAD
     console.log('[Debug] handleRetry called with messageId:', messageId)
     console.log('[Debug] isStreaming:', isStreaming, 'hookMessageId:', messageId)
     if (!messageId || isStreaming) {
       console.log('[Debug] handleRetry early return - no messageId or isStreaming')
       return
-=======
-    if (!messageId || isStreaming) return
-
-    setIsStreaming(true)
-    const userMsgWithErr = messages.find(
-      (msg) =>
-        msg.externalId === messageId &&
-        msg.messageRole === "user" &&
-        msg.errorMessage,
-    )
-    setMessages((prevMessages) => {
-      if (userMsgWithErr) {
-        const updatedMessages = [...prevMessages]
-        const index = updatedMessages.findIndex(
-          (msg) => msg.externalId === messageId && msg.messageRole === "user",
-        )
-
-        if (index !== -1) {
-          updatedMessages[index] = {
-            ...updatedMessages[index],
-            errorMessage: "",
-          }
-          updatedMessages.splice(index + 1, 0, {
-            messageRole: "assistant",
-            message: "",
-            isRetrying: true,
-            thinking: "",
-            sources: [],
-          })
-        }
-
-        return updatedMessages
-      } else {
-        return prevMessages.map((msg) => {
-          if (msg.externalId === messageId && msg.messageRole === "assistant") {
-            return {
-              ...msg,
-              message: "",
-              isRetrying: true,
-              sources: [],
-              thinking: "",
-            }
-          }
-          return msg
-        })
-      }
-    })
-
-    const url = new URL(`/api/v1/message/retry`, window.location.origin)
-    url.searchParams.append("messageId", encodeURIComponent(messageId))
-    url.searchParams.append("isReasoningEnabled", `${isReasoningActive}`)
-    setStopMsg(true) // Ensure stop message can be sent for retries
-    eventSourceRef.current = new EventSource(url.toString(), {
-      // Store EventSource
-      withCredentials: true,
-    })
-
-    if (isAgenticMode) {
-      url.searchParams.append("agentic", "true")
     }
-
-    eventSourceRef.current.addEventListener(
-      ChatSSEvents.ResponseUpdate,
-      (event) => {
-        // Use ref
-        if (userMsgWithErr) {
-          setMessages((prevMessages) => {
-            const index = prevMessages.findIndex(
-              (msg) => msg.externalId === messageId,
-            )
-
-            if (index === -1 || index + 1 >= prevMessages.length) {
-              return prevMessages
-            }
-
-            const newMessages = [...prevMessages]
-            newMessages[index + 1] = {
-              ...newMessages[index + 1],
-              message: newMessages[index + 1].message + event.data,
-            }
-
-            return newMessages
-          })
-        } else {
-          setMessages((prevMessages) =>
-            prevMessages.map((msg) =>
-              msg.externalId === messageId && msg.isRetrying
-                ? { ...msg, message: msg.message + event.data }
-                : msg,
-            ),
-          )
-        }
-      },
-    )
-
-    eventSourceRef.current.addEventListener(ChatSSEvents.Reasoning, (event) => {
-      // Use ref
-      if (userMsgWithErr) {
-        setMessages((prevMessages) => {
-          const index = prevMessages.findIndex(
-            (msg) => msg.externalId === messageId,
-          )
-
-          if (index === -1 || index + 1 >= prevMessages.length) {
-            return prevMessages
-          }
-
-          const newMessages = [...prevMessages]
-          newMessages[index + 1] = {
-            ...newMessages[index + 1],
-            thinking: (newMessages[index + 1].thinking || "") + event.data,
-          }
-
-          return newMessages
-        })
-      } else {
-        setMessages((prevMessages) =>
-          prevMessages.map((msg) =>
-            msg.externalId === messageId && msg.isRetrying
-              ? { ...msg, thinking: (msg.thinking || "") + event.data }
-              : msg,
-          ),
-        )
-      }
-    })
-
-    eventSourceRef.current.addEventListener(
-      ChatSSEvents.ResponseMetadata,
-      (event) => {
-        // Use ref
-        const userMessage = messages.find(
-          (msg) => msg.externalId === messageId && msg.messageRole === "user",
-        )
-        if (userMessage) {
-          const { messageId: newMessageId } = JSON.parse(event.data)
-
-          if (newMessageId) {
-            setMessages((prevMessages) => {
-              const index = prevMessages.findIndex(
-                (msg) => msg.externalId === messageId,
-              )
-
-              if (index === -1 || index + 1 >= prevMessages.length) {
-                return prevMessages
-              }
-
-              const newMessages = [...prevMessages]
-              newMessages[index + 1] = {
-                ...newMessages[index + 1],
-                externalId: newMessageId,
-              }
-              return newMessages
-            })
-          }
-        }
-      },
-    )
-
-    eventSourceRef.current.addEventListener(
-      ChatSSEvents.CitationsUpdate,
-      (event) => {
-        // Use ref
-        const { contextChunks, citationMap } = JSON.parse(event.data)
-        setMessages((prevMessages) => {
-          if (userMsgWithErr) {
-            const index = prevMessages.findIndex(
-              (msg) => msg.externalId === messageId,
-            )
-
-            if (index === -1 || index + 1 >= prevMessages.length) {
-              return prevMessages
-            }
-
-            const newMessages = [...prevMessages]
-
-            if (newMessages[index + 1].isRetrying) {
-              newMessages[index + 1] = {
-                ...newMessages[index + 1],
-                sources: contextChunks,
-                citationMap,
-              }
-            }
-
-            return newMessages
-          } else {
-            return prevMessages.map((msg) =>
-              msg.externalId === messageId && msg.isRetrying
-                ? { ...msg, sources: contextChunks, citationMap }
-                : msg,
-            )
-          }
-        })
-      },
-    )
-
-    eventSourceRef.current.addEventListener(ChatSSEvents.End, (event) => {
-      // Use ref
-      setMessages((prevMessages) => {
-        if (userMsgWithErr) {
-          const index = prevMessages.findIndex(
-            (msg) => msg.externalId === messageId,
-          )
-
-          if (index === -1 || index + 1 >= prevMessages.length) {
-            return prevMessages
-          }
-
-          const newMessages = [...prevMessages]
-
-          if (newMessages[index + 1].isRetrying) {
-            newMessages[index + 1] = {
-              ...newMessages[index + 1],
-              isRetrying: false,
-            }
-          }
-
-          return newMessages
-        } else {
-          return prevMessages.map((msg) =>
-            msg.externalId === messageId && msg.isRetrying
-              ? { ...msg, isRetrying: false }
-              : msg,
-          )
-        }
-      })
-      eventSourceRef.current?.close() // Use ref
-      eventSourceRef.current = null // Clear ref
-      setIsStreaming(false)
-    })
-
-    eventSourceRef.current.addEventListener(ChatSSEvents.Error, (event) => {
-      // Use ref
-      console.error("Retry Error with SSE:", event.data)
-      setMessages((prevMessages) => {
-        if (userMsgWithErr) {
-          const index = prevMessages.findIndex(
-            (msg) => msg.externalId === messageId,
-          )
-
-          if (index === -1 || index + 1 >= prevMessages.length) {
-            return prevMessages
-          }
-
-          const newMessages = [...prevMessages]
-
-          if (newMessages[index + 1].isRetrying)
-            newMessages[index + 1] = {
-              ...newMessages[index + 1],
-              isRetrying: false,
-              message: event.data,
-            }
-
-          return newMessages
-        } else {
-          return prevMessages.map((msg) =>
-            msg.externalId === messageId && msg.isRetrying
-              ? { ...msg, isRetrying: false, message: event.data }
-              : msg,
-          )
-        }
-      })
-      eventSourceRef.current?.close() // Use ref
-      eventSourceRef.current = null // Clear ref
-      setIsStreaming(false)
-    })
-
-    eventSourceRef.current.onerror = (error) => {
-      // Use ref
-      console.error("Retry SSE Error:", error)
-      setMessages((prevMessages) => {
-        if (userMsgWithErr) {
-          const index = prevMessages.findIndex(
-            (msg) => msg.externalId === messageId,
-          )
-
-          if (index === -1 || index + 1 >= prevMessages.length) {
-            return prevMessages
-          }
-
-          const newMessages = [...prevMessages]
-
-          newMessages[index + 1] = {
-            ...newMessages[index + 1],
-            isRetrying: false,
-          }
-
-          return newMessages
-        } else {
-          return prevMessages.map((msg) =>
-            msg.isRetrying ? { ...msg, isRetrying: false } : msg,
-          )
-        }
-      })
-      eventSourceRef.current?.close() // Use ref
-      eventSourceRef.current = null // Clear ref
-      setIsStreaming(false)
->>>>>>> 50137bcb
-    }
-    console.log('[Debug] Calling retryMessage with messageId:', messageId)
-    await retryMessage(messageId, isReasoningActive)
+    // if (!messageId || isStreaming) return
+
+    // setIsStreaming(true)
+    // const userMsgWithErr = messages.find(
+    //   (msg) =>
+    //     msg.externalId === messageId &&
+    //     msg.messageRole === "user" &&
+    //     msg.errorMessage,
+    // )
+    // setMessages((prevMessages) => {
+    //   if (userMsgWithErr) {
+    //     const updatedMessages = [...prevMessages]
+    //     const index = updatedMessages.findIndex(
+    //       (msg) => msg.externalId === messageId && msg.messageRole === "user",
+    //     )
+
+    //     if (index !== -1) {
+    //       updatedMessages[index] = {
+    //         ...updatedMessages[index],
+    //         errorMessage: "",
+    //       }
+    //       updatedMessages.splice(index + 1, 0, {
+    //         messageRole: "assistant",
+    //         message: "",
+    //         isRetrying: true,
+    //         thinking: "",
+    //         sources: [],
+    //       })
+    //     }
+
+    //     return updatedMessages
+    //   } else {
+    //     return prevMessages.map((msg) => {
+    //       if (msg.externalId === messageId && msg.messageRole === "assistant") {
+    //         return {
+    //           ...msg,
+    //           message: "",
+    //           isRetrying: true,
+    //           sources: [],
+    //           thinking: "",
+    //         }
+    //       }
+    //       return msg
+    //     })
+    //   }
+    // })
+
+    // const url = new URL(`/api/v1/message/retry`, window.location.origin)
+    // url.searchParams.append("messageId", encodeURIComponent(messageId))
+    // url.searchParams.append("isReasoningEnabled", `${isReasoningActive}`)
+    // setStopMsg(true) // Ensure stop message can be sent for retries
+    // eventSourceRef.current = new EventSource(url.toString(), {
+    //   // Store EventSource
+    //   withCredentials: true,
+    // })
+
+    // if (isAgenticMode) {
+    //   url.searchParams.append("agentic", "true")
+    // }
+
+    // eventSourceRef.current.addEventListener(
+    //   ChatSSEvents.ResponseUpdate,
+    //   (event) => {
+    //     // Use ref
+    //     if (userMsgWithErr) {
+    //       setMessages((prevMessages) => {
+    //         const index = prevMessages.findIndex(
+    //           (msg) => msg.externalId === messageId,
+    //         )
+
+    //         if (index === -1 || index + 1 >= prevMessages.length) {
+    //           return prevMessages
+    //         }
+
+    //         const newMessages = [...prevMessages]
+    //         newMessages[index + 1] = {
+    //           ...newMessages[index + 1],
+    //           message: newMessages[index + 1].message + event.data,
+    //         }
+
+    //         return newMessages
+    //       })
+    //     } else {
+    //       setMessages((prevMessages) =>
+    //         prevMessages.map((msg) =>
+    //           msg.externalId === messageId && msg.isRetrying
+    //             ? { ...msg, message: msg.message + event.data }
+    //             : msg,
+    //         ),
+    //       )
+    //     }
+    //   },
+    // )
+
+    // eventSourceRef.current.addEventListener(ChatSSEvents.Reasoning, (event) => {
+    //   // Use ref
+    //   if (userMsgWithErr) {
+    //     setMessages((prevMessages) => {
+    //       const index = prevMessages.findIndex(
+    //         (msg) => msg.externalId === messageId,
+    //       )
+
+    //       if (index === -1 || index + 1 >= prevMessages.length) {
+    //         return prevMessages
+    //       }
+
+    //       const newMessages = [...prevMessages]
+    //       newMessages[index + 1] = {
+    //         ...newMessages[index + 1],
+    //         thinking: (newMessages[index + 1].thinking || "") + event.data,
+    //       }
+
+    //       return newMessages
+    //     })
+    //   } else {
+    //     setMessages((prevMessages) =>
+    //       prevMessages.map((msg) =>
+    //         msg.externalId === messageId && msg.isRetrying
+    //           ? { ...msg, thinking: (msg.thinking || "") + event.data }
+    //           : msg,
+    //       ),
+    //     )
+    //   }
+    // })
+
+    // eventSourceRef.current.addEventListener(
+    //   ChatSSEvents.ResponseMetadata,
+    //   (event) => {
+    //     // Use ref
+    //     const userMessage = messages.find(
+    //       (msg) => msg.externalId === messageId && msg.messageRole === "user",
+    //     )
+    //     if (userMessage) {
+    //       const { messageId: newMessageId } = JSON.parse(event.data)
+
+    //       if (newMessageId) {
+    //         setMessages((prevMessages) => {
+    //           const index = prevMessages.findIndex(
+    //             (msg) => msg.externalId === messageId,
+    //           )
+
+    //           if (index === -1 || index + 1 >= prevMessages.length) {
+    //             return prevMessages
+    //           }
+
+    //           const newMessages = [...prevMessages]
+    //           newMessages[index + 1] = {
+    //             ...newMessages[index + 1],
+    //             externalId: newMessageId,
+    //           }
+    //           return newMessages
+    //         })
+    //       }
+    //     }
+    //   },
+    // )
+
+    // eventSourceRef.current.addEventListener(
+    //   ChatSSEvents.CitationsUpdate,
+    //   (event) => {
+    //     // Use ref
+    //     const { contextChunks, citationMap } = JSON.parse(event.data)
+    //     setMessages((prevMessages) => {
+    //       if (userMsgWithErr) {
+    //         const index = prevMessages.findIndex(
+    //           (msg) => msg.externalId === messageId,
+    //         )
+
+    //         if (index === -1 || index + 1 >= prevMessages.length) {
+    //           return prevMessages
+    //         }
+
+    //         const newMessages = [...prevMessages]
+
+    //         if (newMessages[index + 1].isRetrying) {
+    //           newMessages[index + 1] = {
+    //             ...newMessages[index + 1],
+    //             sources: contextChunks,
+    //             citationMap,
+    //           }
+    //         }
+
+    //         return newMessages
+    //       } else {
+    //         return prevMessages.map((msg) =>
+    //           msg.externalId === messageId && msg.isRetrying
+    //             ? { ...msg, sources: contextChunks, citationMap }
+    //             : msg,
+    //         )
+    //       }
+    //     })
+    //   },
+    // )
+
+    // eventSourceRef.current.addEventListener(ChatSSEvents.End, (event) => {
+    //   // Use ref
+    //   setMessages((prevMessages) => {
+    //     if (userMsgWithErr) {
+    //       const index = prevMessages.findIndex(
+    //         (msg) => msg.externalId === messageId,
+    //       )
+
+    //       if (index === -1 || index + 1 >= prevMessages.length) {
+    //         return prevMessages
+    //       }
+
+    //       const newMessages = [...prevMessages]
+
+    //       if (newMessages[index + 1].isRetrying) {
+    //         newMessages[index + 1] = {
+    //           ...newMessages[index + 1],
+    //           isRetrying: false,
+    //         }
+    //       }
+
+    //       return newMessages
+    //     } else {
+    //       return prevMessages.map((msg) =>
+    //         msg.externalId === messageId && msg.isRetrying
+    //           ? { ...msg, isRetrying: false }
+    //           : msg,
+    //       )
+    //     }
+    //   })
+    //   eventSourceRef.current?.close() // Use ref
+    //   eventSourceRef.current = null // Clear ref
+    //   setIsStreaming(false)
+    // })
+
+    // eventSourceRef.current.addEventListener(ChatSSEvents.Error, (event) => {
+    //   // Use ref
+    //   console.error("Retry Error with SSE:", event.data)
+    //   setMessages((prevMessages) => {
+    //     if (userMsgWithErr) {
+    //       const index = prevMessages.findIndex(
+    //         (msg) => msg.externalId === messageId,
+    //       )
+
+    //       if (index === -1 || index + 1 >= prevMessages.length) {
+    //         return prevMessages
+    //       }
+
+    //       const newMessages = [...prevMessages]
+
+    //       if (newMessages[index + 1].isRetrying)
+    //         newMessages[index + 1] = {
+    //           ...newMessages[index + 1],
+    //           isRetrying: false,
+    //           message: event.data,
+    //         }
+
+    //       return newMessages
+    //     } else {
+    //       return prevMessages.map((msg) =>
+    //         msg.externalId === messageId && msg.isRetrying
+    //           ? { ...msg, isRetrying: false, message: event.data }
+    //           : msg,
+    //       )
+    //     }
+    //   })
+    //   eventSourceRef.current?.close() // Use ref
+    //   eventSourceRef.current = null // Clear ref
+    //   setIsStreaming(false)
+    // })
+
+    // eventSourceRef.current.onerror = (error) => {
+    //   // Use ref
+    //   console.error("Retry SSE Error:", error)
+    //   setMessages((prevMessages) => {
+    //     if (userMsgWithErr) {
+    //       const index = prevMessages.findIndex(
+    //         (msg) => msg.externalId === messageId,
+    //       )
+
+    //       if (index === -1 || index + 1 >= prevMessages.length) {
+    //         return prevMessages
+    //       }
+
+    //       const newMessages = [...prevMessages]
+
+    //       newMessages[index + 1] = {
+    //         ...newMessages[index + 1],
+    //         isRetrying: false,
+    //       }
+
+    //       return newMessages
+    //     } else {
+    //       return prevMessages.map((msg) =>
+    //         msg.isRetrying ? { ...msg, isRetrying: false } : msg,
+    //       )
+    //     }
+    //   })
+    //   eventSourceRef.current?.close() // Use ref
+    //   eventSourceRef.current = null // Clear ref
+    //   setIsStreaming(false)
+    // }
+    // console.log('[Debug] Calling retryMessage with messageId:', messageId)
+    await retryMessage(messageId, isReasoningActive, isAgenticMode)
   }
 
   const handleBookmark = async () => {
@@ -1912,16 +1678,12 @@
     .optional()
     .default("false"),
   reasoning: z.boolean().optional(),
-<<<<<<< HEAD
-  refs: z
-=======
   agentic: z
     .string()
     .transform((val) => val === "true")
     .optional()
     .default("false"),
   refs: z // Changed from docId to refs, expects a JSON string array
->>>>>>> 50137bcb
     .string()
     .optional()
     .transform((val) => {
