--- conflicted
+++ resolved
@@ -1259,7 +1259,6 @@
                             }
                             setCollections(updatedCollections)
                           }
-<<<<<<< HEAD
                         }}
                       >
                         <h2 className="text-xl font-semibold text-gray-800 dark:text-gray-200">
@@ -1308,71 +1307,6 @@
                               </DropdownMenuItem>
                             </DropdownMenuContent>
                           </DropdownMenu>
-=======
-                          setCollections(updatedCollections)
-                        }
-                      }}
-                    >
-                      <h2 className="text-xl font-semibold text-gray-800 dark:text-gray-200">
-                        {collection.name}
-                      </h2>
-                      <div className="flex items-center gap-4">
-                        <Plus
-                          size={16}
-                          className={`cursor-pointer text-gray-600 dark:text-gray-400 ${isUploading ? "opacity-50 cursor-not-allowed" : ""}`}
-                          onClick={(e) => {
-                            e.stopPropagation()
-                            !isUploading && handleOpenAddFilesModal(collection)
-                          }}
-                        />
-                        <DropdownMenu
-                          open={openDropdown === collection.id}
-                          onOpenChange={(open) => setOpenDropdown(open ? collection.id : null)}
-                        >
-                          <DropdownMenuTrigger asChild>
-                            <MoreHorizontal
-                              size={16}
-                              className={`cursor-pointer text-gray-600 dark:text-gray-400 ${isUploading ? "opacity-50 cursor-not-allowed" : ""}`}
-                              onClick={(e) => e.stopPropagation()}
-                            />
-                          </DropdownMenuTrigger>
-                          <DropdownMenuContent>
-                            <DropdownMenuItem
-                              onClick={(e) => {
-                                e.stopPropagation()
-                                !isUploading && handleEditCollection(collection)
-                              }}
-                              disabled={isUploading}
-                            >
-                              <Edit className="mr-2 h-4 w-4" />
-                              <span>Edit</span>
-                            </DropdownMenuItem>
-                            <DropdownMenuItem
-                              onClick={(e) => {
-                                e.stopPropagation()
-                                if (!isUploading) {
-                                  setDeletingCollection(collection)
-                                  setOpenDropdown(null)
-                                }
-                              }}
-                              disabled={isUploading}
-                            >
-                              <Trash2 className="mr-2 h-4 w-4" />
-                              <span>Delete</span>
-                            </DropdownMenuItem>
-                          </DropdownMenuContent>
-                        </DropdownMenu>
-                      </div>
-                    </div>
-                    {collection.isOpen && (
-                      <>
-                        <div className="grid grid-cols-12 gap-4 text-sm text-gray-500 dark:text-gray-400 pb-2 border-b border-gray-200 dark:border-gray-700">
-                          <div className="col-span-5">FOLDER</div>
-                          <div className="col-span-2"></div>
-                          <div className="col-span-1 text-center">FILES</div>
-                          <div className="col-span-2">LAST UPDATED</div>
-                          <div className="col-span-2">UPDATED&nbsp;BY</div>
->>>>>>> 8b758e5e
                         </div>
                       </div>
                       {collection.isOpen && (
