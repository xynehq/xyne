import { createFileRoute, useRouterState } from "@tanstack/react-router"
import { Button } from "@/components/ui/button"
import {
  Plus,
  X,
  MoreHorizontal,
  Edit,
  Trash2,
  ArrowLeft,
  PanelLeftClose,
  PanelLeftOpen,
  ChevronRight,
  ChevronDown,
} from "lucide-react"
import { Sidebar } from "@/components/Sidebar"
import { useState, useCallback, useEffect, memo, useRef, useMemo } from "react"
import { Input } from "@/components/ui/input"
import CollectionFileUpload, {
  SelectedFile as FileUploadSelectedFile,
} from "@/components/ClFileUpload"
import FileUploadSkeleton from "@/components/FileUploadSkeleton"
import { useToast } from "@/hooks/use-toast"
import FileTree from "@/components/FileTree"
import SimpleFileTree from "@/components/SimpleFileTree"
import {
  DropdownMenu,
  DropdownMenuContent,
  DropdownMenuItem,
  DropdownMenuTrigger,
} from "@/components/ui/dropdown-menu"
import { ConfirmModal } from "@/components/ui/confirmModal"
import {
  buildFileTree,
  type FileNode,
  uploadFileBatch,
  createCollection,
  deleteCollection,
  deleteItem,
} from "@/utils/fileUtils"
import type {
  Collection as CollectionType,
  CollectionItem,
} from "@/types/knowledgeBase"
import { api } from "@/api"
import DocxViewer from "@/components/DocxViewer"
import PdfViewer from "@/components/PdfViewer"
import ReadmeViewer from "@/components/ReadmeViewer"
import { DocumentChat } from "@/components/DocumentChat"
import { authFetch } from "@/utils/authFetch"
import { generateUUID } from "@/utils/chatUtils"
import { useScopedFind } from "@/hooks/useScopedFind"
import { PersistentMap } from "@/utils/chatUtils"
import {
  DocumentOperationsProvider,
  useDocumentOperations,
} from "@/contexts/DocumentOperationsContext"
import ExcelViewer from "@/components/ExcelViewer"
import CsvViewer from "@/components/CsvViewer"
import TxtViewer from "@/components/TxtViewer"

// Persistent storage for documentId -> tempChatId mapping using sessionStorage
const DOCUMENT_CHAT_MAP_KEY = "documentToTempChatMap"
const documentToTempChatMap = new PersistentMap(DOCUMENT_CHAT_MAP_KEY)

export const Route = createFileRoute("/_authenticated/knowledgeManagement")({
  component: RouteComponent,
})

interface Collection {
  id: string
  name: string
  description?: string | null
  files: number
  lastUpdated: string
  updatedBy: string
  items: FileNode[]
  isOpen?: boolean
  // For compatibility with KnowledgeBase
  totalCount?: number
  isPrivate?: boolean
}

// Helper functions for localStorage
const UPLOAD_STATE_KEY = "knowledgeManagement_uploadState"

const saveUploadState = (state: {
  isUploading: boolean
  batchProgress: {
    total: number
    current: number
    batch: number
    totalBatches: number
  }
  uploadingCollectionName: string
}) => {
  try {
    localStorage.setItem(UPLOAD_STATE_KEY, JSON.stringify(state))
  } catch (error) {
    console.error("Failed to save upload state:", error)
  }
}

const loadUploadState = () => {
  try {
    const saved = localStorage.getItem(UPLOAD_STATE_KEY)
    if (saved) {
      return JSON.parse(saved)
    }
  } catch (error) {
    console.error("Failed to load upload state:", error)
  }
  return {
    isUploading: false,
    batchProgress: { total: 0, current: 0, batch: 0, totalBatches: 0 },
    uploadingCollectionName: "",
  }
}

const clearUploadState = () => {
  try {
    localStorage.removeItem(UPLOAD_STATE_KEY)
  } catch (error) {
    console.error("Failed to clear upload state:", error)
  }
}

// Memoized Document Viewer Container to prevent re-renders on sidebar resize
const DocumentViewerContainer = memo(
  ({
    selectedDocument,
    loadingDocument,
  }: {
    selectedDocument: {
      file: FileNode
      collection: Collection
      content?: Blob
    }
    loadingDocument: boolean
  }) => {
    const containerRef = useRef<HTMLDivElement>(null)
    const { documentOperationsRef } = useDocumentOperations()

    const viewerElement = useMemo(() => {
      if (!selectedDocument?.content) return null

      const name = selectedDocument.file.name.toLowerCase()

      if (name.endsWith(".pdf")) {
        return (
          <div ref={containerRef} data-container-ref="true" className="h-full">
            <PdfViewer
              source={
                new File(
                  [selectedDocument.content],
                  selectedDocument.file.name,
                  { type: selectedDocument.content.type || "application/pdf" },
                )
              }
              docId={selectedDocument.file.id}
              className="h-full"
              style={{ height: "100%", overflow: "auto" }}
              scale={1.2}
              showNavigation
              displayMode="continuous"
              documentOperationsRef={documentOperationsRef}
            />
          </div>
        )
      }

      if (name.endsWith(".md")) {
        return (
          <div ref={containerRef} data-container-ref="true" className="h-full">
            <ReadmeViewer
              source={
                new File(
                  [selectedDocument.content],
                  selectedDocument.file.name,
                  { type: selectedDocument.content.type || "text/markdown" },
                )
              }
              className="h-full"
              style={{ height: "100%", overflow: "auto" }}
            />
          </div>
        )
      }
      if (name.endsWith(".xlsx") || name.endsWith(".xls")) {
        return (
          <div ref={containerRef} data-container-ref="true" className="h-full">
            <ExcelViewer
              source={
                new File(
                  [selectedDocument.content],
                  selectedDocument.file.name,
                  {
                    type:
                      selectedDocument.content.type ||
                      "application/vnd.openxmlformats-officedocument.spreadsheetml.sheet",
                  },
                )
              }
              className="h-full"
              style={{ height: "100%", overflow: "auto" }}
            />
          </div>
        )
      }

      if (name.endsWith(".csv") || name.endsWith(".tsv")) {
        return (
          <div ref={containerRef} data-container-ref="true" className="h-full">
            <CsvViewer
              source={
                new File(
                  [selectedDocument.content],
                  selectedDocument.file.name,
                  {
                    type:
                      selectedDocument.content.type ||
                      (name.endsWith(".tsv")
                        ? "text/tab-separated-values"
                        : "text/csv"),
                  },
                )
              }
              className="h-full"
              style={{ height: "100%", overflow: "auto" }}
            />
          </div>
        )
      }
      if (name.endsWith(".txt") || name.endsWith(".text")) {
        return (
          <div ref={containerRef} data-container-ref="true" className="h-full">
            <TxtViewer
              source={
                new File(
                  [selectedDocument.content],
                  selectedDocument.file.name,
                  { type: selectedDocument.content.type || "text/plain" },
                )
              }
              className="h-full"
              style={{ height: "100%", overflow: "auto" }}
            />
          </div>
        )
      }

      return (
        <div
          ref={containerRef}
          data-container-ref="true"
          className="h-full p-6 overflow-auto"
        >
          <DocxViewer
            source={
              new File([selectedDocument.content], selectedDocument.file.name, {
                type:
                  selectedDocument.content.type ||
                  "application/vnd.openxmlformats-officedocument.wordprocessingml.document",
              })
            }
            className="h-full max-w-4xl mx-auto"
            style={{ height: "100%" }}
            options={{
              renderHeaders: true,
              renderFooters: true,
              renderFootnotes: true,
              renderEndnotes: true,
              renderComments: false,
              renderChanges: false,
              breakPages: true,
              ignoreLastRenderedPageBreak: true,
              inWrapper: true,
              ignoreWidth: false,
              ignoreHeight: false,
              ignoreFonts: false,
            }}
          />
        </div>
      )
    }, [
      selectedDocument?.file.id,
      selectedDocument?.file.name,
      selectedDocument?.content,
    ])

    const { highlightText, clearHighlights, scrollToMatch } =
      useScopedFind(containerRef)

    // Expose the highlight functions via the document operations ref
    useEffect(() => {
      if (documentOperationsRef?.current) {
        documentOperationsRef.current.highlightText = async (text: string) => {
          if (!containerRef.current) {
            const container = document.querySelector(
              '[data-container-ref="true"]',
            )
            if (container) {
              ;(containerRef as any).current = container
            } else {
              return false
            }
          }

          try {
            const success = await highlightText(text)
            return success
          } catch (error) {
            console.error("Error calling highlightText:", error)
            return false
          }
        }

        documentOperationsRef.current.clearHighlights = clearHighlights
        documentOperationsRef.current.scrollToMatch = scrollToMatch
      }
    }, [documentOperationsRef, highlightText, clearHighlights, scrollToMatch])

    useEffect(() => {
      clearHighlights()
    }, [selectedDocument?.file.id, clearHighlights])

    useEffect(() => {
      return () => {
        clearHighlights()
      }
    }, [clearHighlights])

    return (
      <div className="h-full bg-white dark:bg-[#1E1E1E] relative overflow-auto">
        {loadingDocument && (
          <div className="absolute inset-0 bg-white/90 dark:bg-[#1E1E1E]/90 z-10 flex items-center justify-center">
            <div className="text-center">
              <div className="animate-spin rounded-full h-12 w-12 border-b-2 border-gray-600 dark:border-gray-300 mx-auto mb-4"></div>
              <p className="text-gray-600 dark:text-gray-300">
                Loading document...
              </p>
            </div>
          </div>
        )}
        {selectedDocument.content ? (
<<<<<<< HEAD
          <div className="h-full">{viewerElement}</div>
=======
          <div className="h-full min-w-fit">{viewerElement}</div>
>>>>>>> baa13395
        ) : (
          <div className="flex items-center justify-center h-full">
            <p className="text-gray-500 dark:text-gray-400">
              Select a document to view
            </p>
          </div>
        )}
      </div>
    )
  },
  (prevProps, nextProps) => {
    // Custom comparison - only re-render if document or loading state changes
    return (
      prevProps.selectedDocument?.file.id ===
        nextProps.selectedDocument?.file.id &&
      prevProps.selectedDocument?.content ===
        nextProps.selectedDocument?.content &&
      prevProps.loadingDocument === nextProps.loadingDocument
    )
  },
)

DocumentViewerContainer.displayName = "DocumentViewerContainer"

function RouteComponent() {
  return (
    <DocumentOperationsProvider>
      <KnowledgeManagementContent />
    </DocumentOperationsProvider>
  )
}

function KnowledgeManagementContent() {
  const matches = useRouterState({ select: (s) => s.matches })
  const { user, agentWhiteList } = matches[matches.length - 1].context
  const { toast } = useToast()
  const { documentOperationsRef } = useDocumentOperations()
  const [showNewCollection, setShowNewCollection] = useState(false)
  const [collectionName, setCollectionName] = useState("")
  const [collections, setCollections] = useState<Collection[]>([])
  const [editingCollection, setEditingCollection] = useState<Collection | null>(
    null,
  )
  const [deletingCollection, setDeletingCollection] =
    useState<Collection | null>(null)
  const [deletingItem, setDeletingItem] = useState<{
    collection: Collection
    node: FileNode
    path: string
  } | null>(null)
  const [addingToCollection, setAddingToCollection] =
    useState<Collection | null>(null)
  const [targetFolder, setTargetFolder] = useState<FileNode | null>(null)
  const [selectedFiles, setSelectedFiles] = useState<FileUploadSelectedFile[]>(
    [],
  )
  // Document viewer state
  const [selectedDocument, setSelectedDocument] = useState<{
    file: FileNode
    collection: Collection
    content?: Blob
  } | null>(null)
  const [loadingDocument, setLoadingDocument] = useState(false)

  // Chat management state
  const [currentInitialChatId, setCurrentInitialChatId] = useState<
    string | null
  >(null)

  // File tree visibility state
  const [isFileTreeCollapsed, setIsFileTreeCollapsed] = useState(true)

  // Chat visibility state based on zoom level
  const [isChatHidden, setIsChatHidden] = useState(false)

  // Chat overlay state - only used when isChatHidden is true
  const [isChatOverlayOpen, setIsChatOverlayOpen] = useState(false)

  // Load upload state from localStorage on mount
  const savedState = loadUploadState()
  const [isUploading, setIsUploading] = useState(savedState.isUploading)
  const [batchProgress, setBatchProgress] = useState(savedState.batchProgress)
  const [uploadingCollectionName, setUploadingCollectionName] = useState(
    savedState.uploadingCollectionName,
  )

  // Zoom detection for chat component
  useEffect(() => {
    // Guard for SSR
    if (typeof window === "undefined") return

    const measureZoom = () => {
      // Method 1: Using window dimensions ratio
      const zoomLevel1 = window.outerWidth / window.innerWidth

      // Method 3: Using screen width vs window width
      const zoomLevel2 = screen.width / window.innerWidth

      // Use devicePixelRatio as primary method, with fallbacks
      let zoom = zoomLevel1

      // Fallback to window dimensions ratio if devicePixelRatio seems unreliable
      if (zoom < 0.5 || zoom > 5) {
        zoom = zoomLevel2
      }

      // Hide chat if zoom is 150% or higher
      setIsChatHidden(zoom >= 1.5 || window.innerWidth < 1133)
    }

    // Initial check
    measureZoom()

    // Recalculate on viewport-affecting events
    const onResize = () => measureZoom()
    window.addEventListener("resize", onResize)
    window.addEventListener("orientationchange", onResize)

    // Some browsers expose visualViewport events that fire on zoom
    if (window.visualViewport) {
      window.visualViewport.addEventListener("resize", onResize)
    }

    return () => {
      window.removeEventListener("resize", onResize)
      window.removeEventListener("orientationchange", onResize)
      if (window.visualViewport) {
        window.visualViewport.removeEventListener("resize", onResize)
      }
    }
  }, [])

  const [openDropdown, setOpenDropdown] = useState<string | null>(null)

  // Save upload state to localStorage whenever it changes
  useEffect(() => {
    saveUploadState({
      isUploading,
      batchProgress,
      uploadingCollectionName,
    })
  }, [isUploading, batchProgress, uploadingCollectionName])

  // Clean up on unmount
  useEffect(() => {
    return () => {
      // Only clear if upload is not active
      if (!isUploading) {
        clearUploadState()
      }
    }
  }, [isUploading])

  // Fallback: Clear upload state if it's been "uploading" for too long
  useEffect(() => {
    if (!isUploading) return

    // If upload state has been active for more than 10 minutes, clear it
    const timeout = setTimeout(
      () => {
        setIsUploading(false)
        setBatchProgress({ total: 0, current: 0, batch: 0, totalBatches: 0 })
        setUploadingCollectionName("")
        clearUploadState()
      },
      10 * 60 * 1000,
    ) // 10 minutes

    return () => clearTimeout(timeout)
  }, [isUploading])

  const showToast = useCallback(
    (title: string, description: string, isError = false) => {
      const { dismiss } = toast({
        title,
        description,
        variant: isError ? "destructive" : "default",
        duration: 2000,
        action: (
          <Button
            variant="ghost"
            size="sm"
            onClick={(e) => {
              e.preventDefault()
              dismiss()
            }}
          >
            <X className="h-4 w-4" />
          </Button>
        ),
      })
    },
    [toast],
  )

  // Check for ongoing uploads on component mount
  useEffect(() => {
    const checkForOngoingUploads = async () => {
      const savedState = loadUploadState()
      if (savedState.isUploading && savedState.uploadingCollectionName) {
        // If there's an ongoing upload, check if it's actually complete

        // Check if the collection exists and has files
        try {
          const response = await api.cl.$get({
            query: { includeItems: "true" },
          })
          if (response.ok) {
            const data = await response.json()
            const existingCollection = data.find(
              (collection: CollectionType) =>
                collection.name.toLowerCase() ===
                savedState.uploadingCollectionName.toLowerCase(),
            )

            if (
              existingCollection &&
              existingCollection.totalItems >= savedState.batchProgress.total
            ) {
              // Upload appears to be complete, clear the state
              setIsUploading(false)
              setBatchProgress({
                total: 0,
                current: 0,
                batch: 0,
                totalBatches: 0,
              })
              setUploadingCollectionName("")
              clearUploadState()

              // Show completion toast
              showToast(
                "Upload Complete",
                `Upload of ${savedState.batchProgress.total} files to "${savedState.uploadingCollectionName}" completed while you were away.`,
              )
            }
          }
        } catch (error) {
          console.error("Error checking upload status:", error)
          // If we can't check, clear the state after a timeout to avoid infinite skeleton
          setTimeout(() => {
            setIsUploading(false)
            setBatchProgress({
              total: 0,
              current: 0,
              batch: 0,
              totalBatches: 0,
            })
            setUploadingCollectionName("")
            clearUploadState()
          }, 5000)
        }
      }
    }

    checkForOngoingUploads()
  }, [showToast])

<<<<<<< HEAD
  // Periodic check for upload completion while on the page
  useEffect(() => {
    if (!isUploading || !uploadingCollectionName) return

    const checkUploadProgress = async () => {
      try {
        const response = await api.cl.$get({
          query: { includeItems: "true" },
        })
        if (response.ok) {
          const data = await response.json()
          const existingCollection = data.find(
            (collection: CollectionType) =>
              collection.name.toLowerCase() ===
              uploadingCollectionName.toLowerCase(),
          )

          if (
            existingCollection &&
            existingCollection.totalItems >= batchProgress.total
          ) {
            // Upload is complete, clear the state
            setIsUploading(false)
            setBatchProgress({
              total: 0,
              current: 0,
              batch: 0,
              totalBatches: 0,
            })
            setUploadingCollectionName("")
            clearUploadState()

            // Refresh collections to show the new one

            const updatedCollections = data.map(
              (collection: CollectionType & { items?: CollectionItem[] }) => ({
                id: collection.id,
                name: collection.name,
                description: collection.description,
                files: collection.totalItems || 0,
                items: buildFileTree(
                  (collection.items || []).map((item: CollectionItem) => ({
                    name: item.name,
                    type: item.type as "file" | "folder",
                    totalFileCount: item.totalFileCount,
                    updatedAt: item.updatedAt,
                    id: item.id,
                    updatedBy:
                      item.lastUpdatedByEmail || user?.email || "Unknown",
                  })),
                ),
                isOpen:
                  collection.name.toLowerCase() ===
                  uploadingCollectionName.toLowerCase()
                    ? true
                    : (collection.items || []).length > 0,
                lastUpdated: new Date(collection.updatedAt).toLocaleString(
                  "en-GB",
                  {
                    day: "numeric",
                    month: "short",
                    year: "numeric",
                    hour: "2-digit",
                    minute: "2-digit",
                  },
                ),
                updatedBy: collection.lastUpdatedByEmail || "Unknown",
                totalCount: collection.totalItems,
                isPrivate: collection.isPrivate,
              }),
            )

            setCollections(updatedCollections)

            showToast(
              "Upload Complete",
              `Successfully uploaded ${batchProgress.total} files to "${uploadingCollectionName}".`,
            )
          }
        }
      } catch (error) {
        console.error("Error checking upload progress:", error)
      }
    }

    // Check every 3 seconds while upload is active
    const interval = setInterval(checkUploadProgress, 3000)

    return () => clearInterval(interval)
  }, [isUploading, uploadingCollectionName, batchProgress.total, showToast])
=======
 
>>>>>>> baa13395

  useEffect(() => {
    const fetchCollections = async () => {
      try {
        const response = await api.cl.$get({
          query: { includeItems: "true" },
        })
        if (response.ok) {
          const data = await response.json()

          setCollections(
            data.map(
              (collection: CollectionType & { items?: CollectionItem[] }) => ({
                id: collection.id,
                name: collection.name,
                description: collection.description,
                files: collection.totalItems || 0,
                items: buildFileTree(
                  (collection.items || []).map((item: CollectionItem) => ({
                    name: item.name,
                    type: item.type as "file" | "folder",
                    totalFileCount: item.totalFileCount,
                    updatedAt: item.updatedAt,
                    id: item.id,
                    updatedBy:
                      item.lastUpdatedByEmail || user?.email || "Unknown",
                  })),
                ),
                isOpen: (collection.items || []).length > 0, // Open if has items
                lastUpdated: new Date(collection.updatedAt).toLocaleString(
                  "en-GB",
                  {
                    day: "numeric",
                    month: "short",
                    year: "numeric",
                    hour: "2-digit",
                    minute: "2-digit",
                  },
                ),
                updatedBy: collection.lastUpdatedByEmail || "Unknown",
                totalCount: collection.totalItems,
                isPrivate: collection.isPrivate,
              }),
            ),
          )
        } else {
          showToast("Error", "Failed to fetch knowledge bases.", true)
        }
      } catch (error) {
        showToast(
          "Error",
          "An error occurred while fetching knowledge bases.",
          true,
        )
      }
    }

    fetchCollections()
  }, [showToast, user?.email])

  const handleCloseModal = () => {
    setShowNewCollection(false)
    setAddingToCollection(null)
    setTargetFolder(null)
    setCollectionName("")
    setSelectedFiles([])
    setOpenDropdown(null)
  }

  const handleUpload = async () => {
    if (selectedFiles.length === 0) {
      showToast("Upload Error", "Please select files to upload.", true)
      return
    }

    if (
      collections.some(
        (c) => c.name.toLowerCase() === collectionName.trim().toLowerCase(),
      )
    ) {
      showToast(
        "Upload Error",
        "Collection name already exists. Please choose a different name.",
        true,
      )
      return
    }

    setIsUploading(true)
    setUploadingCollectionName(collectionName.trim())
    setBatchProgress({
      total: selectedFiles.length,
      current: 0,
      batch: 0,
      totalBatches: 0,
    })

    // Close the modal immediately after starting upload
    handleCloseModal()

    try {
      // First create the collection
      const cl = await createCollection(collectionName.trim(), "")

      // Then upload files in batches
      const batches = createBatches(selectedFiles, collectionName.trim())
      setBatchProgress((prev: typeof batchProgress) => ({
        ...prev,
        totalBatches: batches.length,
      }))

      for (let i = 0; i < batches.length; i++) {
        setBatchProgress((prev: typeof batchProgress) => ({
          ...prev,
          batch: i + 1,
        }))
        const batchFiles = batches[i].map((f) => f.file)
       await uploadFileBatch(batchFiles, cl.id)
        setBatchProgress((prev: typeof batchProgress) => ({
          ...prev,
          current: prev.current + batchFiles.length,
        }))
      }

      // Fetch the updated Collection data from the backend
      const clResponse = await api.cl[":id"].$get({ param: { id: cl.id } })
      const updatedCl = await clResponse.json()

      // Also fetch the collection items to build the file tree
      const itemsResponse = await api.cl[":id"].items.$get({
        param: { id: cl.id },
      })
      const items = await itemsResponse.json()
      
      const newCollection: Collection = {
        id: updatedCl.id,
        name: updatedCl.name,
        description: updatedCl.description,
        files: updatedCl.totalCount || selectedFiles.length,
        lastUpdated: new Date(updatedCl.updatedAt).toLocaleString("en-GB", {
          day: "numeric",
          month: "short",
          year: "numeric",
          hour: "2-digit",
          minute: "2-digit",
        }),
        updatedBy: updatedCl.lastUpdatedByEmail || user?.email || "Unknown",
        items: buildFileTree(
          items.map((item: CollectionItem) => ({
            name: item.name,
            type: item.type as "file" | "folder",
            totalFileCount: item.totalFileCount,
            updatedAt: item.updatedAt,
            id: item.id,
            updatedBy: item.lastUpdatedByEmail || user?.email || "Unknown",
          })),
        ),
        isOpen: true,
        totalCount: updatedCl.totalCount,
        isPrivate: updatedCl.isPrivate,
      }

      // Use Set-based approach to prevent duplicates
      setCollections((prev) => {
        const collectionsMap = new Map()

        // Add existing collections
        prev.forEach((col) => collectionsMap.set(col.id, col))

        // Add/update new collection
        collectionsMap.set(newCollection.id, newCollection)

        return Array.from(collectionsMap.values())
      })

      handleCloseModal()
      showToast(
        "Knowledge Base Created",
        `Successfully created knowledge base "${collectionName.trim()}" with ${selectedFiles.length} files.`,
      )
    } catch (error) {
      console.error("Upload failed:", error)
      showToast(
        "Upload Failed",
        "Failed to create collection. Please try again.",
        true,
      )
    } finally {
      setIsUploading(false)
      setBatchProgress({ total: 0, current: 0, batch: 0, totalBatches: 0 })
      setUploadingCollectionName("")
      clearUploadState()
    }
  }

  const handleFilesSelect = (files: File[]) => {
    const newFiles: FileUploadSelectedFile[] = files.map((file) => ({
      file,
      id: Math.random().toString(),
      preview: URL.createObjectURL(file),
    }))
    setSelectedFiles((prev) => [...prev, ...newFiles])
  }

  const handleRemoveFile = (id: string) => {
    setSelectedFiles((prev) => prev.filter((f) => f.id !== id))
  }

  const handleRemoveAllFiles = () => {
    setSelectedFiles([])
  }

  const handleOpenAddFilesModal = (
    collection: Collection,
    folder?: FileNode,
  ) => {
    setAddingToCollection(collection)
    setTargetFolder(folder || null)
    setCollectionName(collection.name)
    setShowNewCollection(true)
  }

  const handleAddFilesToCollection = async () => {
    if (!addingToCollection) return

    if (selectedFiles.length === 0) {
      showToast("Upload Error", "Please select files to upload.", true)
      return
    }

    setIsUploading(true)
    setUploadingCollectionName(addingToCollection.name)
    setBatchProgress({
      total: selectedFiles.length,
      current: 0,
      batch: 0,
      totalBatches: 0,
    })

    // Close the modal immediately after starting upload
    handleCloseModal()

    try {
      // Upload files in batches
      let successfullyUploadedFiles = 0;
      const batches = createBatches(selectedFiles, addingToCollection.name)
      setBatchProgress((prev: typeof batchProgress) => ({
        ...prev,
        totalBatches: batches.length,
      }))

      for (let i = 0; i < batches.length; i++) {
        setBatchProgress((prev: typeof batchProgress) => ({
          ...prev,
          batch: i + 1,
        }))
        const batchFiles = batches[i].map((f) => f.file)
      const uploadedResult = await uploadFileBatch(
          batchFiles,
          addingToCollection.id,
          targetFolder?.id,
        )
        successfullyUploadedFiles += uploadedResult.summary.successful;
        
        setBatchProgress((prev: typeof batchProgress) => ({
          ...prev,
          current: prev.current + batchFiles.length,
        }))
      }
      

      // Refresh the collection by fetching updated data from backend
      const clResponse = await api.cl[":id"].$get({
        param: { id: addingToCollection.id },
      })
      const updatedCl = await clResponse.json()

      const itemsResponse = await api.cl[":id"].items.$get({
        param: { id: addingToCollection.id },
      })
      const items = await itemsResponse.json()

      setCollections((prev) => {
        const collectionsMap = new Map()

        // Add existing collections
        prev.forEach((col) => collectionsMap.set(col.id, col))

        // Update the specific collection
        const updatedCollection = {
          ...collectionsMap.get(addingToCollection.id),
          files: updatedCl.totalCount || 0,
          items: buildFileTree(
            items.map((item: CollectionItem) => ({
              name: item.name,
              type: item.type as "file" | "folder",
              totalFileCount: item.totalFileCount,
              updatedAt: item.updatedAt,
              id: item.id,
              updatedBy: item.lastUpdatedByEmail || user?.email || "Unknown",
            })),
          ),
          lastUpdated: new Date(updatedCl.updatedAt).toLocaleString("en-GB", {
            day: "numeric",
            month: "short",
            year: "numeric",
            hour: "2-digit",
            minute: "2-digit",
          }),
          updatedBy: updatedCl.lastUpdatedByEmail || "Unknown",
        }

        collectionsMap.set(addingToCollection.id, updatedCollection)

        return Array.from(collectionsMap.values())
      })
      successfullyUploadedFiles? showToast(
        "Files Added",
        `Successfully added ${successfullyUploadedFiles} out of ${selectedFiles.length} files to collection "${addingToCollection.name}".`,
      ):
      showToast(
        "Add Files Failed",
        "Failed to add files to collection. Please try again.",
        true,
      )
      handleCloseModal()
    } catch (error) {
      console.error("Add files failed:", error)
      showToast(
        "Add Files Failed",
        "Failed to add files to collection. Please try again.",
        true,
      )
    } finally {
      setIsUploading(false)
      setBatchProgress({ total: 0, current: 0, batch: 0, totalBatches: 0 })
      setUploadingCollectionName("")
      clearUploadState()
    }
  }

  const handleDeleteItem = async () => {
    if (!deletingItem) return

    setIsUploading(true)
    try {
      // Find the item to delete based on the path
      const itemToDelete = findItemByPath(
        deletingItem.collection.items,
        deletingItem.path,
      )
      if (itemToDelete) {
        await deleteItem(deletingItem.collection.id, itemToDelete.id)
      }

      // Refresh the collection data from backend
      const clResponse = await api.cl[":id"].$get({
        param: { id: deletingItem.collection.id },
      })
      const updatedCl = await clResponse.json()

      const itemsResponse = await api.cl[":id"].items.$get({
        param: { id: deletingItem.collection.id },
      })
      const items = await itemsResponse.json()

      setCollections((prev) =>
        prev.map((c) => {
          if (c.id === deletingItem.collection.id) {
            return {
              ...c,
              files: updatedCl.totalCount || 0,
              items: buildFileTree(
                items.map((item: CollectionItem) => ({
                  name: item.name,
                  type: item.type as "file" | "folder",
                  totalFileCount: item.totalFileCount,
                  updatedAt: item.updatedAt,
                  id: item.id,
                  updatedBy:
                    item.lastUpdatedByEmail || user?.email || "Unknown",
                })),
              ),
              lastUpdated: new Date(updatedCl.updatedAt).toLocaleString(
                "en-GB",
                {
                  day: "numeric",
                  month: "short",
                  year: "numeric",
                  hour: "2-digit",
                  minute: "2-digit",
                },
              ),
            }
          }
          return c
        }),
      )

      showToast(
        "Item Deleted",
        `Successfully deleted "${deletingItem.node.name}".`,
      )
    } catch (error) {
      console.error("Delete failed:", error)
      showToast(
        "Delete Failed",
        "Failed to delete item. Please try again.",
        true,
      )
    } finally {
      setDeletingItem(null)
      setIsUploading(false)
    }
  }

  const handleEditCollection = (collection: Collection) => {
    setEditingCollection(collection)
    setCollectionName(collection.name)
  }

  const handleUpdateCollection = async () => {
    if (!editingCollection || !collectionName.trim()) return

    try {
      const response = await api.cl[":id"].$put({
        param: { id: editingCollection.id },
        json: { name: collectionName.trim() },
      })

      if (response.ok) {
        const updatedCl = await response.json()

        // Use Map-based approach to prevent duplicates during update
        setCollections((prev) => {
          const collectionsMap = new Map()

          // Add existing collections
          prev.forEach((col) => collectionsMap.set(col.id, col))

          // Update the specific collection
          const existingCollection = collectionsMap.get(editingCollection.id)
          if (existingCollection) {
            collectionsMap.set(editingCollection.id, {
              ...existingCollection,
              name: updatedCl.name,
              lastUpdated: new Date(updatedCl.updatedAt).toLocaleString(
                "en-GB",
                {
                  day: "numeric",
                  month: "short",
                  year: "numeric",
                  hour: "2-digit",
                  minute: "2-digit",
                },
              ),
            })
          }

          return Array.from(collectionsMap.values())
        })

        setEditingCollection(null)
        setCollectionName("")
        showToast("Collection Updated", "Successfully updated collection name.")
      } else {
        const errorText = await response.text()
        showToast(
          "Update Failed",
          `Failed to update collection name: ${errorText}`,
          true,
        )
      }
    } catch (error) {
      console.error("Update failed:", error)
      showToast("Update Failed", "Failed to update collection name.", true)
    }
  }

  const handleDeleteCollection = async () => {
    if (!deletingCollection) return

    setIsUploading(true)

    try {
      // Delete the collection
      await deleteCollection(deletingCollection.id)

      // Remove from state
      setCollections((prev) =>
        prev.filter((c) => c.id !== deletingCollection.id),
      )
      setDeletingCollection(null)
      showToast(
        "Collection Deleted",
        "Successfully deleted collection and all associated files.",
      )
    } catch (error) {
      console.error("Delete failed:", error)
      showToast(
        "Delete Failed",
        "Failed to delete collection. Please try again.",
        true,
      )
    } finally {
      setIsUploading(false)
    }
  }

  const handleFileClick = async (file: FileNode, collection: Collection) => {
    // Handle .docx, .pdf, and .md files
    const fileName = file.name.toLowerCase()
    if (
      file.type !== "file" ||
      (!fileName.endsWith(".docx") &&
        !fileName.endsWith(".pdf") &&
        !fileName.endsWith(".md") &&
        !fileName.endsWith(".csv") &&
        !fileName.endsWith(".xlsx") &&
        !fileName.endsWith(".xls") &&
        !fileName.endsWith(".text") &&
        !fileName.endsWith(".txt") &&
        !fileName.endsWith(".tsv"))
    ) {
      showToast(
        "Preview Not Available",
        "Preview is only available for .docx, .pdf, .csv, .xlsx, .xls,.txt,.tsv and .md files.",
        false,
      )
      return
    }

    setIsFileTreeCollapsed(true)

    // Don't reload if it's the same file
    if (selectedDocument && selectedDocument.file.id === file.id) {
      return
    }

    setLoadingDocument(true)
    try {
      // First check if the file supports preview
      const previewResponse = await authFetch(
        `/api/v1/cl/${collection.id}/files/${file.id}/preview`,
        {
          method: "GET",
          credentials: "include",
        },
      )

      if (!previewResponse.ok) {
        let errorMessage = "Failed to preview file download the file instead."
        try {
          const errorData = await previewResponse.json()
          errorMessage = errorData.message || errorMessage
        } catch {
          // If JSON parsing fails, try to get text
          try {
            errorMessage = await previewResponse.text()
          } catch {
            // If both fail, use default message
          }
        }
        showToast("Preview Not Available", errorMessage, false)
        return
      }

      // If preview is supported, fetch the file content with cache-busting
      const fileName = file.name.toLowerCase()
      const contentResponse = await authFetch(
        `/api/v1/cl/${collection.id}/files/${file.id}/content`,
        {
          method: "GET",
          credentials: "include",
          headers: {
            Accept: fileName.endsWith(".md")
              ? "text/plain, text/markdown"
              : "application/octet-stream",
          },
        },
      )

      if (!contentResponse.ok) {
        let errorMessage = "Failed to fetch document"
        try {
          // Try to get detailed error message from response
          const errorData = await contentResponse.json()
          errorMessage =
            errorData.message ||
            `${errorMessage}: ${contentResponse.statusText}`
        } catch {
          // If JSON parsing fails, use status text
          errorMessage = `${errorMessage}: ${contentResponse.statusText}`
        }

        showToast("Document Error", errorMessage, true)
        throw new Error(errorMessage)
      }

      const blob = await contentResponse.blob()

      setSelectedDocument({
        file,
        collection,
        content: blob,
      })
    } catch (error) {
      console.error("Error loading document:", error)
      showToast("Error", "Failed to load document", true)
    } finally {
      setLoadingDocument(false)
    }
  }

  const handleDownload = async (file: FileNode, collection: Collection) => {
    if (file.type !== "file") return

    try {
      // Use hidden iframe approach to trigger download without opening new tab
      // This preserves authentication cookies and lets the browser handle the download directly
      const downloadUrl = `/api/v1/cl/${collection.id}/files/${file.id}/download`

      // Create a hidden iframe to trigger the download
      const iframe = document.createElement("iframe")
      iframe.style.display = "none"
      iframe.src = downloadUrl

      document.body.appendChild(iframe)

      // Clean up iframe after a short delay
      setTimeout(() => {
        if (iframe.parentNode) {
          document.body.removeChild(iframe)
        }
      }, 1000)

      showToast("Download Started", `"${file.name}" download started.`)
    } catch (error) {
      console.error("Error downloading file:", error)
      showToast("Download Failed", "Failed to download file", true)
    }
  }

  // Chat management functions
  const handleChatCreated = useCallback(
    (chatId: string) => {
      if (
        selectedDocument &&
        selectedDocument.file.id &&
        currentInitialChatId
      ) {
        // Store the mapping from documentId to tempChatId
        documentToTempChatMap.set(
          selectedDocument.file.id,
          currentInitialChatId,
        )
      }
    },
    [selectedDocument, currentInitialChatId],
  )

  const loadChatForDocument = useCallback(async (documentId: string) => {
    const existingTempChatId = documentToTempChatMap.get(documentId)

    if (existingTempChatId) {
      // We have an existing tempChatId for this document
      setCurrentInitialChatId(existingTempChatId)
    } else {
      // No existing chat, generate a new tempChatId for new chat
      const newTempChatId = generateUUID()
      setCurrentInitialChatId(newTempChatId)
      documentToTempChatMap.set(documentId, newTempChatId)
    }
  }, [])

  // Reset chat state when document changes
  useEffect(() => {
    if (selectedDocument && selectedDocument.file.id) {
      loadChatForDocument(selectedDocument.file.id)
    }
  }, [selectedDocument?.file.id, loadChatForDocument])

  const handleBackToCollections = () => {
    setSelectedDocument(null)
    setCurrentInitialChatId(null)
    setIsFileTreeCollapsed(true) // Reset file tree state when going back
    setIsChatOverlayOpen(false) // Reset chat overlay state when going back
  }

  // Handle chunk index changes from DocumentChat
  const handleChunkIndexChange = async (
    newChunkIndex: number | null,
    documentId: string,
  ) => {
    if (!documentId) {
      console.error("handleChunkIndexChange called without documentId")
      return
    }

    if (newChunkIndex !== null && selectedDocument?.file.id === documentId) {
      try {
        const chunkContentResponse = await api.chunk[":cId"].files[
          ":itemId"
        ].content.$get({
          param: { cId: newChunkIndex.toString(), itemId: documentId },
        })

        if (!chunkContentResponse.ok) {
          console.error(
            "Failed to fetch chunk content:",
            chunkContentResponse.status,
          )
          showToast("Error", "Failed to load chunk content", true)
          return
        }

        const chunkContent = await chunkContentResponse.json()

        // Ensure we are still on the same document before mutating UI
        if (selectedDocument?.file.id !== documentId) {
          return
        }

        if (chunkContent && chunkContent.chunkContent) {
          if (documentOperationsRef?.current?.clearHighlights) {
            documentOperationsRef.current.clearHighlights()
          }

          if (documentOperationsRef?.current?.highlightText) {
            try {
              await documentOperationsRef.current.highlightText(
                chunkContent.chunkContent,
              )
            } catch (error) {
              console.error(
                "Error highlighting chunk text:",
                chunkContent.chunkContent,
                error,
              )
            }
          }
        }
      } catch (error) {
        console.error("Error in handleChunkIndexChange:", error)
        showToast("Error", "Failed to process chunk navigation", true)
      }
    }
  }

  return (
    <div className="flex flex-col md:flex-row h-screen w-full bg-white dark:bg-[#1E1E1E]">
      <Sidebar
        photoLink={user?.photoLink}
        role={user?.role}
        isAgentMode={agentWhiteList}
      />
      <div className="flex-1 flex flex-col h-full md:ml-[52px] ml-0">
        {selectedDocument ? (
          // Document viewer layout with flex column
          <div className="flex flex-col h-full lg:flex-row">
            {/* Top section - File tree and Document viewer */}
            <div className="flex flex-1 h-full overflow-hidden">
              {/* Center pane - Document viewer (scrollable) */}
              <div
                className={`flex-1 flex flex-col bg-white h-full overflow-hidden min-w-0 ${isChatHidden ? "" : "max-w-[calc(100vw-652px)]"}`}
              >
                {/* Document header (sticky) */}
                <div className="h-12 bg-white dark:bg-[#1E1E1E] flex items-center px-6 border-b border-gray-200 dark:border-gray-700 sticky top-0 z-10">
                  <div className="flex items-center gap-4">
                    <Button
                      onClick={handleBackToCollections}
                      variant="ghost"
                      size="sm"
                      className="flex items-center gap-2 text-gray-600 dark:text-gray-400 hover:text-gray-800 dark:hover:text-gray-200 hover:bg-gray-100 dark:hover:bg-gray-800 px-2 py-1 h-auto"
                    >
                      <ArrowLeft size={16} />
                    </Button>
                    <div className="flex items-center gap-3 min-w-0">
                      <span className="text-sm font-medium text-gray-700 dark:text-gray-300 truncate">
                        {selectedDocument.file.name}
                      </span>
                    </div>
                  </div>
                  <div className="ml-auto">
                    <Button
                      onClick={() =>
                        setIsFileTreeCollapsed(!isFileTreeCollapsed)
                      }
                      variant="ghost"
                      size="sm"
                      className="flex items-center gap-2 text-gray-600 dark:text-gray-400 hover:text-gray-800 dark:hover:text-gray-200 hover:bg-gray-100 dark:hover:bg-gray-800 px-2 py-1 h-auto"
                      title={
                        isFileTreeCollapsed
                          ? "Show file tree"
                          : "Hide file tree"
                      }
                    >
                      {isFileTreeCollapsed ? (
                        <PanelLeftOpen className="z-50" size={16} />
                      ) : (
                        <PanelLeftClose className="z-50" size={16} />
                      )}
                    </Button>
                  </div>
                </div>

                {/* Document content (scrollable) */}
                <div className="flex-1 overflow-auto">
                  <DocumentViewerContainer
                    selectedDocument={selectedDocument}
                    loadingDocument={loadingDocument}
                  />
                </div>
              </div>

              {/* Right pane - Chat component (fixed width, no scroll) */}
              {!isChatHidden ? (
                <div className="w-[600px] min-w-[600px] max-w-[600px] flex-shrink-0 flex flex-col bg-white dark:bg-[#1E1E1E] border-l border-gray-200 dark:border-gray-700 h-full">
                  <DocumentChat
                    key={currentInitialChatId}
                    user={user}
                    documentId={selectedDocument.file.id || ""}
                    documentName={selectedDocument.file.name}
                    initialChatId={currentInitialChatId}
                    onChatCreated={handleChatCreated}
                    onChunkIndexChange={handleChunkIndexChange}
                  />
                </div>
              ) : (
                /* Chat overlay toggle button when hidden */
                <div className="fixed bottom-4 right-4 z-40 transform -translate-y-1/2">
                  <Button
                    onClick={() => setIsChatOverlayOpen(true)}
                    className="bg-red-500 hover:bg-red-600 text-white rounded-full p-3 shadow-lg transition-all duration-200 hover:scale-105 hover:animate-none"
                    title="Open chat overlay"
                  >
                    <svg
                      width="20"
                      height="20"
                      viewBox="0 0 24 24"
                      fill="none"
                      stroke="currentColor"
                      strokeWidth="2"
                      strokeLinecap="round"
                      strokeLinejoin="round"
                    >
                      <path d="M21 15a2 2 0 0 1-2 2H7l-4 4V5a2 2 0 0 1 2-2h14a2 2 0 0 1 2 2z" />
                    </svg>
                  </Button>
                </div>
              )}
            </div>

            {/* Chat overlay when isChatHidden is true */}
            {isChatHidden && isChatOverlayOpen && (
              <div className="fixed inset-0 z-50 flex justify-end">
                {/* Backdrop */}
                <div
                  className="absolute inset-0 bg-black bg-opacity-30"
                  onClick={() => setIsChatOverlayOpen(false)}
                />

                {/* Chat overlay panel */}
                <div className="relative bg-white dark:bg-[#1E1E1E] w-[50%] max-w-[50%] max-w-[90vw] h-full shadow-2xl transform transition-transform duration-300 ease-in-out">
                  {/* Close button */}
                  <div className="absolute top-2 right-4 z-10">
                    <Button
                      onClick={() => setIsChatOverlayOpen(false)}
                      variant="ghost"
                      size="sm"
                      className="rounded-full p-2 text-gray-400 hover:text-gray-600 dark:text-gray-500 dark:hover:text-gray-300 transition-colors"
                      title="Close chat"
                    >
                      <X size={16} />
                    </Button>
                  </div>

                  {/* Chat component */}
                  <div className="h-full">
                    <DocumentChat
                      key={currentInitialChatId}
                      user={user}
                      documentId={selectedDocument.file.id || ""}
                      documentName={selectedDocument.file.name}
                      initialChatId={currentInitialChatId}
                      onChatCreated={handleChatCreated}
                      onChunkIndexChange={handleChunkIndexChange}
                    />
                  </div>
                </div>
              </div>
            )}

            {/* File tree overlay */}
            {!isFileTreeCollapsed && (
              <div className="fixed inset-0 bg-black bg-opacity-50 z-40 flex">
                <div className="bg-gray-100 flex flex-col border-r border-gray-200 w-[30%] max-w-[400px] min-w-[250px] dark:bg-[#1E1E1E] dark:border-gray-700 lg:w-[300px] lg:min-w-[250px] lg:max-w-[400px] h-64 lg:h-full">
                  {/* Collection Header */}
                  <div className="px-4 py-4 h-12 bg-gray-50 dark:bg-[#1E1E1E] flex items-center justify-between sticky top-0 z-20">
                    <h2 className="text-sm font-bold font-mono text-gray-400 dark:text-gray-500 uppercase tracking-wider truncate">
                      {selectedDocument.collection.name}
                    </h2>
                    <Button
                      onClick={() => setIsFileTreeCollapsed(true)}
                      variant="ghost"
                      size="sm"
                      className="p-1 rounded-full text-gray-400 hover:text-gray-600 dark:text-gray-500 dark:hover:text-gray-300 transition-colors"
                    >
                      <X size={16} />
                    </Button>
                  </div>

                  {/* File tree */}
                  <div className="flex-1 overflow-y-auto">
                    <SimpleFileTree
                      items={selectedDocument.collection.items}
                      collection={selectedDocument.collection}
                      onFileClick={(file) => {
                        handleFileClick(file, selectedDocument.collection)
                      }}
                      selectedFile={selectedDocument.file}
                      onToggle={async (node) => {
                        if (node.type !== "folder") return

                        const updatedCollections = [...collections]
                        const coll = updatedCollections.find(
                          (c) => c.id === selectedDocument.collection.id,
                        )
                        if (coll) {
                          const toggleNode = async (
                            nodes: FileNode[],
                          ): Promise<FileNode[]> => {
                            const updatedNodes = [...nodes]
                            for (let i = 0; i < updatedNodes.length; i++) {
                              const n = updatedNodes[i]
                              if (n === node) {
                                n.isOpen = !n.isOpen

                                if (n.isOpen && n.id) {
                                  try {
                                    const response = await api.cl[
                                      ":id"
                                    ].items.$get({
                                      param: {
                                        id: selectedDocument.collection.id,
                                      },
                                      query: { parentId: n.id },
                                    })
                                    if (response.ok) {
                                      const items = await response.json()

                                      n.children = items.map(
                                        (item: CollectionItem) => ({
                                          id: item.id,
                                          name: item.name,
                                          type: item.type as "file" | "folder",
                                          lastUpdated: item.updatedAt,
                                          updatedBy:
                                            item.lastUpdatedByEmail ||
                                            user?.email ||
                                            "Unknown",
                                          isOpen: false,
                                          children:
                                            item.type === "folder"
                                              ? []
                                              : undefined,
                                        }),
                                      )
                                    }
                                  } catch (error) {
                                    console.error(
                                      `Failed to fetch folder contents for ${n.name}:`,
                                      error,
                                    )
                                    showToast(
                                      "Error",
                                      `Failed to load folder contents`,
                                      true,
                                    )
                                  }
                                }
                              } else if (n.children) {
                                n.children = await toggleNode(n.children)
                              }
                            }
                            return updatedNodes
                          }

                          coll.items = await toggleNode(coll.items)
                          setCollections(updatedCollections)

                          // Update the selected document's collection items
                          setSelectedDocument((prev) =>
                            prev
                              ? {
                                  ...prev,
                                  collection: {
                                    ...prev.collection,
                                    items: coll.items,
                                  },
                                }
                              : null,
                          )
                        }
                      }}
                    />
                  </div>
                </div>
                {/* Click outside to close */}
                <div
                  className="flex-1"
                  onClick={() => setIsFileTreeCollapsed(true)}
                />
              </div>
            )}
          </div>
        ) : (
          // Collections list view
          <div className="p-4 md:py-4 md:px-8">
            <div className="w-full max-w-7xl mx-auto">
              <div className="flex justify-between items-center mt-6">
                <h1 className="text-[26px] font-display text-gray-700 dark:text-gray-100 tracking-wider">
                  KNOWLEDGE MANAGEMENT
                </h1>
                <div className="flex items-center gap-4">
                  {/* <Search className="text-gray-400 dark:text-gray-500 h-6 w-6" /> */}
                  <Button
                    onClick={() => setShowNewCollection(true)}
                    disabled={isUploading}
                    className="bg-slate-800 hover:bg-slate-700 dark:bg-[#2d2d2d] dark:hover:bg-[#404040] text-white rounded-full px-4 py-2 flex items-center gap-2 disabled:opacity-50 disabled:cursor-not-allowed"
                  >
                    <Plus size={16} />
                    <span className="font-mono text-[12px] font-medium">
                      NEW COLLECTION
                    </span>
                  </Button>
                </div>
              </div>
              <div className="mt-12">
                {/* Show skeleton loader when uploading */}
                {isUploading && batchProgress.total > 0 && (
                  <div className="mb-8">
                    <div className="flex justify-between items-center mb-4">
                      <div className="flex items-center gap-2">
                        <h2 className="text-xl font-semibold text-gray-800 dark:text-gray-200">
                          {uploadingCollectionName}
                        </h2>
                        <span className="text-sm text-gray-500 dark:text-gray-400">
                          uploading files...
                        </span>
                      </div>
                      <div className="text-sm text-gray-600 dark:text-gray-400">
                        {batchProgress.current} / {batchProgress.total} files
                        processed
                      </div>
                    </div>
                    <FileUploadSkeleton
                      totalFiles={batchProgress.total}
                      processedFiles={batchProgress.current}
                      currentBatch={batchProgress.batch}
                      totalBatches={batchProgress.totalBatches}
                    />
                  </div>
                )}

                {collections.map((collection) => (
                  <div key={collection.id} className="mb-8">
                    <div
                      className="sticky mb-2 cursor-pointer top-0 bg-white dark:bg-[#1E1E1E] py-1"
                      onClick={async () => {
                        const updatedCollections = [...collections]
                        const coll = updatedCollections.find(
                          (c) => c.id === collection.id,
                        )
                        if (coll) {
                          coll.isOpen = !coll.isOpen
                          if (coll.isOpen) {
                            const response = await api.cl[":id"].items.$get({
                              param: { id: collection.id },
                            })
                            const data = await response.json()
                            coll.items = buildFileTree(
                              data.map((item: CollectionItem) => ({
                                name: item.name,
                                type: item.type as "file" | "folder",
                                totalFileCount: item.totalFileCount,
                                updatedAt: item.updatedAt,
                                id: item.id,
                                updatedBy:
                                  item.lastUpdatedByEmail ||
                                  user?.email ||
                                  "Unknown",
                              })),
                            )
                          } else {
                            // coll.items = []; // This would clear the items, maybe not desired
                          }
                          setCollections(updatedCollections)
                        }
                      }}
                    >
                      <div className="absolute left-[-24px] top-1/2 transform -translate-y-1/2">
                        {collection.isOpen ? (
                          <ChevronDown
                            size={16}
                            className="text-gray-600 dark:text-gray-400"
                          />
                        ) : (
                          <ChevronRight
                            size={16}
                            className="text-gray-600 dark:text-gray-400"
                          />
                        )}
                      </div>

                      {/* Collection header aligned with table grid */}
                      <div className="grid grid-cols-12 gap-4 items-center">
                        <div className="col-span-5">
                          <h2 className="text-lg font-semibold text-gray-800 dark:text-gray-200">
                            {collection.name}
                          </h2>
                        </div>
                        <div className="col-span-7 flex justify-end items-center gap-4">
                          <Plus
                            size={16}
                            className={`cursor-pointer text-gray-600 dark:text-gray-400 ${isUploading ? "opacity-50 cursor-not-allowed" : ""}`}
                            onClick={(e) => {
                              e.stopPropagation()
                              !isUploading &&
                                handleOpenAddFilesModal(collection)
                            }}
                          />
                          <DropdownMenu
                            open={openDropdown === collection.id}
                            onOpenChange={(open) =>
                              setOpenDropdown(open ? collection.id : null)
                            }
                          >
                            <DropdownMenuTrigger asChild>
                              <MoreHorizontal
                                size={16}
                                className={`cursor-pointer text-gray-600 dark:text-gray-400 ${isUploading ? "opacity-50 cursor-not-allowed" : ""}`}
                                onClick={(e) => e.stopPropagation()}
                              />
                            </DropdownMenuTrigger>
                            <DropdownMenuContent>
                              <DropdownMenuItem
                                onClick={(e) => {
                                  e.stopPropagation()
                                  !isUploading &&
                                    handleEditCollection(collection)
                                }}
                                disabled={isUploading}
                              >
                                <Edit className="mr-2 h-4 w-4" />
                                <span>Edit</span>
                              </DropdownMenuItem>
                              <DropdownMenuItem
                                onClick={(e) => {
                                  e.stopPropagation()
                                  if (!isUploading) {
                                    setDeletingCollection(collection)
                                    setOpenDropdown(null)
                                  }
                                }}
                                disabled={isUploading}
                              >
                                <Trash2 className="mr-2 h-4 w-4" />
                                <span>Delete</span>
                              </DropdownMenuItem>
                            </DropdownMenuContent>
                          </DropdownMenu>
                        </div>
                      </div>
                    </div>
                    {collection.isOpen && (
                      <>
                        <div className="grid grid-cols-12 gap-4 text-sm font-mono text-gray-500 dark:text-gray-400 pb-2 border-b border-gray-200 dark:border-gray-700">
                          <div className="col-span-5">FOLDER</div>
                          <div className="col-span-2"></div>
                          <div className="col-span-1 text-center">FILES</div>
                          <div className="col-span-2">LAST UPDATED</div>
                          <div className="col-span-2">UPDATED&nbsp;BY</div>
                        </div>
                        <FileTree
                          items={collection.items}
                          onFileClick={(file: FileNode) =>
                            handleFileClick(file, collection)
                          }
                          onDownload={(file: FileNode, path: string) =>
                            handleDownload(file, collection)
                          }
                          onAddFiles={(node, path) => {
                            const collection = collections.find((c) =>
                              c.items.some((item) => findNode(item, node)),
                            )
                            if (collection) {
                              handleOpenAddFilesModal(collection, node)
                            }
                          }}
                          onDelete={(node, path) => {
                            const collection = collections.find((c) =>
                              c.items.some((item) => findNode(item, node)),
                            )
                            if (collection) {
                              if (
                                node.type === "folder" &&
                                node.name === collection.name
                              ) {
                                setDeletingCollection(collection)
                              } else {
                                setDeletingItem({ collection, node, path })
                              }
                            }
                          }}
                          onToggle={async (node) => {
                            if (node.type !== "folder") return

                            const updatedCollections = [...collections]
                            const coll = updatedCollections.find(
                              (c) => c.id === collection.id,
                            )
                            if (coll) {
                              // Toggle the folder state
                              const toggleNode = async (
                                nodes: FileNode[],
                              ): Promise<FileNode[]> => {
                                const updatedNodes = [...nodes]
                                for (let i = 0; i < updatedNodes.length; i++) {
                                  const n = updatedNodes[i]
                                  if (n === node) {
                                    n.isOpen = !n.isOpen

                                    // If opening the folder and it has an ID, fetch its contents
                                    if (n.isOpen && n.id) {
                                      try {
                                        const response = await api.cl[
                                          ":id"
                                        ].items.$get({
                                          param: { id: collection.id },
                                          query: { parentId: n.id },
                                        })
                                        if (response.ok) {
                                          const items = await response.json()

                                          // Build the children structure
                                          n.children = items.map(
                                            (item: CollectionItem) => ({
                                              id: item.id,
                                              name: item.name,
                                              type: item.type as
                                                | "file"
                                                | "folder",
                                              files: item.totalFileCount,
                                              lastUpdated: item.updatedAt,
                                              updatedBy:
                                                item.lastUpdatedByEmail ||
                                                user?.email ||
                                                "Unknown",
                                              isOpen: false,
                                              children:
                                                item.type === "folder"
                                                  ? []
                                                  : undefined,
                                            }),
                                          )
                                        }
                                      } catch (error) {
                                        console.error(
                                          `Failed to fetch folder contents for ${n.name}:`,
                                          error,
                                        )
                                        showToast(
                                          "Error",
                                          `Failed to load folder contents`,
                                          true,
                                        )
                                      }
                                    } else if (!n.isOpen) {
                                      // Optionally clear children when closing
                                      // n.children = [];
                                    }
                                  } else if (n.children) {
                                    n.children = await toggleNode(n.children)
                                  }
                                }
                                return updatedNodes
                              }

                              coll.items = await toggleNode(coll.items)
                              setCollections(updatedCollections)
                            }
                          }}
                        />
                      </>
                    )}
                  </div>
                ))}
              </div>
            </div>
          </div>
        )}
      </div>
      {deletingCollection && (
        <ConfirmModal
          showModal={!!deletingCollection}
          setShowModal={(val) => {
            if (!val.open) {
              setDeletingCollection(null)
            }
          }}
          modalTitle="Delete Collection"
          modalMessage={`Are you sure you want to delete the collection "${deletingCollection.name}"? This action cannot be undone.`}
          onConfirm={handleDeleteCollection}
        />
      )}
      {deletingItem && (
        <ConfirmModal
          showModal={!!deletingItem}
          setShowModal={(val) => {
            if (!val.open) {
              setDeletingItem(null)
            }
          }}
          modalTitle={`Delete ${deletingItem.node.type}`}
          modalMessage={`Are you sure you want to delete "${deletingItem.node.name}"? This action cannot be undone.`}
          onConfirm={handleDeleteItem}
        />
      )}
      {editingCollection && (
        <div className="fixed inset-0 bg-black bg-opacity-50 flex items-center justify-center z-50">
          <div className="bg-gray-100 dark:bg-gray-700 rounded-2xl w-[90%] max-w-md max-h-[90vh] overflow-hidden flex flex-col p-2">
            <div className="pb-1">
              <div className="flex justify-between items-center">
                <h2 className="pl-2 font-medium text-gray-400 dark:text-gray-200 font-mono">
                  EDIT COLLECTION NAME
                </h2>
                <Button
                  variant="ghost"
                  onClick={() => {
                    setEditingCollection(null)
                    setCollectionName("")
                  }}
                  className="p-1"
                >
                  <X className="h-5 w-5 text-gray-400" />
                </Button>
              </div>
            </div>
            <div className="overflow-y-auto flex-1">
              <div className="border border-gray-200 dark:border-gray-700 rounded-xl p-6 bg-white dark:bg-gray-800">
                <div className="mb-6">
                  <label
                    htmlFor="editCollectionName"
                    className="block text-sm text-gray-700 dark:text-gray-300 mb-2"
                  >
                    Collection title
                  </label>
                  <Input
                    id="editCollectionName"
                    type="text"
                    placeholder="Enter collection title"
                    value={collectionName}
                    onChange={(e) => setCollectionName(e.target.value)}
                    className="w-full text-xl placeholder:text-gray-400 placeholder:opacity-60 dark:placeholder:text-gray-500 dark:placeholder:opacity-50 !outline-none !focus:outline-none !focus:ring-0 !focus:shadow-none !bg-transparent !px-0 !shadow-none !ring-0 border-0 border-b border-gray-300 dark:border-gray-600 focus:border-b focus:border-gray-400 dark:focus:border-gray-500 !rounded-none"
                    autoComplete="off"
                  />
                  <div className="h-2 mt-1">
                    {collections.some(
                      (c) =>
                        c.name.toLowerCase() ===
                          collectionName.trim().toLowerCase() &&
                        c.id !== editingCollection?.id,
                    ) && (
                      <p className="text-sm text-gray-500">
                        Collection name already exists
                      </p>
                    )}
                  </div>
                </div>
                <div className="flex justify-end gap-4 mt-4">
                  <Button
                    variant="ghost"
                    onClick={() => {
                      setEditingCollection(null)
                      setCollectionName("")
                    }}
                  >
                    Cancel
                  </Button>
                  <Button
                    onClick={handleUpdateCollection}
                    disabled={
                      !collectionName.trim() ||
                      collections.some(
                        (c) =>
                          c.name.toLowerCase() ===
                            collectionName.trim().toLowerCase() &&
                          c.id !== editingCollection?.id,
                      )
                    }
                  >
                    Update
                  </Button>
                </div>
              </div>
            </div>
          </div>
        </div>
      )}
      {(showNewCollection || addingToCollection) && (
        <div className="fixed inset-0 bg-black bg-opacity-50 flex items-center justify-center z-50">
          <div className="bg-gray-100 dark:bg-gray-700 rounded-2xl w-[90%] max-w-4xl max-h-[90vh] overflow-hidden flex flex-col p-2">
            <div className="pb-1">
              <div className="flex justify-between items-center">
                <h2 className="pl-2  font-medium text-gray-400 dark:text-gray-200 font-mono">
                  {addingToCollection
                    ? `Add files to ${addingToCollection.name}${targetFolder ? ` / ${targetFolder.name}` : ""}`
                    : "CREATE NEW COLLECTION"}
                </h2>
                <Button
                  variant="ghost"
                  onClick={handleCloseModal}
                  className="p-1"
                >
                  <X className="h-5 w-5 text-gray-400" />
                </Button>
              </div>
            </div>
            <div className="overflow-y-auto flex-1">
              <div className="border border-gray-200 dark:border-gray-700 rounded-xl p-6 bg-white dark:bg-gray-800">
                <div className="mb-6">
                  <label
                    htmlFor="collectionName"
                    className="block text-sm text-gray-700 dark:text-gray-300 mb-2"
                  >
                    {addingToCollection
                      ? "Adding to collection"
                      : "Collection title"}
                  </label>
                  <Input
                    id="collectionName"
                    type="text"
                    placeholder="Enter collection title"
                    value={collectionName}
                    onChange={(e) => setCollectionName(e.target.value)}
                    className="w-full text-xl placeholder:text-gray-400 placeholder:opacity-60 dark:placeholder:text-gray-500 dark:placeholder:opacity-50 !outline-none !focus:outline-none !focus:ring-0 !focus:shadow-none !bg-transparent !px-0 !shadow-none !ring-0 border-0 border-b border-gray-300 dark:border-gray-600 focus:border-b focus:border-gray-400 dark:focus:border-gray-500 !rounded-none"
                    disabled={isUploading || !!addingToCollection}
                    autoComplete="off"
                  />
                  <div className="h-2 mt-1">
                    {collections.some(
                      (c) =>
                        c.name.toLowerCase() ===
                          collectionName.trim().toLowerCase() &&
                        !addingToCollection,
                    ) && (
                      <p className="text-sm text-gray-500">
                        Collection name already exists
                      </p>
                    )}
                  </div>
                </div>
                <CollectionFileUpload
                  onFilesSelect={handleFilesSelect}
                  onRemoveFile={handleRemoveFile}
                  onRemoveAllFiles={handleRemoveAllFiles}
                  selectedFiles={selectedFiles}
                  onUpload={
                    addingToCollection
                      ? handleAddFilesToCollection
                      : handleUpload
                  }
                  isUploading={isUploading}
                  collectionName={collectionName}
                  batchProgress={batchProgress}
                />
              </div>
            </div>
          </div>
        </div>
      )}
    </div>
  )
}

function findNode(root: FileNode, target: FileNode): boolean {
  if (root === target) {
    return true
  }
  if (root.children) {
    for (const child of root.children) {
      if (findNode(child, target)) {
        return true
      }
    }
  }
  return false
}

function findItemByPath(items: FileNode[], targetPath: string): any | null {
  const findInNodes = (nodes: FileNode[], currentPath: string): any | null => {
    for (const node of nodes) {
      const nodePath = currentPath ? `${currentPath}/${node.name}` : node.name
      if (nodePath === targetPath) {
        return node
      }
      if (node.children) {
        const found = findInNodes(node.children, nodePath)
        if (found) return found
      }
    }
    return null
  }

  return findInNodes(items, "")
}

const estimateFormDataSize = (
  files: File[],
  collectionName: string,
): number => {
  let size = 0
  size += new TextEncoder().encode(collectionName).length + 100
  files.forEach((file) => {
    size += file.size
    size += file.name.length * 2
    size += 200
  })
  return size
}

const createBatches = (
  files: FileUploadSelectedFile[],
  collectionName: string,
): FileUploadSelectedFile[][] => {
  const BATCH_CONFIG = {
    MAX_PAYLOAD_SIZE: 45 * 1024 * 1024,
    MAX_FILES_PER_BATCH: 50,
  }
  const batches: FileUploadSelectedFile[][] = []
  let currentBatch: FileUploadSelectedFile[] = []
  let currentBatchSize = 0

  const baseOverhead = estimateFormDataSize([], collectionName)

  for (const selectedFile of files) {
    const fileOverhead =
      selectedFile.file.size + selectedFile.file.name.length * 2 + 200
    const newBatchSize = currentBatchSize + fileOverhead

    if (
      currentBatch.length > 0 &&
      (baseOverhead + newBatchSize > BATCH_CONFIG.MAX_PAYLOAD_SIZE ||
        currentBatch.length >= BATCH_CONFIG.MAX_FILES_PER_BATCH)
    ) {
      batches.push([...currentBatch])
      currentBatch = [selectedFile]
      currentBatchSize = fileOverhead
    } else {
      currentBatch.push(selectedFile)
      currentBatchSize = newBatchSize
    }
  }

  if (currentBatch.length > 0) {
    batches.push(currentBatch)
  }

  return batches
}<|MERGE_RESOLUTION|>--- conflicted
+++ resolved
@@ -342,11 +342,7 @@
           </div>
         )}
         {selectedDocument.content ? (
-<<<<<<< HEAD
-          <div className="h-full">{viewerElement}</div>
-=======
           <div className="h-full min-w-fit">{viewerElement}</div>
->>>>>>> baa13395
         ) : (
           <div className="flex items-center justify-center h-full">
             <p className="text-gray-500 dark:text-gray-400">
@@ -605,100 +601,7 @@
     checkForOngoingUploads()
   }, [showToast])
 
-<<<<<<< HEAD
-  // Periodic check for upload completion while on the page
-  useEffect(() => {
-    if (!isUploading || !uploadingCollectionName) return
-
-    const checkUploadProgress = async () => {
-      try {
-        const response = await api.cl.$get({
-          query: { includeItems: "true" },
-        })
-        if (response.ok) {
-          const data = await response.json()
-          const existingCollection = data.find(
-            (collection: CollectionType) =>
-              collection.name.toLowerCase() ===
-              uploadingCollectionName.toLowerCase(),
-          )
-
-          if (
-            existingCollection &&
-            existingCollection.totalItems >= batchProgress.total
-          ) {
-            // Upload is complete, clear the state
-            setIsUploading(false)
-            setBatchProgress({
-              total: 0,
-              current: 0,
-              batch: 0,
-              totalBatches: 0,
-            })
-            setUploadingCollectionName("")
-            clearUploadState()
-
-            // Refresh collections to show the new one
-
-            const updatedCollections = data.map(
-              (collection: CollectionType & { items?: CollectionItem[] }) => ({
-                id: collection.id,
-                name: collection.name,
-                description: collection.description,
-                files: collection.totalItems || 0,
-                items: buildFileTree(
-                  (collection.items || []).map((item: CollectionItem) => ({
-                    name: item.name,
-                    type: item.type as "file" | "folder",
-                    totalFileCount: item.totalFileCount,
-                    updatedAt: item.updatedAt,
-                    id: item.id,
-                    updatedBy:
-                      item.lastUpdatedByEmail || user?.email || "Unknown",
-                  })),
-                ),
-                isOpen:
-                  collection.name.toLowerCase() ===
-                  uploadingCollectionName.toLowerCase()
-                    ? true
-                    : (collection.items || []).length > 0,
-                lastUpdated: new Date(collection.updatedAt).toLocaleString(
-                  "en-GB",
-                  {
-                    day: "numeric",
-                    month: "short",
-                    year: "numeric",
-                    hour: "2-digit",
-                    minute: "2-digit",
-                  },
-                ),
-                updatedBy: collection.lastUpdatedByEmail || "Unknown",
-                totalCount: collection.totalItems,
-                isPrivate: collection.isPrivate,
-              }),
-            )
-
-            setCollections(updatedCollections)
-
-            showToast(
-              "Upload Complete",
-              `Successfully uploaded ${batchProgress.total} files to "${uploadingCollectionName}".`,
-            )
-          }
-        }
-      } catch (error) {
-        console.error("Error checking upload progress:", error)
-      }
-    }
-
-    // Check every 3 seconds while upload is active
-    const interval = setInterval(checkUploadProgress, 3000)
-
-    return () => clearInterval(interval)
-  }, [isUploading, uploadingCollectionName, batchProgress.total, showToast])
-=======
  
->>>>>>> baa13395
 
   useEffect(() => {
     const fetchCollections = async () => {
