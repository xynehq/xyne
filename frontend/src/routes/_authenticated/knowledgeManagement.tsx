--- conflicted
+++ resolved
@@ -990,23 +990,15 @@
 
         return Array.from(collectionsMap.values())
       })
-<<<<<<< HEAD
-
+    successfullyUploadedFiles?
       toast.success({
         title: "Files Added",
-        description: `Successfully added ${selectedFiles.length} files to collection "${addingToCollection.name}".`,
-      })
-=======
-      successfullyUploadedFiles? showToast(
-        "Files Added",
-        `Successfully added ${successfullyUploadedFiles} out of ${selectedFiles.length} files to collection "${addingToCollection.name}".`,
-      ):
-      showToast(
-        "Add Files Failed",
-        "Failed to add files to collection. Please try again.",
-        true,
-      )
->>>>>>> c67da6a7
+        description: `Successfully added ${successfullyUploadedFiles} out of ${selectedFiles.length} files to collection "${addingToCollection.name}".`,
+      }):
+      toast.error({
+        title: "Add Files Failed",
+        description: "Failed to add files to collection. Please try again.",
+      })
       handleCloseModal()
     } catch (error) {
       console.error("Add files failed:", error)
@@ -1208,18 +1200,10 @@
         !fileName.endsWith(".txt") &&
         !fileName.endsWith(".tsv"))
     ) {
-<<<<<<< HEAD
       toast.warning({
         title: "Preview Not Available",
-        description: "Preview is only available for .docx, .pdf, and .md files.",
-      })
-=======
-      showToast(
-        "Preview Not Available",
-        "Preview is only available for .docx, .pdf, .csv, .xlsx, .xls,.txt,.tsv and .md files.",
-        false,
-      )
->>>>>>> c67da6a7
+        description: "Preview is only available for .docx, .pdf, .csv, .xlsx, .xls,.txt,.tsv and .md files.",
+      })
       return
     }
 
@@ -1414,21 +1398,12 @@
         })
 
         if (!chunkContentResponse.ok) {
-<<<<<<< HEAD
           console.error('Failed to fetch chunk content:', chunkContentResponse.status);
           toast.error({
             title: 'Error',
             description: 'Failed to load chunk content',
           });
           return;
-=======
-          console.error(
-            "Failed to fetch chunk content:",
-            chunkContentResponse.status,
-          )
-          showToast("Error", "Failed to load chunk content", true)
-          return
->>>>>>> c67da6a7
         }
 
         const chunkContent = await chunkContentResponse.json()
@@ -1458,16 +1433,11 @@
           }
         }
       } catch (error) {
-<<<<<<< HEAD
         console.error('Error in handleChunkIndexChange:', error);
         toast.error({
           title: 'Error',
           description: 'Failed to process chunk navigation',
         });
-=======
-        console.error("Error in handleChunkIndexChange:", error)
-        showToast("Error", "Failed to process chunk navigation", true)
->>>>>>> c67da6a7
       }
     }
   }
