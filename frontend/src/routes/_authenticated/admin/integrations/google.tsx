--- conflicted
+++ resolved
@@ -373,8 +373,6 @@
   return res.json()
 }
 
-<<<<<<< HEAD
-=======
 export const deleteOauthConnector = async (connectorId: string) => {
   const res = await api.admin.oauth.connector.delete.$delete({
     form: { connectorId },
@@ -395,68 +393,6 @@
     throw new Error("Received an invalid response from the server after deletion.")
   }
 }
-
-const UserStatsTable = ({
-  userStats,
-  type,
-}: {
-  userStats: { [email: string]: any }
-  type: AuthType
-}) => {
-  return (
-    <Table
-      className={
-        "ml-[20px] max-h-[400px]" + type === AuthType.OAuth
-          ? "ml-[10px] mt-[10px]"
-          : ""
-      }
-    >
-      <TableHeader>
-        <TableRow>
-          {type !== AuthType.OAuth && <TableHead>Email</TableHead>}
-          <TableHead>Gmail</TableHead>
-          <TableHead>Drive</TableHead>
-          <TableHead>Contacts</TableHead>
-          <TableHead>Events</TableHead>
-          <TableHead>Attachments</TableHead>
-          <TableHead>%</TableHead>
-          <TableHead>Est (minutes)</TableHead>
-        </TableRow>
-      </TableHeader>
-      <TableBody>
-        {Object.entries(userStats).map(([email, stats]) => {
-          const percentage: number = parseFloat(
-            (
-              ((stats.gmailCount + stats.driveCount) * 100) /
-              (stats.totalDrive + stats.totalMail)
-            ).toFixed(2),
-          )
-          const elapsed = (new Date().getTime() - stats.startedAt) / (60 * 1000)
-          const eta =
-            percentage !== 0 ? (elapsed * 100) / percentage - elapsed : 0
-          return (
-            <TableRow key={email}>
-              {type !== AuthType.OAuth && (
-                <TableCell className={`${stats.done ? "text-lime-600" : ""}`}>
-                  {email}
-                </TableCell>
-              )}
-              <TableCell>{stats.gmailCount}</TableCell>
-              <TableCell>{stats.driveCount}</TableCell>
-              <TableCell>{stats.contactsCount}</TableCell>
-              <TableCell>{stats.eventsCount}</TableCell>
-              <TableCell>{stats.mailAttachmentCount}</TableCell>
-              <TableCell>{percentage}</TableCell>
-              <TableCell>{eta.toFixed(0)}</TableCell>
-            </TableRow>
-          )
-        })}
-      </TableBody>
-    </Table>
-  )
-}
-
->>>>>>> 50135b73
 const ServiceAccountTab = ({
   connectors,
   onSuccess,
@@ -680,8 +616,6 @@
     }
   }, [oauthIntegrationStatus, refetch])
 
-<<<<<<< HEAD
-=======
   const showUserStats = (
     userStats: { [email: string]: any },
     activeTab: string,
@@ -735,7 +669,6 @@
     }
   }
 
->>>>>>> 50135b73
   // if (isPending) return <LoaderContent />
   if (error) return "An error has occurred: " + error.message
   return (
