import {
  createFileRoute,
  redirect,
  useRouterState,
} from "@tanstack/react-router"
import { useEffect, useState } from "react"
import { api } from "@/api"
import { errorComponent } from "@/components/error"
import { Sidebar } from "@/components/Sidebar"
import { PublicUser, PublicWorkspace } from "shared/types"
import { toast } from "@/hooks/use-toast"
// import { IntegrationsSidebar } from '@/components/IntegrationsSidebar'
import { useTheme } from "@/components/ThemeContext"
import {
  Dialog,
  DialogContent,
  DialogHeader,
  DialogTitle,
  DialogFooter,
  DialogDescription,
} from "@/components/ui/dialog"
import {
  DropdownMenu,
  DropdownMenuContent,
  DropdownMenuTrigger,
  DropdownMenuItem,
  DropdownMenuSeparator,
} from "@/components/ui/dropdown-menu"
import { Card, CardContent } from "@/components/ui/card"
import { Input } from "@/components/ui/input"
import {
  Table,
  TableBody,
  TableCell,
  TableHead,
  TableHeader,
  TableRow,
} from "@/components/ui/table"
import { Button } from "@/components/ui/button"
import {
  Search,
  Users,
  Mail,
  HardDrive,
  Calendar,
  MessageSquare,
  MoreHorizontal,
  RefreshCw,
  ChevronDown,
  ChevronUp,
} from "lucide-react"
import { Apps, UserRole } from "shared/types"

// Badge Component
const Badge = ({
  children,
  variant = "default",
  className = "",
}: {
  children: React.ReactNode
  variant?: "default" | "secondary" | "destructive"
  className?: string
}) => {
  const variants = {
    default: "bg-blue-100 text-blue-800 dark:bg-blue-900 dark:text-blue-300",
    secondary: "bg-gray-100 text-gray-800 dark:bg-gray-700 dark:text-gray-300",
    destructive: "bg-red-100 text-red-800 dark:bg-red-900 dark:text-red-300",
  }

  return (
    <span
      className={`inline-flex items-center px-2.5 py-0.5 rounded-full text-xs font-medium ${variants[variant]} ${className}`}
    >
      {children}
    </span>
  )
}

// Avatar Components
const Avatar = ({
  children,
  className = "",
}: {
  children: React.ReactNode
  className?: string
}) => (
  <div
    className={`relative flex h-10 w-10 shrink-0 overflow-hidden rounded-full ${className}`}
  >
    {children}
  </div>
)

const AvatarImage = ({
  src,
  alt,
  onError,
}: {
  src?: string
  alt?: string
  onError?: (e: any) => void
}) => (
  <img
    className="aspect-square h-full w-full object-cover"
    src={src}
    alt={alt}
    onError={onError}
  />
)

const AvatarFallback = ({
  children,
  className = "",
}: {
  children: React.ReactNode
  className?: string
}) => (
  <div
    className={`flex h-full w-full items-center justify-center rounded-full bg-gray-100 dark:bg-gray-800 text-gray-900 dark:text-gray-100 ${className}`}
  >
    {children}
  </div>
)

// Skeleton Component
const Skeleton = ({ className = "" }: { className?: string }) => (
  <div
    className={`animate-pulse rounded-md bg-gray-200 dark:bg-gray-700 ${className}`}
  />
)


export const Route = createFileRoute("/_authenticated/admin/userManagement")({
  beforeLoad: ({ context }) => {
    if (
      !(context.user.role === "Admin" || context.user.role === "SuperAdmin")
    ) {
      throw redirect({ to: "/" })
    }
  },
  component: () => {
    const matches = useRouterState({ select: (s) => s.matches })
    const { user, workspace, agentWhiteList } =
      matches[matches.length - 1].context
    return (
      <UsersListPage
        user={user}
        workspace={workspace}
        agentWhiteList={agentWhiteList}
      />
    )
  },
  errorComponent: errorComponent,
})

interface User {
  id: string
  email: string
  name: string
  photoLink: string
  role: UserRole
  createdAt: Date
  syncJobs?: Record<
    Apps,
    {
      lastSyncDate: Date | null
      createdAt: Date | null
      connectorStatus?: string
    } | null
  >
}
interface IngestedUsers {
  id: number
  email: string
  syncJobs?: Record<
    Apps,
    {
      lastSyncDate: Date | null
      createdAt: Date | null
      connectorStatus?: string
    } | null
  >
}

interface UsersListPageProps {
  user: PublicUser
  workspace: PublicWorkspace
  agentWhiteList: boolean
}

const formatSyncDate = (dateInput?: Date | null | undefined): string => {
  if (!dateInput) return "Never"

  const now = new Date()
  const dateToFormat = new Date(dateInput)
  const diffInMs = now.getTime() - dateToFormat.getTime()
  const diffInMinutes = Math.round(diffInMs / (1000 * 60))
  const diffInHours = Math.round(diffInMs / (1000 * 60 * 60))

  const todayMidnight = new Date(
    now.getFullYear(),
    now.getMonth(),
    now.getDate(),
  )
  const yesterdayMidnight = new Date(
    now.getFullYear(),
    now.getMonth(),
    now.getDate() - 1,
  )
  const syncDateMidnight = new Date(
    dateToFormat.getFullYear(),
    dateToFormat.getMonth(),
    dateToFormat.getDate(),
  )

  if (diffInMinutes < 60) {
    return `${diffInMinutes}m ago`
  } else if (
    diffInHours < 24 &&
    syncDateMidnight.getTime() === todayMidnight.getTime()
  ) {
    return `${diffInHours}h ago`
  } else if (syncDateMidnight.getTime() === yesterdayMidnight.getTime()) {
    return "Yesterday"
  } else {
    return dateToFormat.toLocaleDateString()
  }
}

const formatCreatedAt = (dateInput?: Date | null | undefined): string => {
  if (!dateInput) return ""
  const dateToFormat = new Date(dateInput)
  return `Created: ${dateToFormat.toLocaleDateString()}`
}

const getSyncStatusColor = (dateInput?: Date | null | undefined): string => {
  if (!dateInput) return "text-muted-foreground"

  const now = new Date()
  const diffInHours =
    (now.getTime() - new Date(dateInput).getTime()) / (1000 * 60 * 60)

  if (diffInHours < 1) return "text-green-600 dark:text-green-400"
  if (diffInHours < 24) return "text-yellow-600 dark:text-yellow-400"
  return "text-red-600 dark:text-red-400"
}

const getRoleBadgeVariant = (role: UserRole) => {
  switch (role) {
    case UserRole.SuperAdmin:
      return "destructive"
    case UserRole.Admin:
      return "default"
    case UserRole.User:
      return "secondary"
    default:
      return "secondary"
  }
}

const getConnectorStatusColor = (status?: string): string => {
  switch (status) {
    case "connected":
      return "text-green-600 dark:text-green-400"
    case "not-connected":
      return "text-red-600 dark:text-red-400"
    case "error":
      return "text-red-600 dark:text-red-400"
    case "connecting":
      return "text-gray-500 dark:text-gray-400"
    default:
      return "text-muted-foreground"
  }
}

const formatConnectorStatus = (status?: string): string => {
  if (!status) return ""
  switch (status) {
    case "connected":
      return "Connected"
    case "not-connected":
      return "Not Connected"
    case "connecting":
      return "Connecting"
    case "error":
      return "Error"
    default:
      return status
  }
}

function UsersListPage({
  user: currentUser,
  workspace,
  agentWhiteList,
}: UsersListPageProps) {
  const {} = useTheme()

  const [users, setUsers] = useState<User[]>([])
  const [ingestedUsers, setIngestedUsers] = useState<IngestedUsers[]>([])
  const [loading, setLoading] = useState(true)
  const [error, setError] = useState<string | null>(null)
  const [searchTerm, setSearchTerm] = useState("")
  const [activeTab, setActiveTab] = useState<"loggedIn" | "ingested">(
    "loggedIn",
  )
  const [isTransitioning, setIsTransitioning] = useState(false)
  const [selectedUser, setSelectedUser] = useState<User | null>(null)
  const [userToConfirmRoleChange, setUserToConfirmRoleChange] = useState<{
    user: User
    newRole: UserRole
  } | null>(null)
  const [isUpdating, setIsUpdating] = useState(false)
  const [syncingUser, setSyncingUser] = useState<string | null>(null)
  const [syncingSlackUser, setSyncingSlackUser] = useState<string | null>(null)
  const [_, setSelectDropdownOpen] = useState<string | null>(null)
  const [sortField, setSortField] = useState<
    "gmailSync" | "driveSync" | "calendarSync" | "slackSync"
  >("gmailSync")
  const [sortDirection, setSortDirection] = useState<"asc" | "desc">("desc")
  const [sortDateType, setSortDateType] = useState<
    "lastSyncDate" | "createdAt"
  >("lastSyncDate")

  const totalUsers = users.length
  const superAdmins = users.filter(
    (user) => user.role === UserRole.SuperAdmin,
  ).length
  const admins = users.filter((user) => user.role === UserRole.Admin).length
  const regularUsers = users.filter(
    (user) => user.role === UserRole.User,
  ).length

  const syncSortOptions = [
    {
      label: "Gmail",
      value: "gmailSync",
      icon: <Mail className="inline mr-2 h-4 w-4" />,
    },
    {
      label: "Google Drive",
      value: "driveSync",
      icon: <HardDrive className="inline mr-2 h-4 w-4" />,
    },
    {
      label: "Google Calendar",
      value: "calendarSync",
      icon: <Calendar className="inline mr-2 h-4 w-4" />,
    },
    {
      label: "Slack",
      value: "slackSync",
      icon: <MessageSquare className="inline mr-2 h-4 w-4" />,
    },
  ]

  const dateTypeOptions = [
    {
      label: "Last Sync Date",
      value: "lastSyncDate",
    },
    {
      label: "Created At",
      value: "createdAt",
    },
  ]

  // Get current selection labels for display
  const getCurrentSortLabel = () => {
    const appOption = syncSortOptions.find((opt) => opt.value === sortField)
    const dateTypeOption = dateTypeOptions.find(
      (opt) => opt.value === sortDateType,
    )
    return `${dateTypeOption?.label} - ${appOption?.label}`
  }

  // Map sortField to Apps enum
  const sortFieldToApp = {
    gmailSync: Apps.Gmail,
    driveSync: Apps.GoogleDrive,
    calendarSync: Apps.GoogleCalendar,
    slackSync: Apps.Slack,
  }

  // Function to fetch logged in users
  const fetchLoggedInUsers = async () => {
    try {
      setLoading(true)
      setError(null)

      const res = await api.admin.list_loggedIn_users.$get()

      if (!res.ok) {
        const errorData = await res.json()
        throw new Error(errorData.message || "Failed to fetch users")
      }

      const data = await res.json()
      // Map syncJobs to expected structure
      if (data && data.data && Array.isArray(data.data)) {
        setUsers(
          data.data.map((user: any) => ({
            ...user,
            syncJobs: Object.fromEntries(
              Object.entries(user.syncJobs || {}).map(([app, value]) => [
                app,
                value === null
                  ? { lastSyncDate: null, createdAt: null }
                  : typeof value === "object" && Object.keys(value).length > 0
                    ? value // already in correct format
                    : {
                        lastSyncDate:
                          typeof value === "string" || typeof value === "number"
                            ? new Date(value)
                            : null,
                        createdAt: null,
                      },
              ]),
            ),
          })),
        )
      } else {
        throw new Error("Unexpected API response format")
      }
    } catch (err) {
      setError(err instanceof Error ? err.message : "An unknown error occurred")
      console.error("Error fetching logged in users:", err)
    } finally {
      setLoading(false)
    }
  }

  // Function to fetch ingested users
  const fetchIngestedUsers = async () => {
    try {
      setLoading(true)
      setError(null)

      const ingestedRes = await api.admin.list_ingested_users.$get()

      if (!ingestedRes.ok) {
        const errorData = await ingestedRes.json()
        throw new Error(errorData.message || "Failed to fetch ingested users")
      }

      const ingestedData = await ingestedRes.json()
      if (
        ingestedData &&
        ingestedData.data &&
        Array.isArray(ingestedData.data)
      ) {
        setIngestedUsers(
          ingestedData.data.map((user: any) => ({
            ...user,
            syncJobs: Object.fromEntries(
              Object.entries(user.syncJobs || {}).map(([app, value]) => [
                app,
                value === null
                  ? { lastSyncDate: null, createdAt: null }
                  : typeof value === "object" && Object.keys(value).length > 0
                    ? value // already in correct format
                    : {
                        lastSyncDate:
                          typeof value === "string" || typeof value === "number"
                            ? new Date(value)
                            : null,
                        createdAt: null,
                      },
              ]),
            ),
          })),
        )
      } else {
        setIngestedUsers([])
      }
    } catch (err) {
      setError(err instanceof Error ? err.message : "An unknown error occurred")
      console.error("Error fetching ingested users:", err)
    } finally {
      setLoading(false)
    }
  }

  // Effect to fetch data based on activeTab changes with smooth transition
  useEffect(() => {
    const handleTabChange = async () => {
      setIsTransitioning(true)

      // Transition delay for smooth animation
      await new Promise((resolve) => setTimeout(resolve, 150))

      if (activeTab === "loggedIn") {
        await fetchLoggedInUsers()
      } else if (activeTab === "ingested") {
        await fetchIngestedUsers()
      }

      // Small delay before showing content
      await new Promise((resolve) => setTimeout(resolve, 100))
      setIsTransitioning(false)
    }

    handleTabChange()
  }, [activeTab])

  // Robust fix: actively monitor and reset pointer-events on body if set to 'none'
  useEffect(() => {
    const fixPointerEvents = () => {
      if (document.body.style.pointerEvents === "none") {
        document.body.style.pointerEvents = ""
      }
    }
    // Run once immediately
    fixPointerEvents()
    // Set up a MutationObserver to watch for style changes
    const observer = new MutationObserver(fixPointerEvents)
    observer.observe(document.body, {
      attributes: true,
      attributeFilter: ["style"],
    })
    // Also set up an interval as a fallback
    const interval = setInterval(fixPointerEvents, 100)
    return () => {
      observer.disconnect()
      clearInterval(interval)
      document.body.style.pointerEvents = ""
    }
  }, [])

  // Generic function to filter and sort user arrays
  const filterAndSortUsers = <
    T extends {
      email: string
      name?: string
      syncJobs?: Record<
        Apps,
        { lastSyncDate: Date | null; createdAt: Date | null } | null
      >
    },
  >(
    userArray: T[],
    searchTerm: string,
    sortField?: string,
    sortDateType?: string,
    sortDirection?: string,
  ): T[] => {
    // Filter users based on search term
    let filtered = userArray.filter((user) => {
      const searchLower = searchTerm.toLowerCase()
      return (
        user.name?.toLowerCase().includes(searchLower) ||
        user.email.toLowerCase().includes(searchLower)
      )
    })

    // Sort by selected sync app and date type
    if (sortField && sortDateType && sortDirection) {
      const app = sortFieldToApp[sortField as keyof typeof sortFieldToApp]
      if (app) {
        filtered = [...filtered].sort((a, b) => {
          const aDate = a.syncJobs?.[app]?.[
            sortDateType as "lastSyncDate" | "createdAt"
          ]
            ? new Date(
                a.syncJobs?.[app]?.[
                  sortDateType as "lastSyncDate" | "createdAt"
                ]!,
              ).getTime()
            : 0
          const bDate = b.syncJobs?.[app]?.[
            sortDateType as "lastSyncDate" | "createdAt"
          ]
            ? new Date(
                b.syncJobs?.[app]?.[
                  sortDateType as "lastSyncDate" | "createdAt"
                ]!,
              ).getTime()
            : 0
          return sortDirection === "asc" ? aDate - bDate : bDate - aDate
        })
      }
    }

    return filtered
  }

  const filteredUsers = filterAndSortUsers(
    users,
    searchTerm,
    sortField,
    sortDateType,
    sortDirection,
  )
  const filteredIngestedUsers = filterAndSortUsers(
    ingestedUsers,
    searchTerm,
    sortField,
    sortDateType,
    sortDirection,
  )

  const handleRoleChange = async (userId: string, newRole: UserRole) => {
    try {
      setIsUpdating(true)
      const res = await api.admin.change_role.$post({
        form: { userId, newRole },
      })

      if (!res.ok) {
        throw new Error("Failed to update role")
      }

      // Re-fetch data for current active tab
      if (activeTab === "loggedIn") {
        await fetchLoggedInUsers()
      } else if (activeTab === "ingested") {
        await fetchIngestedUsers()
      }

      toast.success({
        title: "Success",
        description: "User role has been successfully updated.",
      })
      setUserToConfirmRoleChange(null)
    } catch (error) {
      console.error("Error updating role:", error)
      toast.error({
        title: "Error",
        description: "Failed to update user role.",
      })
    } finally {
      setIsUpdating(false)
    }
  }

  const handleDropdownChange = (user: User, newRole: UserRole) => {
    if (user.role !== newRole) {
      setUserToConfirmRoleChange({ user, newRole })
    }
  }

  const handleRoleSelectChange = (user: User, newRole: UserRole) => {
    handleDropdownChange(user, newRole)
    setSelectDropdownOpen(null) // Close dropdown after selection
  }

  const handleSync = async (user: User) => {
    if (
      !user.syncJobs?.[Apps.Gmail] &&
      !user.syncJobs?.[Apps.GoogleDrive] &&
      !user.syncJobs?.[Apps.GoogleCalendar]
    ) {
      toast.error({
        title: "Error",
        description: `Please set up the Google integration for ${user.name || user.email}.`,
      })
      return
    }

    try {
      setSyncingUser(user.email)
      const res = await api.admin.syncGoogleWorkSpaceByMail.$post({
        form: { email: user.email },
      })

      if (!res.ok) {
        throw new Error("Failed to trigger sync")
      }

      // Re-fetch data for current active tab
      if (activeTab === "loggedIn") {
        await fetchLoggedInUsers()
      } else if (activeTab === "ingested") {
        await fetchIngestedUsers()
      }

      toast.success({
        title: "Success",
        description: "Google Workspace sync has been successfully triggered.",
      })
    } catch (error) {
      console.error("Error triggering sync:", error)
      toast.error({
        title: "Error",
        description: "Failed to trigger Google Workspace sync.",
      })
    } finally {
      setSyncingUser(null)
    }
  }

  const handleSlackSync = async (user: User) => {
    if (!user.syncJobs?.[Apps.Slack]) {
      toast.error({
        title: "Error",
        description: `Please set up the Slack integration for ${user.name || user.email}.`,
      })
      return
    }

    try {
      setSyncingSlackUser(user.email)
      const res = await api.admin.syncSlackByMail.$post({
        form: { email: user.email },
      })

      if (!res.ok) {
        throw new Error("Failed to trigger Slack sync")
      }

<<<<<<< HEAD
      const usersRes = await api.admin.list_users.$get()
      if (!usersRes.ok) {
        throw new Error("Failed to re-fetch users after sync")
      }

      const updatedUsersData = await usersRes.json()
      if (
        updatedUsersData &&
        updatedUsersData.data &&
        Array.isArray(updatedUsersData.data)
      ) {
        setUsers(updatedUsersData.data)
      }

      toast.success({
        title: "Success",
        description: "Slack sync has been successfully triggered.",
      })
=======
      showToast("Slack sync has been successfully triggered.", "success")
>>>>>>> c67da6a7
    } catch (error) {
      console.error("Error triggering Slack sync:", error)
      toast.error({
        title: "Error",
        description: "Failed to trigger Slack sync.",
      })
    } finally {
      setSyncingSlackUser(null)
    }
  }

  if (loading) {
    return (
      <div className="flex w-full h-full bg-gray-50 dark:bg-gray-900">
        <Sidebar
          photoLink={currentUser?.photoLink ?? ""}
          role={currentUser?.role}
          isAgentMode={agentWhiteList}
        />
      </div>
    )
  }

  if (error) {
    return (
      <div className="flex w-full h-full bg-gray-50 dark:bg-gray-900">
        <Sidebar
          photoLink={currentUser?.photoLink ?? ""}
          role={currentUser?.role}
          isAgentMode={agentWhiteList}
        />
        <div className="flex-grow ml-[52px] min-h-screen flex items-center justify-center">
          <div className="bg-red-50 dark:bg-red-900/20 border border-red-200 dark:border-red-800 text-red-700 dark:text-red-300 px-4 py-3 rounded-lg">
            <p className="font-medium">Error loading users</p>
            <p className="text-sm">{error}</p>
          </div>
        </div>
      </div>
    )
  }

  return (
    <div
      className="flex w-full h-full"
      style={{
        background: "hsl(0, 0%, 98%)", // main background
      }}
    >
      <Sidebar
        photoLink={currentUser?.photoLink ?? ""}
        role={currentUser?.role}
        isAgentMode={agentWhiteList}
      />
      <div
        className="flex-grow ml-[52px] p-8"
        style={{
          background: "hsl(0, 0%, 97%)", // dashboard background
          minHeight: "100vh",
        }}
      >
        <div className="space-y-8">
          {/* Header */}
          <div>
            <h1 className="text-2xl font-bold text-gray-900 dark:text-gray-100">
              User Management
            </h1>
            <p className="text-gray-500 dark:text-gray-400 mt-1">
              Manage users, roles, and sync integrations
            </p>
          </div>

          {/* Tab Navigation */}
          <div className="border-b border-gray-200 dark:border-gray-700">
            <nav className="-mb-px flex space-x-8">
              <button
                onClick={() => setActiveTab("loggedIn")}
                disabled={isTransitioning}
                className={`py-2 px-1 border-b-2 font-medium text-sm transition-all duration-200 ease-in-out ${
                  activeTab === "loggedIn"
                    ? "border-blue-500 text-blue-600 dark:text-blue-400"
                    : "border-transparent text-gray-500 hover:text-gray-700 hover:border-gray-300 dark:text-gray-400 dark:hover:text-gray-300"
                } ${isTransitioning ? "opacity-60 cursor-not-allowed" : ""}`}
              >
                {/* Logged In Users ({users.length}) */}
                Logged In Users
              </button>
              <button
                onClick={() => setActiveTab("ingested")}
                disabled={isTransitioning}
                className={`py-2 px-1 border-b-2 font-medium text-sm transition-all duration-200 ease-in-out ${
                  activeTab === "ingested"
                    ? "border-blue-500 text-blue-600 dark:text-blue-400"
                    : "border-transparent text-gray-500 hover:text-gray-700 hover:border-gray-300 dark:text-gray-400 dark:hover:text-gray-300"
                } ${isTransitioning ? "opacity-60 cursor-not-allowed" : ""}`}
              >
                {/* Ingested Users ({ingestedUsers.length}) */}
                Ingested Users
              </button>
            </nav>
          </div>

          {/* Stats Cards */}
          <div className="space-y-6">
            {isTransitioning ? (
              // Skeleton for stats cards
              <div className="grid grid-cols-4 gap-6">
                {Array.from({ length: 4 }).map((_, i) => (
                  <Card
                    key={i}
                    className="bg-white dark:bg-gray-800 border-0 shadow-sm"
                  >
                    <CardContent className="p-6">
                      <div className="flex items-center justify-between">
                        <div className="space-y-2">
                          <Skeleton className="h-4 w-20" />
                          <Skeleton className="h-8 w-12" />
                        </div>
                        <Skeleton className="h-6 w-6 rounded-full" />
                      </div>
                    </CardContent>
                  </Card>
                ))}
              </div>
            ) : (
              <div
                className="transition-all duration-300 ease-out"
                style={{
                  transitionProperty: "opacity, transform",
                  transitionDuration: "300ms",
                  transitionTimingFunction:
                    "cubic-bezier(0.25, 0.46, 0.45, 0.94)",
                }}
              >
                {activeTab === "loggedIn" ? (
                  <div className="grid grid-cols-4 gap-6">
                    <Card className="bg-white dark:bg-gray-800 border-0 shadow-sm">
                      <CardContent className="p-6">
                        <div className="flex items-center justify-between">
                          <div>
                            <p className="text-sm font-medium text-gray-500 dark:text-gray-400">
                              Total Users
                            </p>
                            <p className="text-2xl font-bold text-gray-900 dark:text-gray-100 mt-2">
                              {totalUsers}
                            </p>
                          </div>
                          <div className="p-3 bg-gray-50 dark:bg-gray-700 rounded-lg">
                            <Users className="h-6 w-6 text-gray-600 dark:text-gray-400" />
                          </div>
                        </div>
                      </CardContent>
                    </Card>

                    <Card className="bg-white dark:bg-gray-800 border-0 shadow-sm">
                      <CardContent className="p-6">
                        <div className="flex items-center justify-between">
                          <div>
                            <p className="text-sm font-medium text-gray-500 dark:text-gray-400">
                              Super Admins
                            </p>
                            <p className="text-2xl font-bold text-gray-900 dark:text-gray-100 mt-2">
                              {superAdmins}
                            </p>
                          </div>
                          <div className="w-3 h-3 bg-red-500 rounded-full"></div>
                        </div>
                      </CardContent>
                    </Card>

                    <Card className="bg-white dark:bg-gray-800 border-0 shadow-sm">
                      <CardContent className="p-6">
                        <div className="flex items-center justify-between">
                          <div>
                            <p className="text-sm font-medium text-gray-500 dark:text-gray-400">
                              Admins
                            </p>
                            <p className="text-2xl font-bold text-gray-900 dark:text-gray-100 mt-2">
                              {admins}
                            </p>
                          </div>
                          <div className="w-3 h-3 bg-blue-500 rounded-full"></div>
                        </div>
                      </CardContent>
                    </Card>

                    <Card className="bg-white dark:bg-gray-800 border-0 shadow-sm">
                      <CardContent className="p-6">
                        <div className="flex items-center justify-between">
                          <div>
                            <p className="text-sm font-medium text-gray-500 dark:text-gray-400">
                              Regular Users
                            </p>
                            <p className="text-2xl font-bold text-gray-900 dark:text-gray-100 mt-2">
                              {regularUsers}
                            </p>
                          </div>
                          <div className="w-3 h-3 bg-gray-500 rounded-full"></div>
                        </div>
                      </CardContent>
                    </Card>
                  </div>
                ) : (
                  <div className="grid grid-cols-4 gap-6">
                    <Card className="bg-white dark:bg-gray-800 border-0 shadow-sm">
                      <CardContent className="p-6">
                        <div className="flex items-center justify-between">
                          <div>
                            <p className="text-sm font-medium text-gray-500 dark:text-gray-400">
                              Total Ingested Users
                            </p>
                            <p className="text-2xl font-bold text-gray-900 dark:text-gray-100 mt-2">
                              {ingestedUsers.length}
                            </p>
                          </div>
                          <div className="p-3 bg-gray-50 dark:bg-gray-700 rounded-lg">
                            <Users className="h-6 w-6 text-gray-600 dark:text-gray-400" />
                          </div>
                        </div>
                      </CardContent>
                    </Card>
                  </div>
                )}
              </div>
            )}

            {/* Users Section */}
            {isTransitioning ? (
              // Skeleton for users section
              <div className="space-y-6">
                <div className="flex items-center justify-between">
                  <div>
                    <Skeleton className="h-6 w-16 mb-2" />
                    <Skeleton className="h-4 w-72" />
                  </div>
                  <div className="flex items-center space-x-3">
                    <Skeleton className="h-10 w-64" />
                    <Skeleton className="h-10 w-48" />
                  </div>
                </div>

                <Card className="bg-white dark:bg-gray-800 border-0 shadow-sm">
                  <CardContent className="p-0">
                    <div className="space-y-4 p-6">
                      {Array.from({ length: 5 }).map((_, i) => (
                        <div key={i} className="flex items-center space-x-4">
                          <Skeleton className="h-10 w-10 rounded-full" />
                          <div className="space-y-2 flex-1">
                            <Skeleton className="h-4 w-48" />
                            <Skeleton className="h-3 w-32" />
                          </div>
                          <Skeleton className="h-6 w-16" />
                          <Skeleton className="h-4 w-12" />
                          <Skeleton className="h-4 w-12" />
                          <Skeleton className="h-4 w-12" />
                          <Skeleton className="h-4 w-12" />
                          <Skeleton className="h-8 w-8" />
                        </div>
                      ))}
                    </div>
                  </CardContent>
                </Card>
              </div>
            ) : (
              <div className="space-y-6 transition-all duration-300 ease-out">
                <div className="flex items-center justify-between">
                  <div>
                    <h2 className="text-lg font-semibold text-gray-900 dark:text-gray-100">
                      Users
                    </h2>
                    <p className="text-sm text-gray-500 dark:text-gray-400">
                      A list of all users in your workspace with their sync
                      status
                    </p>
                  </div>
                  <div className="flex items-center space-x-3">
                    <div className="relative">
                      <Search className="absolute left-3 top-1/2 transform -translate-y-1/2 text-gray-400 h-4 w-4" />
                      <Input
                        placeholder="Search users..."
                        value={searchTerm}
                        onChange={(e) => setSearchTerm(e.target.value)}
                        className="pl-10 w-64 bg-white dark:bg-gray-800 border-gray-300 dark:border-gray-600 focus:ring-2 focus:ring-blue-500 focus:border-blue-500"
                      />
                    </div>
                    <DropdownMenu>
                      <DropdownMenuTrigger asChild>
                        <Button
                          variant="outline"
                          className="bg-white dark:bg-gray-800 border-gray-300 dark:border-gray-600 min-w-[200px]"
                        >
                          {getCurrentSortLabel()}
                          <ChevronDown className="ml-2 h-4 w-4" />
                        </Button>
                      </DropdownMenuTrigger>
                      <DropdownMenuContent
                        align="end"
                        className="w-64 bg-white dark:bg-gray-800 border-gray-200 dark:border-gray-700"
                      >
                        <div className="px-2 py-1 text-xs text-gray-500 dark:text-gray-400 font-semibold">
                          Sort by Date Type
                        </div>
                        {dateTypeOptions.map((dateOpt) => (
                          <DropdownMenuItem
                            key={dateOpt.value}
                            onClick={() =>
                              setSortDateType(
                                dateOpt.value as typeof sortDateType,
                              )
                            }
                            className="flex items-center gap-2"
                          >
                            {dateOpt.label}
                            {sortDateType === dateOpt.value && (
                              <div className="ml-auto w-2 h-2 bg-blue-500 rounded-full" />
                            )}
                          </DropdownMenuItem>
                        ))}
                        <DropdownMenuSeparator />
                        <div className="px-2 py-1 text-xs text-gray-500 dark:text-gray-400 font-semibold">
                          Sort by App
                        </div>
                        {syncSortOptions.map((opt) => (
                          <DropdownMenuItem
                            key={opt.value}
                            onClick={() => {
                              if (sortField === opt.value) {
                                setSortDirection((d) =>
                                  d === "asc" ? "desc" : "asc",
                                )
                              } else {
                                setSortField(opt.value as typeof sortField)
                                setSortDirection("desc")
                              }
                            }}
                            className="flex items-center gap-2"
                          >
                            {opt.icon}
                            {opt.label}
                            {sortField === opt.value &&
                              (sortDirection === "asc" ? (
                                <ChevronUp className="ml-auto h-4 w-4" />
                              ) : (
                                <ChevronDown className="ml-auto h-4 w-4" />
                              ))}
                          </DropdownMenuItem>
                        ))}
                      </DropdownMenuContent>
                    </DropdownMenu>
                  </div>
                </div>

                {/* Users Table */}
                <Card className="bg-white dark:bg-gray-800 border-0 shadow-sm">
                  <div className="overflow-hidden">
                    {activeTab === "loggedIn" ? (
                      // Logged In Users Table
                      filteredUsers.length === 0 ? (
                        <div className="text-center py-12">
                          <Users className="mx-auto h-12 w-12 text-gray-400" />
                          <h3 className="mt-4 text-lg font-semibold text-gray-900 dark:text-gray-100">
                            {searchTerm ? "No users found" : "No users yet"}
                          </h3>
                          <p className="mt-2 text-gray-500 dark:text-gray-400">
                            {searchTerm
                              ? "Try adjusting your search terms"
                              : "Get started by adding your first user"}
                          </p>
                        </div>
                      ) : (
                        <Table>
                          <TableHeader>
                            <TableRow className="border-gray-200 dark:border-gray-700 hover:bg-transparent">
                              <TableHead className="text-gray-500 dark:text-gray-400 font-medium py-4 px-6">
                                User
                              </TableHead>
                              <TableHead className="text-gray-500 dark:text-gray-400 font-medium py-4 px-6">
                                Role
                              </TableHead>
                              <TableHead className="text-center text-gray-500 dark:text-gray-400 font-medium py-4 px-6">
                                <div className="flex items-center justify-center gap-2">
                                  <Mail className="h-4 w-4" />
                                  Gmail
                                </div>
                              </TableHead>
                              <TableHead className="text-center text-gray-500 dark:text-gray-400 font-medium py-4 px-6">
                                <div className="flex items-center justify-center gap-2">
                                  <HardDrive className="h-4 w-4" />
                                  Drive
                                </div>
                              </TableHead>
                              <TableHead className="text-center text-gray-500 dark:text-gray-400 font-medium py-4 px-6">
                                <div className="flex items-center justify-center gap-2">
                                  <Calendar className="h-4 w-4" />
                                  Calendar
                                </div>
                              </TableHead>
                              <TableHead className="text-center text-gray-500 dark:text-gray-400 font-medium py-4 px-6">
                                <div className="flex items-center justify-center gap-2">
                                  <MessageSquare className="h-4 w-4" />
                                  Slack
                                </div>
                              </TableHead>
                              <TableHead className="w-12 py-4 px-6"></TableHead>
                            </TableRow>
                          </TableHeader>
                          <TableBody>
                            {filteredUsers.map((user) => (
                              <TableRow
                                key={user.id}
                                className="border-gray-200 dark:border-gray-700 hover:bg-gray-50 dark:hover:bg-gray-800/50"
                              >
                                <TableCell className="py-4 px-6">
                                  <div className="flex items-center space-x-3">
                                    <Avatar className="h-10 w-10">
                                      <AvatarImage
                                        src={
                                          user.photoLink
                                            ? `/api/v1/proxy/${encodeURIComponent(user.photoLink)}`
                                            : undefined
                                        }
                                        alt={user.name || user.email}
                                        onError={(e) => {
                                          ;(
                                            e.target as HTMLImageElement
                                          ).style.display = "none"
                                        }}
                                      />
                                      <AvatarFallback className="bg-gray-100 dark:bg-gray-700 text-gray-600 dark:text-gray-300 text-sm font-medium">
                                        {user.name?.[0]?.toUpperCase() ||
                                          user.email[0].toUpperCase()}
                                      </AvatarFallback>
                                    </Avatar>
                                    <div className="min-w-0 flex-1">
                                      <p className="text-sm font-medium text-gray-900 dark:text-gray-100 truncate">
                                        {user.name || user.email}
                                      </p>
                                      <p className="text-sm text-gray-500 dark:text-gray-400 truncate">
                                        {user.email}
                                      </p>
                                    </div>
                                  </div>
                                </TableCell>

                                <TableCell className="py-4 px-6">
                                  {currentUser.role === UserRole.SuperAdmin &&
                                  currentUser.email !== user.email ? (
                                    <div className="relative inline-block">
                                      <select
                                        value={user.role}
                                        onChange={(e) =>
                                          handleRoleSelectChange(
                                            user,
                                            e.target.value as UserRole,
                                          )
                                        }
                                        disabled={isUpdating}
                                        className="appearance-none bg-white dark:bg-gray-800 border border-gray-300 dark:border-gray-600 rounded-md px-3 py-1.5 pr-8 text-sm focus:outline-none focus:ring-2 focus:ring-blue-500 focus:border-blue-500 disabled:opacity-50 disabled:cursor-not-allowed min-w-[110px] font-medium"
                                      >
                                        {Object.values(UserRole).map((role) => (
                                          <option key={role} value={role}>
                                            {role}
                                          </option>
                                        ))}
                                      </select>
                                      <div className="pointer-events-none absolute inset-y-0 right-0 flex items-center pr-2">
                                        <ChevronDown className="h-4 w-4 text-gray-400" />
                                      </div>
                                    </div>
                                  ) : (
                                    <span className="inline-flex items-center px-2.5 py-1 rounded-full text-xs font-medium bg-black dark:bg-white text-white dark:text-black">
                                      {user.role}
                                    </span>
                                  )}
                                </TableCell>

                                <TableCell className="text-center py-4 px-6">
                                  <div className="flex flex-col items-center space-y-1">
                                    <span
                                      className={`text-sm font-medium ${getSyncStatusColor(
                                        user.syncJobs?.[Apps.Gmail]
                                          ?.lastSyncDate,
                                      )}`}
                                    >
                                      {formatSyncDate(
                                        user.syncJobs?.[Apps.Gmail]
                                          ?.lastSyncDate,
                                      )}
                                    </span>
                                    {user.syncJobs?.[Apps.Gmail]?.createdAt && (
                                      <span className="text-xs text-gray-400 dark:text-gray-500">
                                        Created:{" "}
                                        {new Date(
                                          user.syncJobs[Apps.Gmail].createdAt,
                                        ).toLocaleDateString()}
                                      </span>
                                    )}
                                  </div>
                                </TableCell>

                                <TableCell className="text-center py-4 px-6">
                                  <div className="flex flex-col items-center space-y-1">
                                    <span
                                      className={`text-sm font-medium ${getSyncStatusColor(
                                        user.syncJobs?.[Apps.GoogleDrive]
                                          ?.lastSyncDate,
                                      )}`}
                                    >
                                      {formatSyncDate(
                                        user.syncJobs?.[Apps.GoogleDrive]
                                          ?.lastSyncDate,
                                      )}
                                    </span>
                                    {user.syncJobs?.[Apps.GoogleDrive]
                                      ?.createdAt && (
                                      <span className="text-xs text-gray-400 dark:text-gray-500">
                                        Created:{" "}
                                        {new Date(
                                          user.syncJobs[Apps.GoogleDrive]
                                            .createdAt,
                                        ).toLocaleDateString()}
                                      </span>
                                    )}
                                  </div>
                                </TableCell>

                                <TableCell className="text-center py-4 px-6">
                                  <div className="flex flex-col items-center space-y-1">
                                    <span
                                      className={`text-sm font-medium ${getSyncStatusColor(
                                        user.syncJobs?.[Apps.GoogleCalendar]
                                          ?.lastSyncDate,
                                      )}`}
                                    >
                                      {formatSyncDate(
                                        user.syncJobs?.[Apps.GoogleCalendar]
                                          ?.lastSyncDate,
                                      )}
                                    </span>
                                    {user.syncJobs?.[Apps.GoogleCalendar]
                                      ?.createdAt && (
                                      <span className="text-xs text-gray-400 dark:text-gray-500">
                                        Created:{" "}
                                        {new Date(
                                          user.syncJobs[Apps.GoogleCalendar]
                                            .createdAt,
                                        ).toLocaleDateString()}
                                      </span>
                                    )}
                                  </div>
                                </TableCell>

                                <TableCell className="text-center py-4 px-6">
                                  <div className="flex flex-col items-center space-y-1">
                                    <span
                                      className={`text-sm font-medium ${getSyncStatusColor(
                                        user.syncJobs?.[Apps.Slack]
                                          ?.lastSyncDate,
                                      )}`}
                                    >
                                      {formatSyncDate(
                                        user.syncJobs?.[Apps.Slack]
                                          ?.lastSyncDate,
                                      )}
                                    </span>
                                    {user.syncJobs?.[Apps.Slack]?.createdAt && (
                                      <span className="text-xs text-gray-400 dark:text-gray-500">
                                        Created:{" "}
                                        {new Date(
                                          user.syncJobs[Apps.Slack].createdAt,
                                        ).toLocaleDateString()}
                                      </span>
                                    )}
                                  </div>
                                </TableCell>

                                <TableCell className="py-4 px-6">
                                  <DropdownMenu>
                                    <DropdownMenuTrigger asChild>
                                      <Button
                                        variant="ghost"
                                        size="icon"
                                        className="h-8 w-8 hover:bg-gray-100 dark:hover:bg-gray-700"
                                      >
                                        <MoreHorizontal className="h-4 w-4" />
                                      </Button>
                                    </DropdownMenuTrigger>
                                    <DropdownMenuContent
                                      align="end"
                                      className="w-56 bg-white dark:bg-gray-800 border-gray-200 dark:border-gray-700"
                                    >
                                      <DropdownMenuItem
                                        onClick={() => setSelectedUser(user)}
                                      >
                                        View Details
                                      </DropdownMenuItem>
                                      <DropdownMenuSeparator />
                                      <DropdownMenuItem
                                        onClick={() => handleSync(user)}
                                        disabled={syncingUser === user.email}
                                      >
                                        {syncingUser === user.email ? (
                                          <RefreshCw className="mr-2 h-4 w-4 animate-spin" />
                                        ) : (
                                          <RefreshCw className="mr-2 h-4 w-4" />
                                        )}
                                        Sync Google Workspace
                                      </DropdownMenuItem>
                                      <DropdownMenuItem
                                        onClick={() => handleSlackSync(user)}
                                        disabled={
                                          syncingSlackUser === user.email
                                        }
                                      >
                                        {syncingSlackUser === user.email ? (
                                          <RefreshCw className="mr-2 h-4 w-4 animate-spin" />
                                        ) : (
                                          <MessageSquare className="mr-2 h-4 w-4" />
                                        )}
                                        Sync Slack
                                      </DropdownMenuItem>
                                    </DropdownMenuContent>
                                  </DropdownMenu>
                                </TableCell>
                              </TableRow>
                            ))}
                          </TableBody>
                        </Table>
                      )
                    ) : // Ingested Users Table
                    filteredIngestedUsers.length === 0 ? (
                      <div className="text-center py-12">
                        <Users className="mx-auto h-12 w-12 text-gray-400" />
                        <h3 className="mt-4 text-lg font-semibold text-gray-900 dark:text-gray-100">
                          {searchTerm
                            ? "No ingested users found"
                            : "No ingested users yet"}
                        </h3>
                        <p className="mt-2 text-gray-500 dark:text-gray-400">
                          {searchTerm
                            ? "Try adjusting your search terms"
                            : "Ingested users will appear here when available"}
                        </p>
                      </div>
                    ) : (
                      <Table>
                        <TableHeader>
                          <TableRow className="border-gray-200 dark:border-gray-700 hover:bg-transparent">
                            <TableHead className="text-gray-500 dark:text-gray-400 font-medium py-4 px-6">
                              Email
                            </TableHead>
                            <TableHead className="text-center text-gray-500 dark:text-gray-400 font-medium py-4 px-6">
                              <div className="flex items-center justify-center gap-2">
                                <Mail className="h-4 w-4" />
                                Gmail
                              </div>
                            </TableHead>
                            <TableHead className="text-center text-gray-500 dark:text-gray-400 font-medium py-4 px-6">
                              <div className="flex items-center justify-center gap-2">
                                <HardDrive className="h-4 w-4" />
                                Drive
                              </div>
                            </TableHead>
                            <TableHead className="text-center text-gray-500 dark:text-gray-400 font-medium py-4 px-6">
                              <div className="flex items-center justify-center gap-2">
                                <Calendar className="h-4 w-4" />
                                Calendar
                              </div>
                            </TableHead>
                            <TableHead className="text-center text-gray-500 dark:text-gray-400 font-medium py-4 px-6">
                              <div className="flex items-center justify-center gap-2">
                                <MessageSquare className="h-4 w-4" />
                                Slack
                              </div>
                            </TableHead>
                          </TableRow>
                        </TableHeader>
                        <TableBody>
                          {filteredIngestedUsers.map((user) => (
                            <TableRow
                              key={user.id}
                              className="border-gray-200 dark:border-gray-700 hover:bg-gray-50 dark:hover:bg-gray-800/50"
                            >
                              <TableCell className="py-4 px-6">
                                <div className="flex items-center space-x-3">
                                  <Avatar className="h-10 w-10">
                                    <AvatarFallback className="bg-gray-100 dark:bg-gray-700 text-gray-600 dark:text-gray-300 text-sm font-medium">
                                      {user.email[0].toUpperCase()}
                                    </AvatarFallback>
                                  </Avatar>
                                  <div className="min-w-0 flex-1">
                                    <p className="text-sm font-medium text-gray-900 dark:text-gray-100 truncate">
                                      {user.email}
                                    </p>
                                  </div>
                                </div>
                              </TableCell>

                              <TableCell className="text-center py-4 px-6">
                                <div className="flex flex-col items-center space-y-1">
                                  <span
                                    className={`text-sm font-medium ${getSyncStatusColor(
                                      user.syncJobs?.[Apps.Gmail]?.lastSyncDate,
                                    )}`}
                                  >
                                    {formatSyncDate(
                                      user.syncJobs?.[Apps.Gmail]?.lastSyncDate,
                                    )}
                                  </span>
                                  {user.syncJobs?.[Apps.Gmail]?.createdAt && (
                                    <span className="text-xs text-gray-400 dark:text-gray-500">
                                      Created:{" "}
                                      {new Date(
                                        user.syncJobs[Apps.Gmail].createdAt,
                                      ).toLocaleDateString()}
                                    </span>
                                  )}
                                </div>
                              </TableCell>

                              <TableCell className="text-center py-4 px-6">
                                <div className="flex flex-col items-center space-y-1">
                                  <span
                                    className={`text-sm font-medium ${getSyncStatusColor(
                                      user.syncJobs?.[Apps.GoogleDrive]
                                        ?.lastSyncDate,
                                    )}`}
                                  >
                                    {formatSyncDate(
                                      user.syncJobs?.[Apps.GoogleDrive]
                                        ?.lastSyncDate,
                                    )}
                                  </span>
                                  {user.syncJobs?.[Apps.GoogleDrive]
                                    ?.createdAt && (
                                    <span className="text-xs text-gray-400 dark:text-gray-500">
                                      Created:{" "}
                                      {new Date(
                                        user.syncJobs[Apps.GoogleDrive]
                                          .createdAt,
                                      ).toLocaleDateString()}
                                    </span>
                                  )}
                                </div>
                              </TableCell>

                              <TableCell className="text-center py-4 px-6">
                                <div className="flex flex-col items-center space-y-1">
                                  <span
                                    className={`text-sm font-medium ${getSyncStatusColor(
                                      user.syncJobs?.[Apps.GoogleCalendar]
                                        ?.lastSyncDate,
                                    )}`}
                                  >
                                    {formatSyncDate(
                                      user.syncJobs?.[Apps.GoogleCalendar]
                                        ?.lastSyncDate,
                                    )}
                                  </span>
                                  {user.syncJobs?.[Apps.GoogleCalendar]
                                    ?.createdAt && (
                                    <span className="text-xs text-gray-400 dark:text-gray-500">
                                      Created:{" "}
                                      {new Date(
                                        user.syncJobs[Apps.GoogleCalendar]
                                          .createdAt,
                                      ).toLocaleDateString()}
                                    </span>
                                  )}
                                </div>
                              </TableCell>

                              <TableCell className="text-center py-4 px-6">
                                <div className="flex flex-col items-center space-y-1">
                                  <span
                                    className={`text-sm font-medium ${getSyncStatusColor(
                                      user.syncJobs?.[Apps.Slack]?.lastSyncDate,
                                    )}`}
                                  >
                                    {formatSyncDate(
                                      user.syncJobs?.[Apps.Slack]?.lastSyncDate,
                                    )}
                                  </span>
                                  {user.syncJobs?.[Apps.Slack]?.createdAt && (
                                    <span className="text-xs text-gray-400 dark:text-gray-500">
                                      Created:{" "}
                                      {new Date(
                                        user.syncJobs[Apps.Slack].createdAt,
                                      ).toLocaleDateString()}
                                    </span>
                                  )}
                                </div>
                              </TableCell>
                            </TableRow>
                          ))}
                        </TableBody>
                      </Table>
                    )}
                  </div>
                </Card>
              </div>
            )}
          </div>

          <Dialog
            open={!!userToConfirmRoleChange}
            onOpenChange={() => setUserToConfirmRoleChange(null)}
          >
            <DialogContent className="bg-white dark:bg-gray-800 border border-gray-200 dark:border-gray-700 max-w-md">
              <DialogHeader>
                <DialogTitle className="text-gray-900 dark:text-gray-100">
                  Confirm Role Change
                </DialogTitle>
                <DialogDescription className="text-gray-600 dark:text-gray-400">
                  Are you sure you want to change this user's role? This action
                  cannot be undone.
                </DialogDescription>
              </DialogHeader>

              {userToConfirmRoleChange && (
                <div className="py-4">
                  <div className="flex items-center space-x-3 mb-4">
                    <Avatar>
                      <AvatarImage
                        src={
                          userToConfirmRoleChange.user.photoLink
                            ? `/api/v1/proxy/${encodeURIComponent(userToConfirmRoleChange.user.photoLink)}`
                            : undefined
                        }
                        onError={(e) => {
                          ;(e.target as HTMLImageElement).style.display = "none"
                        }}
                      />
                      <AvatarFallback className="bg-blue-100 dark:bg-blue-900 text-blue-600 dark:text-blue-300">
                        {userToConfirmRoleChange.user.name?.[0]?.toUpperCase() ||
                          userToConfirmRoleChange.user.email[0].toUpperCase()}
                      </AvatarFallback>
                    </Avatar>
                    <div>
                      <div className="font-medium text-gray-900 dark:text-gray-100">
                        {userToConfirmRoleChange.user.name ||
                          userToConfirmRoleChange.user.email}
                      </div>
                      <div className="text-sm text-gray-500 dark:text-gray-400">
                        {userToConfirmRoleChange.user.email}
                      </div>
                    </div>
                  </div>

                  <div className="flex items-center space-x-2 text-sm text-gray-700 dark:text-gray-300">
                    <span>Role will change from</span>
                    <Badge
                      variant={getRoleBadgeVariant(
                        userToConfirmRoleChange.user.role,
                      )}
                    >
                      {userToConfirmRoleChange.user.role}
                    </Badge>
                    <span>to</span>
                    <Badge
                      variant={getRoleBadgeVariant(
                        userToConfirmRoleChange.newRole,
                      )}
                    >
                      {userToConfirmRoleChange.newRole}
                    </Badge>
                  </div>
                </div>
              )}

              <DialogFooter className="gap-2">
                <Button
                  variant="outline"
                  onClick={() => setUserToConfirmRoleChange(null)}
                  className="border-gray-300 dark:border-gray-600 text-gray-700 dark:text-gray-300 hover:bg-gray-50 dark:hover:bg-gray-700"
                >
                  Cancel
                </Button>
                <Button
                  onClick={() =>
                    handleRoleChange(
                      userToConfirmRoleChange!.user.id,
                      userToConfirmRoleChange!.newRole,
                    )
                  }
                  disabled={isUpdating}
                  className="bg-blue-600 hover:bg-blue-700 dark:bg-blue-500 dark:hover:bg-blue-600 text-white"
                >
                  {isUpdating ? "Changing..." : "Confirm Change"}
                </Button>
              </DialogFooter>
            </DialogContent>
          </Dialog>

          <Dialog
            open={!!selectedUser}
            onOpenChange={(open) => {
              if (!open) {
                setSelectedUser(null)
                setSelectDropdownOpen(null)
              }
            }}
          >
            <DialogContent className="bg-white dark:bg-gray-800 border border-gray-200 dark:border-gray-700 max-w-lg">
              <DialogHeader>
                <DialogTitle className="text-gray-900 dark:text-gray-100">
                  User Details
                </DialogTitle>
                <DialogDescription>
                  Detailed information about the selected user and their sync
                  status.
                </DialogDescription>
              </DialogHeader>

              {selectedUser && (
                <div className="space-y-6">
                  <div className="flex items-center space-x-4">
                    <Avatar className="h-16 w-16">
                      <AvatarImage
                        src={
                          selectedUser.photoLink
                            ? `/api/v1/proxy/${encodeURIComponent(selectedUser.photoLink)}`
                            : undefined
                        }
                        onError={(e) => {
                          ;(e.target as HTMLImageElement).style.display = "none"
                        }}
                      />
                      <AvatarFallback className="text-lg bg-blue-100 dark:bg-blue-900 text-blue-600 dark:text-blue-300">
                        {selectedUser.name?.[0]?.toUpperCase() ||
                          selectedUser.email[0].toUpperCase()}
                      </AvatarFallback>
                    </Avatar>
                    <div>
                      <h3 className="text-lg font-semibold text-gray-900 dark:text-gray-100">
                        {selectedUser.name || selectedUser.email}
                      </h3>
                      <p className="text-gray-500 dark:text-gray-400">
                        {selectedUser.email}
                      </p>
                      <Badge
                        variant={getRoleBadgeVariant(selectedUser.role)}
                        className="mt-1"
                      >
                        {selectedUser.role}
                      </Badge>
                    </div>
                  </div>

                  <div className="grid grid-cols-2 gap-4">
                    <div>
                      <h4 className="font-medium mb-2 text-gray-900 dark:text-gray-100">
                        Account Created
                      </h4>
                      <p className="text-sm text-gray-500 dark:text-gray-400">
                        {new Date(selectedUser.createdAt).toLocaleDateString(
                          "en-US",
                          {
                            year: "numeric",
                            month: "long",
                            day: "numeric",
                          },
                        )}
                      </p>
                    </div>

                    <div>
                      <h4 className="font-medium mb-2 text-gray-900 dark:text-gray-100">
                        User ID
                      </h4>
                      <p className="text-sm text-gray-500 dark:text-gray-400 font-mono">
                        {selectedUser.id}
                      </p>
                    </div>
                  </div>

                  <div>
                    <h4 className="font-medium mb-3 text-gray-900 dark:text-gray-100">
                      Sync Status
                    </h4>
                    <div className="grid grid-cols-2 gap-3">
                      {Object.entries(Apps).map(([key, app]) => (
                        <div
                          key={key}
                          className={`
                          flex flex-col p-3 rounded-lg
                          border
                          ${
                            selectedUser.syncJobs?.[app]?.lastSyncDate
                              ? "bg-white dark:bg-gray-900 border-gray-200 dark:border-gray-700"
                              : "bg-gray-100 dark:bg-gray-800 border-gray-100 dark:border-gray-800 opacity-60"
                          }
                          min-h-[70px]
                        `}
                        >
                          <div className="flex items-center space-x-2">
                            {app === Apps.Gmail && (
                              <Mail className="h-4 w-4 text-gray-600 dark:text-gray-400" />
                            )}
                            {app === Apps.GoogleDrive && (
                              <HardDrive className="h-4 w-4 text-gray-600 dark:text-gray-400" />
                            )}
                            {app === Apps.GoogleCalendar && (
                              <Calendar className="h-4 w-4 text-gray-600 dark:text-gray-400" />
                            )}
                            {app === Apps.Slack && (
                              <MessageSquare className="h-4 w-4 text-gray-600 dark:text-gray-400" />
                            )}
                            <span className="text-sm font-medium text-gray-900 dark:text-gray-100">
                              {app}
                            </span>
                          </div>
                          <span
                            className={`text-sm ${getSyncStatusColor(selectedUser.syncJobs?.[app]?.lastSyncDate)}`}
                          >
                            {formatSyncDate(
                              selectedUser.syncJobs?.[app]?.lastSyncDate,
                            )}
                          </span>
                          <span className="text-xs text-gray-500 dark:text-gray-400">
                            {selectedUser.syncJobs?.[app]?.createdAt
                              ? formatCreatedAt(
                                  selectedUser.syncJobs?.[app]?.createdAt,
                                )
                              : ""}
                          </span>
                          {app === Apps.Slack &&
                            selectedUser.syncJobs?.[app]?.connectorStatus && (
                              <span
                                className={`text-xs block ${getConnectorStatusColor(
                                  selectedUser.syncJobs?.[app]?.connectorStatus,
                                )}`}
                              >
                                {formatConnectorStatus(
                                  selectedUser.syncJobs?.[app]?.connectorStatus,
                                )}
                              </span>
                            )}
                        </div>
                      ))}
                    </div>
                  </div>
                </div>
              )}
            </DialogContent>
          </Dialog>
        </div>
      </div>
    </div>
  )
}<|MERGE_RESOLUTION|>--- conflicted
+++ resolved
@@ -609,13 +609,12 @@
       if (!res.ok) {
         throw new Error("Failed to update role")
       }
-
-      // Re-fetch data for current active tab
-      if (activeTab === "loggedIn") {
+       if (activeTab === "loggedIn") {
         await fetchLoggedInUsers()
       } else if (activeTab === "ingested") {
         await fetchIngestedUsers()
       }
+      
 
       toast.success({
         title: "Success",
@@ -707,29 +706,11 @@
       if (!res.ok) {
         throw new Error("Failed to trigger Slack sync")
       }
-
-<<<<<<< HEAD
-      const usersRes = await api.admin.list_users.$get()
-      if (!usersRes.ok) {
-        throw new Error("Failed to re-fetch users after sync")
-      }
-
-      const updatedUsersData = await usersRes.json()
-      if (
-        updatedUsersData &&
-        updatedUsersData.data &&
-        Array.isArray(updatedUsersData.data)
-      ) {
-        setUsers(updatedUsersData.data)
-      }
-
+ 
       toast.success({
         title: "Success",
         description: "Slack sync has been successfully triggered.",
       })
-=======
-      showToast("Slack sync has been successfully triggered.", "success")
->>>>>>> c67da6a7
     } catch (error) {
       console.error("Error triggering Slack sync:", error)
       toast.error({
