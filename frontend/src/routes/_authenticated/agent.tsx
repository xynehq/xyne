--- conflicted
+++ resolved
@@ -2273,15 +2273,8 @@
       // Only include userEmails for private agents
       userEmails: isPublic ? [] : selectedUsers.map((user) => user.email),
       // Include owner emails
-<<<<<<< HEAD
-      ownerEmails: selectedOwners.map((user) => user.email),
-    }
-
-    console.log("Agent payload to be sent:", agentPayload)
-=======
       ownerEmails: ownerEmails,
     } 
->>>>>>> 28d4eea5
 
     try {
       let response
