--- conflicted
+++ resolved
@@ -69,16 +69,12 @@
   TooltipTrigger,
 } from "@/components/ui/tooltip"
 import { useToast } from "@/hooks/use-toast"
-<<<<<<< HEAD
 import {
   ChatBox,
   ChatBoxRef,
   type HandleSendOptions,
 } from "@/components/ChatBox"
 import { Card, CardContent } from "@/components/ui/card"
-=======
-import { ChatBox, ChatBoxRef } from "@/components/ChatBox"
->>>>>>> 20b00d24
 import { ConfirmModal } from "@/components/ui/confirmModal"
 import { AgentCard, AgentIconDisplay } from "@/components/AgentCard"
 import { AttachmentGallery } from "@/components/AttachmentGallery"
