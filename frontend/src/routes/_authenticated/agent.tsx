--- conflicted
+++ resolved
@@ -116,7 +116,6 @@
   entity: string
 }
 
-<<<<<<< HEAD
 interface DateRangePickerProps {
   dateRange: { start: Date | null; end: Date | null }
   setDateRange: React.Dispatch<React.SetStateAction<{ start: Date | null; end: Date | null }>>
@@ -179,9 +178,6 @@
     setCurrentMonth(new Date(currentMonth.getFullYear(), currentMonth.getMonth() + 1))
   }
   
-=======
-const CustomBadge: React.FC<CustomBadgeProps> = ({ text, onRemove, icon }) => {
->>>>>>> 7e50633a
   return (
     <div className="bg-white dark:bg-gray-800 rounded-lg p-4">
       {/* Month/Year Header */}
@@ -3504,7 +3500,6 @@
       }
     }
 
-<<<<<<< HEAD
     // Handle Google Drive items - grouped display
     if (selectedIntegrations["googledrive"]) {
       const googleDriveIntegration = allAvailableIntegrations.find(
@@ -3514,20 +3509,10 @@
       if (googleDriveIntegration) {
         if (selectedItemsInGoogleDrive.size === 0) {
           // No specific items selected, show just Google Drive
-=======
-    // Handle Google Drive items
-    if (selectedIntegrations["googledrive"]) {
-      if (selectedItemsInGoogleDrive.size === 0) {
-        const googleDriveIntegration = allAvailableIntegrations.find(
-          (int) => int.id === "googledrive",
-        )
-        if (googleDriveIntegration) {
->>>>>>> 7e50633a
           result.push({
             ...googleDriveIntegration,
             type: "integration",
           })
-<<<<<<< HEAD
         } else {
           // Specific items selected, show grouped display
           const children: Array<{
@@ -3563,31 +3548,6 @@
             type: "grouped-parent",
             children,
           })
-=======
-        }
-      } else {
-        // If specific Google Drive items are selected, show individual file/folder pills
-        for (const itemId of selectedItemsInGoogleDrive) {
-          const item = selectedItemDetailsInGoogleDrive[itemId]
-          if (item) {
-            // Handle both search results and direct navigation results
-            const itemTitle =
-              item.fields?.title ||
-              item.fields?.name ||
-              item.title ||
-              item.name ||
-              "Untitled"
-            const itemEntity = item.fields?.entity || item.entity
-            const isFolder = itemEntity === DriveEntity.Folder
-
-            result.push({
-              id: `googledrive_${itemId}`,
-              name: itemTitle,
-              icon: getDriveEntityIcon(itemEntity),
-              type: isFolder ? "folder" : "file",
-            })
-          }
->>>>>>> 7e50633a
         }
       }
     }
