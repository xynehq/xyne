--- conflicted
+++ resolved
@@ -749,7 +749,9 @@
         icon: getIcon(Apps.DataSource, "datasource", { w: 16, h: 16, mr: 8 }),
       }),
     )
-<<<<<<< HEAD
+    if (!isRagOn) {
+      return dynamicDataSources
+    }
     
     const knowledgeBaseSources: IntegrationSource[] = fetchedKnowledgeBases.map(
       (kb) => ({
@@ -768,14 +770,7 @@
       }),
     )
     return [...availableIntegrationsList, ...dynamicDataSources, ...knowledgeBaseSources]
-  }, [fetchedDataSources, fetchedKnowledgeBases])
-=======
-    if (!isRagOn) {
-      return dynamicDataSources
-    }
-    return [...availableIntegrationsList, ...dynamicDataSources]
-  }, [fetchedDataSources, isRagOn])
->>>>>>> bfbf6630
+  }, [fetchedDataSources, isRagOn, fetchedKnowledgeBases])
 
   useEffect(() => {
     if (editingAgent && (viewMode === "create" || viewMode === "edit")) {
