import {
  createFileRoute,
  useRouterState,
  useNavigate,
} from "@tanstack/react-router"
import { z } from "zod"
import { Sidebar } from "@/components/Sidebar"
import { Button } from "@/components/ui/button"
import { Input } from "@/components/ui/input"
import { Label } from "@/components/ui/label"
import { Textarea } from "@/components/ui/textarea"
import {
  DropdownMenu,
  DropdownMenuContent,
  DropdownMenuItem,
  DropdownMenuTrigger,
  DropdownMenuSeparator,
  DropdownMenuLabel,
} from "@/components/ui/dropdown-menu"
import { getIcon } from "@/lib/common"
import { getName } from "@/components/GroupFilter"
import {
  Apps,
  ChatSSEvents,
  DriveEntity,
  type SelectPublicMessage,
  type Citation,
  type SelectPublicAgent,
  type AttachmentMetadata,
  SlackEntity,
} from "shared/types"
import {
  ChevronDown,
  ChevronUp,
  X as LucideX,
  RotateCcw,
  RefreshCw,
  PlusCircle,
  Plus,
  Copy,
  ArrowLeft,
  Edit3,
  Trash2,
  Search,
  UserPlus,
  Star,
  Users,
  Sparkles,
  ChevronLeft,
  ChevronRight,
  BookOpen,
} from "lucide-react"
<<<<<<< HEAD
import React, { useState, useMemo, useEffect, useRef } from "react"
=======
import { useState, useMemo, useEffect, useRef, useCallback } from "react"
>>>>>>> dd169346
import { useTheme } from "@/components/ThemeContext"
import MarkdownPreview from "@uiw/react-markdown-preview"
import { api } from "@/api"
import AssistantLogo from "@/assets/assistant-logo.svg"
import RetryAsset from "@/assets/retry.svg"
import { splitGroupedCitationsWithSpaces } from "@/lib/utils"
import {
  Tooltip,
  TooltipContent,
  TooltipProvider,
  TooltipTrigger,
} from "@/components/ui/tooltip"
import { toast, useToast } from "@/hooks/use-toast"
import { ChatBox } from "@/components/ChatBox"
import { Card, CardContent } from "@/components/ui/card"
import { ConfirmModal } from "@/components/ui/confirmModal"
import { AgentCard, AgentIconDisplay } from "@/components/AgentCard"
import { AttachmentGallery } from "@/components/AttachmentGallery"
import { createAuthEventSource } from "@/hooks/useChatStream"

type CurrentResp = {
  resp: string
  chatId?: string
  messageId?: string
  sources?: Citation[]
  citationMap?: Record<number, number>
  thinking?: string
}

const REASONING_STATE_KEY = "isAgentReasoningGlobalState"

export const Route = createFileRoute("/_authenticated/agent")({
  validateSearch: z.object({
    agentId: z.string().optional(),
  }),
  component: AgentComponent,
})

interface CustomBadgeProps {
  text: string
  onRemove: () => void
  icon?: React.ReactNode
}

interface FetchedDataSource {
  docId: string
  name: string
  app: string
  entity: string
}

const CustomBadge: React.FC<CustomBadgeProps> = ({ text, onRemove, icon }) => {
  return (
    <div className="flex items-center justify-center bg-slate-100 dark:bg-slate-600 text-slate-700 dark:text-slate-200 text-xs font-medium pl-2 pr-1 py-1 rounded-md border border-slate-200 dark:border-slate-500">
      {icon && <span className="mr-1 flex items-center">{icon}</span>}
      <span>{text}</span>
      <LucideX
        className="ml-1.5 h-3.5 w-3.5 cursor-pointer hover:text-red-500 dark:hover:text-red-400"
        onClick={(e) => {
          e.stopPropagation()
          onRemove()
        }}
      />
    </div>
  )
}

interface IntegrationSource {
  id: string
  name: string
  app: Apps | string
  entity: string
  icon: React.ReactNode
}

const availableIntegrationsList: IntegrationSource[] = [
  {
    id: "googledrive",
    name: "Google Drive",
    app: Apps.GoogleDrive,
    entity: "file",
    icon: getIcon(Apps.GoogleDrive, "file", { w: 16, h: 16, mr: 8 }),
  },
  {
    id: "googledocs",
    name: "Google Docs",
    app: Apps.GoogleDrive,
    entity: DriveEntity.Docs,
    icon: getIcon(Apps.GoogleDrive, DriveEntity.Docs, { w: 16, h: 16, mr: 8 }),
  },
  {
    id: "googlesheets",
    name: "Google Sheets",
    app: Apps.GoogleDrive,
    entity: DriveEntity.Sheets,
    icon: getIcon(Apps.GoogleDrive, DriveEntity.Sheets, {
      w: 16,
      h: 16,
      mr: 8,
    }),
  },
  {
    id: "slack",
    name: "Slack",
    app: Apps.Slack,
    entity: "message",
    icon: getIcon(Apps.Slack, "message", { w: 16, h: 16, mr: 8 }),
  },
  {
    id: "gmail",
    name: "Gmail",
    app: Apps.Gmail,
    entity: "mail",
    icon: getIcon(Apps.Gmail, "mail", { w: 16, h: 16, mr: 8 }),
  },
  {
    id: "googlecalendar",
    name: "Calendar",
    app: Apps.GoogleCalendar,
    entity: "event",
    icon: getIcon(Apps.GoogleCalendar, "event", { w: 16, h: 16, mr: 8 }),
  },
  {
    id: "pdf",
    name: "PDF",
    app: "pdf",
    entity: "pdf_default",
    icon: getIcon("pdf", "pdf_default", { w: 16, h: 16, mr: 8 }),
  },
]

const AGENT_ENTITY_SEARCH_EXCLUSIONS: { app: string; entity: string }[] = [
  { app: Apps.Slack, entity: SlackEntity.Message },
  {app:Apps.Slack,entity:SlackEntity.User}

]

interface User {
  id: number
  name: string
  email: string
}

function AgentComponent() {
  const { agentId } = Route.useSearch()
  const navigate = useNavigate()
  const [viewMode, setViewMode] = useState<"list" | "create" | "edit">("list")
  const [allAgentsList, setAllAgentsList] = useState<SelectPublicAgent[]>([])
  const [madeByMeAgentsList, setMadeByMeAgentsList] = useState<
    SelectPublicAgent[]
  >([])
  const [sharedToMeAgentsList, setSharedToMeAgentsList] = useState<
    SelectPublicAgent[]
  >([])
  const [editingAgent, setEditingAgent] = useState<SelectPublicAgent | null>(
    null,
  )
  const [selectedChatAgentExternalId, setSelectedChatAgentExternalId] =
    useState<string | null>(null)
  const [initialChatAgent, setInitialChatAgent] =
    useState<SelectPublicAgent | null>(null)
  const [, setIsLoadingInitialAgent] = useState(false)

  const [selectedModel, setSelectedModel] = useState("Auto")

  const [agentName, setAgentName] = useState("")
  const [agentDescription, setAgentDescription] = useState("")
  const [agentPrompt, setAgentPrompt] = useState("")
  const [isPublic, setIsPublic] = useState(false)
  const [isRagOn, setIsRagOn] = useState(true)

  // Prompt generation states
  const [isGeneratingPrompt, setIsGeneratingPrompt] = useState(false)
  const [shouldHighlightPrompt, setShouldHighlightPrompt] = useState(false)
  const promptGenerationEventSourceRef = useRef<EventSource | null>(null)
  const promptTextareaRef = useRef<HTMLTextAreaElement | null>(null)

  const [fetchedDataSources, setFetchedDataSources] = useState<
    FetchedDataSource[]
  >([])
  const [fetchedKnowledgeBases, setFetchedKnowledgeBases] = useState<
    Array<{ id: string; name: string; description?: string }>
  >([])
  const [selectedIntegrations, setSelectedIntegrations] = useState<
    Record<string, boolean>
  >({})
  const [isIntegrationMenuOpen, setIsIntegrationMenuOpen] = useState(false)
  const [selectedEntities, setSelectedEntities] = useState<FetchedDataSource[]>(
    [],
  )
  const [entitySearchQuery, setEntitySearchQuery] = useState("")
  const [entitySearchResults, setEntitySearchResults] = useState<
    FetchedDataSource[]
  >([])
  const [showEntitySearchResults, setShowEntitySearchResults] = useState(false)
  const [selectedItemsInKb, setSelectedItemsInKb] = useState<
    Record<string, Set<string>>
  >({})
  const [selectedItemDetailsInKb, setSelectedItemDetailsInKb] = useState<
    Record<string, Record<string, any>>
  >({})
  // Store mapping of integration IDs to their names and types
  const [integrationIdToNameMap, setIntegrationIdToNameMap] = useState<
    Record<string, { name: string; type: string }>
  >({})
  const [navigationPath, setNavigationPath] = useState<Array<{id: string, name: string, type: 'kb-root' | 'kb' | 'folder'}>>([])
  const [currentItems, setCurrentItems] = useState<any[]>([])
  const [isLoadingItems, setIsLoadingItems] = useState(false)
  const [dropdownSearchQuery, setDropdownSearchQuery] = useState("")
  const [searchResults, setSearchResults] = useState<any[]>([])
  const [isSearching, setIsSearching] = useState(false)

  // Global search effect for knowledge base dropdown
  useEffect(() => {
    const performGlobalSearch = async () => {
      if (!dropdownSearchQuery.trim()) {
        setSearchResults([])
        return
      }
      setIsSearching(true)
      try {
        const response = await api.search.$get({
          query: {
            query: dropdownSearchQuery,
            app: "knowledge-base",
            isAgentIntegSearch:true
          }
        })
        
        if (response.ok) {
          const data = await response.json()
          console.log(data)
          setSearchResults(data.results || [])
        } else {
          setSearchResults([])
        }
      } catch (error) {
        console.error('Global search failed:', error)
        setSearchResults([])
      } finally {
        setIsSearching(false)
      }
    }
    
    const debounceSearch = setTimeout(performGlobalSearch, 300)
    return () => clearTimeout(debounceSearch)
  }, [dropdownSearchQuery])

  const [query, setQuery] = useState("")
  const [messages, setMessages] = useState<SelectPublicMessage[]>([])
  const [chatId, setChatId] = useState<string | null>(null)
  const [currentResp, setCurrentResp] = useState<CurrentResp | null>(null)
  const [stopMsg, setStopMsg] = useState<boolean>(false)

  const currentRespRef = useRef<CurrentResp | null>(null)
  const inputRef = useRef<HTMLTextAreaElement | null>(null)
  const messagesContainerRef = useRef<HTMLDivElement>(null)
  const [userHasScrolled, setUserHasScrolled] = useState(false)
  const [dots, setDots] = useState("")
  const [isStreaming, setIsStreaming] = useState(false)
  const [allCitations, _] = useState<Map<string, Citation>>(new Map())
  const eventSourceRef = useRef<EventSource | null>(null)
  const [userStopped, setUserStopped] = useState<boolean>(false)

  const [showConfirmModal, setShowConfirmModal] = useState(false)
  const [confirmModalTitle, setConfirmModalTitle] = useState("")
  const [confirmModalMessage, setConfirmModalMessage] = useState("")
  const [confirmAction, setConfirmAction] = useState<
    (() => Promise<void>) | null
  >(null)

  const [isReasoningActive, setIsReasoningActive] = useState(() => {
    const storedValue = localStorage.getItem(REASONING_STATE_KEY)
    return storedValue ? JSON.parse(storedValue) : false
  })

  useEffect(() => {
    localStorage.setItem(REASONING_STATE_KEY, JSON.stringify(isReasoningActive))
  }, [isReasoningActive])

  const matches = useRouterState({ select: (s) => s.matches })
  const { user, agentWhiteList } = matches[matches.length - 1].context
  const { toast: showToast } = useToast()

  useEffect(() => {
    if (entitySearchQuery.trim() === "") {
      setEntitySearchResults([])
      setShowEntitySearchResults(false)
      return
    }

    const searchEntities = async () => {
      try {
        const response = await api.search.$get({
          query: {
            query: entitySearchQuery,
            app:Apps.Slack,
            isAgentIntegSearch:true
          },
        })

        if (response.ok) {
          console.log("Entity search response:")
          const data = await response.json()
          // @ts-ignore
          const results = (data.results || []) as FetchedDataSource[]

          const selectedEntityIds = new Set(
            selectedEntities.map((entity) => entity.docId),
          )

          const filteredResults = results.filter((r) => {
            const isAlreadySelected = selectedEntityIds.has(r.docId)

            const isExcluded = AGENT_ENTITY_SEARCH_EXCLUSIONS.some(
              (exclusion) =>
                exclusion.app === r.app && exclusion.entity === r.entity,
            )

            return !isAlreadySelected && !isExcluded
          })
          setEntitySearchResults(filteredResults)
          setShowEntitySearchResults(true)
        }
      } catch (error) {
        console.error("Failed to search entities", error)
      }
    }

    const debounceSearch = setTimeout(() => {
      searchEntities()
    }, 300)

    return () => clearTimeout(debounceSearch)
  }, [entitySearchQuery, selectedEntities])

  const [users, setUsers] = useState<User[]>([])
  const [searchQuery, setSearchQuery] = useState("")
  const [filteredUsers, setFilteredUsers] = useState<User[]>([])
  const [selectedUsers, setSelectedUsers] = useState<User[]>([])
  const [showSearchResults, setShowSearchResults] = useState(false)
  const [selectedSearchIndex, setSelectedSearchIndex] = useState(-1)
  const [isAgenticMode, setIsAgenticMode] = useState(Boolean(false))
  const searchResultsRef = useRef<HTMLDivElement>(null)
  const [listSearchQuery, setListSearchQuery] = useState("")
  const [testAgentIsRagOn, setTestAgentIsRagOn] = useState(true)
  const [activeTab, setActiveTab] = useState<
    "all" | "shared-to-me" | "made-by-me"
  >("all")
  const [showAllFavorites, setShowAllFavorites] = useState(false)
  const [isLoadingAgents, setIsLoadingAgents] = useState(false)
  const [currentPage, setCurrentPage] = useState(1)
  const agentsPerPage = 10

  const FAVORITE_AGENTS_STORAGE_KEY = "favoriteAgentsList"

  const [favoriteAgents, setFavoriteAgents] = useState<string[]>(() => {
    const storedFavorites = localStorage.getItem(FAVORITE_AGENTS_STORAGE_KEY)
    return storedFavorites ? JSON.parse(storedFavorites) : []
  })

  useEffect(() => {
    localStorage.setItem(
      FAVORITE_AGENTS_STORAGE_KEY,
      JSON.stringify(favoriteAgents),
    )
  }, [favoriteAgents])

  const handleTabChange = (tab: "all" | "shared-to-me" | "made-by-me") => {
    setActiveTab(tab)
    setCurrentPage(1)
  }

  const handleListSearchChange = (e: React.ChangeEvent<HTMLInputElement>) => {
    setListSearchQuery(e.target.value)
    setCurrentPage(1)
  }

  const toggleFavorite = useCallback((agentExternalId: string) => {
    setFavoriteAgents((prevFavorites) =>
      prevFavorites.includes(agentExternalId)
        ? prevFavorites.filter((id) => id !== agentExternalId)
        : [...prevFavorites, agentExternalId],
    )
  }, [])

  useEffect(() => {
    setSelectedSearchIndex(-1)
  }, [searchQuery])

  useEffect(() => {
    if (selectedSearchIndex >= 0 && searchResultsRef.current) {
      const container = searchResultsRef.current
      const selectedElement = container.children[
        selectedSearchIndex
      ] as HTMLElement

      if (selectedElement) {
        const containerRect = container.getBoundingClientRect()
        const elementRect = selectedElement.getBoundingClientRect()

        if (elementRect.bottom > containerRect.bottom) {
          selectedElement.scrollIntoView({ behavior: "smooth", block: "end" })
        } else if (elementRect.top < containerRect.top) {
          selectedElement.scrollIntoView({ behavior: "smooth", block: "start" })
        }
      }
    }
  }, [selectedSearchIndex])

  const handleKeyDown = (e: React.KeyboardEvent<HTMLInputElement>) => {
    if (filteredUsers.length === 0) return

    switch (e.key) {
      case "ArrowDown":
        e.preventDefault()
        setSelectedSearchIndex((prev) =>
          prev >= filteredUsers.length - 1 ? 0 : prev + 1,
        )
        break
      case "ArrowUp":
        e.preventDefault()
        setSelectedSearchIndex((prev) =>
          prev <= 0 ? filteredUsers.length - 1 : prev - 1,
        )
        break
      case "Enter":
        e.preventDefault()
        if (selectedSearchIndex >= 0) {
          handleSelectUser(filteredUsers[selectedSearchIndex])
        } else if (filteredUsers.length > 0) {
          handleSelectUser(filteredUsers[0])
        }
        break
    }
  }

  useEffect(() => {
    if (searchQuery.trim() === "") {
      setFilteredUsers([])
      setShowSearchResults(false)
    } else {
      const filtered = users.filter(
        (user) =>
          !selectedUsers.some((selected) => selected.id === user.id) &&
          (user.name.toLowerCase().includes(searchQuery.toLowerCase()) ||
            user.email.toLowerCase().includes(searchQuery.toLowerCase())),
      )
      setFilteredUsers(filtered)
      setShowSearchResults(true)
    }
  }, [searchQuery, users, selectedUsers])

  useEffect(() => {
    const fetchInitialAgentForChat = async () => {
      if (agentId) {
        setIsLoadingInitialAgent(true)
        setInitialChatAgent(null)
        try {
          const response = await api.agent[":agentExternalId"].$get({
            param: { agentExternalId: agentId },
          })
          if (response.ok) {
            const agentData = (await response.json()) as SelectPublicAgent
            setInitialChatAgent(agentData)
          } else {
            showToast({
              title: "Error",
              description: `Failed to load agent ${agentId} for chat.`,
              variant: "destructive",
            })
          }
        } catch (error) {
          showToast({
            title: "Error",
            description: "An error occurred while loading agent for chat.",
            variant: "destructive",
          })
          console.error("Fetch initial agent for chat error:", error)
        } finally {
          setIsLoadingInitialAgent(false)
        }
      } else {
        setInitialChatAgent(null)
      }
    }

    fetchInitialAgentForChat()
  }, [agentId, showToast])

  // Cleanup EventSource on component unmount to prevent memory leaks
  useEffect(() => {
    return () => {
      cleanupPromptGenerationEventSource()
    }
  }, [])

  type AgentFilter = "all" | "madeByMe" | "sharedToMe"

  const fetchAgents = async (filter: AgentFilter = "all") => {
    setIsLoadingAgents(true)
    try {
      const response = await api.agents.$get({ query: { filter } })
      if (response.ok) {
        const data = (await response.json()) as SelectPublicAgent[]
        if (filter === "all") {
          setAllAgentsList(data)
        } else if (filter === "madeByMe") {
          setMadeByMeAgentsList(data)
        } else if (filter === "sharedToMe") {
          setSharedToMeAgentsList(data)
        }
      } else {
        showToast({
          title: "Error",
          description: `Failed to fetch agents (${filter}).`,
          variant: "destructive",
        })
      }
    } catch (error) {
      showToast({
        title: "Error",
        description: `An error occurred while fetching agents (${filter}).`,
        variant: "destructive",
      })
      console.error(`Fetch agents error (${filter}):`, error)
    } finally {
      setIsLoadingAgents(false)
    }
  }

  const fetchAllAgentData = async () => {
    await Promise.all([
      fetchAgents("all"),
      fetchAgents("madeByMe"),
      fetchAgents("sharedToMe"),
    ])
  }

  useEffect(() => {
    if (viewMode === "list") {
      fetchAllAgentData()
    } else {
      // When switching to create/edit view, also fetch all agents for the dropdown
      fetchAgents("all")
    }
  }, [viewMode])

  useEffect(() => {
    const fetchDataSourcesAsync = async () => {
      if (viewMode === "create" || viewMode === "edit") {
        try {
          // Fetch both data sources and knowledge bases in parallel
          const [dsResponse, kbResponse] = await Promise.all([
            api.datasources.$get(),
            api.kb.$get()
          ])
          
          if (dsResponse.ok) {
            const data = await dsResponse.json()
            setFetchedDataSources(data as FetchedDataSource[])
          } else {
            showToast({
              title: "Error",
              description: "Failed to fetch data sources.",
              variant: "destructive",
            })
            setFetchedDataSources([])
          }
          
          if (kbResponse.ok) {
            const kbData = await kbResponse.json()
            setFetchedKnowledgeBases(kbData)
          } else {
            showToast({
              title: "Error",
              description: "Failed to fetch knowledge bases.",
              variant: "destructive",
            })
            setFetchedKnowledgeBases([])
          }
        } catch (error) {
          showToast({
            title: "Error",
            description: "An error occurred while fetching data sources.",
            variant: "destructive",
          })
          console.error("Fetch data sources error:", error)
          setFetchedDataSources([])
          setFetchedKnowledgeBases([])
        }
      } else {
        setFetchedDataSources([])
        setFetchedKnowledgeBases([])
      }
    }
    fetchDataSourcesAsync()
  }, [viewMode, showToast])

  useEffect(() => {
    const loadUsers = async () => {
      try {
        const response = await api.workspace.users.$get()
        if (response.ok) {
          const data = await response.json()
          setUsers(data as User[])
        } else {
          showToast({
            title: "Error",
            description: "Failed to fetch workspace users.",
            variant: "destructive",
          })
        }
      } catch (error) {
        showToast({
          title: "Error",
          description: "An error occurred while fetching workspace users.",
          variant: "destructive",
        })
        console.error("Fetch workspace users error:", error)
      }
    }
    loadUsers()
  }, [showToast])

  const handleSelectUser = (user: User) => {
    setSelectedUsers((prev) => [...prev, user])
    setSearchQuery("")
    setShowSearchResults(false)
  }

  const handleRemoveUser = (userId: number) => {
    setSelectedUsers((prev) => prev.filter((user) => user.id !== userId))
  }

  // Helper function to properly cleanup EventSource
  const cleanupPromptGenerationEventSource = () => {
    if (promptGenerationEventSourceRef.current) {
      promptGenerationEventSourceRef.current.close()
      promptGenerationEventSourceRef.current = null
    }
  }

  const generatePromptFromRequirements = async (requirements: string) => {
    if (!requirements.trim()) {
      showToast({
        title: "Error",
        description: "Please enter requirements for prompt generation.",
        variant: "destructive",
      })
      return
    }

    // Prevent multiple simultaneous connections
    if (promptGenerationEventSourceRef.current) {
      cleanupPromptGenerationEventSource()
    }

    setIsGeneratingPrompt(true)
    let generatedPrompt = ""

    try {
      // Create the URL with query parameters for EventSource
      const url = new URL(
        "/api/v1/agent/generate-prompt",
        window.location.origin,
      )
      url.searchParams.set("requirements", requirements)

      // Create EventSource connection following the existing pattern
      try {
        promptGenerationEventSourceRef.current = await createAuthEventSource(
          url.toString(),
        )
      } catch (err) {
        console.error("Failed to create EventSource:", err)
        toast({
          title: "Failed to create EventSource",
          description: "Failed to create EventSource",
          variant: "destructive",
        })
        return
      }

      promptGenerationEventSourceRef?.current?.addEventListener(
        ChatSSEvents.ResponseUpdate,
        (event) => {
          generatedPrompt += event.data
          setAgentPrompt(generatedPrompt)

          // Auto-scroll the textarea to bottom as content is generated
          setTimeout(() => {
            if (promptTextareaRef.current) {
              promptTextareaRef.current.scrollTop =
                promptTextareaRef.current.scrollHeight
            }
          }, 0)
        },
      )

      promptGenerationEventSourceRef.current.addEventListener(
        ChatSSEvents.End,
        (event) => {
          try {
            const data = JSON.parse(event.data)
            setAgentPrompt(data.fullPrompt || generatedPrompt)
            showToast({
              title: "Success",
              description: "Prompt generated successfully!",
            })
          } catch (e) {
            console.warn("Could not parse end event data:", e)
            showToast({
              title: "Success",
              description: "Prompt generated successfully!",
            })
          }
          cleanupPromptGenerationEventSource()
          setIsGeneratingPrompt(false)
        },
      )

      promptGenerationEventSourceRef.current.addEventListener(
        ChatSSEvents.Error,
        (event) => {
          try {
            const data = JSON.parse(event.data)
            showToast({
              title: "Error",
              description: data.error || "Failed to generate prompt",
              variant: "destructive",
            })
          } catch (e) {
            showToast({
              title: "Error",
              description: "Failed to generate prompt",
              variant: "destructive",
            })
          }
          cleanupPromptGenerationEventSource()
          setIsGeneratingPrompt(false)
        },
      )

      promptGenerationEventSourceRef.current.onerror = (error) => {
        console.error("EventSource error:", error)
        showToast({
          title: "Error",
          description: "Connection error during prompt generation",
          variant: "destructive",
        })
        cleanupPromptGenerationEventSource()
        setIsGeneratingPrompt(false)
      }
    } catch (error) {
      console.error("Generate prompt error:", error)
      showToast({
        title: "Error",
        description: "Failed to generate prompt",
        variant: "destructive",
      })
      setIsGeneratingPrompt(false)
    }
  }

  const handleGeneratePrompt = () => {
    if (agentPrompt.trim()) {
      // If there's already a prompt, use it as requirements
      generatePromptFromRequirements(agentPrompt)
    } else {
      // If no prompt, highlight the prompt box and focus it
      setShouldHighlightPrompt(true)

      // Focus the textarea
      if (promptTextareaRef.current) {
        promptTextareaRef.current.focus()
      }

      // Remove highlight after a few seconds
      setTimeout(() => {
        setShouldHighlightPrompt(false)
      }, 3000)

      showToast({
        title: "Add some requirements first",
        description:
          "Please enter some text describing what you want your agent to do, then click generate.",
        variant: "default",
      })
    }
  }

  const resetForm = () => {
    setAgentName("")
    setAgentDescription("")
    setAgentPrompt("")
    setIsPublic(false)
    setIsRagOn(true)
    setSelectedModel("Auto")
    setSelectedIntegrations({})
    setSelectedItemsInKb({})
    setSelectedItemDetailsInKb({})
    setEditingAgent(null)
    setSelectedUsers([])
    setSearchQuery("")
    setShowSearchResults(false)
    setIsGeneratingPrompt(false)
    setShouldHighlightPrompt(false)
    cleanupPromptGenerationEventSource()
    setSelectedEntities([])
  }

  const handleCreateNewAgent = () => {
    resetForm()
    setViewMode("create")
  }

  const handleEditAgent = (agent: SelectPublicAgent) => {
    resetForm()
    setEditingAgent(agent)
    setViewMode("create")
  }

  const allAvailableIntegrations = useMemo(() => {
    const dynamicDataSources: IntegrationSource[] = fetchedDataSources.map(
      (ds) => ({
        id: ds.docId,
        name: ds.name,
        app: Apps.DataSource,
        entity: "datasource",
        icon: getIcon(Apps.DataSource, "datasource", { w: 16, h: 16, mr: 8 }),
      }),
    )
    if (!isRagOn) {
      return dynamicDataSources
    }
    
    const knowledgeBaseSources: IntegrationSource[] = fetchedKnowledgeBases.map(
      (kb) => ({
        id: `kb_${kb.id}`,
        name: kb.name,
        app: "knowledgebase",
        entity: "kb",
        icon: (
          <svg width="16" height="16" viewBox="0 0 24 24" fill="none" stroke="currentColor" strokeWidth="2" strokeLinecap="round" strokeLinejoin="round" className="mr-2 text-blue-600">
            <path d="M4 19.5A2.5 2.5 0 0 1 6.5 17H20"></path>
            <path d="M6.5 2H20v20H6.5A2.5 2.5 0 0 1 4 19.5v-15A2.5 2.5 0 0 1 6.5 2z"></path>
            <path d="M12 6v8"></path>
            <path d="M8 10h8"></path>
          </svg>
        ),
      }),
    )
    return [...availableIntegrationsList, ...dynamicDataSources, ...knowledgeBaseSources]
  }, [fetchedDataSources, isRagOn, fetchedKnowledgeBases])

  useEffect(() => {
    if (editingAgent && (viewMode === "create" || viewMode === "edit")) {
      const currentAgentIsRagOn = editingAgent.isRagOn === false ? false : true
      setIsRagOn(currentAgentIsRagOn)
      setTestAgentIsRagOn(currentAgentIsRagOn)
      setAgentName(editingAgent.name)
      setAgentDescription(editingAgent.description || "")
      setAgentPrompt(editingAgent.prompt || "")
      setIsPublic(editingAgent.isPublic || false)
      setSelectedModel(editingAgent.model)
      
      // Fetch integration items for this agent
      const fetchAgentIntegrationItems = async () => {
        try {
          const response = await api.agent[":agentExternalId"]["integration-items"].$get({
            param: { agentExternalId: editingAgent.externalId },
          })
          if (response.ok) {
            const data = await response.json()
            // console.log("Fetched agent integration items:", data)
            const idToNameMapping: Record<string, { name: string; type: string }> = {};

            // Extract items and build ID to name mapping
            if (data.integrationItems.knowledge_base && data.integrationItems.knowledge_base.groups) {
              for (const [kbGroupId, items] of Object.entries(data.integrationItems.knowledge_base.groups)) {
                if (Array.isArray(items)) {
                  items.forEach((item: any) => {
                    const itemType = item.type || "folder"; // Default to 'folder' if not provided
                    // Add to ID andto name and type mapping
                    idToNameMapping[item.id] = {
                      name: item.name || "Unnamed",
                      type: itemType
                    };
                  });
                }
                
                // Also add KB group ID to name mapping if available
                if (kbGroupId) {
                  // Try to find the KB name from the fetched knowledge bases
                  const kb = fetchedKnowledgeBases.find(kb => kb.id === kbGroupId);
                  if (kb) {
                    idToNameMapping[kbGroupId] = {
                      name: kb.name,
                      type: "knowledge_base"
                    };
                  }
                }
              }
            }
            // Update the ID to name mapping state
            setIntegrationIdToNameMap(idToNameMapping);
            
            // Process knowledge base items if they exist
            if (data.integrationItems.knowledge_base) {
              const kbData = data.integrationItems.knowledge_base
              const kbSelections: Record<string, Set<string>> = {}
              const kbDetails: Record<string, Record<string, any>> = {}
              
              // Process each knowledge base group
              for (const [kbId, items] of Object.entries(kbData.groups)) {
                if (Array.isArray(items) && items.length > 0) {
                  const selectedItems = new Set<string>()
                  const itemDetails: Record<string, any> = {}
                  
                  items.forEach((item: any) => {
                    selectedItems.add(item.id)
                    itemDetails[item.id] = item
                  })
                  
                  kbSelections[kbId] = selectedItems
                  kbDetails[kbId] = itemDetails
                  
                  // Also mark the KB integration as selected
                  setSelectedIntegrations(prev => ({
                    ...prev,
                    [`kb_${kbId}`]: true
                  }))
                }
              }
              
              setSelectedItemsInKb(kbSelections)
              setSelectedItemDetailsInKb(kbDetails)
            }
          } else {
            console.warn("Failed to fetch agent integration items:", response.statusText)
          }
        } catch (error) {
          console.error("Error fetching agent integration items:", error)
        }
      }
      
      fetchAgentIntegrationItems()
    }
  }, [editingAgent, viewMode, fetchedKnowledgeBases])

  useEffect(() => {
    if (
      editingAgent &&
      (viewMode === "create" || viewMode === "edit") &&
      allAvailableIntegrations.length > 0
    ) {
      const currentIntegrations: Record<string, boolean> = {}
      const kbSelections: Record<string, Set<string>> = {}
      const kbDetails: Record<string, Record<string, any>> = {}
      
      allAvailableIntegrations.forEach((int) => {
        // Handle legacy array format
        if (Array.isArray(editingAgent.appIntegrations)) {
          currentIntegrations[int.id] = editingAgent.appIntegrations.includes(int.id) || false
        } else if (editingAgent.appIntegrations && typeof editingAgent.appIntegrations === 'object') {
          // Handle both old and new object formats
          const appIntegrations = editingAgent.appIntegrations as Record<string, any>
          
          // Check if it's a knowledge base
          if (int.id.startsWith('kb_')) {
            const kbId = int.id.replace('kb_', '')
            
            // Handle new format: knowledge_base key with itemIds array
            if (appIntegrations['knowledge_base']) {
              const kbConfig = appIntegrations['knowledge_base']
              const itemIds = kbConfig.itemIds || []
              
              // Check if this KB is referenced in the itemIds
              const isKbSelected = itemIds.includes(int.name) || // KB name is in itemIds (selectAll case)
                                  itemIds.some((id: string) => id.startsWith(kbId)) // Some items from this KB are selected
              
              if (isKbSelected) {
                currentIntegrations[int.id] = true
                
                // If only KB name is in itemIds, it means selectAll
                if (itemIds.includes(int.name) && itemIds.length === 1) {
                  kbSelections[kbId] = new Set() // Empty set means selectAll
                } else {
                  // Filter itemIds that belong to this KB
                  const kbItemIds = itemIds.filter((id: string) => 
                    id !== int.name && (id.startsWith(kbId) || id.includes(kbId))
                  )
                  
                  if (kbItemIds.length > 0) {
                    const selectedItems = new Set<string>(kbItemIds)
                    kbSelections[kbId] = selectedItems
                    
                    // Create mock item details for display
                    const itemDetailsForKb: Record<string, any> = {}
                    kbItemIds.forEach((itemId: string, index: number) => {
                      itemDetailsForKb[itemId] = {
                        id: itemId,
                        name: itemId, // Use itemId as name for now
                        type: 'file', // Default to file type
                      }
                    })
                    kbDetails[kbId] = itemDetailsForKb
                  }
                }
              }
            }
            // Handle old format: knowledgebases key with nested structure
            else if (appIntegrations['knowledgebases'] && appIntegrations['knowledgebases'][int.name]) {
              const kbConfig = appIntegrations['knowledgebases'][int.name]
              currentIntegrations[int.id] = true
              
              // Parse folders to recreate selections
              if (kbConfig.folders && kbConfig.folders.length > 0) {
                const selectedItems = new Set<string>()
                
                // For each item in folders array, determine if it's a file or folder
                // Files have extensions in their names, folders do not
                kbConfig.folders.forEach((folder: any, index: number) => {
                  // Determine if this is a file or folder based on file extension in the name
                  const hasFileExtension = /\.[a-zA-Z0-9]+$/.test(folder.name)
                  const itemType = hasFileExtension ? 'file' : 'folder'
                  const itemId = `${itemType}_${folder.name}_${Date.now()}_${index}`
                  selectedItems.add(itemId)
                  
                  if (!kbDetails[kbId]) {
                    kbDetails[kbId] = {}
                  }
                  kbDetails[kbId][itemId] = {
                    id: itemId,
                    name: folder.name,
                    type: itemType,
                    vespaIds: folder.ids // Store the vespa IDs for reference
                  }
                })
                
                kbSelections[kbId] = selectedItems
              } else if (kbConfig.selectAll) {
                // If selectAll is true, mark the KB as selected but no specific items
                kbSelections[kbId] = new Set()
              }
            }
          } 
          // Handle DataSource key (new format for grouped data sources)
          else if (int.app === Apps.DataSource && appIntegrations['DataSource']) {
            const dsConfig = appIntegrations['DataSource']
            const itemIds = dsConfig.itemIds || []
            
            // Check if this data source is in the itemIds array
            if (itemIds.includes(int.id)) {
              currentIntegrations[int.id] = true
            }
          }
          else {
            // Handle other integrations - check both new format (with selectedAll) and old format
            if (appIntegrations[int.id]) {
              if (typeof appIntegrations[int.id] === 'object' && appIntegrations[int.id].selectedAll !== undefined) {
                // New format with selectedAll property
                currentIntegrations[int.id] = appIntegrations[int.id].selectedAll || appIntegrations[int.id].itemIds?.length > 0
              } else {
                // Old format - just a boolean or truthy value
                currentIntegrations[int.id] = !!appIntegrations[int.id]
              }
            }
          }
        }
      })  
      setSelectedIntegrations(currentIntegrations)
      setSelectedItemsInKb(kbSelections)
      setSelectedItemDetailsInKb(kbDetails)
    }
  }, [editingAgent, viewMode, allAvailableIntegrations])

  useEffect(() => {
    if (editingAgent && (viewMode === "create" || viewMode === "edit")) {
      setSelectedEntities(editingAgent.docIds || [])
    }
  }, [editingAgent, viewMode])

  useEffect(() => {
    if (editingAgent && (viewMode === "create" || viewMode === "edit")) {
      // Load existing user permissions only for private agents
      const loadAgentPermissions = async () => {
        try {
          const response = await api.agent[":agentExternalId"].permissions.$get(
            {
              param: { agentExternalId: editingAgent.externalId },
            },
          )
          if (response.ok) {
            const data = await response.json()
            const existingUsers = users.filter((user) =>
              data.userEmails.includes(user.email),
            )
            setSelectedUsers(existingUsers)
          }
        } catch (error) {
          console.error("Failed to load agent permissions:", error)
        }
      }

      if (users.length > 0 && !editingAgent.isPublic) {
        loadAgentPermissions()
      } else if (editingAgent.isPublic) {
        setSelectedUsers([]) // Clear users for public agents
      }
    }
  }, [editingAgent, viewMode, users])


  const handleDeleteAgent = async (agentExternalId: string) => {
    setConfirmModalTitle("Delete Agent")
    setConfirmModalMessage(
      "Are you sure you want to delete this agent? This action cannot be undone.",
    )
    setConfirmAction(() => async () => {
      try {
        const response = await api.agent[":agentExternalId"].$delete({
          param: { agentExternalId },
        })
        if (response.ok) {
          showToast({
            title: "Success",
            description: "Agent deleted successfully.",
          })
          fetchAllAgentData()
        } else {
          let errorDetail = response.statusText
          try {
            const errorData = await response.json()
            errorDetail =
              errorData.message || errorData.detail || response.statusText
          } catch (e) {
            console.error("Failed to parse error response as JSON", e)
          }
          showToast({
            title: "Error",
            description: `Failed to delete agent: ${errorDetail}`,
            variant: "destructive",
          })
        }
      } catch (error) {
        showToast({
          title: "Error",
          description: "An error occurred while deleting the agent.",
          variant: "destructive",
        })
        console.error("Delete agent error:", error)
      }
    })
    setShowConfirmModal(true)
  }

  const handleSaveAgent = async () => {
    // Build the new simplified appIntegrations structure
    const appIntegrationsObject: Record<string, {
      itemIds: string[]
      selectedAll: boolean
    }> = {}

    // Collect knowledge base item IDs
    const knowledgeBaseItemIds: string[] = []
    let hasKnowledgeBaseSelections = false
    
    // Collect data source IDs
    const dataSourceIds: string[] = []
    let hasDataSourceSelections = false

    // Process each selected integration
    for (const [integrationId, isSelected] of Object.entries(selectedIntegrations)) {
      if (isSelected) {
        const integration = allAvailableIntegrations.find(int => int.id === integrationId)
        if (!integration) continue

        // For knowledge bases, collect item IDs
        if (integrationId.startsWith('kb_')) {
          const kbId = integrationId.replace('kb_', '')
          const selectedItems = selectedItemsInKb[kbId] || new Set()
          
          if (selectedItems.size === 0) {
            // If no specific items are selected, use the KB id
            const kbId = integration.id.replace('kb_', '')
            knowledgeBaseItemIds.push(kbId)
            // console.log(`Adding KB ID: ${kbId} for integration ${integrationId}`)
          } else {
            // If specific items are selected, use their IDs
            selectedItems.forEach(itemId => {
              knowledgeBaseItemIds.push(itemId)
              // console.log(`Adding KB item ID: ${itemId} for integration ${integrationId}`)
            })
          }
          hasKnowledgeBaseSelections = true
        } 
        // For data sources, collect their IDs
        else if (integrationId.startsWith('ds-') || integration.app === Apps.DataSource) {
          dataSourceIds.push(integrationId)
          hasDataSourceSelections = true
        } 
        // For other integrations, use the integration ID as key
        else {
          appIntegrationsObject[integrationId] = {
            itemIds: [],
            selectedAll: true
          }
        }
      }
    }

    // Add knowledge base selections if any exist
    if (hasKnowledgeBaseSelections) {
      appIntegrationsObject['knowledge_base'] = {
        itemIds: knowledgeBaseItemIds,
        selectedAll: knowledgeBaseItemIds.length === 0
      }
    }
    
    // Add data source selections if any exist
    if (hasDataSourceSelections) {
      appIntegrationsObject['DataSource'] = {
        itemIds: dataSourceIds,
        selectedAll: dataSourceIds.length === 0
      }
    }

    const agentPayload = {
      name: agentName,
      description: agentDescription,
      prompt: agentPrompt,
      model: selectedModel,
      isPublic: isPublic,
      isRagOn: isRagOn,
      appIntegrations: appIntegrationsObject,
      docIds: selectedEntities,
      // Only include userEmails for private agents
      userEmails: isPublic ? [] : selectedUsers.map((user) => user.email),
    }

    try {
      let response
      if (editingAgent && editingAgent.externalId) {
        response = await api.agent[":agentExternalId"].$put({
          param: { agentExternalId: editingAgent.externalId },
          json: agentPayload,
        })
        if (response.ok) {
          showToast({
            title: "Success",
            description: "Agent updated successfully.",
          })
          setViewMode("list")
          resetForm()
        } else {
          const errorData = await response.json()
          showToast({
            title: "Error",
            description: `Failed to update agent: ${errorData.message || response.statusText}`,
            variant: "destructive",
          })
        }
      } else {
        response = await api.agent.create.$post({ json: agentPayload })
        if (response.ok) {
          showToast({
            title: "Success",
            description: "Agent created successfully.",
          })
          setViewMode("list")
          resetForm()
        } else {
          const errorData = await response.json()
          showToast({
            title: "Error",
            description: `Failed to create agent: ${errorData.message || response.statusText}`,
            variant: "destructive",
          })
        }
      }
    } catch (error) {
      const action = editingAgent ? "updating" : "creating"
      showToast({
        title: "Error",
        description: `An error occurred while ${action} the agent.`,
        variant: "destructive",
      })
      console.error(`${action} agent error:`, error)
    }
  }

  const toggleIntegrationSelection = (integrationId: string) => {
    setSelectedIntegrations((prev) => {
      const newValue = !prev[integrationId]
      
      // If it's a knowledge base integration and we're deselecting it, clear its items
      if (integrationId.startsWith('kb_') && !newValue) {
        const kbId = integrationId.replace('kb_', '')
        setSelectedItemsInKb(prevItems => {
          const newState = { ...prevItems }
          delete newState[kbId]
          return newState
        })
        setSelectedItemDetailsInKb(prevDetails => {
          const newState = { ...prevDetails }
          delete newState[kbId]
          return newState
        })
      }
      
      return {
        ...prev,
        [integrationId]: newValue,
      }
    })
  }

  const handleRemoveSelectedIntegration = (integrationId: string) => {
    // Check if it's a KB item (format: kbId_itemId where itemId can contain underscores)
    // We need to find the actual KB ID from the selected integrations
    let isKbItem = false
    let kbId = ''
    let itemId = ''
    
    // Check if this is a KB item by looking for a pattern where the ID starts with a KB ID
    for (const [integId] of Object.entries(selectedIntegrations)) {
      if (integId.startsWith('kb_') && selectedIntegrations[integId]) {
        const currentKbId = integId.replace('kb_', '')
        if (integrationId.startsWith(currentKbId + '_')) {
          isKbItem = true
          kbId = currentKbId
          itemId = integrationId.substring(currentKbId.length + 1) // Remove kbId and the underscore
          break
        }
      }
    }
    
    if (isKbItem && kbId && itemId) {
      // Remove the specific item from the KB
      setSelectedItemsInKb(prev => {
        const newState = { ...prev }
        if (newState[kbId]) {
          const newSet = new Set(newState[kbId])
          newSet.delete(itemId)
          
          if (newSet.size === 0) {
            delete newState[kbId]
            // Also deselect the KB integration if no items are selected
            setSelectedIntegrations(prevInt => ({
              ...prevInt,
              [`kb_${kbId}`]: false
            }))
          } else {
            newState[kbId] = newSet
          }
        }
        return newState
      })
      
      // Remove item details
      setSelectedItemDetailsInKb(prev => {
        const newState = { ...prev }
        if (newState[kbId] && newState[kbId][itemId]) {
          delete newState[kbId][itemId]
          if (Object.keys(newState[kbId]).length === 0) {
            delete newState[kbId]
          }
        }
        return newState
      })
    } else {
      // Handle regular integrations
      setSelectedIntegrations((prev) => ({
        ...prev,
        [integrationId]: false,
      }))
      
      // If it's a knowledge base integration, also clear its selections
      if (integrationId.startsWith('kb_')) {
        const kbId = integrationId.replace('kb_', '')
        setSelectedItemsInKb(prev => {
          const newState = { ...prev }
          delete newState[kbId]
          return newState
        })
        setSelectedItemDetailsInKb(prev => {
          const newState = { ...prev }
          delete newState[kbId]
          return newState
        })
      }
    }
  }

  const handleClearAllIntegrations = () => {
    const clearedSelection: Record<string, boolean> = {}
    allAvailableIntegrations.forEach(
      (int) => (clearedSelection[int.id] = false),
    )
    setSelectedIntegrations(clearedSelection)
    
    // Also clear selected items and their details for all KBs
    setSelectedItemsInKb({})
    setSelectedItemDetailsInKb({})
  }

  const currentSelectedIntegrationObjects = useMemo(() => {
    const result: Array<{
      id: string
      name: string
      icon: React.ReactNode
      type?: 'file' | 'folder' | 'integration' | 'kb'
      kbId?: string
      kbName?: string
    }> = []
    
    // Add regular integrations
    allAvailableIntegrations.forEach((integration) => {
      if (selectedIntegrations[integration.id] && !integration.id.startsWith('kb_')) {
        result.push({
          ...integration,
          type: 'integration'
        })
      }
    })
    
    // Handle knowledge bases
    allAvailableIntegrations.forEach((integration) => {
      if (integration.id.startsWith('kb_') && selectedIntegrations[integration.id]) {
        const kbId = integration.id.replace('kb_', '')
        const selectedItems = selectedItemsInKb[kbId] || new Set()
        
        if (selectedItems.size === 0) {
          // If no specific items are selected, show the whole KB pill
          result.push({
            ...integration,
            type: 'kb'
          })
        } else {
          // If specific items are selected, show individual file/folder pills
          const itemDetails = selectedItemDetailsInKb[kbId] || {}
          
          selectedItems.forEach(itemId => {
            const item = itemDetails[itemId]
            if (item) {
              // Use the name from the mapping if available, otherwise use the item name
              const displayName = integrationIdToNameMap[itemId]?.name || item.name;
              
              // Determine the icon based on the type from the mapping or the item type
              const itemType = integrationIdToNameMap[itemId]?.type || item.type;
              const itemIcon = itemType === 'folder' ? (
                <svg width="16" height="16" viewBox="0 0 24 24" fill="none" stroke="currentColor" strokeWidth="2" strokeLinecap="round" strokeLinejoin="round" className="mr-2 text-gray-700">
                  <path d="M22 19a2 2 0 0 1-2 2H4a2 2 0 0 1-2-2V5a2 2 0 0 1 2-2h5l2 3h9a2 2 0 0 1 2 2z"></path>
                </svg>
              ) : itemType === 'knowledge_base' ? (
                <svg width="16" height="16" viewBox="0 0 24 24" fill="none" stroke="currentColor" strokeWidth="2" strokeLinecap="round" strokeLinejoin="round" className="mr-2 text-blue-600">
                  <path d="M4 19.5A2.5 2.5 0 0 1 6.5 17H20"></path>
                  <path d="M6.5 2H20v20H6.5A2.5 2.5 0 0 1 4 19.5v-15A2.5 2.5 0 0 1 6.5 2z"></path>
                </svg>
              ) : (
                <svg width="16" height="16" viewBox="0 0 24 24" fill="none" stroke="currentColor" strokeWidth="2" strokeLinecap="round" strokeLinejoin="round" className="mr-2 text-gray-600">
                  <path d="M13 2H6a2 2 0 0 0-2 2v16a2 2 0 0 0 2 2h12a2 2 0 0 0 2-2V9z"></path>
                  <polyline points="13 2 13 9 20 9"></polyline>
                </svg>
              );
              
              result.push({
                id: `${kbId}_${itemId}`,
                name: displayName,
                icon: itemIcon,
                type: item.type,
                kbId: kbId,
                kbName: integration.name
              })
            }
          })
        }
      }
    })
    
    return result
  }, [selectedIntegrations, allAvailableIntegrations, selectedItemsInKb, selectedItemDetailsInKb, integrationIdToNameMap])

  useEffect(() => {
    if (!isRagOn) {
      setSelectedIntegrations((prev) => {
        const newSelections = { ...prev }
        availableIntegrationsList.forEach((int) => {
          newSelections[int.id] = false
        })
        return newSelections
      })
      setSelectedEntities([])
    }
    // Also update the test agent's RAG status when the form's RAG changes,
    // but only if we are testing the current form config.
    if (selectedChatAgentExternalId === null) {
      setTestAgentIsRagOn(isRagOn)
    }
  }, [isRagOn, selectedChatAgentExternalId])

  useEffect(() => {
    if (inputRef.current) {
      inputRef.current.focus()
    }
  }, [])

  useEffect(() => {
    if (isStreaming) {
      const interval = setInterval(() => {
        setDots((prev) => (prev.length >= 3 ? "" : prev + "."))
      }, 500)
      return () => clearInterval(interval)
    } else {
      setDots("")
    }
  }, [isStreaming])

  const handleSend = async (
    messageToSend: string,
    metadata?: AttachmentMetadata[],
  ) => {
    if (!messageToSend || isStreaming) return

    setUserHasScrolled(false)
    setQuery("")
    setMessages((prevMessages) => [
      ...prevMessages,
      {
        messageRole: "user",
        message: messageToSend,
        externalId: `user-${Date.now()}`,
      },
    ])

    setIsStreaming(true)
    setCurrentResp({ resp: "", thinking: "" })
    currentRespRef.current = { resp: "", sources: [], thinking: "" }

    const url = new URL(`/api/v1/message/create`, window.location.origin)

    let chatConfigAgent: SelectPublicAgent | null | undefined = null

    if (initialChatAgent) {
      chatConfigAgent = initialChatAgent
    } else if (selectedChatAgentExternalId) {
      // Try to find in any list, though ideally it should be in `allAgentsList` if selectable
      chatConfigAgent =
        allAgentsList.find(
          (agent) => agent.externalId === selectedChatAgentExternalId,
        ) ||
        madeByMeAgentsList.find(
          (agent) => agent.externalId === selectedChatAgentExternalId,
        ) ||
        sharedToMeAgentsList.find(
          (agent) => agent.externalId === selectedChatAgentExternalId,
        )
    }

    let finalAgentPrompt = agentPrompt
    let finalSelectedIntegrationNames = allAvailableIntegrations
      .filter((integration) => selectedIntegrations[integration.id])
      .map((integration) => integration.name)
    let finalModelForChat = selectedModel

    if (chatConfigAgent) {
      finalAgentPrompt = chatConfigAgent.prompt || ""
      finalSelectedIntegrationNames = allAvailableIntegrations
        .filter((integration) =>
          chatConfigAgent.appIntegrations?.includes(integration.id),
        )
        .map((integration) => integration.name)
      finalModelForChat = chatConfigAgent.model
    }

    const agentPromptPayload = {
      prompt: finalAgentPrompt,
      sources: finalSelectedIntegrationNames,
    }
    url.searchParams.append(
      "modelId",
      finalModelForChat === "Auto" ? "gpt-4o-mini" : finalModelForChat,
    )
    url.searchParams.append("message", encodeURIComponent(messageToSend))
    if (isReasoningActive) {
      url.searchParams.append("isReasoningEnabled", "true")
    }
    url.searchParams.append("agentPrompt", JSON.stringify(agentPromptPayload))

    if (metadata && metadata.length > 0) {
      url.searchParams.append("attachmentMetadata", JSON.stringify(metadata))
    }

    try {
      eventSourceRef.current = await createAuthEventSource(url.toString())
    } catch (err) {
      console.error("Failed to create EventSource:", err)
      toast({
        title: "Failed to create EventSource",
        description: "Failed to create EventSource",
        variant: "destructive",
      })
      return
    }

    eventSourceRef.current.addEventListener(
      ChatSSEvents.CitationsUpdate,
      (event) => {
        const { contextChunks, citationMap } = JSON.parse(event.data)
        if (currentRespRef.current) {
          currentRespRef.current.sources = contextChunks
          currentRespRef.current.citationMap = citationMap
          setCurrentResp((prevResp: CurrentResp | null) => ({
            ...(prevResp || { resp: "", thinking: "" }),
            resp: prevResp?.resp || "",
            sources: contextChunks,
            citationMap,
          }))
        }
      },
    )

    eventSourceRef.current.addEventListener(ChatSSEvents.Reasoning, (event) => {
      setCurrentResp((prevResp: CurrentResp | null) => ({
        ...(prevResp || { resp: "", thinking: event.data || "" }),
        thinking: (prevResp?.thinking || "") + event.data,
      }))
    })

    eventSourceRef.current.addEventListener(ChatSSEvents.Start, () => {})

    eventSourceRef.current.addEventListener(
      ChatSSEvents.ResponseUpdate,
      (event) => {
        setCurrentResp((prevResp: CurrentResp | null) => {
          const updatedResp = prevResp
            ? { ...prevResp, resp: prevResp.resp + event.data }
            : { resp: event.data, thinking: "", sources: [], citationMap: {} }
          currentRespRef.current = updatedResp
          return updatedResp
        })
      },
    )

    eventSourceRef.current.addEventListener(
      ChatSSEvents.ResponseMetadata,
      (event) => {
        const { chatId: newChatId, messageId } = JSON.parse(event.data)
        if (newChatId && !chatId) setChatId(newChatId)
        if (messageId) {
          if (currentRespRef.current) {
            setCurrentResp((resp: CurrentResp | null) => {
              const updatedResp = resp || { resp: "", thinking: "" }
              updatedResp.chatId = newChatId
              updatedResp.messageId = messageId
              currentRespRef.current = updatedResp
              return updatedResp
            })
          }
        }
        if (!stopMsg) setStopMsg(true)
      },
    )

    eventSourceRef.current.addEventListener(
      ChatSSEvents.AttachmentUpdate,
      (event) => {
        try {
          const { messageId, attachments } = JSON.parse(event.data)

          // Validate required fields
          if (!messageId) {
            console.error(
              "AttachmentUpdate: Missing messageId in event data",
              event.data,
            )
            return
          }

          if (!attachments || !Array.isArray(attachments)) {
            console.error(
              "AttachmentUpdate: Invalid attachments data",
              event.data,
            )
            return
          }

          // Store attachment metadata for the specific message using messageId
          setMessages((prevMessages) => {
            const messageIndex = prevMessages.findIndex(
              (msg) => msg.externalId === messageId,
            )

            if (messageIndex === -1) {
              console.warn(
                `AttachmentUpdate: Message with ID ${messageId} not found`,
              )
              return prevMessages
            }

            return prevMessages.map((msg, index) =>
              index === messageIndex ? { ...msg, attachments } : msg,
            )
          })
        } catch (error) {
          console.error("AttachmentUpdate: Failed to parse event data", {
            error,
            eventData: event.data,
          })
          // Don't crash the application, just log the error
        }
      },
    )

    eventSourceRef.current.addEventListener(ChatSSEvents.End, () => {
      const currentRespVal = currentRespRef.current
      if (currentRespVal) {
        setMessages((prevMessages) => [
          ...prevMessages,
          {
            messageRole: "assistant",
            message: currentRespVal.resp,
            externalId: currentRespVal.messageId,
            sources: currentRespVal.sources,
            citationMap: currentRespVal.citationMap,
            thinking: currentRespVal.thinking,
          },
        ])
      }
      setCurrentResp(null)
      currentRespRef.current = null
      eventSourceRef.current?.close()
      eventSourceRef.current = null
      setStopMsg(false)
      setIsStreaming(false)
    })

    eventSourceRef.current.addEventListener(ChatSSEvents.Error, (event) => {
      console.error("Error with SSE:", event.data)
      const currentRespVal = currentRespRef.current
      setMessages((prevMessages) => [
        ...prevMessages,
        {
          messageRole: "assistant",
          message: `Error: ${event.data || "Unknown error"}`,
          externalId: currentRespVal?.messageId || `err-${Date.now()}`,
          sources: currentRespVal?.sources,
          citationMap: currentRespVal?.citationMap,
          thinking: currentRespVal?.thinking,
        },
      ])
      setCurrentResp(null)
      currentRespRef.current = null
      eventSourceRef.current?.close()
      eventSourceRef.current = null
      setStopMsg(false)
      setIsStreaming(false)
    })

    eventSourceRef.current.onerror = (error) => {
      if (userStopped) {
        setUserStopped(false)
        setCurrentResp(null)
        currentRespRef.current = null
        setStopMsg(false)
        setIsStreaming(false)
        eventSourceRef.current?.close()
        eventSourceRef.current = null
        return
      }
      console.error("Error with SSE (onerror):", error)
      setMessages((prevMessages) => [
        ...prevMessages,
        {
          messageRole: "assistant",
          message:
            "An error occurred while streaming the response. Please try again.",
          externalId: `onerror-${Date.now()}`,
        },
      ])
      setCurrentResp(null)
      currentRespRef.current = null
      eventSourceRef.current?.close()
      eventSourceRef.current = null
      setStopMsg(false)
      setIsStreaming(false)
    }
    setQuery("")
  }

  const handleStop = async () => {
    setUserStopped(true)
    if (eventSourceRef.current) {
      eventSourceRef.current.close()
      eventSourceRef.current = null
    }
    setIsStreaming(false)

    if (chatId && currentRespRef.current?.messageId) {
      try {
        await api.chat.stop.$post({
          json: { chatId: chatId },
        })
      } catch (error) {
        console.error("Failed to send stop request to backend:", error)
        toast({
          title: "Error",
          description: "Could not stop streaming on backend.",
          variant: "destructive",
          duration: 1000,
        })
      }
    }

    if (currentRespRef.current && currentRespRef.current.resp) {
      setMessages((prevMessages) => [
        ...prevMessages,
        {
          messageRole: "assistant",
          message: currentRespRef.current?.resp || " ",
          externalId: currentRespRef.current?.messageId,
          sources: currentRespRef.current?.sources,
          citationMap: currentRespRef.current?.citationMap,
          thinking: currentRespRef.current?.thinking,
        },
      ])
    }
    setCurrentResp(null)
    currentRespRef.current = null
    setStopMsg(false)
  }

  const handleRetry = async (messageIdToRetry: string) => {
    const assistantMessageIndex = messages.findIndex(
      (msg) =>
        msg.externalId === messageIdToRetry && msg.messageRole === "assistant",
    )
    if (assistantMessageIndex > 0) {
      const userMessageToResend = messages[assistantMessageIndex - 1]
      if (userMessageToResend && userMessageToResend.messageRole === "user") {
        const userMessageAttachments = userMessageToResend.attachments
        setMessages((prev) => prev.slice(0, assistantMessageIndex - 1))
        await handleSend(userMessageToResend.message, userMessageAttachments)
      } else {
        toast({
          title: "Retry Error",
          description: "Could not find original user message to retry.",
          variant: "destructive",
        })
      }
    } else {
      toast({
        title: "Retry Error",
        description: "Could not find message to retry.",
        variant: "destructive",
      })
    }
  }

  const isScrolledToBottom = () => {
    const container = messagesContainerRef.current
    if (!container) return true
    const threshold = 100
    return (
      container.scrollHeight - container.scrollTop - container.clientHeight <
      threshold
    )
  }

  const handleScroll = () => {
    setUserHasScrolled(!isScrolledToBottom())
  }

  useEffect(() => {
    const container = messagesContainerRef.current
    if (!container || userHasScrolled) return
    container.scrollTop = container.scrollHeight
  }, [messages, currentResp?.resp])

  return (
    <div className="flex flex-col md:flex-row h-screen w-full bg-white dark:bg-[#1E1E1E]">
      <Sidebar
        photoLink={user?.photoLink}
        role={user?.role}
        isAgentMode={agentWhiteList}
      />
      <ConfirmModal
        showModal={showConfirmModal}
        setShowModal={(val) =>
          setShowConfirmModal(val.open ?? showConfirmModal)
        }
        modalTitle={confirmModalTitle}
        modalMessage={confirmModalMessage}
        onConfirm={() => {
          if (confirmAction) {
            confirmAction()
          }
        }}
      />
      <div className="flex flex-col md:flex-row flex-1 h-full md:ml-[60px]">
        <div
          className={`p-4 md:py-4 md:px-8 bg-white dark:bg-[#1E1E1E] overflow-y-auto h-full relative ${viewMode === "list" ? "w-full" : "w-full md:w-[50%] border-r border-gray-200 dark:border-gray-700"}`}
        >
          {viewMode === "list" ? (
            <div className="mt-6">
              <div className="w-full max-w-3xl mx-auto px-4 pt-0 pb-6">
                <div className="flex flex-col space-y-6">
                  <div className="flex justify-between items-center">
                    <h1 className="text-4xl tracking-wider font-display text-gray-700 dark:text-gray-100">
                      AGENTS
                    </h1>
                    <div className="flex items-center gap-4 ">
                      <div className="relative">
                        <Search className="absolute left-3 top-1/2 transform -translate-y-1/2 text-gray-400 h-5 w-5" />
                        <input
                          type="text"
                          placeholder="Search agents.."
                          value={listSearchQuery}
                          onChange={handleListSearchChange}
                          className="pl-10 pr-4 py-2 rounded-full border border-gray-200 dark:border-slate-600 w-[300px] focus:outline-none focus:ring-2 focus:ring-gray-300 dark:focus:ring-slate-500 dark:bg-slate-700 dark:text-gray-100"
                        />
                      </div>
                      <Button
                        onClick={handleCreateNewAgent}
                        className="bg-slate-800 hover:bg-slate-700 text-white font-mono font-medium rounded-full px-6 py-2 flex items-center gap-2"
                      >
                        <Plus size={18} /> CREATE
                      </Button>
                    </div>
                  </div>

                  {(() => {
                    const favoriteAgentObjects = allAgentsList.filter((agent) =>
                      favoriteAgents.includes(agent.externalId),
                    )
                    if (favoriteAgentObjects.length === 0) return null

                    const displayedFavoriteAgents = showAllFavorites
                      ? favoriteAgentObjects
                      : favoriteAgentObjects.slice(0, 6)

                    return (
                      <div className="mb-6 pb-8">
                        <div className="grid grid-cols-1 sm:grid-cols-2 md:grid-cols-3 gap-4">
                          {displayedFavoriteAgents.map((agent) => (
                            <AgentCard
                              key={agent.externalId}
                              agent={agent}
                              isFavorite={true}
                              onToggleFavorite={toggleFavorite}
                              onClick={() =>
                                navigate({
                                  to: "/",
                                  search: { agentId: agent.externalId },
                                })
                              }
                            />
                          ))}
                        </div>
                        {favoriteAgentObjects.length > 6 && (
                          <div className="flex justify-end mt-4">
                            <Button
                              variant="ghost"
                              onClick={() =>
                                setShowAllFavorites(!showAllFavorites)
                              }
                              className="text-sm text-gray-600 dark:text-gray-400 hover:text-gray-800 dark:hover:text-gray-200 px-3 py-1 h-auto"
                            >
                              {showAllFavorites ? "Show Less" : "Show More"}
                              {showAllFavorites ? (
                                <ChevronUp size={16} className="ml-2" />
                              ) : (
                                <ChevronDown size={16} className="ml-2" />
                              )}
                            </Button>
                          </div>
                        )}
                      </div>
                    )
                  })()}

                  {(allAgentsList.length > 0 ||
                    madeByMeAgentsList.length > 0 ||
                    sharedToMeAgentsList.length > 0) && ( // Only show tabs if there are agents in any list
                    <div className="flex items-center justify-between mb-2">
                      <div className="flex space-x-2">
                        <TabButton
                          active={activeTab === "all"}
                          onClick={() => handleTabChange("all")}
                          icon="asterisk"
                          label="ALL"
                        />
                        <TabButton
                          active={activeTab === "shared-to-me"}
                          onClick={() => handleTabChange("shared-to-me")}
                          icon="users"
                          label="SHARED-WITH-ME"
                        />
                        <TabButton
                          active={activeTab === "made-by-me"}
                          onClick={() => handleTabChange("made-by-me")}
                          icon="user"
                          label="MADE-BY-ME"
                        />
                      </div>
                      <div>
                        <Button
                          onClick={fetchAllAgentData}
                          variant="outline"
                          size="sm"
                          className="text-xs flex items-center gap-2 text-gray-600 dark:text-gray-300 hover:bg-gray-100 dark:hover:bg-slate-700"
                          disabled={isLoadingAgents}
                        >
                          <RefreshCw
                            size={14}
                            className={`${isLoadingAgents ? "animate-spin" : ""}`}
                          />
                        </Button>
                      </div>
                    </div>
                  )}

                  {(() => {
                    let currentListToDisplay: SelectPublicAgent[] = []
                    if (activeTab === "all") {
                      currentListToDisplay = allAgentsList
                    } else if (activeTab === "made-by-me") {
                      currentListToDisplay = madeByMeAgentsList
                    } else if (activeTab === "shared-to-me") {
                      currentListToDisplay = sharedToMeAgentsList
                    }

                    const filteredList = currentListToDisplay.filter(
                      (agent) =>
                        agent.name
                          .toLowerCase()
                          .includes(listSearchQuery.toLowerCase()) ||
                        (agent.description || "")
                          .toLowerCase()
                          .includes(listSearchQuery.toLowerCase()),
                    )

                    const totalPages = Math.ceil(
                      filteredList.length / agentsPerPage,
                    )
                    const paginatedList = filteredList.slice(
                      (currentPage - 1) * agentsPerPage,
                      currentPage * agentsPerPage,
                    )

                    if (
                      isLoadingAgents &&
                      filteredList.length === 0 &&
                      !listSearchQuery
                    ) {
                      return (
                        <div className="text-center py-10 text-gray-500 dark:text-gray-400">
                          Loading agents...
                        </div>
                      )
                    }

                    if (filteredList.length === 0 && listSearchQuery) {
                      return (
                        <div className="text-center py-8 text-gray-500 dark:text-gray-400">
                          No agents found for your search.
                        </div>
                      )
                    }

                    if (currentListToDisplay.length === 0 && !listSearchQuery) {
                      return (
                        <div className="text-center py-10 text-gray-500 dark:text-gray-400">
                          <p className="text-lg mb-2">
                            No agents in this category yet.
                          </p>
                          {activeTab === "all" && (
                            <p>Click "CREATE" to get started.</p>
                          )}
                        </div>
                      )
                    }

                    return (
                      <>
                        <div className="space-y-0">
                          {paginatedList.map((agent) => (
                            <AgentListItem
                              key={agent.externalId}
                              agent={agent}
                              isFavorite={favoriteAgents.includes(
                                agent.externalId,
                              )}
                              isShared={
                                activeTab === "all" &&
                                sharedToMeAgentsList.some(
                                  (sharedAgent) =>
                                    sharedAgent.externalId === agent.externalId,
                                )
                              }
                              isMadeByMe={madeByMeAgentsList.some(
                                (madeByMeAgent) =>
                                  madeByMeAgent.externalId === agent.externalId,
                              )}
                              onToggleFavorite={toggleFavorite}
                              onEdit={() => handleEditAgent(agent)}
                              onDelete={() =>
                                handleDeleteAgent(agent.externalId)
                              }
                              onClick={() =>
                                navigate({
                                  to: "/",
                                  search: { agentId: agent.externalId },
                                })
                              }
                            />
                          ))}
                        </div>
                        {totalPages > 1 && (
                          <div className="flex justify-between items-center mt-6">
                            <Button
                              onClick={() =>
                                setCurrentPage((p) => Math.max(p - 1, 1))
                              }
                              disabled={currentPage === 1}
                              variant="outline"
                              className="flex items-center gap-2"
                            >
                              <ChevronLeft size={16} />
                              Previous
                            </Button>
                            <span className="text-sm text-gray-600 dark:text-gray-400">
                              Page {currentPage} of {totalPages}
                            </span>
                            <Button
                              onClick={() =>
                                setCurrentPage((p) =>
                                  Math.min(p + 1, totalPages),
                                )
                              }
                              disabled={currentPage === totalPages}
                              variant="outline"
                              className="flex items-center gap-2"
                            >
                              Next
                              <ChevronRight size={16} />
                            </Button>
                          </div>
                        )}
                      </>
                    )
                  })()}
                </div>
              </div>
            </div>
          ) : (
            <>
              <div className="flex items-center mb-4 w-full max-w-xl">
                <Button
                  variant="ghost"
                  size="icon"
                  className="mr-2 text-gray-600 dark:text-gray-300 hover:bg-slate-100 dark:hover:bg-slate-700"
                  onClick={() => {
                    resetForm()
                    setViewMode("list")
                  }}
                >
                  <ArrowLeft size={20} />
                </Button>
                <h1 className="text-2xl font-semibold text-gray-700 dark:text-gray-100">
                  {editingAgent ? "EDIT AGENT" : "CREATE AGENT"}
                </h1>
              </div>

              <div className="w-full max-w-2xl space-y-6">
                <div className="w-full">
                  <Label
                    htmlFor="agentName"
                    className="text-sm font-medium text-gray-700 dark:text-gray-300"
                  >
                    Name
                  </Label>
                  <Input
                    id="agentName"
                    placeholder="e.g., Report Generator"
                    value={agentName}
                    onChange={(e) => setAgentName(e.target.value)}
                    className="mt-1 bg-white dark:bg-slate-700 border border-gray-300 dark:border-slate-600 rounded-lg w-full text-base h-11 px-3 dark:text-gray-100"
                  />
                </div>

                <div className="w-full">
                  <Label
                    htmlFor="agentDescription"
                    className="text-sm font-medium text-gray-700 dark:text-gray-300"
                  >
                    Description
                  </Label>
                  <Textarea
                    id="agentDescription"
                    placeholder="e.g., Helps with generating quarterly financial reports..."
                    value={agentDescription}
                    onChange={(e) => setAgentDescription(e.target.value)}
                    className="mt-1 bg-white dark:bg-slate-700 border border-gray-300 dark:border-slate-600 rounded-lg w-full h-24 p-3 text-base dark:text-gray-100"
                  />
                </div>

                <div className="w-full">
                  <div className="flex items-center justify-between mb-2">
                    <Label
                      htmlFor="agentPrompt"
                      className="text-sm font-medium text-gray-700 dark:text-gray-300"
                    >
                      Prompt
                    </Label>
                    <TooltipProvider>
                      <Tooltip>
                        <TooltipTrigger asChild>
                          <Button
                            type="button"
                            variant="outline"
                            size="sm"
                            onClick={handleGeneratePrompt}
                            disabled={isGeneratingPrompt}
                            className="h-8 w-8 p-0"
                          >
                            <Sparkles
                              className={`h-4 w-4 ${
                                isGeneratingPrompt
                                  ? "animate-pulse text-blue-600 dark:text-blue-400"
                                  : ""
                              }`}
                            />
                          </Button>
                        </TooltipTrigger>
                        <TooltipContent>
                          <p>
                            {isGeneratingPrompt
                              ? "Generating prompt..."
                              : "Generate prompt with AI"}
                          </p>
                        </TooltipContent>
                      </Tooltip>
                    </TooltipProvider>
                  </div>
                  <Textarea
                    ref={promptTextareaRef}
                    id="agentPrompt"
                    placeholder="e.g., You are a helpful assistant... or describe your requirements and use the AI button"
                    value={agentPrompt}
                    onChange={(e) => {
                      setAgentPrompt(e.target.value)
                      // Clear highlight when user starts typing
                      if (shouldHighlightPrompt) {
                        setShouldHighlightPrompt(false)
                      }
                    }}
                    className={`mt-1 bg-white dark:bg-slate-700 border rounded-lg w-full h-36 p-3 text-base dark:text-gray-100 transition-all duration-300 ${
                      shouldHighlightPrompt
                        ? "border-blue-400 ring-2 ring-blue-200 dark:border-blue-500 dark:ring-blue-900/50 shadow-lg"
                        : "border-gray-300 dark:border-slate-600"
                    }`}
                    disabled={isGeneratingPrompt}
                  />
                </div>

                <div className="w-full">
                  <Label className="text-sm font-medium text-gray-700 dark:text-gray-300">
                    Visibility
                  </Label>
                  <div className="mt-3 space-y-3">
                    <div className="flex items-center space-x-3">
                      <input
                        type="radio"
                        id="private"
                        name="visibility"
                        checked={!isPublic}
                        onChange={() => setIsPublic(false)}
                        className="w-4 h-4 text-slate-600 border-gray-300 focus:ring-slate-500"
                      />
                      <Label
                        htmlFor="private"
                        className="text-sm text-gray-700 dark:text-gray-300 cursor-pointer"
                      >
                        Private (only shared users can access)
                      </Label>
                    </div>
                    <div className="flex items-center space-x-3">
                      <input
                        type="radio"
                        id="public"
                        name="visibility"
                        checked={isPublic}
                        onChange={() => setIsPublic(true)}
                        className="w-4 h-4 text-slate-600 border-gray-300 focus:ring-slate-500"
                      />
                      <Label
                        htmlFor="public"
                        className="text-sm text-gray-700 dark:text-gray-300 cursor-pointer"
                      >
                        Public (all workspace members can access)
                      </Label>
                    </div>
                  </div>
                </div>

                <div className="w-full">
                  <Label className="text-sm font-medium text-gray-700 dark:text-gray-300">
                    RAG
                  </Label>
                  <div className="mt-3 space-y-3">
                    <div className="flex items-center space-x-3">
                      <input
                        type="radio"
                        id="ragOn"
                        name="rag"
                        checked={isRagOn}
                        onChange={() => setIsRagOn(true)}
                        className="w-4 h-4 text-slate-600 border-gray-300 focus:ring-slate-500"
                      />
                      <Label
                        htmlFor="ragOn"
                        className="text-sm text-gray-700 dark:text-gray-300 cursor-pointer"
                      >
                        On
                      </Label>
                    </div>
                    <div className="flex items-center space-x-3">
                      <input
                        type="radio"
                        id="ragOff"
                        name="rag"
                        checked={!isRagOn}
                        onChange={() => setIsRagOn(false)}
                        className="w-4 h-4 text-slate-600 border-gray-300 focus:ring-slate-500"
                      />
                      <Label
                        htmlFor="ragOff"
                        className="text-sm text-gray-700 dark:text-gray-300 cursor-pointer"
                      >
                        Off
                      </Label>
                    </div>
                  </div>
                </div>

                <div>
                  <Label className="text-base font-medium text-gray-800 dark:text-gray-300">
                    App Integrations
                  </Label>
                  <p className="text-xs text-gray-500 dark:text-gray-400 mt-1 mb-3">
                    Select knowledge sources for your agent.
                  </p>
                  <div className="flex flex-wrap items-center gap-2 p-3 border border-gray-300 dark:border-gray-600 rounded-lg min-h-[48px] bg-white dark:bg-slate-700">
                    {currentSelectedIntegrationObjects.length === 0 && (
                      <span className="text-gray-400 dark:text-gray-400 text-sm">
                        Add integrations..
                      </span>
                    )}
                    {currentSelectedIntegrationObjects.map((integration) => (
                      <CustomBadge
                        key={integration.id}
                        text={integration.name}
                        icon={integration.icon}
                        onRemove={() =>
                          handleRemoveSelectedIntegration(integration.id)
                        }
                      />
                    ))}
                    <DropdownMenu
                      open={isIntegrationMenuOpen}
                      onOpenChange={(open) => {
                        setIsIntegrationMenuOpen(open)
                        if (!open) {
                          setNavigationPath([])
                          setCurrentItems([])
                          setDropdownSearchQuery("") // Clear search when closing dropdown
                        }
                      }}
                    >
                      <DropdownMenuTrigger asChild>
                        <Button
                          variant="ghost"
                          size="icon"
                          className="ml-auto p-1 h-7 w-7 text-slate-500 dark:text-slate-400 hover:text-slate-700 dark:hover:text-slate-200"
                        >
                          <PlusCircle size={20} />
                        </Button>
                      </DropdownMenuTrigger>
                      <DropdownMenuContent
                        className="w-[440px] p-0 bg-gray-100 dark:bg-gray-800 rounded-xl"
                        align="start"
                      >
                        <div className="flex items-center justify-between px-4 py-2">
                          <div className="flex items-center justify-between w-full">
                            <div className="flex items-center overflow-hidden max-w-[75%]">
                              {navigationPath.length > 0 && (
                                <Button
                                  variant="ghost"
                                  size="sm"
                                  onClick={() => {
                                    if (navigationPath.length === 1) {
                                      // Go back to main menu from KB listing
                                      setNavigationPath([])
                                      setCurrentItems([])
                                      setDropdownSearchQuery("")
                                    } else {
                                      // Navigate back one level
                                      const newPath = navigationPath.slice(0, -1)
                                      setNavigationPath(newPath)
                                      
                                      if (newPath.length === 1 && newPath[0].type === 'kb-root') {
                                        // Back to KB listing
                                        setCurrentItems([])
                                      } else if (newPath.length > 1) {
                                        // Navigate to parent folder
                                        const kbId = newPath.find(item => item.type === 'kb')?.id
                                        const parentId = newPath[newPath.length - 1]?.id === kbId ? null : newPath[newPath.length - 1]?.id
                                        
                                        if (kbId) {
                                          setIsLoadingItems(true)
                                          api.kb[":kbId"].items.$get({
                                            param: { kbId },
                                            query: parentId ? { parentId } : {}
                                          }).then((response: Response) => {
                                            if (response.ok) {
                                              response.json().then((data: any[]) => {
                                                setCurrentItems(data)
                                                setIsLoadingItems(false)
                                              })
                                            }
                                          }).catch(() => setIsLoadingItems(false))
                                        }
                                      }
                                    }
                                  }}
                                  className="p-0 h-auto w-auto text-xs text-slate-500 dark:text-slate-400 hover:text-slate-700 dark:hover:text-slate-200 mr-2 flex-shrink-0"
                                >
                                  <ChevronLeft size={12} />
                                </Button>
                              )}
                              {navigationPath.length > 0 ? (
                                <div className="flex items-center text-xs text-gray-600 dark:text-gray-300 whitespace-nowrap overflow-hidden">
                                  <span 
                                    className="cursor-pointer hover:text-gray-800 dark:hover:text-gray-100 text-xs whitespace-nowrap flex-shrink-0"
                                    onClick={() => {
                                      setNavigationPath([])
                                      setCurrentItems([])
                                      setDropdownSearchQuery("")
                                    }}
                                  >
                                    ADD SOURCE
                                  </span>
                                  {(() => {
                                    // Show up to 3 items in the breadcrumb
                                    if (navigationPath.length > 0) {
                                      // Get the last 3 items or all if less than 3
                                      const itemsToShow = navigationPath.length <= 3 
                                        ? navigationPath 
                                        : navigationPath.slice(navigationPath.length - 3);
                                      
                                      return itemsToShow.map((item, index) => (
                                        <React.Fragment key={item.id}>
                                          <span className="mx-2 flex-shrink-0">/</span>
                                          <span 
                                            className={`max-w-[60px] truncate ${index < itemsToShow.length - 1 ? 'cursor-pointer hover:text-gray-800 dark:hover:text-gray-100' : 'font-medium'}`}
                                            title={item.name}
                                            onClick={() => {
                                              if (index < itemsToShow.length - 1) {
                                                // Navigate to this item
                                                const newPathIndex = navigationPath.findIndex(p => p.id === item.id);
                                                if (newPathIndex >= 0) {
                                                  const newPath = navigationPath.slice(0, newPathIndex + 1);
                                                  setNavigationPath(newPath);
                                                  
                                                  if (newPath.length === 1 && newPath[0].type === 'kb-root') {
                                                    setCurrentItems([]);
                                                  } else if (newPath.length > 1) {
                                                    const kbId = newPath.find(item => item.type === 'kb')?.id;
                                                    const parentId = newPath[newPath.length - 1]?.id === kbId ? null : newPath[newPath.length - 1]?.id;
                                                    
                                                    if (kbId) {
                                                      setIsLoadingItems(true);
                                                      api.kb[":kbId"].items.$get({
                                                        param: { kbId },
                                                        query: parentId ? { parentId } : {}
                                                      }).then((response: Response) => {
                                                        if (response.ok) {
                                                          response.json().then((data: any[]) => {
                                                            setCurrentItems(data);
                                                            setIsLoadingItems(false);
                                                          });
                                                        }
                                                      }).catch(() => setIsLoadingItems(false));
                                                    }
                                                  }
                                                }
                                              }
                                            }}
                                          >
                                            {item.name}
                                          </span>
                                        </React.Fragment>
                                      ));
                                    }
                                    return null;
                                  })()}
                                </div>
                              ) : (
                                <span className="p-0 text-xs text-gray-600 dark:text-gray-300">
                                  ADD SOURCE
                                </span>
                              )}
                            </div>
                          </div>
                          {currentSelectedIntegrationObjects.length > 0 && (
                            <Button
                              variant="ghost"
                              size="sm"
                              onClick={handleClearAllIntegrations}
                              className="p-1 h-auto text-xs text-slate-500 dark:text-slate-400 hover:text-slate-700 dark:hover:text-slate-200"
                            >
                              <RotateCcw size={14} className="mr-1" /> Clear all
                            </Button>
                          )}
                        </div>
                        <div className="bg-white dark:bg-gray-900 max-h-72 min-h-72 overflow-y-auto rounded-lg mx-1 mb-1">
                          {navigationPath.length === 0 ? (
                            // Main menu
                            (() => {
                              const knowledgeBases = allAvailableIntegrations.filter(integration => 
                                integration.id.startsWith('kb_')
                              )
                              const otherIntegrations = allAvailableIntegrations.filter(integration => 
                                !integration.id.startsWith('kb_')
                              )
                              const hasSelectedKB = knowledgeBases.some(kb => selectedIntegrations[kb.id])

                              return (
                                <>
                                  {/* Regular integrations */}
                                  {otherIntegrations.map((integration) => {
                                    const isGoogleDrive = integration.app === Apps.GoogleDrive && integration.entity === "file"
                                    const showChevron = isGoogleDrive
                                    
                                    return (
                                      <DropdownMenuItem
                                        key={integration.id}
                                        onSelect={(e) => {
                                          e.preventDefault()
                                          toggleIntegrationSelection(integration.id)
                                        }}
                                        className="flex items-center justify-between cursor-pointer text-sm py-2.5 px-4 hover:!bg-transparent focus:!bg-transparent data-[highlighted]:!bg-transparent"
                                      >
                                        <div className="flex items-center">
                                          <input
                                            type="checkbox"
                                            checked={selectedIntegrations[integration.id] || false}
                                            onChange={() => {}}
                                            className="w-4 h-4 mr-3"
                                          />
                                          <span className="mr-2 flex items-center">
                                            {integration.icon}
                                          </span>
                                          <span className="text-gray-700 dark:text-gray-200">{integration.name}</span>
                                        </div>
                                        {showChevron && (
                                          <ChevronRight className="h-4 w-4 text-gray-400" />
                                        )}
                                      </DropdownMenuItem>
                                    )
                                  })}

                                  {/* Knowledge Bases item */}
                                  {knowledgeBases.length > 0 && (
                                    <DropdownMenuItem
                                      onSelect={(e) => {
                                        e.preventDefault()
                                        setNavigationPath([{ id: 'kb-root', name: 'Knowledge Bases', type: 'kb-root' }])
                                        setDropdownSearchQuery("")
                                      }}
                                      className="flex items-center justify-between cursor-pointer text-sm py-2.5 px-4 hover:!bg-transparent focus:!bg-transparent data-[highlighted]:!bg-transparent"
                                    >
                                      <div className="flex items-center">
                                        <input
                                          type="checkbox"
                                          checked={hasSelectedKB}
                                          onChange={() => {}}
                                          className="w-4 h-4 mr-3"
                                        />
                                        <BookOpen className="w-4 h-4 mr-2 text-blue-600" />
                                        <span className="text-gray-700 dark:text-gray-200">Knowledge Bases</span>
                                      </div>
                                      <ChevronRight className="h-4 w-4 text-gray-400" />
                                    </DropdownMenuItem>
                                  )}
                                </>
                              )
                            })()
                          ) : (
                            // Unified Knowledge Bases section - handles both KB listing and file/folder navigation
                            (() => {
                              const knowledgeBases = allAvailableIntegrations.filter(integration => 
                                integration.id.startsWith('kb_')
                              )

                              // Unified navigation functions
                              const navigateToKb = async (kbId: string, kbName: string) => {
                                // Update navigation path based on current context
                                const newPath = navigationPath.length === 1 && navigationPath[0].type === 'kb-root' 
                                  ? [
                                      { id: 'kb-root', name: 'Knowledge Bases', type: 'kb-root' as const },
                                      { id: kbId, name: kbName, type: 'kb' as const }
                                    ]
                                  : [{ id: kbId, name: kbName, type: 'kb' as const }]
                                
                                setNavigationPath(newPath)
                                setIsLoadingItems(true)
                                try {
                                  const response = await api.kb[":kbId"].items.$get({
                                    param: { kbId }
                                  })
                                  if (response.ok) {
                                    const data = await response.json()
                                    setCurrentItems(data)
                                  }
                                } catch (error) {
                                  console.error('Failed to fetch KB items:', error)
                                } finally {
                                  setIsLoadingItems(false)
                                }
                              }

                              const navigateToFolder = async (folderId: string, folderName: string) => {
                                const kbId = navigationPath.find(item => item.type === 'kb')?.id
                                if (!kbId) return
                                
                                setNavigationPath(prev => [...prev, { id: folderId, name: folderName, type: 'folder' }])
                                setIsLoadingItems(true)
                                try {
                                  const response = await api.kb[":kbId"].items.$get({
                                    param: { kbId },
                                    query: { parentId: folderId }
                                  })
                                  if (response.ok) {
                                    const data = await response.json()
                                    setCurrentItems(data)
                                  }
                                } catch (error) {
                                  console.error('Failed to fetch folder items:', error)
                                } finally {
                                  setIsLoadingItems(false)
                                }
                              }

                              // Determine if we're showing KB list or KB contents
                              const isShowingKbList = navigationPath.length === 1 && navigationPath[0].type === 'kb-root'
                              const isShowingKbContents = navigationPath.length > 1 || (navigationPath.length === 1 && navigationPath[0].type === 'kb')

                              return (
                                <>
                                  {/* Single unified search input */}
                                  {(isShowingKbList || isShowingKbContents) && (
                                    <div className="border-b border-gray-200 dark:border-gray-700">
                                      <div className="relative">
                                        <Search className="absolute left-3 top-1/2 transform -translate-y-1/2 h-4 w-4 text-gray-400" />
                                        <input
                                          type="text"
                                          placeholder="Search knowledge bases..."
                                          value={dropdownSearchQuery}
                                          onChange={(e) => setDropdownSearchQuery(e.target.value)}
                                          className="w-full pl-10 pr-10 py-2 text-sm bg-white dark:bg-gray-800 border-0 focus:outline-none text-gray-700 dark:text-gray-200 placeholder-gray-400"
                                          onClick={(e) => e.stopPropagation()}
                                        />
                                        {dropdownSearchQuery && (
                                          <button
                                            onClick={(e) => {
                                              e.stopPropagation()
                                              setDropdownSearchQuery("")
                                            }}
                                            className="absolute right-3 top-1/2 transform -translate-y-1/2 h-4 w-4 text-gray-400 hover:text-gray-600 dark:hover:text-gray-200"
                                          >
                                            <LucideX className="h-4 w-4" />
                                          </button>
                                        )}
                                      </div>
                                    </div>
                                  )}

                                  {/* Content area - unified global search */}
                                  {(() => {
                                    // If there's a search query, always show global search results
                                    if (dropdownSearchQuery.trim()) {
                                      return (
                                        <div className="max-h-60 overflow-y-auto">
                                          {isSearching ? (
                                            <div className="px-4 py-8 text-sm text-gray-500 dark:text-gray-400 text-center">
                                              Searching...
                                            </div>
                                          ) : searchResults.length > 0 ? (
                                            searchResults.map((result: any) => (
                                              <div
                                                key={result.docId || result.id}
                                                className="flex items-center px-4 py-2 text-sm cursor-pointer hover:bg-gray-50 dark:hover:bg-gray-800"
                                              >
                                                <span className="text-gray-700 dark:text-gray-200 truncate flex-1">
                                                  {result.title || result.name || result.fileName || 'Untitled'}
                                                </span>
                                                <span className="text-xs text-gray-500 dark:text-gray-400 ml-2">
                                                  {result.type || result.entity}
                                                </span>
                                              </div>
                                            ))
                                          ) : (
                                            <div className="px-4 py-8 text-sm text-gray-500 dark:text-gray-400 text-center">
                                              No results found for "{dropdownSearchQuery}"
                                            </div>
                                          )}
                                        </div>
                                      )
                                    }
                                    
                                    // If no search query, show navigation-based content
                                    if (navigationPath.length === 0) {
                                      // Main menu - show regular integrations and Knowledge Bases option
                                      const knowledgeBases = allAvailableIntegrations.filter(integration => 
                                        integration.id.startsWith('kb_')
                                      )
                                      const otherIntegrations = allAvailableIntegrations.filter(integration => 
                                        !integration.id.startsWith('kb_')
                                      )
                                      const hasSelectedKB = knowledgeBases.some(kb => selectedIntegrations[kb.id])

                                      return (
                                        <>
                                          {/* Regular integrations */}
                                          {otherIntegrations.map((integration) => {
                                            const isGoogleDrive = integration.app === Apps.GoogleDrive && integration.entity === "file"
                                            const showChevron = isGoogleDrive
                                            
                                            return (
                                              <DropdownMenuItem
                                                key={integration.id}
                                                onSelect={(e) => {
                                                  e.preventDefault()
                                                  toggleIntegrationSelection(integration.id)
                                                }}
                                                className="flex items-center justify-between cursor-pointer text-sm py-2.5 px-4 hover:!bg-transparent focus:!bg-transparent data-[highlighted]:!bg-transparent"
                                              >
                                                <div className="flex items-center">
                                                  <input
                                                    type="checkbox"
                                                    checked={selectedIntegrations[integration.id] || false}
                                                    onChange={() => {}}
                                                    className="w-4 h-4 mr-3"
                                                  />
                                                  <span className="mr-2 flex items-center">
                                                    {integration.icon}
                                                  </span>
                                                  <span className="text-gray-700 dark:text-gray-200">{integration.name}</span>
                                                </div>
                                                {showChevron && (
                                                  <ChevronRight className="h-4 w-4 text-gray-400" />
                                                )}
                                              </DropdownMenuItem>
                                            )
                                          })}

                                          {/* Knowledge Bases item */}
                                          {knowledgeBases.length > 0 && (
                                            <DropdownMenuItem
                                              onSelect={(e) => {
                                                e.preventDefault()
                                                setNavigationPath([{ id: 'kb-root', name: 'Knowledge Bases', type: 'kb-root' }])
                                                setDropdownSearchQuery("")
                                              }}
                                              className="flex items-center justify-between cursor-pointer text-sm py-2.5 px-4 hover:!bg-transparent focus:!bg-transparent data-[highlighted]:!bg-transparent"
                                            >
                                              <div className="flex items-center">
                                                <input
                                                  type="checkbox"
                                                  checked={hasSelectedKB}
                                                  onChange={() => {}}
                                                  className="w-4 h-4 mr-3"
                                                />
                                                <BookOpen className="w-4 h-4 mr-2 text-blue-600" />
                                                <span className="text-gray-700 dark:text-gray-200">Knowledge Bases</span>
                                              </div>
                                              <ChevronRight className="h-4 w-4 text-gray-400" />
                                            </DropdownMenuItem>
                                          )}
                                        </>
                                      )
                                    } else if (navigationPath.length === 1 && navigationPath[0].type === 'kb-root') {
                                      // Show knowledge bases list
                                      const knowledgeBases = allAvailableIntegrations.filter(integration => 
                                        integration.id.startsWith('kb_')
                                      )
                                      
                                      return knowledgeBases.map((integration) => {
                                        const kbId = integration.id.replace('kb_', '')
                                        
                                        return (
                                          <DropdownMenuItem
                                            key={integration.id}
                                            onSelect={(e) => {
                                              e.preventDefault()
                                              toggleIntegrationSelection(integration.id)
                                            }}
                                            className="flex items-center justify-between cursor-pointer text-sm py-2.5 px-4 hover:!bg-transparent focus:!bg-transparent data-[highlighted]:!bg-transparent"
                                          >
                                            <div className="flex items-center flex-1">
                                              <input
                                                type="checkbox"
                                                checked={selectedIntegrations[integration.id] || false}
                                                onChange={() => {}}
                                                className="w-4 h-4 mr-3"
                                              />
                                              <span className="mr-2 flex items-center">
                                                {integration.icon}
                                              </span>
                                              <span className="text-gray-700 dark:text-gray-200">{integration.name}</span>
                                            </div>
                                            <Button
                                              variant="ghost"
                                              size="sm"
                                              onClick={(e) => {
                                                e.stopPropagation()
                                                e.preventDefault()
                                                navigateToKb(kbId, integration.name)
                                              }}
                                              className="p-0 h-auto w-auto hover:bg-gray-200 dark:hover:bg-gray-700 rounded"
                                            >
                                              <ChevronRight className="h-4 w-4 text-gray-400" />
                                            </Button>
                                          </DropdownMenuItem>
                                        )
                                      })
                                    } else {
                                      // Show KB contents (files/folders)
                                      return (
                                        <div className="max-h-60 overflow-y-auto">
                                          {isLoadingItems ? (
                                            <div className="px-4 py-8 text-sm text-gray-500 dark:text-gray-400 text-center">
                                              Loading...
                                            </div>
                                          ) : currentItems.length > 0 ? (
                                            currentItems.map((item: any) => (
                                              <div
                                                key={item.id}
                                                className="flex items-center px-4 py-2 text-sm cursor-pointer hover:bg-gray-50 dark:hover:bg-gray-800"
                                                onClick={() => {
                                                  if (item.type === 'folder') {
                                                    navigateToFolder(item.id, item.name)
                                                  }
                                                }}
                                              >
                                                <input
                                                  type="checkbox"
                                                  checked={(() => {
                                                    const kbId = navigationPath.find(item => item.type === 'kb')?.id
                                                    if (!kbId) return false
                                                    const selectedSet = selectedItemsInKb[kbId] || new Set()
                                                    return selectedSet.has(item.id)
                                                  })()}
                                                  onChange={(e) => {
                                                    e.stopPropagation()
                                                    const kbId = navigationPath.find(item => item.type === 'kb')?.id
                                                    if (!kbId) return
                                                    
                                                    const isCurrentlySelected = selectedItemsInKb[kbId]?.has(item.id)
                                                    
                                                    setSelectedItemsInKb(prev => {
                                                      const newState = { ...prev }
                                                      if (!newState[kbId]) {
                                                        newState[kbId] = new Set()
                                                      }
                                                      
                                                      const selectedSet = new Set(newState[kbId])
                                                      if (selectedSet.has(item.id)) {
                                                        selectedSet.delete(item.id)
                                                      } else {
                                                        selectedSet.add(item.id)
                                                      }
                                                      
                                                      newState[kbId] = selectedSet
                                                      return newState
                                                    })
                                                    
                                                    // Also store/remove item details
                                                    setSelectedItemDetailsInKb(prev => {
                                                      const newState = { ...prev }
                                                      if (!newState[kbId]) {
                                                        newState[kbId] = {}
                                                      }
                                                      
                                                      if (isCurrentlySelected) {
                                                        delete newState[kbId][item.id]
                                                      } else {
                                                        newState[kbId][item.id] = item
                                                      }
                                                      
                                                      return newState
                                                    })
                                                    
                                                    // Auto-select/deselect the KB integration
                                                    setSelectedIntegrations(prev => {
                                                      const kbIntegrationId = `kb_${kbId}`
                                                      const currentSelectedSet = selectedItemsInKb[kbId] || new Set()
                                                      const newSelectedSet = new Set(currentSelectedSet)
                                                      
                                                      if (isCurrentlySelected) {
                                                        newSelectedSet.delete(item.id)
                                                      } else {
                                                        newSelectedSet.add(item.id)
                                                      }
                                                      
                                                      return {
                                                        ...prev,
                                                        [kbIntegrationId]: newSelectedSet.size > 0
                                                      }
                                                    })
                                                  }}
                                                  className="w-4 h-4 mr-3"
                                                  onClick={(e) => e.stopPropagation()}
                                                />
                                                {item.type === 'folder' && (
                                                  <svg width="16" height="16" viewBox="0 0 24 24" fill="none" stroke="currentColor" strokeWidth="2" strokeLinecap="round" strokeLinejoin="round" className="mr-2 text-gray-800">
                                                    <path d="M22 19a2 2 0 0 1-2 2H4a2 2 0 0 1-2-2V5a2 2 0 0 1 2-2h5l2 3h9a2 2 0 0 1 2 2z"></path>
                                                  </svg>
                                                )}
                                                <span className="text-gray-700 dark:text-gray-200 truncate flex-1">
                                                  {item.name}
                                                </span>
                                                {item.type === 'folder' && (
                                                  <ChevronRight className="h-4 w-4 text-gray-400 ml-2" />
                                                )}
                                              </div>
                                            ))
                                          ) : (
                                            <div className="px-4 py-8 text-sm text-gray-500 dark:text-gray-400 text-center">
                                              No items found
                                            </div>
                                          )}
                                        </div>
                                      )
                                    }
                                    
                                    return null
                                  })()}
                                </>
                              )
                            })()
                          )}
                        </div>
                      </DropdownMenuContent>
                    </DropdownMenu>
                  </div>
                  <p className="text-xs text-gray-500 dark:text-gray-400 mt-1">
                    Knowledge bases appear in the submenu when selecting integrations.
                  </p>
                </div>

                {isRagOn && (
                  <div>
                    <Label className="text-base font-medium text-gray-800 dark:text-gray-300">
                      Specific Entites
                    </Label>
                  <p className="text-xs text-gray-500 dark:text-gray-400 mt-1 mb-3">
                    Search for and select specific entities for your agent to
                    use.
                  </p>
                  <div className="flex flex-wrap items-center gap-2 p-3 border border-gray-300 dark:border-gray-600 rounded-lg min-h-[48px] bg-white dark:bg-slate-700">
                    {selectedEntities.length > 0 ? (
                      selectedEntities.map((entity) => (
                        <CustomBadge
                          key={entity.docId}
                          text={entity.name}
                          onRemove={() =>
                            setSelectedEntities((prev) =>
                              prev.filter((c) => c.docId !== entity.docId),
                            )
                          }
                        />
                      ))
                    ) : (
                      <span className="text-sm text-gray-500 dark:text-gray-300">
                        Selected entites will be shown here
                      </span>
                    )}
                  </div>
                  <div className="relative mt-2">
                    <Input
                      placeholder="Search for specific entities..."
                      value={entitySearchQuery}
                      onChange={(e) => setEntitySearchQuery(e.target.value)}
                      className="bg-white dark:bg-slate-700 border border-gray-300 dark:border-slate-600 rounded-lg w-full dark:text-gray-100"
                    />
                    {showEntitySearchResults && (
                      <Card className="absolute z-10 mt-1 shadow-lg w-full dark:bg-slate-800 dark:border-slate-700">
                        <CardContent className="p-0 max-h-[150px] overflow-y-auto w-full scrollbar-thin">
                          {entitySearchResults.length > 0 ? (
                            entitySearchResults.map((entity) => (
                              <div
                                key={entity.docId}
                                className="p-2 hover:bg-gray-100 dark:hover:bg-slate-700 cursor-pointer"
                                onClick={() => {
                                  setSelectedEntities((prev) => [
                                    ...prev,
                                    entity,
                                  ])
                                  setEntitySearchQuery("")
                                }}
                              >
                                <p className="text-sm font-medium">
                                  {entity.name}
                                </p>
                              </div>
                            ))
                          ) : (
                            <div className="p-3 text-center text-gray-500">
                              No entities found.
                            </div>
                          )}
                        </CardContent>
                      </Card>
                    )}
                  </div>
                </div>
                )}

                {!isPublic && (
                  <div>
                    <Label className="text-base font-medium text-gray-800 dark:text-gray-300">
                      Agent Users{" "}
                      {selectedUsers.length > 0 && (
                        <span className="text-sm text-gray-500 dark:text-gray-300 ml-1">
                          ({selectedUsers.length})
                        </span>
                      )}
                    </Label>
                    <div className="mt-3 dark:bg-slate-700 border-gray-300 dark:border-slate-600 dark:text-gray-100">
                      <div className="relative w-full ">
                        <Search className="absolute left-3 top-1/2 transform -translate-y-1/2 h-4 w-4 text-gray-400" />
                        <Input
                          placeholder="Search users by name or email..."
                          value={searchQuery}
                          onChange={(e) => setSearchQuery(e.target.value)}
                          onKeyDown={handleKeyDown}
                          className="pl-10 bg-white dark:bg-slate-700 border border-gray-300 dark:border-slate-600 rounded-lg w-full dark:text-gray-100"
                        />
                        {showSearchResults && (
                          <Card className="absolute z-10 mt-1 shadow-lg w-full dark:bg-slate-800 dark:border-slate-700">
                            <CardContent
                              className="p-0 max-h-[125px] overflow-y-auto w-full scrollbar-thin scrollbar-thumb-gray-300 scrollbar-track-transparent hover:scrollbar-thumb-gray-400"
                              ref={searchResultsRef}
                              style={{
                                scrollbarWidth: "thin",
                                WebkitOverflowScrolling: "touch",
                                scrollbarColor: "#D1D5DB transparent",
                                overflowY: "auto",
                                display: "block",
                              }}
                            >
                              {filteredUsers.length > 0 ? (
                                filteredUsers.map((user, index) => (
                                  <div
                                    key={user.id}
                                    className={`flex items-center justify-between p-2 hover:bg-gray-100 dark:hover:bg-slate-700 cursor-pointer border-b dark:border-slate-700 last:border-b-0 ${
                                      index === selectedSearchIndex
                                        ? "bg-gray-100 dark:bg-slate-700"
                                        : ""
                                    }`}
                                    onClick={() => handleSelectUser(user)}
                                  >
                                    <div className="flex items-center space-x-2 min-w-0 flex-1 pr-2">
                                      <span className="text-sm text-gray-600 dark:text-white truncate">
                                        {user.name}
                                      </span>
                                      <span className="text-gray-50 flex-shrink-0">
                                        -
                                      </span>
                                      <span className="text-gray-500 truncate">
                                        {user.email}
                                      </span>
                                    </div>
                                    <UserPlus className="h-4 w-4 text-gray-400 flex-shrink-0" />
                                  </div>
                                ))
                              ) : (
                                <div className="p-3 text-center text-gray-500">
                                  No users found matching "{searchQuery}"
                                </div>
                              )}
                            </CardContent>
                          </Card>
                        )}
                      </div>
                    </div>
                  </div>
                )}

                {/* Agent Users Section */}
                {!isPublic && (
                  <div>
                    <Card className="mt-3 bg-white dark:bg-slate-800 border border-gray-300 dark:border-slate-700">
                      <CardContent className="p-4">
                        <div className="space-y-1.5 h-[126px] overflow-y-auto">
                          {selectedUsers.length > 0 ? (
                            selectedUsers.map((user) => (
                              <div
                                key={user.id}
                                className="flex items-center justify-between p-1.5 bg-gray-100 dark:bg-slate-700 rounded-lg"
                              >
                                <div className="flex items-center space-x-2 min-w-0 flex-1 pr-2">
                                  <span className="text-sm text-gray-700 dark:text-slate-100 truncate">
                                    {user.name}
                                  </span>
                                  <span className="text-gray-500 dark:text-slate-400 flex-shrink-0">
                                    -
                                  </span>
                                  <span className="text-gray-500 dark:text-slate-400 truncate">
                                    {user.email}
                                  </span>
                                </div>
                                <Button
                                  variant="ghost"
                                  size="sm"
                                  onClick={() => handleRemoveUser(user.id)}
                                  className="text-slate-600 dark:text-slate-300 hover:text-slate-900 dark:hover:text-slate-100 hover:bg-slate-200 dark:hover:bg-slate-600 h-6 w-6 p-0 flex-shrink-0"
                                >
                                  <LucideX className="h-3 w-3" />
                                </Button>
                              </div>
                            ))
                          ) : (
                            <div className="text-center py-4 text-gray-500 dark:text-gray-400">
                              <UserPlus className="h-8 w-8 mx-auto mb-2 text-gray-400 dark:text-gray-500" />
                              <p>No users added yet</p>
                              <p className="text-sm">
                                Search and select users to add them to this
                                agent
                              </p>
                            </div>
                          )}
                        </div>
                      </CardContent>
                    </Card>
                  </div>
                )}
                <div className="flex justify-end w-full mt-8 mb-4">
                  <Button
                    onClick={handleSaveAgent}
                    className="bg-slate-800 dark:bg-blue-600 hover:bg-slate-700 dark:hover:bg-blue-500 text-white rounded-lg px-8 py-3 text-sm font-medium"
                  >
                    {editingAgent ? "Save Changes" : "Create Agent"}
                  </Button>
                </div>
              </div>
            </>
          )}
        </div>

        {viewMode !== "list" && (
          <div className="w-full md:w-[50%] bg-gray-50 dark:bg-[#1E1E1E] flex flex-col h-full">
            <div className="p-4 md:px-8 md:py-6 border-b border-gray-200 dark:border-gray-700 flex justify-between items-center">
              <h2 className="text-lg font-semibold text-gray-700 dark:text-gray-100">
                TEST AGENT
              </h2>
              {allAgentsList.length > 0 && (
                <DropdownMenu>
                  <DropdownMenuTrigger asChild>
                    <Button
                      variant="outline"
                      size="sm"
                      className="ml-auto text-xs h-8"
                    >
                      {selectedChatAgentExternalId
                        ? allAgentsList.find(
                            (a) => a.externalId === selectedChatAgentExternalId,
                          )?.name || "Select Agent to Test"
                        : "Test Current Form Config"}
                      <ChevronDown className="ml-2 h-3 w-3" />
                    </Button>
                  </DropdownMenuTrigger>
                  <DropdownMenuContent align="end" className="w-64">
                    <DropdownMenuItem
                      onSelect={() => {
                        setSelectedChatAgentExternalId(null)
                        setTestAgentIsRagOn(isRagOn) // When switching to form, use form's RAG
                      }}
                    >
                      Test Current Form Config
                    </DropdownMenuItem>
                    <DropdownMenuSeparator />
                    <DropdownMenuLabel>
                      Or select a saved agent
                    </DropdownMenuLabel>
                    {allAgentsList.map((agent) => (
                      <DropdownMenuItem
                        key={agent.externalId}
                        onSelect={() => {
                          setSelectedChatAgentExternalId(agent.externalId)
                          setTestAgentIsRagOn(agent.isRagOn) // Use selected agent's RAG
                        }}
                      >
                        {agent.name}
                      </DropdownMenuItem>
                    ))}
                  </DropdownMenuContent>
                </DropdownMenu>
              )}
            </div>

            <div
              className="flex flex-col flex-grow overflow-y-auto p-4 md:p-6 space-y-4 min-h-0 max-h-[calc(100vh-200px)] scrollbar-thin scrollbar-thumb-gray-300 scrollbar-track-transparent hover:scrollbar-thumb-gray-400"
              ref={messagesContainerRef}
              onScroll={handleScroll}
              style={{
                scrollbarWidth: "thin",
                WebkitOverflowScrolling: "touch",
                scrollbarColor: "#D1D5DB transparent",
              }}
            >
              {messages.map((message, index) => (
                <AgentChatMessage
                  key={message.externalId ?? index}
                  message={message.message}
                  isUser={message.messageRole === "user"}
                  thinking={message.thinking}
                  citations={message.sources}
                  messageId={message.externalId}
                  handleRetry={handleRetry}
                  citationMap={message.citationMap}
                  attachments={message.attachments || []}
                  dots={
                    isStreaming &&
                    index === messages.length - 1 &&
                    message.messageRole === "assistant"
                      ? dots
                      : ""
                  }
                  isStreaming={
                    isStreaming &&
                    index === messages.length - 1 &&
                    message.messageRole === "assistant"
                  }
                />
              ))}
              {currentResp && (
                <AgentChatMessage
                  message={currentResp.resp}
                  citations={currentResp.sources}
                  thinking={currentResp.thinking || ""}
                  isUser={false}
                  handleRetry={handleRetry}
                  dots={dots}
                  messageId={currentResp.messageId}
                  citationMap={currentResp.citationMap}
                  attachments={[]}
                  isStreaming={isStreaming}
                />
              )}
            </div>

            <div className="p-2 md:p-4 border-t border-gray-200 dark:border-gray-700 bg-gray-50 dark:bg-[#1E1E1E] flex justify-center">
              <ChatBox
                role={user?.role}
                query={query}
                user={user}
                setQuery={setQuery}
                handleSend={handleSend}
                handleStop={handleStop}
                setIsAgenticMode={setIsAgenticMode}
                isAgenticMode={isAgenticMode}
                isStreaming={isStreaming}
                allCitations={allCitations}
                isReasoningActive={isReasoningActive}
                setIsReasoningActive={setIsReasoningActive}
                overrideIsRagOn={testAgentIsRagOn}
              />
            </div>
          </div>
        )}
      </div>
    </div>
  )
}

interface AgentListItemProps {
  agent: SelectPublicAgent
  isFavorite: boolean
  onToggleFavorite: (id: string) => void
  onEdit: () => void
  onDelete: () => void
  onClick: () => void
  isShared?: boolean
  isMadeByMe?: boolean // New prop
}

function AgentListItem({
  agent,
  isFavorite,
  isShared,
  isMadeByMe, // Added
  onToggleFavorite,
  onEdit,
  onDelete,
  onClick,
}: AgentListItemProps): JSX.Element {
  return (
    <div
      className="flex items-center justify-between py-4 border-b-2 border-dotted border-gray-200 dark:border-slate-700 hover:bg-gray-50 dark:hover:bg-slate-800/50 px-2 rounded-none transition-colors cursor-pointer"
      onClick={onClick} // Make the whole item clickable to navigate
    >
      <div className="flex items-center gap-4 flex-grow min-w-0">
        {" "}
        {/* Added min-w-0 for truncation */}
        <AgentIconDisplay agentName={agent.name} size="small" />
        <div className="flex-grow min-w-0">
          {" "}
          {/* Added min-w-0 for truncation */}
          <h3
            className="font-medium text-base leading-tight text-gray-900 dark:text-gray-100 flex items-center"
            title={agent.name}
          >
            <span className="truncate">{agent.name}</span>
            {isShared && (
              <Users
                size={14}
                className="ml-3 text-gray-500 dark:text-gray-400 flex-shrink-0"
              />
            )}
          </h3>
          <p
            className="text-gray-500 dark:text-gray-400 text-sm mt-0.5 truncate"
            title={agent.description || ""}
          >
            {agent.description || (
              <span className="italic">No description</span>
            )}
          </p>
        </div>
      </div>
      <div className="flex items-center gap-3 ml-4 flex-shrink-0">
        {isMadeByMe && (
          <>
            <Button
              variant="ghost"
              size="icon"
              onClick={(e) => {
                e.stopPropagation()
                onEdit()
              }}
              className="h-8 w-8 text-gray-500 dark:text-gray-400 hover:text-gray-700 dark:hover:text-gray-200 hover:bg-slate-100 dark:hover:bg-slate-700"
              title="Edit Agent"
            >
              <Edit3 size={16} />
            </Button>
            <Button
              variant="ghost"
              size="icon"
              onClick={(e) => {
                e.stopPropagation()
                onDelete()
              }}
              className="h-8 w-8 text-red-500 dark:text-red-400 hover:text-red-700 dark:hover:text-red-300 hover:bg-red-50 dark:hover:bg-red-900/30"
              title="Delete Agent"
            >
              <Trash2 size={16} />
            </Button>
          </>
        )}
        <button
          onClick={(e) => {
            e.stopPropagation() // Prevent navigation when clicking star
            onToggleFavorite(agent.externalId)
          }}
          className="text-amber-400 hover:text-amber-500 p-1"
        >
          <Star fill={isFavorite ? "currentColor" : "none"} size={18} />
        </button>
      </div>
    </div>
  )
}

function TabButton({
  active,
  onClick,
  icon,
  label,
}: {
  active: boolean
  onClick: () => void
  icon: string
  label: string
}) {
  return (
    <button
      onClick={onClick}
      className={`flex items-center gap-2 px-4 py-2 text-sm font-mono font-medium rounded-full transition-colors ${
        active
          ? "bg-gray-200 text-gray-800 dark:bg-slate-700 dark:text-gray-100"
          : "text-gray-500 dark:text-gray-400 hover:bg-gray-100 dark:hover:bg-slate-800/60"
      }`}
    >
      {icon === "asterisk" && <span className="text-lg font-semibold">*</span>}
      {icon === "users" && <Users size={16} />}
      {icon === "user" && <UserPlus size={16} />}
      {label}
    </button>
  )
}

const textToCitationIndexPattern = /\[(\d+)\]/g

const renderMarkdownLink = ({
  node,
  ...linkProps
}: { node?: any; [key: string]: any }) => (
  <a
    {...linkProps}
    target="_blank"
    rel="noopener noreferrer"
    className="text-blue-600 hover:underline"
  />
)

const AgentChatMessage = ({
  message,
  thinking,
  isUser,
  isRetrying,
  citations = [],
  messageId,
  handleRetry,
  dots = "",
  citationMap,
  isStreaming = false,
  attachments = [],
}: {
  message: string
  thinking?: string
  isUser: boolean
  isRetrying?: boolean
  citations?: Citation[]
  messageId?: string
  dots?: string
  handleRetry: (messageId: string) => void
  citationMap?: Record<number, number>
  isStreaming?: boolean
  attachments?: AttachmentMetadata[]
}) => {
  const { theme } = useTheme()
  const [isCopied, setIsCopied] = useState(false)
  const { toast } = useToast()
  const citationUrls = citations?.map((c: Citation) => c.url)

  const processMessage = (text: string) => {
    if (!text) return ""
    text = splitGroupedCitationsWithSpaces(text)

    if (citationMap) {
      return text.replace(textToCitationIndexPattern, (match, num) => {
        const index = citationMap[num]
        const url = citationUrls[index]
        return typeof index === "number" && url
          ? `[[${index + 1}]](${url})`
          : ""
      })
    } else {
      return text.replace(textToCitationIndexPattern, (match, num) => {
        const url = citationUrls[num - 1]
        return url ? `[[${num}]](${url})` : ""
      })
    }
  }

  const rawTextForCopy = (text: string) => {
    if (!text) return ""
    text = splitGroupedCitationsWithSpaces(text)
    return text.replace(textToCitationIndexPattern, (match, num) => `[${num}]`)
  }

  return (
    <div className="max-w-full min-w-0 flex flex-col items-end space-y-3">
      {/* Render attachments above the message box for user messages */}
      {isUser && attachments && attachments.length > 0 && (
        <div className="w-full max-w-full">
          <AttachmentGallery attachments={attachments} />
        </div>
      )}

      <div
        className={`rounded-[16px] max-w-full min-w-0 ${isUser ? "bg-[#F0F2F4] dark:bg-slate-700 text-[#1C1D1F] dark:text-slate-100 text-[15px] leading-[25px] self-end pt-[14px] pb-[14px] pl-[20px] pr-[20px] break-words overflow-wrap-anywhere" : "text-[#1C1D1F] dark:text-[#F1F3F4] text-[15px] leading-[25px] self-start w-full max-w-full min-w-0"}`}
      >
        {isUser ? (
          <div
            className="break-words overflow-wrap-anywhere word-break-break-all max-w-full min-w-0"
            dangerouslySetInnerHTML={{ __html: message }}
          />
        ) : (
          <div
            className={`flex flex-col mt-[40px] w-full ${citationUrls && citationUrls.length ? "mb-[35px]" : ""}`} /* Added w-full */
          >
            <div className="flex flex-row w-full">
              {" "}
              {/* Added w-full */}
              <img
                className={"mr-[20px] w-[32px] self-start flex-shrink-0"}
                src={AssistantLogo}
                alt="Agent"
              />
              <div className="mt-[4px] markdown-content w-full">
                {thinking && (
                  <div className="border-l-2 border-[#E6EBF5] dark:border-gray-700 pl-2 mb-4 text-gray-600 dark:text-gray-400">
                    <MarkdownPreview
                      source={processMessage(thinking)}
                      wrapperElement={{
                        "data-color-mode": theme,
                      }}
                      style={{
                        padding: 0,
                        backgroundColor: "transparent",
                        color: theme === "dark" ? "#A0AEC0" : "#627384",
                        fontSize: "15px",
                        maxWidth: "100%",
                        overflowWrap: "break-word",
                      }}
                      components={{
                        a: renderMarkdownLink,
                      }}
                    />
                  </div>
                )}
                {message === "" && !thinking && isStreaming ? (
                  <div className="flex-grow text-[#1C1D1F] dark:text-[#F1F3F4]">
                    {isRetrying ? `Retrying${dots}` : `Thinking${dots}`}
                  </div>
                ) : (
                  <MarkdownPreview
                    source={processMessage(message)}
                    wrapperElement={{
                      "data-color-mode": theme,
                    }}
                    style={{
                      padding: 0,
                      backgroundColor: "transparent",
                      color: theme === "dark" ? "#F1F3F4" : "#1C1D1F",
                      fontSize: "15px",
                      maxWidth: "100%",
                      overflowWrap: "break-word",
                    }}
                    components={{
                      a: renderMarkdownLink,
                      table: ({ node, ...props }) => (
                        <div className="overflow-x-auto w-full my-2">
                          <table
                            style={{
                              borderCollapse: "collapse",
                              borderStyle: "hidden",
                              tableLayout: "auto",
                              width: "100%",
                            }}
                            className="min-w-full dark:bg-slate-800"
                            {...props}
                          />
                        </div>
                      ),
                      th: ({ node, ...props }) => (
                        <th
                          style={{
                            border: "none",
                            padding: "4px 8px",
                            textAlign: "left",
                            overflowWrap: "break-word",
                          }}
                          className="dark:text-gray-200"
                          {...props}
                        />
                      ),
                      td: ({ node, ...props }) => (
                        <td
                          style={{
                            border: "none",
                            borderTop: "1px solid #e5e7eb",
                            padding: "4px 8px",
                            overflowWrap: "break-word",
                          }}
                          className="dark:border-gray-700 dark:text-gray-300"
                          {...props}
                        />
                      ),
                      tr: ({ node, ...props }) => (
                        <tr
                          style={{ backgroundColor: "#ffffff", border: "none" }}
                          className="dark:bg-slate-800"
                          {...props}
                        />
                      ),
                      h1: ({ node, ...props }) => (
                        <h1
                          style={{
                            fontSize: "1.6em",
                            fontWeight: "600",
                            margin: "0.67em 0",
                          }}
                          className="dark:text-gray-100"
                          {...props}
                        />
                      ),
                      h2: ({ node, ...props }) => (
                        <h2
                          style={{
                            fontSize: "1.3em",
                            fontWeight: "600",
                            margin: "0.83em 0",
                          }}
                          className="dark:text-gray-100"
                          {...props}
                        />
                      ),
                      h3: ({ node, ...props }) => (
                        <h3
                          style={{
                            fontSize: "1.1em",
                            fontWeight: "600",
                            margin: "1em 0",
                          }}
                          className="dark:text-gray-100"
                          {...props}
                        />
                      ),
                    }}
                  />
                )}
              </div>
            </div>
            {!isStreaming && messageId && (
              <div className="flex flex-col">
                <div className="flex ml-[52px] mt-[12px] items-center">
                  <Copy
                    size={16}
                    stroke={`${isCopied ? (theme === "dark" ? "#A0AEC0" : "#4F535C") : theme === "dark" ? "#6B7280" : "#B2C3D4"}`}
                    className={`cursor-pointer`}
                    onMouseDown={() => setIsCopied(true)}
                    onMouseUp={() => setTimeout(() => setIsCopied(false), 200)}
                    onClick={() => {
                      navigator.clipboard.writeText(rawTextForCopy(message))
                      toast({
                        description: "Copied to clipboard!",
                        duration: 1500,
                      })
                    }}
                  />
                  <img
                    className={`ml-[18px] ${isStreaming ? "opacity-50 cursor-not-allowed" : "cursor-pointer"}`}
                    src={RetryAsset}
                    onClick={() => !isStreaming && handleRetry(messageId!)}
                    alt="Retry"
                  />
                </div>

                {citations && citations.length > 0 && (
                  <div className="flex flex-row ml-[52px]">
                    <TooltipProvider>
                      <ul className={`flex flex-row mt-[24px]`}>
                        {citations
                          .slice(0, 3)
                          .map((citation: Citation, index: number) => (
                            <li
                              key={index}
                              className="border-[#E6EBF5] dark:border-gray-700 border-[1px] rounded-[10px] w-[196px] mr-[6px]"
                            >
                              <div className="flex pl-[12px] pt-[10px] pr-[12px]">
                                <div className="flex flex-col w-full">
                                  <p className="line-clamp-2 text-[13px] tracking-[0.01em] leading-[17px] text-ellipsis font-medium text-[#1C1D1F] dark:text-gray-100">
                                    {citation.title}
                                  </p>
                                  <div className="flex flex-col mt-[9px]">
                                    <div className="flex items-center pb-[12px]">
                                      {getIcon(citation.app, citation.entity, {
                                        w: 14,
                                        h: 14,
                                        mr: 8,
                                      })}
                                      <span
                                        style={{ fontWeight: 450 }}
                                        className="text-[#848DA1] dark:text-gray-400 text-[13px] tracking-[0.01em] leading-[16px] ml-1.5"
                                      >
                                        {getName(citation.app, citation.entity)}
                                      </span>
                                      <span className="flex ml-auto items-center p-[5px] h-[16px] bg-[#EBEEF5] dark:bg-slate-700 dark:text-gray-300 mt-[3px] rounded-full text-[9px] text-[#4A4F59] font-mono">
                                        {index + 1}
                                      </span>
                                    </div>
                                  </div>
                                </div>
                              </div>
                            </li>
                          ))}
                      </ul>
                    </TooltipProvider>
                  </div>
                )}
              </div>
            )}
          </div>
        )}
      </div>
    </div>
  )
}<|MERGE_RESOLUTION|>--- conflicted
+++ resolved
@@ -50,11 +50,7 @@
   ChevronRight,
   BookOpen,
 } from "lucide-react"
-<<<<<<< HEAD
-import React, { useState, useMemo, useEffect, useRef } from "react"
-=======
-import { useState, useMemo, useEffect, useRef, useCallback } from "react"
->>>>>>> dd169346
+import React, { useState, useMemo, useEffect, useRef, useCallback } from "react"
 import { useTheme } from "@/components/ThemeContext"
 import MarkdownPreview from "@uiw/react-markdown-preview"
 import { api } from "@/api"
