--- conflicted
+++ resolved
@@ -2153,13 +2153,8 @@
         const senderIds: string[] = []
         const channelIds: string[] = []
         
-<<<<<<< HEAD
-        // Collect time ranges for THIS filter only
-        const filterTimeRanges: Array<{ startDate: number; endDate: number }> = []
-=======
         // Single timeline filter (not an array anymore)
         let timeRange: { startDate: number; endDate: number } | null = null
->>>>>>> ae854764
         
         for (const part of filterParts) {
           if (part.startsWith('from:')) {
@@ -2177,21 +2172,12 @@
             const channelId = part.substring(1)
             channelIds.push(channelId)
           } else if (part.startsWith('~')) {
-<<<<<<< HEAD
-            // Parse timeline filters and collect them for this filter
-            const timelineValue = part.substring(1)
-            const timeRange = parseTimelineValue(timelineValue)
-            if (timeRange) {
-              filterTimeRanges.push(timeRange)
-            }
-=======
             // Only parse the FIRST timeline filter found
             if (!timeRange) {
               const timelineValue = part.substring(1)
               timeRange = parseTimelineValue(timelineValue)
             }
             // Ignore any additional timeline filters in the same filter string
->>>>>>> ae854764
           }
         }
         
@@ -2203,18 +2189,9 @@
         if (senderIds.length > 0) filter.senderId = senderIds
         if (channelIds.length > 0) filter.channelId = channelIds
         
-<<<<<<< HEAD
-        // Merge time ranges for THIS filter (earliest start, latest end)
-        if (filterTimeRanges.length > 0) {
-          filter.timeRange = {
-            startDate: Math.min(...filterTimeRanges.map(r => r.startDate)),
-            endDate: Math.max(...filterTimeRanges.map(r => r.endDate))
-          }
-=======
         // Add single timeRange if found
         if (timeRange) {
           filter.timeRange = timeRange
->>>>>>> ae854764
         }
         
         // Add filter if it has at least one field (including timeRange-only filters)
@@ -2365,11 +2342,8 @@
       userEmails: isPublic ? [] : selectedUsers.map((user) => user.email),
     }
 
-<<<<<<< HEAD
-=======
 
     console.log("Agent payload to be sent:", agentPayload)
->>>>>>> ae854764
     
 
     try {
