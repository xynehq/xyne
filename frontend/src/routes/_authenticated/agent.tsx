--- conflicted
+++ resolved
@@ -3214,17 +3214,6 @@
                       </p>
                     </div>
                     {/* <div className="flex items-center gap-3">
-<<<<<<< HEAD
-                      <Label className="text-sm font-medium text-gray-700 dark:text-gray-300">
-                        RAG
-                      </Label>
-                      <Switch
-                        checked={isRagOn}
-                        onCheckedChange={setIsRagOn}
-                        id="rag-toggle"
-                      />
-                    </div> */}
-=======
                         <Label className="text-sm font-medium text-gray-700 dark:text-gray-300">
                           RAG
                         </Label>
@@ -3234,7 +3223,6 @@
                           id="rag-toggle"
                         />
                       </div> */}
->>>>>>> aa29edab
                   </div>
                   <div className="flex flex-wrap items-center gap-2 p-3 border border-gray-300 dark:border-gray-600 rounded-lg min-h-[48px] bg-white dark:bg-slate-700">
                     {currentSelectedIntegrationObjects.length === 0 && (
