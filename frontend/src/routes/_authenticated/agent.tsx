import {
  createFileRoute,
  useRouterState,
  useNavigate,
} from "@tanstack/react-router"
import { z } from "zod"
import { Sidebar } from "@/components/Sidebar"
import { Button } from "@/components/ui/button"
import { Input } from "@/components/ui/input"
import { Label } from "@/components/ui/label"
import { Textarea } from "@/components/ui/textarea"
// import { Switch } from "@/components/ui/switch"
import {
  DropdownMenu,
  DropdownMenuContent,
  DropdownMenuItem,
  DropdownMenuTrigger,
  DropdownMenuSeparator,
  DropdownMenuLabel,
} from "@/components/ui/dropdown-menu"
import { getIcon } from "@/lib/common"
import { getName } from "@/components/GroupFilter"
import {
  Apps,
  ChatSSEvents,
  DriveEntity,
  type SelectPublicMessage,
  type Citation,
  type SelectPublicAgent,
  type AttachmentMetadata,
  SlackEntity,
  AgentPromptPayload,
  DEFAULT_TEST_AGENT_ID,
} from "shared/types"
import {
  ChevronDown,
  ChevronUp,
  X as LucideX,
  RotateCcw,
  RefreshCw,
  PlusCircle,
  Plus,
  Copy,
  ArrowLeft,
  Edit3,
  Trash2,
  Search,
  UserPlus,
  Star,
  Users,
  Sparkles,
  ChevronLeft,
  ChevronRight,
  BookOpen,
  Eye,
} from "lucide-react"
import React, { useState, useMemo, useEffect, useRef, useCallback } from "react"
import { useTheme } from "@/components/ThemeContext"
import MarkdownPreview from "@uiw/react-markdown-preview"
import { api } from "@/api"
import AssistantLogo from "@/assets/assistant-logo.svg"
import RetryAsset from "@/assets/retry.svg"
import { splitGroupedCitationsWithSpaces } from "@/lib/utils"
import {
  Tooltip,
  TooltipContent,
  TooltipProvider,
  TooltipTrigger,
} from "@/components/ui/tooltip"
import { useToast } from "@/hooks/use-toast"
import { ChatBox, ChatBoxRef } from "@/components/ChatBox"
import { Card, CardContent } from "@/components/ui/card"
import { ConfirmModal } from "@/components/ui/confirmModal"
import { AgentCard, AgentIconDisplay } from "@/components/AgentCard"
import { AttachmentGallery } from "@/components/AttachmentGallery"
import { createAuthEventSource } from "@/hooks/useChatStream"
import { textToCitationIndex } from "@/utils/chatUtils.tsx"
import { GoogleDriveNavigation } from "@/components/GoogleDriveNavigation"
import { CollectionNavigation } from "@/components/CollectionNavigation"
import ViewAgent from "@/components/ViewAgent"
import agentEmptyStateIcon from "@/assets/emptystateIcons/agent.png"

type CurrentResp = {
  resp: string
  chatId?: string
  messageId?: string
  sources?: Citation[]
  citationMap?: Record<number, number>
  thinking?: string
}

export const Route = createFileRoute("/_authenticated/agent")({
  validateSearch: z.object({
    agentId: z.string().optional(),
    mode: z.enum(['edit', 'view']).optional(),
  }),
  component: AgentComponent,
})

interface CustomBadgeProps {
  text: string
  onRemove: () => void
  icon?: React.ReactNode
}

interface FetchedDataSource {
  docId: string
  name: string
  app: string
  entity: string
}

const CustomBadge: React.FC<CustomBadgeProps> = ({ text, onRemove, icon }) => {
  return (
    <div className="flex items-center justify-center bg-slate-100 dark:bg-slate-600 text-slate-700 dark:text-slate-200 text-xs font-medium pl-2 pr-1 py-1 rounded-md border border-slate-200 dark:border-slate-500">
      {icon && <span className="mr-1 flex items-center">{icon}</span>}
      <span>{text}</span>
      <LucideX
        className="ml-1.5 h-3.5 w-3.5 cursor-pointer hover:text-red-500 dark:hover:text-red-400"
        onClick={(e) => {
          e.stopPropagation()
          onRemove()
        }}
      />
    </div>
  )
}

interface IntegrationSource {
  id: string
  name: string
  app: Apps | string
  entity: string
  icon: React.ReactNode
}

export const availableIntegrationsList: IntegrationSource[] = [
  {
    id: "googledrive",
    name: "Google Drive",
    app: Apps.GoogleDrive,
    entity: "file",
    icon: getIcon(Apps.GoogleDrive, "file", { w: 16, h: 16, mr: 8 }),
  },
  {
    id: "googledocs",
    name: "Google Docs",
    app: Apps.GoogleDrive,
    entity: DriveEntity.Docs,
    icon: getIcon(Apps.GoogleDrive, DriveEntity.Docs, { w: 16, h: 16, mr: 8 }),
  },
  {
    id: "googlesheets",
    name: "Google Sheets",
    app: Apps.GoogleDrive,
    entity: DriveEntity.Sheets,
    icon: getIcon(Apps.GoogleDrive, DriveEntity.Sheets, {
      w: 16,
      h: 16,
      mr: 8,
    }),
  },
  {
    id: "slack",
    name: "Slack",
    app: Apps.Slack,
    entity: "message",
    icon: getIcon(Apps.Slack, "message", { w: 16, h: 16, mr: 8 }),
  },
  {
    id: "gmail",
    name: "Gmail",
    app: Apps.Gmail,
    entity: "mail",
    icon: getIcon(Apps.Gmail, "mail", { w: 16, h: 16, mr: 8 }),
  },
  {
    id: "googlecalendar",
    name: "Calendar",
    app: Apps.GoogleCalendar,
    entity: "event",
    icon: getIcon(Apps.GoogleCalendar, "event", { w: 16, h: 16, mr: 8 }),
  },
  {
    id: "pdf",
    name: "PDF",
    app: "pdf",
    entity: "pdf_default",
    icon: getIcon("pdf", "pdf_default", { w: 16, h: 16, mr: 8 }),
  },
]

const AGENT_ENTITY_SEARCH_EXCLUSIONS: { app: string; entity: string }[] = [
  { app: Apps.Slack, entity: SlackEntity.Message },
  { app: Apps.Slack, entity: SlackEntity.User },
]

interface User {
  id: number
  name: string
  email: string
}

export interface CollectionItem {
  id: string
  collectionId: string
  path?: string
  type?: "collection" | "folder" | "file"
  name?: string
}
// Icon components
export const FileIcon: React.FC<{ className?: string }> = ({
  className = "mr-2 text-blue-600",
}) => (
  <svg
    width="16"
    height="16"
    viewBox="0 0 24 24"
    fill="none"
    stroke="currentColor"
    strokeWidth="2"
    strokeLinecap="round"
    strokeLinejoin="round"
    className="mr-2 text-blue-600"
  >
    <path d="M13 2H6a2 2 0 0 0-2 2v16a2 2 0 0 0 2 2h12a2 2 0 0 0 2-2V9z"></path>
    <polyline points="13 2 13 9 20 9"></polyline>
  </svg>
)

export const FolderIcon: React.FC<{ className?: string }> = ({
  className = "mr-2 text-blue-600",
}) => (
  <svg
    width="16"
    height="16"
    viewBox="0 0 24 24"
    fill="none"
    stroke="currentColor"
    strokeWidth="2"
    strokeLinecap="round"
    strokeLinejoin="round"
    className="mr-2 text-blue-600"
  >
    <path d="M22 19a2 2 0 0 1-2 2H4a2 2 0 0 1-2-2V5a2 2 0 0 1 2-2h5l2 3h9a2 2 0 0 1 2 2z"></path>
  </svg>
)

export const CollectionIcon: React.FC<{ className?: string }> = ({
  className = "mr-2 text-blue-600",
}) => (
  <svg
    width="16"
    height="16"
    viewBox="0 0 24 24"
    fill="none"
    stroke="currentColor"
    strokeWidth="2"
    strokeLinecap="round"
    strokeLinejoin="round"
    className="mr-2 text-blue-600"
  >
    <path d="M4 19.5A2.5 2.5 0 0 1 6.5 17H20"></path>
    <path d="M6.5 2H20v20H6.5A2.5 2.5 0 0 1 4 19.5v-15A2.5 2.5 0 0 1 6.5 2z"></path>
  </svg>
)
export const getItemIcon = (itemType: string): React.ReactNode => {
  switch (itemType) {
    case "folder":
      return <FolderIcon />
    case "collection":
      return <CollectionIcon />
    case "file":
    default:
      return <FileIcon />
  }
}

// Utility function to check if an item is selected either directly or through parent inheritance
function isItemSelectedWithInheritance(
  item: CollectionItem,
  selectedItemsInCollection: Record<string, Set<string>>,
  selectedIntegrations: Record<string, boolean>,
  selectedItemDetailsInCollection: Record<
    string,
    Record<string, CollectionItem>
  >,
): boolean {
  const collectionId = item.collectionId
  if (!collectionId) return false

  const selectedSet = selectedItemsInCollection[collectionId] || new Set()

  // Check if item is directly selected
  if (selectedSet.has(item.id)) {
    return true
  }

  // Check if collection is in selectAll mode
  const hasCollectionIntegrationSelected =
    !!selectedIntegrations[`cl_${collectionId}`]
  const isCollectionSelectAll =
    hasCollectionIntegrationSelected && selectedSet.size === 0
  if (isCollectionSelectAll) {
    return true
  }

  // Check if any parent folder is selected (inheritance)
  if (item.path && item.type !== "collection") {
    const itemDetails = selectedItemDetailsInCollection[collectionId] || {}

    // Check if any selected folder in this collection is a parent of this item
    for (const selectedId of selectedSet) {
      const selectedItemDetail = itemDetails[selectedId]
      if (selectedItemDetail && selectedItemDetail.type === "folder") {
        const folderPath = selectedItemDetail.path || ""
        const itemPath = item.path || ""

        // Normalize paths by removing leading/trailing slashes
        const normalizedFolderPath = folderPath.replace(/^\/+|\/+$/g, "")
        const normalizedItemPath = itemPath.replace(/^\/+|\/+$/g, "")

        // Check if this item's path starts with the selected folder's path
        if (
          normalizedItemPath.startsWith(normalizedFolderPath + "/") ||
          (normalizedFolderPath === "" && normalizedItemPath !== "") ||
          normalizedItemPath === normalizedFolderPath
        ) {
          return true
        }
      }
    }
  }

  return false
}
<<<<<<< HEAD

=======
>>>>>>> 9ca2530f

function AgentComponent() {
  const { agentId, mode } = Route.useSearch()
  const navigate = useNavigate()
  const [viewMode, setViewMode] = useState<
    "list" | "create" | "edit" | "viewAgent"
  >("list")
  const [allAgentsList, setAllAgentsList] = useState<SelectPublicAgent[]>([])
  const [madeByMeAgentsList, setMadeByMeAgentsList] = useState<
    SelectPublicAgent[]
  >([])
  const [sharedToMeAgentsList, setSharedToMeAgentsList] = useState<
    SelectPublicAgent[]
  >([])
  const [editingAgent, setEditingAgent] = useState<SelectPublicAgent | null>(
    null,
  )
  const [viewingAgent, setViewingAgent] = useState<SelectPublicAgent | null>(
    null,
  )
  const [selectedChatAgentExternalId, setSelectedChatAgentExternalId] =
    useState<string | null>(null)
  const [initialChatAgent, setInitialChatAgent] =
    useState<SelectPublicAgent | null>(null)
  const [, setIsLoadingInitialAgent] = useState(false)

  const [selectedModel, setSelectedModel] = useState("Auto")

  const [agentName, setAgentName] = useState("")
  const [agentDescription, setAgentDescription] = useState("")
  const [agentPrompt, setAgentPrompt] = useState("")
  const [isPublic, setIsPublic] = useState(false)
  const [isRagOn, setIsRagOn] = useState(true)

  // Prompt generation states
  const [isGeneratingPrompt, setIsGeneratingPrompt] = useState(false)
  const [shouldHighlightPrompt, setShouldHighlightPrompt] = useState(false)
  const promptGenerationEventSourceRef = useRef<EventSource | null>(null)
  const promptTextareaRef = useRef<HTMLTextAreaElement | null>(null)

  const [fetchedDataSources, setFetchedDataSources] = useState<
    FetchedDataSource[]
  >([])
  const [fetchedCollections, setFetchedCollections] = useState<
    Array<{ id: string; name: string; description?: string }>
  >([])
  const [selectedIntegrations, setSelectedIntegrations] = useState<
    Record<string, boolean>
  >({})
  const [isIntegrationMenuOpen, setIsIntegrationMenuOpen] = useState(false)
  const [selectedEntities, setSelectedEntities] = useState<FetchedDataSource[]>(
    [],
  )
  const [entitySearchQuery, setEntitySearchQuery] = useState("")
  const [entitySearchResults, setEntitySearchResults] = useState<
    FetchedDataSource[]
  >([])
  const [showEntitySearchResults, setShowEntitySearchResults] = useState(false)
  const [selectedItemsInCollection, setSelectedItemsInCollection] = useState<
    Record<string, Set<string>>
  >({})
  const [selectedItemDetailsInCollection, setSelectedItemDetailsInCollection] =
    useState<Record<string, Record<string, any>>>({})
  // Google Drive item selection state
  const [selectedItemsInGoogleDrive, setSelectedItemsInGoogleDrive] = useState<
    Set<string>
  >(new Set())
  const [
    selectedItemDetailsInGoogleDrive,
    setSelectedItemDetailsInGoogleDrive,
  ] = useState<Record<string, any>>({})
  // Store mapping of integration IDs to their names and types
  const [integrationIdToNameMap, setIntegrationIdToNameMap] = useState<
    Record<string, { name: string; type: string }>
  >({})
  const [navigationPath, setNavigationPath] = useState<
    Array<{
      id: string
      name: string
      type: "cl-root" | "cl" | "folder" | "drive-root" | "drive-folder"
    }>
  >([])
  const [currentItems, setCurrentItems] = useState<any[]>([])
  const [isLoadingItems, setIsLoadingItems] = useState(false)
  const [dropdownSearchQuery, setDropdownSearchQuery] = useState("")
  const [searchResults, setSearchResults] = useState<any[]>([])
  const [isSearching, setIsSearching] = useState(false)

  // Function to get icon for Google Drive entity
  const getDriveEntityIcon = (entity: string) => {
    return getIcon(Apps.GoogleDrive, entity as any, { w: 16, h: 16, mr: 8 })
  }

  // Google Drive navigation functions
  const navigateToGoogleDrive = async () => {
    setNavigationPath([
      { id: "drive-root", name: "Google Drive", type: "drive-root" },
    ])
    setDropdownSearchQuery("")
    setIsLoadingItems(true)
    try {
      const response = await api.search.driveitem.$post({
        json: { parentId: "" },
      })
      if (response.ok) {
        const data = await response.json()
        // Extract the actual items from the Vespa response structure
        const items = data?.root?.children || []

<<<<<<< HEAD

=======
>>>>>>> 9ca2530f
        setCurrentItems(items)
      }
    } catch (error) {
      console.error("Failed to fetch Google Drive items:", error)
    } finally {
      setIsLoadingItems(false)
    }
  }

  const navigateToDriveFolder = async (
    folderId: string,
    folderName: string,
  ) => {
    setNavigationPath((prev) => {
      if (prev.length > 0 && prev[prev.length - 1].id === folderId) {
        return prev
      }
      return [...prev, { id: folderId, name: folderName, type: "drive-folder" }]
    })

    setIsLoadingItems(true)
    try {
      const response = await api.search.driveitem.$post({
        json: { parentId: folderId },
      })
      if (response.ok) {
        const data = await response.json()
        // Extract the actual items from the Vespa response structure
        const items = data?.root?.children || []

<<<<<<< HEAD

=======
>>>>>>> 9ca2530f
        setCurrentItems(items)
      }
    } catch (error) {
      console.error("Failed to fetch Google Drive folder items:", error)
    } finally {
      setIsLoadingItems(false)
    }
  }

  const fetchGoogleDriveItemsByDocIds = async (
    docIds: string[],
  ): Promise<any[]> => {
    try {
      const response = await api.search.driveitemsbydocids.$post({
        json: { docIds },
      })
      if (response.ok) {
        const data = await response.json()
        // Extract the actual items from the Vespa response structure
        return data?.root?.children || []
      }
      return []
    } catch (error) {
      console.error("Failed to fetch Google Drive items by docIds:", error)
      return []
    }
  }

  // Collection navigation function
  const navigateToCl = async (clId: string, clName: string) => {
    // Update navigation path based on current context
    const newPath =
      navigationPath.length === 1 && navigationPath[0].type === "cl-root"
        ? [
          {
            id: "cl-root",
            name: "Collection",
            type: "cl-root" as const,
          },
          {
            id: clId,
            name: clName,
            type: "cl" as const,
          },
        ]
        : [
          {
            id: clId,
            name: clName,
            type: "cl" as const,
          },
        ]

    setNavigationPath(newPath)
    setIsLoadingItems(true)
    try {
      const response = await api.cl[":clId"].items.$get({
        param: { clId: clId },
      })
      if (response.ok) {
        const data = await response.json()
        setCurrentItems(data)
      }
    } catch (error) {
      console.error("Failed to fetch CL items:", error)
    } finally {
      setIsLoadingItems(false)
    }
  }

  // Global search effect for collection dropdown
  useEffect(() => {
    const performGlobalSearch = async () => {
      if (!dropdownSearchQuery.trim()) {
        setSearchResults([])
        return
      }
      setIsSearching(true)
      try {
        // Check if we're currently in Google Drive navigation context
        const isInGoogleDriveContext = navigationPath.some(
          (item) => item.type === "drive-root" || item.type === "drive-folder",
        )

        let response
        if (isInGoogleDriveContext) {
          response = await api.search.$get({
            query: {
              query: dropdownSearchQuery,
              app: Apps.GoogleDrive,
              isAgentIntegSearch: true,
              entity: Object.values(DriveEntity),
            },
          })
        } else {
          // Use the new Knowledge Base search API that searches PostgreSQL
          response = await api.cl.search.$get({
            query: {
              query: dropdownSearchQuery,
              type: "all", // Search collections, folders, and files
              limit: 20,
            },
          })
        }

        if (response.ok) {
          const data = await response.json()

          if (isInGoogleDriveContext) {
            // Handle Google Drive search results
            setSearchResults(data.results || [])
          } else {
            // Transform the knowledge base results to match the expected format
            const transformedResults = data.results.map((item: any) => ({
              id: item.id,
              name: item.name,
              type: item.type,
              docId: item.id,
              title: item.name,
              entity: item.type,
              collectionId: item.collectionId,
              collectionName: item.collectionName,
              path: item.path,
              mimeType: item.mimeType,
              fileSize: item.fileSize,
              description: item.description,
              metadata: item.metadata,
            }))
            setSearchResults(transformedResults)
          }
        } else {
          setSearchResults([])
        }
      } catch (error) {
        console.error("Global search failed:", error)
        setSearchResults([])
      } finally {
        setIsSearching(false)
      }
    }

    const debounceSearch = setTimeout(performGlobalSearch, 300)
    return () => clearTimeout(debounceSearch)
  }, [dropdownSearchQuery, navigationPath])

  const [query, setQuery] = useState("")
  const [messages, setMessages] = useState<SelectPublicMessage[]>([])
  const [chatId, setChatId] = useState<string | null>(null)
  const [currentResp, setCurrentResp] = useState<CurrentResp | null>(null)
  const [stopMsg, setStopMsg] = useState<boolean>(false)

  const currentRespRef = useRef<CurrentResp | null>(null)
  const inputRef = useRef<HTMLTextAreaElement | null>(null)
  const messagesContainerRef = useRef<HTMLDivElement>(null)
  const [userHasScrolled, setUserHasScrolled] = useState(false)
  const [dots, setDots] = useState("")
  const [isStreaming, setIsStreaming] = useState(false)
  const [allCitations, _] = useState<Map<string, Citation>>(new Map())
  const eventSourceRef = useRef<EventSource | null>(null)
  const [userStopped, setUserStopped] = useState<boolean>(false)

  const [showConfirmModal, setShowConfirmModal] = useState(false)
  const [confirmModalTitle, setConfirmModalTitle] = useState("")
  const [confirmModalMessage, setConfirmModalMessage] = useState("")
  const [confirmAction, setConfirmAction] = useState<
    (() => Promise<void>) | null
  >(null)

  const chatBoxRef = useRef<ChatBoxRef>(null)

  const matches = useRouterState({ select: (s) => s.matches })
  const { user, agentWhiteList } = matches[matches.length - 1].context
  const { toast } = useToast()

  useEffect(() => {
    if (entitySearchQuery.trim() === "") {
      setEntitySearchResults([])
      setShowEntitySearchResults(false)
      return
    }

    const searchEntities = async () => {
      try {
        const response = await api.search.$get({
          query: {
            query: entitySearchQuery,
            app: Apps.Slack,
            isAgentIntegSearch: true,
          },
        })

        if (response.ok) {
          const data = await response.json()
          // @ts-ignore
          const results = (data.results || []) as FetchedDataSource[]

          const selectedEntityIds = new Set(
            selectedEntities.map((entity) => entity.docId),
          )

          const filteredResults = results.filter((r) => {
            const isAlreadySelected = selectedEntityIds.has(r.docId)

            const isExcluded = AGENT_ENTITY_SEARCH_EXCLUSIONS.some(
              (exclusion) =>
                exclusion.app === r.app && exclusion.entity === r.entity,
            )

            return !isAlreadySelected && !isExcluded
          })
          setEntitySearchResults(filteredResults)
          setShowEntitySearchResults(true)
        }
      } catch (error) {
        console.error("Failed to search entities", error)
      }
    }

    const debounceSearch = setTimeout(() => {
      searchEntities()
    }, 300)

    return () => clearTimeout(debounceSearch)
  }, [entitySearchQuery, selectedEntities])

  const [users, setUsers] = useState<User[]>([])
  const [searchQuery, setSearchQuery] = useState("")
  const [filteredUsers, setFilteredUsers] = useState<User[]>([])
  const [selectedUsers, setSelectedUsers] = useState<User[]>([])
  const [showSearchResults, setShowSearchResults] = useState(false)
  const [selectedSearchIndex, setSelectedSearchIndex] = useState(-1)
  const [isAgenticMode, setIsAgenticMode] = useState(Boolean(false))
  const searchResultsRef = useRef<HTMLDivElement>(null)
  const [listSearchQuery, setListSearchQuery] = useState("")
  const [testAgentIsRagOn, setTestAgentIsRagOn] = useState(true)
  const [activeTab, setActiveTab] = useState<
    "all" | "shared-to-me" | "made-by-me"
  >("all")
  const [showAllFavorites, setShowAllFavorites] = useState(false)
  const [isLoadingAgents, setIsLoadingAgents] = useState(false)
  const [currentPage, setCurrentPage] = useState(1)
  const agentsPerPage = 10

  const FAVORITE_AGENTS_STORAGE_KEY = "favoriteAgentsList"

  const [favoriteAgents, setFavoriteAgents] = useState<string[]>(() => {
    const storedFavorites = localStorage.getItem(FAVORITE_AGENTS_STORAGE_KEY)
    return storedFavorites ? JSON.parse(storedFavorites) : []
  })

  useEffect(() => {
    localStorage.setItem(
      FAVORITE_AGENTS_STORAGE_KEY,
      JSON.stringify(favoriteAgents),
    )
  }, [favoriteAgents])

  const handleTabChange = (tab: "all" | "shared-to-me" | "made-by-me") => {
    setActiveTab(tab)
    setCurrentPage(1)
  }

  const handleListSearchChange = (e: React.ChangeEvent<HTMLInputElement>) => {
    setListSearchQuery(e.target.value)
    setCurrentPage(1)
  }

  const toggleFavorite = useCallback((agentExternalId: string) => {
    setFavoriteAgents((prevFavorites) =>
      prevFavorites.includes(agentExternalId)
        ? prevFavorites.filter((id) => id !== agentExternalId)
        : [...prevFavorites, agentExternalId],
    )
  }, [])

  useEffect(() => {
    setSelectedSearchIndex(-1)
  }, [searchQuery])

  useEffect(() => {
    if (selectedSearchIndex >= 0 && searchResultsRef.current) {
      const container = searchResultsRef.current
      const selectedElement = container.children[
        selectedSearchIndex
      ] as HTMLElement

      if (selectedElement) {
        const containerRect = container.getBoundingClientRect()
        const elementRect = selectedElement.getBoundingClientRect()

        if (elementRect.bottom > containerRect.bottom) {
          selectedElement.scrollIntoView({ behavior: "smooth", block: "end" })
        } else if (elementRect.top < containerRect.top) {
          selectedElement.scrollIntoView({ behavior: "smooth", block: "start" })
        }
      }
    }
  }, [selectedSearchIndex])

  const handleKeyDown = (e: React.KeyboardEvent<HTMLInputElement>) => {
    if (filteredUsers.length === 0) return

    switch (e.key) {
      case "ArrowDown":
        e.preventDefault()
        setSelectedSearchIndex((prev) =>
          prev >= filteredUsers.length - 1 ? 0 : prev + 1,
        )
        break
      case "ArrowUp":
        e.preventDefault()
        setSelectedSearchIndex((prev) =>
          prev <= 0 ? filteredUsers.length - 1 : prev - 1,
        )
        break
      case "Enter":
        e.preventDefault()
        if (selectedSearchIndex >= 0) {
          handleSelectUser(filteredUsers[selectedSearchIndex])
        } else if (filteredUsers.length > 0) {
          handleSelectUser(filteredUsers[0])
        }
        break
    }
  }

  useEffect(() => {
    if (searchQuery.trim() === "") {
      setFilteredUsers([])
      setShowSearchResults(false)
    } else {
      const filtered = users.filter(
        (user) =>
          !selectedUsers.some((selected) => selected.id === user.id) &&
          (user.name.toLowerCase().includes(searchQuery.toLowerCase()) ||
            user.email.toLowerCase().includes(searchQuery.toLowerCase())),
      )
      setFilteredUsers(filtered)
      setShowSearchResults(true)
    }
  }, [searchQuery, users, selectedUsers])

  useEffect(() => {
    const fetchInitialAgentForChat = async () => {
      if (agentId) {
        setIsLoadingInitialAgent(true)
        setInitialChatAgent(null)
        try {
          const response = await api.agent[":agentExternalId"].$get({
            param: { agentExternalId: agentId },
          })
          if (response.ok) {
            const agentData = (await response.json()) as SelectPublicAgent
            setInitialChatAgent(agentData)
          } else {
            toast.error({
              title: "Error",
              description: `Failed to load agent ${agentId} for chat.`,
            })
          }
        } catch (error) {
          toast.error({
            title: "Error",
            description: "An error occurred while loading agent for chat.",
          })
          console.error("Fetch initial agent for chat error:", error)
        } finally {
          setIsLoadingInitialAgent(false)
        }
      } else {
        setInitialChatAgent(null)
      }
    }

    fetchInitialAgentForChat()
  }, [agentId, toast])

  const handleEditAgent = useCallback((agent: SelectPublicAgent) => {
    resetForm()
    setEditingAgent(agent)
    setViewMode("create")
  }, [])// Empty deps because resetForm and setState functions are stable



  useEffect(() => {
    const abortController = new AbortController()  // ✅ Create abort controller

    const loadAgentForEdit = async () => {
      if (agentId && mode === 'edit') {
        try {
          const response = await api.agent[":agentExternalId"].$get({
            param: { agentExternalId: agentId },
          }, {
            signal: abortController.signal  // ✅ Pass abort signal to request
          })

          // ✅ No need to check cancelled flag - request is aborted
          if (response.ok) {
            const agentData = (await response.json()) as SelectPublicAgent
            handleEditAgent(agentData)
          } else {
            toast.error({
              title: "Error",
              description: `Failed to load agent ${agentId} for editing.`,
            })
          }
        } catch (error) {
          // ✅ AbortError is thrown when request is cancelled
          if (error instanceof Error && error.name === 'AbortError') {
            console.log('Agent fetch was cancelled')
            return  // Don't show error toast for intentional cancellation
          }

          toast.error({
            title: "Error",
            description: "An error occurred while loading agent for editing.",
          })
          console.error("Fetch agent for edit error:", error)
        }
      }
    }

    loadAgentForEdit()

    return () => {
      abortController.abort()  // ✅ Actually cancel the HTTP request
    }
  }, [agentId, mode, handleEditAgent])  // ✅ Include handleEditAgent in deps


  // Cleanup EventSource on component unmount to prevent memory leaks
  useEffect(() => {
    return () => {
      cleanupPromptGenerationEventSource()
    }
  }, [])

  type AgentFilter = "all" | "madeByMe" | "sharedToMe"

  const fetchAgents = async (filter: AgentFilter = "all") => {
    setIsLoadingAgents(true)
    try {
      const response = await api.agents.$get({ query: { filter } })
      if (response.ok) {
        const data = (await response.json()) as SelectPublicAgent[]
        if (filter === "all") {
          setAllAgentsList(data)
        } else if (filter === "madeByMe") {
          setMadeByMeAgentsList(data)
        } else if (filter === "sharedToMe") {
          setSharedToMeAgentsList(data)
        }
      } else {
        toast.error({
          title: "Error",
          description: `Failed to fetch agents (${filter}).`,
        })
      }
    } catch (error) {
      toast.error({
        title: "Error",
        description: `An error occurred while fetching agents (${filter}).`,
      })
      console.error(`Fetch agents error (${filter}):`, error)
    } finally {
      setIsLoadingAgents(false)
    }
  }

  const fetchAllAgentData = async () => {
    await Promise.all([
      fetchAgents("all"),
      fetchAgents("madeByMe"),
      fetchAgents("sharedToMe"),
    ])
  }

  useEffect(() => {
    if (viewMode === "list") {
      fetchAllAgentData()
    } else {
      // When switching to create/edit view, also fetch all agents for the dropdown
      fetchAgents("all")
    }
  }, [viewMode])

  useEffect(() => {
    const fetchDataSourcesAsync = async () => {
      if (viewMode === "create" || viewMode === "edit") {
        try {
          // Fetch both data sources and collections in parallel
          const [dsResponse, clResponse] = await Promise.all([
            api.datasources.$get(),
            api.cl.$get(),
          ])

          if (dsResponse.ok) {
            const data = await dsResponse.json()
            setFetchedDataSources(data as FetchedDataSource[])
          } else {
            toast.error({
              title: "Error",
              description: "Failed to fetch data sources.",
            })
            setFetchedDataSources([])
          }

          if (clResponse.ok) {
            const clData = await clResponse.json()
            setFetchedCollections(clData)
          } else {
            toast.error({
              title: "Error",
              description: "Failed to fetch collections.",
            })
            setFetchedCollections([])
          }
        } catch (error) {
          toast.error({
            title: "Error",
            description: "An error occurred while fetching data sources.",
          })
          console.error("Fetch data sources error:", error)
          setFetchedDataSources([])
          setFetchedCollections([])
        }
      } else {
        setFetchedDataSources([])
        setFetchedCollections([])
      }
    }
    fetchDataSourcesAsync()
  }, [viewMode, toast])

  useEffect(() => {
    const loadUsers = async () => {
      try {
        const response = await api.workspace.users.$get()
        if (response.ok) {
          const data = await response.json()
          setUsers(data as User[])
        } else {
          toast.error({
            title: "Error",
            description: "Failed to fetch workspace users.",
          })
        }
      } catch (error) {
        toast.error({
          title: "Error",
          description: "An error occurred while fetching workspace users.",
        })
        console.error("Fetch workspace users error:", error)
      }
    }
    loadUsers()
  }, [toast])

  const handleSelectUser = (user: User) => {
    setSelectedUsers((prev) => [...prev, user])
    setSearchQuery("")
    setShowSearchResults(false)
  }

  const handleRemoveUser = (userId: number) => {
    setSelectedUsers((prev) => prev.filter((user) => user.id !== userId))
  }

  // Helper function to properly cleanup EventSource
  const cleanupPromptGenerationEventSource = () => {
    if (promptGenerationEventSourceRef.current) {
      promptGenerationEventSourceRef.current.close()
      promptGenerationEventSourceRef.current = null
    }
  }

  const generatePromptFromRequirements = async (requirements: string) => {
    if (!requirements.trim()) {
      toast.error({
        title: "Error",
        description: "Please enter requirements for prompt generation.",
      })
      return
    }

    // Prevent multiple simultaneous connections
    if (promptGenerationEventSourceRef.current) {
      cleanupPromptGenerationEventSource()
    }

    setIsGeneratingPrompt(true)
    let generatedPrompt = ""

    try {
      // Create the URL with query parameters for EventSource
      const url = new URL(
        "/api/v1/agent/generate-prompt",
        window.location.origin,
      )
      url.searchParams.set("requirements", requirements)

      // Create EventSource connection following the existing pattern
      try {
        promptGenerationEventSourceRef.current = await createAuthEventSource(
          url.toString(),
        )
      } catch (err) {
        console.error("Failed to create EventSource:", err)
        toast({
          title: "Failed to create EventSource",
          description: "Failed to create EventSource",
          variant: "destructive",
        })
        return
      }

      promptGenerationEventSourceRef?.current?.addEventListener(
        ChatSSEvents.ResponseUpdate,
        (event) => {
          generatedPrompt += event.data
          setAgentPrompt(generatedPrompt)

          // Auto-scroll the textarea to bottom as content is generated
          setTimeout(() => {
            if (promptTextareaRef.current) {
              promptTextareaRef.current.scrollTop =
                promptTextareaRef.current.scrollHeight
            }
          }, 0)
        },
      )

      promptGenerationEventSourceRef.current.addEventListener(
        ChatSSEvents.End,
        (event) => {
          try {
            const data = JSON.parse(event.data)
            setAgentPrompt(data.fullPrompt || generatedPrompt)
            toast.success({
              title: "Success",
              description: "Prompt generated successfully!",
            })
          } catch (e) {
            console.warn("Could not parse end event data:", e)
            toast.success({
              title: "Success",
              description: "Prompt generated successfully!",
            })
          }
          cleanupPromptGenerationEventSource()
          setIsGeneratingPrompt(false)
        },
      )

      promptGenerationEventSourceRef.current.addEventListener(
        ChatSSEvents.Error,
        (event) => {
          try {
            const data = JSON.parse(event.data)
            toast.error({
              title: "Error",
              description: data.error || "Failed to generate prompt",
            })
          } catch (e) {
            toast.error({
              title: "Error",
              description: "Failed to generate prompt",
            })
          }
          cleanupPromptGenerationEventSource()
          setIsGeneratingPrompt(false)
        },
      )

      promptGenerationEventSourceRef.current.onerror = (error) => {
        console.error("EventSource error:", error)
        toast.error({
          title: "Error",
          description: "Connection error during prompt generation",
        })
        cleanupPromptGenerationEventSource()
        setIsGeneratingPrompt(false)
      }
    } catch (error) {
      console.error("Generate prompt error:", error)
      toast.error({
        title: "Error",
        description: "Failed to generate prompt",
      })
      setIsGeneratingPrompt(false)
    }
  }

  const handleGeneratePrompt = () => {
    if (agentPrompt.trim()) {
      // If there's already a prompt, use it as requirements
      generatePromptFromRequirements(agentPrompt)
    } else {
      // If no prompt, highlight the prompt box and focus it
      setShouldHighlightPrompt(true)

      // Focus the textarea
      if (promptTextareaRef.current) {
        promptTextareaRef.current.focus()
      }

      // Remove highlight after a few seconds
      setTimeout(() => {
        setShouldHighlightPrompt(false)
      }, 3000)

      toast.warning({
        title: "Add some requirements first",
        description:
          "Please enter some text describing what you want your agent to do, then click generate.",
      })
    }
  }

  const resetForm = () => {
    setAgentName("")
    setAgentDescription("")
    setAgentPrompt("")
    setIsPublic(false)
    setIsRagOn(true)
    setSelectedModel("Auto")
    setSelectedIntegrations({})
    setSelectedItemsInCollection({})
    setSelectedItemDetailsInCollection({})
    setSelectedItemsInGoogleDrive(new Set())
    setSelectedItemDetailsInGoogleDrive({})
    setEditingAgent(null)
    setSelectedUsers([])
    setSearchQuery("")
    setShowSearchResults(false)
    setIsGeneratingPrompt(false)
    setShouldHighlightPrompt(false)
    cleanupPromptGenerationEventSource()
    setSelectedEntities([])
  }

  const handleCreateNewAgent = () => {
    resetForm()
    setViewMode("create")
  }


  const handleViewAgent = (agent: SelectPublicAgent) => {
    setViewingAgent(agent)
    setViewMode("viewAgent")
  }

  const allAvailableIntegrations = useMemo(() => {
    const dynamicDataSources: IntegrationSource[] = fetchedDataSources.map(
      (ds) => ({
        id: ds.docId,
        name: ds.name,
        app: Apps.DataSource,
        entity: "datasource",
        icon: getIcon(Apps.DataSource, "datasource", { w: 16, h: 16, mr: 8 }),
      }),
    )
    const collectionSources: IntegrationSource[] = fetchedCollections.map(
      (cl) => ({
        id: `cl_${cl.id}`,
        name: cl.name,
        app: "knowledge-base",
        entity: "cl",
        icon: (
          <svg
            width="16"
            height="16"
            viewBox="0 0 24 24"
            fill="none"
            stroke="currentColor"
            strokeWidth="2"
            strokeLinecap="round"
            strokeLinejoin="round"
            className="mr-2 text-blue-600"
          >
            <path d="M4 19.5A2.5 2.5 0 0 1 6.5 17H20"></path>
            <path d="M6.5 2H20v20H6.5A2.5 2.5 0 0 1 4 19.5v-15A2.5 2.5 0 0 1 6.5 2z"></path>
            <path d="M12 6v8"></path>
            <path d="M8 10h8"></path>
          </svg>
        ),
      }),
    )
    return [
      ...availableIntegrationsList,
      ...dynamicDataSources,
      ...collectionSources,
    ]
  }, [fetchedDataSources, isRagOn, fetchedCollections])

  useEffect(() => {
    if (editingAgent && (viewMode === "create" || viewMode === "edit")) {
      const currentAgentIsRagOn = editingAgent.isRagOn === false ? false : true
      setIsRagOn(currentAgentIsRagOn)
      setTestAgentIsRagOn(currentAgentIsRagOn)
      setAgentName(editingAgent.name)
      setAgentDescription(editingAgent.description || "")
      setAgentPrompt(editingAgent.prompt || "")
      setIsPublic(editingAgent.isPublic || false)
      setSelectedModel(editingAgent.model)

      // Fetch integration items for this agent
      const fetchAgentIntegrationItems = async () => {
        try {
          const response = await api.agent[":agentExternalId"][
            "integration-items"
          ].$get({
            param: { agentExternalId: editingAgent.externalId },
          })
          if (response.ok) {
            const data = await response.json()

            const idToNameMapping: Record<
              string,
              { name: string; type: string }
            > = {}

            // Extract items and build ID to name mapping
            if (
              data.integrationItems.collection &&
              data.integrationItems.collection.groups
            ) {
              for (const [clGroupId, items] of Object.entries(
                data.integrationItems.collection.groups,
              )) {
                if (Array.isArray(items)) {
                  // For knowledge-base items, use the data directly from the API response
                  items.forEach((item: any) => {
                    const itemType = item.type || "file"
                    idToNameMapping[item.id] = {
                      name: item.name || item.id || "Unnamed",
                      type: itemType,
                    }
                  })
                }

                // Also add CL group ID to name mapping if available
                if (clGroupId) {
                  // Try to find the CL name from the fetched collections
                  const cl = fetchedCollections.find(
                    (cl) => cl.id === clGroupId,
                  )
                  if (cl) {
                    idToNameMapping[clGroupId] = {
                      name: cl.name,
                      type: "collection",
                    }
                  }
                }
              }
            }
            // Update the ID to name mapping state
            setIntegrationIdToNameMap(idToNameMapping)

            // Process collection items if they exist
            if (
              data.integrationItems.collection &&
              data.integrationItems.collection.groups
            ) {
              const clSelections: Record<string, Set<string>> = {}
              const clDetails: Record<string, Record<string, any>> = {}

              // Process each collection group
              for (const [clId, items] of Object.entries(
                data.integrationItems.collection.groups,
              )) {
                if (Array.isArray(items) && items.length > 0) {
                  const selectedItems = new Set<string>()
                  const itemDetails: Record<string, any> = {}

                  // Check if this is a collection-level selection
                  const hasCollectionLevelSelection = items.some(
                    (item: any) => item.isCollectionLevel,
                  )

                  if (hasCollectionLevelSelection) {
                    // This is a collection-level selection (entire collection selected)
                    // Mark the Collection integration as selected but no specific items
                    setSelectedIntegrations((prev) => ({
                      ...prev,
                      [`cl_${clId}`]: true,
                    }))

                    // Add collection to name mapping
                    const collectionItem = items.find(
                      (item: any) => item.isCollectionLevel,
                    )
                    if (collectionItem) {
                      idToNameMapping[clId] = {
                        name: collectionItem.name,
                        type: "collection",
                      }
                    }
                  } else {
                    // These are specific file/folder selections
                    items.forEach((item: any) => {
                      if (!item.isCollectionLevel) {
                        selectedItems.add(item.id)
                        itemDetails[item.id] = {
                          id: item.id,
                          name: item.name || item.id || "Unnamed",
                          type: item.type || "file",
                          path: item.path,
                          collectionId: clId,
                        }

                        // Add to name mapping
                        idToNameMapping[item.id] = {
                          name: item.name || item.id || "Unnamed",
                          type: item.type || "file",
                        }
                      }
                    })

                    if (selectedItems.size > 0) {
                      clSelections[clId] = selectedItems
                      clDetails[clId] = itemDetails

                      // Mark the Collection integration as selected
                      setSelectedIntegrations((prev) => ({
                        ...prev,
                        [`cl_${clId}`]: true,
                      }))
                    }
                  }

                  // Add collection to name mapping if not already added
                  if (!idToNameMapping[clId]) {
                    const cl = fetchedCollections.find((cl) => cl.id === clId)
                    if (cl) {
                      idToNameMapping[clId] = {
                        name: cl.name,
                        type: "collection",
                      }
                    }
                  }
                }
              }

              setSelectedItemsInCollection(clSelections)
              setSelectedItemDetailsInCollection(clDetails)
            }

            // Update the ID to name mapping state
            setIntegrationIdToNameMap(idToNameMapping)
          } else {
            console.warn(
              "Failed to fetch agent integration items:",
              response.statusText,
            )
          }
        } catch (error) {
          console.error("Error fetching agent integration items:", error)
        }
      }

      fetchAgentIntegrationItems()
    }
  }, [editingAgent, viewMode, fetchedCollections])

  useEffect(() => {
    if (
      editingAgent &&
      (viewMode === "create" || viewMode === "edit") &&
      allAvailableIntegrations.length > 0
    ) {
      const currentIntegrations: Record<string, boolean> = {}
      const clSelections: Record<string, Set<string>> = {}
      const clDetails: Record<string, Record<string, any>> = {}

      allAvailableIntegrations.forEach((int) => {
        // Handle legacy array format
        if (Array.isArray(editingAgent.appIntegrations)) {
          currentIntegrations[int.id] =
            editingAgent.appIntegrations.includes(int.id) || false
        } else if (
          editingAgent.appIntegrations &&
          typeof editingAgent.appIntegrations === "object"
        ) {
          // Handle both old and new object formats
          const appIntegrations = editingAgent.appIntegrations as Record<
            string,
            any
          >

          // Check if it's a collection
          if (int.id.startsWith("cl_")) {
            const clId = int.id.replace("cl_", "")

            // Handle new format: knowledge_base key with itemIds array
            if (appIntegrations["knowledge_base"]) {
              const clConfig = appIntegrations["knowledge_base"]
              const itemIds = clConfig.itemIds || []

              // Check if this CL is referenced in the itemIds
              const isClSelected = itemIds.some(
                (id: string) =>
                  id === `cl-${clId}` || // Collection-level selection
                  id.startsWith(`clfd-${clId}`) || // Folder in this collection
                  id.startsWith(`clf-${clId}`), // File in this collection
              )

              if (isClSelected) {
                currentIntegrations[int.id] = true

                // Check if it's a collection-level selection
                const hasCollectionSelection = itemIds.includes(`cl-${clId}`)
                if (hasCollectionSelection) {
                  clSelections[clId] = new Set() // Empty set means selectAll
                } else {
                  // Filter itemIds that belong to this CL and extract the actual item IDs
                  const clItemIds = itemIds
                    .filter(
                      (itemId: string) =>
                        itemId.startsWith(`clfd-`) || itemId.startsWith(`clf-`),
                    )
                    .map((itemId: string) => {
                      // Extract the actual item ID by removing the prefix
                      if (itemId.startsWith(`clfd-`)) {
                        return itemId.substring(5) // Remove 'clfd-' prefix
                      } else if (itemId.startsWith(`clf-`)) {
                        return itemId.substring(4) // Remove 'clf-' prefix
                      }
                      return itemId
                    })

                  if (clItemIds.length > 0) {
                    const selectedItems = new Set<string>(clItemIds)
                    clSelections[clId] = selectedItems

                    // Create mock item details for display
                    const itemDetailsForCl: Record<string, any> = {}
                    clItemIds.forEach((itemId: string, index: number) => {
                      const originalId = itemIds.find((id: string) =>
                        id.endsWith(itemId),
                      )
                      const itemType = originalId?.startsWith(`clfd-`)
                        ? "folder"
                        : "file"
                      itemDetailsForCl[itemId] = {
                        id: itemId,
                        name: itemId, // Use itemId as name for now
                        type: itemType,
                      }
                    })
                    clDetails[clId] = itemDetailsForCl
                  }
                }
              }
            }
            // Handle legacy format: collection key with itemIds array
            else if (appIntegrations["collection"]) {
              const clConfig = appIntegrations["collection"]
              const itemIds = clConfig.itemIds || []

              // Check if this CL is referenced in the itemIds
              const isClSelected =
                itemIds.includes(int.name) || // CL name is in itemIds (selectAll case)
                itemIds.some((id: string) => id.startsWith(clId)) // Some items from this CL are selected

              if (isClSelected) {
                currentIntegrations[int.id] = true

                // If only CL name is in itemIds, it means selectAll
                if (itemIds.includes(int.name) && itemIds.length === 1) {
                  clSelections[clId] = new Set() // Empty set means selectAll
                } else {
                  // Filter itemIds that belong to this CL
                  const clItemIds = itemIds.filter(
                    (id: string) =>
                      id !== int.name &&
                      (id.startsWith(clId) || id.includes(clId)),
                  )

                  if (clItemIds.length > 0) {
                    const selectedItems = new Set<string>(clItemIds)
                    clSelections[clId] = selectedItems

                    // Create mock item details for display
                    const itemDetailsForCl: Record<string, any> = {}
                    clItemIds.forEach((itemId: string, index: number) => {
                      itemDetailsForCl[itemId] = {
                        id: itemId,
                        name: itemId, // Use itemId as name for now
                        type: "file", // Default to file type
                      }
                    })
                    clDetails[clId] = itemDetailsForCl
                  }
                }
              }
            }
            // Handle old format: collections key with nested structure
            else if (
              appIntegrations["collections"] &&
              appIntegrations["collections"][int.name]
            ) {
              const clConfig = appIntegrations["collections"][int.name]
              currentIntegrations[int.id] = true

              // Parse folders to recreate selections
              if (clConfig.folders && clConfig.folders.length > 0) {
                const selectedItems = new Set<string>()

                // For each item in folders array, determine if it's a file or folder
                // Files have extensions in their names, folders do not
                clConfig.folders.forEach((folder: any, index: number) => {
                  // Determine if this is a file or folder based on file extension in the name
                  const hasFileExtension = /\.[a-zA-Z0-9]+$/.test(folder.name)
                  const itemType = hasFileExtension ? "file" : "folder"
                  const itemId = `${itemType}_${folder.name}_${Date.now()}_${index}`
                  selectedItems.add(itemId)

                  if (!clDetails[clId]) {
                    clDetails[clId] = {}
                  }
                  clDetails[clId][itemId] = {
                    id: itemId,
                    name: folder.name,
                    type: itemType,
                    vespaIds: folder.ids, // Store the vespa IDs for reference
                  }
                })

                clSelections[clId] = selectedItems
              } else if (clConfig.selectAll) {
                // If selectAll is true, mark the CL as selected but no specific items
                clSelections[clId] = new Set()
              }
            }
          }
          // Handle DataSource key (new format for grouped data sources)
          else if (
            int.app === Apps.DataSource &&
            appIntegrations["DataSource"]
          ) {
            const dsConfig = appIntegrations["DataSource"]
            const itemIds = dsConfig.itemIds || []

            // Check if this data source is in the itemIds array
            if (itemIds.includes(int.id)) {
              currentIntegrations[int.id] = true
            }
          }
          // Handle Google Drive integration
          else if (int.id === "googledrive" && appIntegrations["googledrive"]) {
            const driveConfig = appIntegrations["googledrive"]
            currentIntegrations[int.id] = true

            // If specific items are selected (not selectedAll), fetch them by docIds
            if (
              !driveConfig.selectedAll &&
              driveConfig.itemIds &&
              driveConfig.itemIds.length > 0
            ) {
              // Fetch Google Drive items by their docIds
              fetchGoogleDriveItemsByDocIds(driveConfig.itemIds)
                .then((items) => {
                  if (items && items.length > 0) {
                    const driveSelections = new Set<string>()
                    const driveDetails: Record<string, any> = {}

                    items.forEach((item) => {
                      const itemId = item.id || item.fields?.docId
                      if (itemId) {
                        driveSelections.add(itemId)
                        driveDetails[itemId] = item
                      }
                    })

                    setSelectedItemsInGoogleDrive(driveSelections)
                    setSelectedItemDetailsInGoogleDrive(driveDetails)
                  }
                })
                .catch((error) => {
                  console.error("Failed to fetch Google Drive items:", error)
                })
            }
          } else {
            // Handle other integrations - check both new format (with selectedAll) and old format
            if (appIntegrations[int.id]) {
              if (
                typeof appIntegrations[int.id] === "object" &&
                appIntegrations[int.id].selectedAll !== undefined
              ) {
                // New format with selectedAll property
                currentIntegrations[int.id] =
                  appIntegrations[int.id].selectedAll ||
                  appIntegrations[int.id].itemIds?.length > 0
              } else {
                // Old format - just a boolean or truthy value
                currentIntegrations[int.id] = !!appIntegrations[int.id]
              }
            }
          }
        }
      })
      setSelectedIntegrations(currentIntegrations)
      setSelectedItemsInCollection(clSelections)
      setSelectedItemDetailsInCollection(clDetails)
    }
  }, [editingAgent, viewMode, allAvailableIntegrations])

  useEffect(() => {
    if (editingAgent && (viewMode === "create" || viewMode === "edit")) {
      setSelectedEntities(editingAgent.docIds || [])
    }
  }, [editingAgent, viewMode])

  useEffect(() => {
    if (editingAgent && (viewMode === "create" || viewMode === "edit")) {
      // Load existing user permissions only for private agents
      const loadAgentPermissions = async () => {
        try {
          const response = await api.agent[":agentExternalId"].permissions.$get(
            {
              param: { agentExternalId: editingAgent.externalId },
            },
          )
          if (response.ok) {
            const data = await response.json()
            const existingUsers = users.filter((user) =>
              data.userEmails.includes(user.email),
            )

            setSelectedUsers(existingUsers)
          }
        } catch (error) {
          console.error("Failed to load agent permissions:", error)
        }
      }

      if (users.length > 0 && !editingAgent.isPublic) {
        loadAgentPermissions()
      } else if (editingAgent.isPublic) {
        setSelectedUsers([]) // Clear users for public agents
      }
    }
  }, [editingAgent, viewMode, users])

  const handleDeleteAgent = async (agentExternalId: string) => {
    setConfirmModalTitle("Delete Agent")
    setConfirmModalMessage(
      "Are you sure you want to delete this agent? This action cannot be undone.",
    )
    setConfirmAction(() => async () => {
      try {
        const response = await api.agent[":agentExternalId"].$delete({
          param: { agentExternalId },
        })
        if (response.ok) {
          toast.success({
            title: "Success",
            description: "Agent deleted successfully.",
          })
          fetchAllAgentData()
        } else {
          let errorDetail = response.statusText
          try {
            const errorData = await response.json()
            errorDetail =
              errorData.message || errorData.detail || response.statusText
          } catch (e) {
            console.error("Failed to parse error response as JSON", e)
          }
          toast.error({
            title: "Error",
            description: `Failed to delete agent: ${errorDetail}`,
          })
        }
      } catch (error) {
        toast.error({
          title: "Error",
          description: "An error occurred while deleting the agent.",
        })
        console.error("Delete agent error:", error)
      }
    })
    setShowConfirmModal(true)
  }

  const handleSaveAgent = async () => {
    // Build the new simplified appIntegrations structure
    const appIntegrationsObject: Record<
      string,
      {
        itemIds: string[]
        selectedAll: boolean
      }
    > = {}

    // Collect collection item IDs
    const collectionItemIds: string[] = []
    let hasCollectionSelections = false

    // Collect data source IDs
    const dataSourceIds: string[] = []
    let hasDataSourceSelections = false

    // Check for Slack channels in selected entities
    const slackChannels = selectedEntities.filter(
      (entity) =>
        entity.app === Apps.Slack && entity.entity === SlackEntity.Channel,
    )
    // Process each selected integration
    for (const [integrationId, isSelected] of Object.entries(
      selectedIntegrations,
    )) {
      if (isSelected) {
        const integration = allAvailableIntegrations.find(
          (int) => int.id === integrationId,
        )
        if (!integration) continue

        // For collections, collect item IDs with appropriate prefixes
        if (integrationId.startsWith("cl_")) {
          const collectionId = integrationId.replace("cl_", "")
          const selectedItems =
            selectedItemsInCollection[collectionId] || new Set()
          const itemDetails =
            selectedItemDetailsInCollection[collectionId] || {}

          if (selectedItems.size === 0) {
            // If no specific items are selected, use the collection id with collection prefix
            const collectionId = integration.id.replace("cl_", "")
            collectionItemIds.push(`cl-${collectionId}`) // Collection prefix
          } else {
            // If specific items are selected, use their IDs with appropriate prefixes
            for (const itemId of selectedItems) {
              const itemDetail = itemDetails[itemId]
              if (itemDetail && itemDetail.type === "folder") {
                // This is a folder within the collection
                collectionItemIds.push(`clfd-${itemId}`) // Collection folder prefix
              } else {
                // For files or items without type info, use original ID
                collectionItemIds.push(`clf-${itemId}`)
              }
            }
          }
          hasCollectionSelections = true
        }
        // For data sources, collect their IDs
        else if (
          integrationId.startsWith("ds-") ||
          integration.app === Apps.DataSource
        ) {
          dataSourceIds.push(integrationId)
          hasDataSourceSelections = true
        }
        // Handle Google Drive integration
        else if (integrationId === "googledrive") {
          const selectedDocIds: string[] = []

          // Get the docIds from selectedItemDetailsInGoogleDrive
          for (const itemId of selectedItemsInGoogleDrive) {
            const itemDetail = selectedItemDetailsInGoogleDrive[itemId]

            if (itemDetail && itemDetail.fields?.docId) {
              selectedDocIds.push(itemDetail.fields.docId)
            } else if (itemDetail && itemDetail.docId) {
              selectedDocIds.push(itemDetail.docId)
            } else {
              console.warn(`No docId found for item ${itemId}:`, itemDetail)
            }
          }

          appIntegrationsObject[integrationId] = {
            itemIds: selectedDocIds,
            // selectedAll is true when no specific items are selected (whole Google Drive)
            // selectedAll is false when specific items are selected
            selectedAll: selectedItemsInGoogleDrive.size === 0,
          }
        }
        // For other integrations, use the integration ID as key
        else {
          appIntegrationsObject[integrationId] = {
            itemIds: [],
            selectedAll: true,
          }
        }
      }
    }

    // Handle Slack channels from selected entities
    if (slackChannels.length > 0) {
      appIntegrationsObject["slack"] = {
        itemIds: slackChannels.map((channel) => channel.docId),
        selectedAll: false,
      }
    }

    // Add collection selections if any exist
    if (hasCollectionSelections) {
      appIntegrationsObject["knowledge_base"] = {
        itemIds: collectionItemIds,
        selectedAll: collectionItemIds.length === 0,
      }
    }

    // Add data source selections if any exist
    if (hasDataSourceSelections) {
      appIntegrationsObject["DataSource"] = {
        itemIds: dataSourceIds,
        selectedAll: dataSourceIds.length === 0,
      }
    }

    const agentPayload = {
      name: agentName,
      description: agentDescription,
      prompt: agentPrompt,
      model: selectedModel,
      isPublic: isPublic,
      isRagOn: isRagOn,
      appIntegrations: appIntegrationsObject,
      docIds: selectedEntities,
      // Only include userEmails for private agents
      userEmails: isPublic ? [] : selectedUsers.map((user) => user.email),
    }

    try {
      let response
      if (editingAgent && editingAgent.externalId) {
        response = await api.agent[":agentExternalId"].$put({
          param: { agentExternalId: editingAgent.externalId },
          json: agentPayload,
        })
        if (response.ok) {
          toast.success({
            title: "Success",
            description: "Agent updated successfully.",
          })
          setViewMode("list")
          resetForm()
        } else {
          const errorData = await response.json()
          toast.error({
            title: "Error",
            description: `Failed to update agent: ${errorData.message || response.statusText}`,
          })
        }
      } else {
        response = await api.agent.create.$post({ json: agentPayload })
        if (response.ok) {
          toast.success({
            title: "Success",
            description: "Agent created successfully.",
          })
          setViewMode("list")
          resetForm()
        } else {
          const errorData = await response.json()
          toast.error({
            title: "Error",
            description: `Failed to create agent: ${errorData.message || response.statusText}`,
          })
        }
      }
    } catch (error) {
      const action = editingAgent ? "updating" : "creating"
      toast.error({
        title: "Error",
        description: `An error occurred while ${action} the agent.`,
      })
      console.error(`${action} agent error:`, error)
    }
  }

  const toggleIntegrationSelection = (integrationId: string) => {
    setSelectedIntegrations((prev) => {
      const newValue = !prev[integrationId]
      if (integrationId === "googledrive" && !newValue) {
        setSelectedItemsInGoogleDrive(new Set())
        setSelectedItemDetailsInGoogleDrive({})
      }
      // If it's a collection integration and we're deselecting it, clear its items
      if (integrationId.startsWith("cl_") && !newValue) {
        const clId = integrationId.replace("cl_", "")
        setSelectedItemsInCollection((prevItems) => {
          const newState = { ...prevItems }
          delete newState[clId]
          return newState
        })
        setSelectedItemDetailsInCollection((prevDetails) => {
          const newState = { ...prevDetails }
          delete newState[clId]
          return newState
        })
      }

      return {
        ...prev,
        [integrationId]: newValue,
      }
    })
  }

  const handleRemoveSelectedIntegration = (integrationId: string) => {
    // Check if it's a CL item (format: clId_itemId where itemId can contain underscores)
    // We need to find the actual CL ID from the selected integrations
    let isClItem = false
    let clId = ""
    let itemId = ""

    // Check if this is a CL item by looking for a pattern where the ID starts with a CL ID
    for (const [integId] of Object.entries(selectedIntegrations)) {
      if (integId.startsWith("cl_") && selectedIntegrations[integId]) {
        const currentClId = integId.replace("cl_", "")
        if (integrationId.startsWith(currentClId + "_")) {
          isClItem = true
          clId = currentClId
          itemId = integrationId.substring(currentClId.length + 1) // Remove clId and the underscore
          break
        }
      }
    }

    if (isClItem && clId && itemId) {
      // Remove the specific item from the CL
      setSelectedItemsInCollection((prev) => {
        const newState = { ...prev }
        if (newState[clId]) {
          const newSet = new Set(newState[clId])
          newSet.delete(itemId)

          if (newSet.size === 0) {
            delete newState[clId]
            // Also deselect the CL integration if no items are selected
            setSelectedIntegrations((prevInt) => ({
              ...prevInt,
              [`cl_${clId}`]: false,
            }))
          } else {
            newState[clId] = newSet
          }
        }
        return newState
      })

      // Remove item details
      setSelectedItemDetailsInCollection((prev) => {
        const newState = { ...prev }
        if (newState[clId] && newState[clId][itemId]) {
          delete newState[clId][itemId]
          if (Object.keys(newState[clId]).length === 0) {
            delete newState[clId]
          }
        }
        return newState
      })
    } else if (integrationId.startsWith("googledrive_")) {
      // Handle Google Drive item removal
      const driveItemId = integrationId.replace("googledrive_", "")

      // Remove the specific Google Drive item
      setSelectedItemsInGoogleDrive((prev) => {
        const newSet = new Set(prev)
        newSet.delete(driveItemId)

        // If no items are selected, also deselect the Google Drive integration
        if (newSet.size === 0) {
          setSelectedIntegrations((prevInt) => ({
            ...prevInt,
            googledrive: false,
          }))
        }

        return newSet
      })

      // Remove item details
      setSelectedItemDetailsInGoogleDrive((prev) => {
        const newState = { ...prev }
        delete newState[driveItemId]
        return newState
      })
    } else {
      // Handle regular integrations
      setSelectedIntegrations((prev) => ({
        ...prev,
        [integrationId]: false,
      }))

      // If it's a collection integration, also clear its selections
      if (integrationId.startsWith("cl_")) {
        const clId = integrationId.replace("cl_", "")
        setSelectedItemsInCollection((prev) => {
          const newState = { ...prev }
          delete newState[clId]
          return newState
        })
        setSelectedItemDetailsInCollection((prev) => {
          const newState = { ...prev }
          delete newState[clId]
          return newState
        })
      }

      // If it's Google Drive integration, also clear its selections
      if (integrationId === "googledrive") {
        setSelectedItemsInGoogleDrive(new Set())
        setSelectedItemDetailsInGoogleDrive({})
      }
    }
  }

  const handleClearAllIntegrations = () => {
    const clearedSelection: Record<string, boolean> = {}
    allAvailableIntegrations.forEach(
      (int) => (clearedSelection[int.id] = false),
    )
    setSelectedIntegrations(clearedSelection)

    // Also clear selected items and their details for all Collections
    setSelectedItemsInCollection({})
    setSelectedItemDetailsInCollection({})
    // Also clear Google Drive selections
    setSelectedItemsInGoogleDrive(new Set())
    setSelectedItemDetailsInGoogleDrive({})
  }

  const currentSelectedIntegrationObjects = useMemo(() => {
    const result: Array<{
      id: string
      name: string
      icon: React.ReactNode
      type?: "file" | "folder" | "integration" | "cl"
      clId?: string
      clName?: string
    }> = []

    // Add regular integrations (excluding Google Drive which is handled separately)
    for (const integration of allAvailableIntegrations) {
      if (
        selectedIntegrations[integration.id] &&
        !integration.id.startsWith("cl_") &&
        integration.id !== "googledrive"
      ) {
        result.push({
          ...integration,
          type: "integration",
        })
      }
    }

    // Handle Google Drive items
<<<<<<< HEAD
    if (
      selectedIntegrations["googledrive"]
    ) {
=======
    if (selectedIntegrations["googledrive"]) {
>>>>>>> 9ca2530f
      if (selectedItemsInGoogleDrive.size === 0) {
        const googleDriveIntegration = allAvailableIntegrations.find(
          (int) => int.id === "googledrive",
        )
        if (googleDriveIntegration) {
          result.push({
            ...googleDriveIntegration,
            type: "integration",
          })
        }
<<<<<<< HEAD
      }
      else {


=======
      } else {
>>>>>>> 9ca2530f
        // If specific Google Drive items are selected, show individual file/folder pills
        for (const itemId of selectedItemsInGoogleDrive) {
          const item = selectedItemDetailsInGoogleDrive[itemId]
          if (item) {
            // Handle both search results and direct navigation results
            const itemTitle =
              item.fields?.title ||
              item.fields?.name ||
              item.title ||
              item.name ||
              "Untitled"
            const itemEntity = item.fields?.entity || item.entity
            const isFolder = itemEntity === DriveEntity.Folder

            result.push({
              id: `googledrive_${itemId}`,
              name: itemTitle,
              icon: getDriveEntityIcon(itemEntity),
              type: isFolder ? "folder" : "file",
            })
          }
        }
      }
    }

    allAvailableIntegrations.forEach((integration) => {
      if (
        integration.id.startsWith("cl_") &&
        selectedIntegrations[integration.id]
      ) {
        const clId = integration.id.replace("cl_", "")
        const selectedItems = selectedItemsInCollection[clId] || new Set()

        if (selectedItems.size === 0) {
          result.push({
            ...integration,
            type: "cl",
          })
        } else {
          const itemDetails = selectedItemDetailsInCollection[clId] || {}

          selectedItems.forEach((itemId) => {
            const item = itemDetails[itemId]
            if (item) {
              // Use the name from the mapping if available, otherwise use the item name
              const displayName =
                integrationIdToNameMap[itemId]?.name || item.name

              // Determine the icon based on the type from the mapping or the item type
              const itemType = integrationIdToNameMap[itemId]?.type || item.type
              const itemIcon = getItemIcon(itemType)
              result.push({
                id: `${clId}_${itemId}`,
                name: displayName,
                icon: itemIcon,
                type: item.type,
                clId: clId,
                clName: integration.name,
              })
            }
          })
        }
      }
    })

    return result
  }, [
    selectedIntegrations,
    allAvailableIntegrations,
    selectedItemsInCollection,
    selectedItemDetailsInCollection,
    integrationIdToNameMap,
    selectedItemsInGoogleDrive,
    selectedItemDetailsInGoogleDrive,
  ])

  useEffect(() => {
    if (!isRagOn) {
      setSelectedIntegrations((prev) => {
        const newSelections = { ...prev }
        availableIntegrationsList.forEach((int) => {
          newSelections[int.id] = false
        })
        return newSelections
      })
      setSelectedEntities([])
    }
    // Also update the test agent's RAG status when the form's RAG changes,
    // but only if we are testing the current form config.
    if (selectedChatAgentExternalId === null) {
      setTestAgentIsRagOn(isRagOn)
    }
  }, [isRagOn, selectedChatAgentExternalId])

  useEffect(() => {
    if (inputRef.current) {
      inputRef.current.focus()
    }
  }, [])

  useEffect(() => {
    if (isStreaming) {
      const interval = setInterval(() => {
        setDots((prev) => (prev.length >= 3 ? "" : prev + "."))
      }, 500)
      return () => clearInterval(interval)
    } else {
      setDots("")
    }
  }, [isStreaming])

  const handleSend = async (
    messageToSend: string,
    metadata?: AttachmentMetadata[],
  ) => {
    if (!messageToSend || isStreaming) return

    setUserHasScrolled(false)
    setQuery("")
    setMessages((prevMessages) => [
      ...prevMessages,
      {
        messageRole: "user",
        message: messageToSend,
        externalId: `user-${Date.now()}`,
      },
    ])

    setIsStreaming(true)
    setCurrentResp({ resp: "", thinking: "" })
    currentRespRef.current = { resp: "", sources: [], thinking: "" }

    const url = new URL(`/api/v1/message/create`, window.location.origin)

    let chatConfigAgent: SelectPublicAgent | null | undefined = null

    if (initialChatAgent) {
      chatConfigAgent = initialChatAgent
    } else if (selectedChatAgentExternalId) {
      // Try to find in any list, though ideally it should be in `allAgentsList` if selectable
      chatConfigAgent =
        allAgentsList.find(
          (agent) => agent.externalId === selectedChatAgentExternalId,
        ) ||
        madeByMeAgentsList.find(
          (agent) => agent.externalId === selectedChatAgentExternalId,
        ) ||
        sharedToMeAgentsList.find(
          (agent) => agent.externalId === selectedChatAgentExternalId,
        )
    }

    let agentPromptPayload: AgentPromptPayload

    if (selectedChatAgentExternalId === null) {
      // Test Current Form Config - construct complete agent configuration

      const appIntegrationsObject: Record<
        string,
        {
          itemIds: string[]
          selectedAll: boolean
        }
      > = {}

      // Collect collection item IDs
      const collectionItemIds: string[] = []
      let hasCollectionSelections = false

      // Collect data source IDs
      const dataSourceIds: string[] = []
      let hasDataSourceSelections = false

      // Collect Google Drive docIds
      const googleDriveDocIds: string[] = []
      let hasGoogleDriveSelections = false

      // Process each selected integration
      for (const [integrationId, isSelected] of Object.entries(
        selectedIntegrations,
      )) {
        if (isSelected) {
          const integration = allAvailableIntegrations.find(
            (int) => int.id === integrationId,
          )
          if (!integration) continue

          // For collections, collect item IDs with appropriate prefixes
          if (integrationId.startsWith("cl_")) {
            const collectionId = integrationId.replace("cl_", "")
            const selectedItems =
              selectedItemsInCollection[collectionId] || new Set()
            const itemDetails =
              selectedItemDetailsInCollection[collectionId] || {}

            if (selectedItems.size === 0) {
              // If no specific items are selected, use the collection id with collection prefix
              const collectionId = integration.id.replace("cl_", "")
              collectionItemIds.push(`cl-${collectionId}`) // Collection prefix
            } else {
              // If specific items are selected, use their IDs with appropriate prefixes
              for (const itemId of selectedItems) {
                const itemDetail = itemDetails[itemId]
                if (itemDetail && itemDetail.type === "folder") {
                  // This is a folder within the collection
                  collectionItemIds.push(`clfd-${itemId}`) // Collection folder prefix
                } else {
                  // For files or items without type info, use original ID
                  collectionItemIds.push(`clf-${itemId}`)
                }
              }
            }
            hasCollectionSelections = true
          }
          // For data sources, collect their IDs
          else if (
            integrationId.startsWith("ds-") ||
            integration.app === Apps.DataSource
          ) {
            dataSourceIds.push(integrationId)
            hasDataSourceSelections = true
          }
          // For Google Drive, collect selected docIds
          else if (integrationId === "googledrive") {
            for (const itemId of selectedItemsInGoogleDrive) {
              const itemDetail = selectedItemDetailsInGoogleDrive[itemId]
              if (itemDetail && itemDetail.fields?.docId) {
                googleDriveDocIds.push(itemDetail.fields.docId)
              } else if (itemDetail && itemDetail.docId) {
                googleDriveDocIds.push(itemDetail.docId)
              }
            }
            hasGoogleDriveSelections = true
          }
          // For other integrations, use the integration ID as key
          else {
            appIntegrationsObject[integrationId] = {
              itemIds: [],
              selectedAll: true,
            }
          }
        }
      }

      // Add collection selections if any exist
      if (hasCollectionSelections) {
        appIntegrationsObject["knowledge_base"] = {
          itemIds: collectionItemIds,
          selectedAll: collectionItemIds.length === 0,
        }
      }

      // Add data source selections if any exist
      if (hasDataSourceSelections) {
        appIntegrationsObject["DataSource"] = {
          itemIds: dataSourceIds,
          selectedAll: dataSourceIds.length === 0,
        }
      }

      // Add Google Drive selections if any exist
      if (selectedIntegrations["googledrive"] || hasGoogleDriveSelections) {
        appIntegrationsObject["googledrive"] = {
          itemIds: googleDriveDocIds,
          selectedAll: googleDriveDocIds.length === 0,
        }
      }

      // Construct complete agent payload for current form config
      agentPromptPayload = {
        name: agentName,
        description: agentDescription,
        prompt: agentPrompt,
        model: selectedModel,
        isPublic: isPublic,
        isRagOn: isRagOn,
        appIntegrations: appIntegrationsObject,
        docIds: selectedEntities,
        userEmails: isPublic ? [] : selectedUsers.map((user) => user.email),
        allowWebSearch: false, // Not supported in form config
      }
    }
    url.searchParams.append("message", encodeURIComponent(messageToSend))

    // Add agent ID to the request if using an agent
    if (chatConfigAgent?.externalId) {
      url.searchParams.append("agentId", chatConfigAgent.externalId)
    } else {
      // If no agent is used (the user is not authenticated), we can use the default agent
      url.searchParams.append(
        "agentPromptPayload",
        JSON.stringify(agentPromptPayload),
      )
      url.searchParams.append("agentId", DEFAULT_TEST_AGENT_ID)
    }

    // Get model configuration from ChatBox
    const modelConfig = chatBoxRef.current?.getCurrentModelConfig()

    url.searchParams.append("selectedModelConfig", JSON.stringify(modelConfig))

    if (metadata && metadata.length > 0) {
      url.searchParams.append("attachmentMetadata", JSON.stringify(metadata))
    }

    try {
      eventSourceRef.current = await createAuthEventSource(url.toString())
    } catch (err) {
      console.error("Failed to create EventSource:", err)
      toast({
        title: "Failed to create EventSource",
        description: "Failed to create EventSource",
        variant: "destructive",
      })
      return
    }

    eventSourceRef.current.addEventListener(
      ChatSSEvents.CitationsUpdate,
      (event) => {
        const { contextChunks, citationMap } = JSON.parse(event.data)
        if (currentRespRef.current) {
          currentRespRef.current.sources = contextChunks
          currentRespRef.current.citationMap = citationMap
          setCurrentResp((prevResp: CurrentResp | null) => ({
            ...(prevResp || { resp: "", thinking: "" }),
            resp: prevResp?.resp || "",
            sources: contextChunks,
            citationMap,
          }))
        }
      },
    )

    eventSourceRef.current.addEventListener(ChatSSEvents.Reasoning, (event) => {
      setCurrentResp((prevResp: CurrentResp | null) => ({
        ...(prevResp || { resp: "", thinking: event.data || "" }),
        thinking: (prevResp?.thinking || "") + event.data,
      }))
    })

    eventSourceRef.current.addEventListener(ChatSSEvents.Start, () => { })

    eventSourceRef.current.addEventListener(
      ChatSSEvents.ResponseUpdate,
      (event) => {
        setCurrentResp((prevResp: CurrentResp | null) => {
          const updatedResp = prevResp
            ? { ...prevResp, resp: prevResp.resp + event.data }
            : { resp: event.data, thinking: "", sources: [], citationMap: {} }
          currentRespRef.current = updatedResp
          return updatedResp
        })
      },
    )

    eventSourceRef.current.addEventListener(
      ChatSSEvents.ResponseMetadata,
      (event) => {
        const { chatId: newChatId, messageId } = JSON.parse(event.data)
        if (newChatId && !chatId) setChatId(newChatId)
        if (messageId) {
          if (currentRespRef.current) {
            setCurrentResp((resp: CurrentResp | null) => {
              const updatedResp = resp || { resp: "", thinking: "" }
              updatedResp.chatId = newChatId
              updatedResp.messageId = messageId
              currentRespRef.current = updatedResp
              return updatedResp
            })
          }
        }
        if (!stopMsg) setStopMsg(true)
      },
    )

    eventSourceRef.current.addEventListener(
      ChatSSEvents.AttachmentUpdate,
      (event) => {
        try {
          const { messageId, attachments } = JSON.parse(event.data)

          // Validate required fields
          if (!messageId) {
            console.error(
              "AttachmentUpdate: Missing messageId in event data",
              event.data,
            )
            return
          }

          if (!attachments || !Array.isArray(attachments)) {
            console.error(
              "AttachmentUpdate: Invalid attachments data",
              event.data,
            )
            return
          }

          // Store attachment metadata for the specific message using messageId
          setMessages((prevMessages) => {
            const messageIndex = prevMessages.findIndex(
              (msg) => msg.externalId === messageId,
            )

            if (messageIndex === -1) {
              console.warn(
                `AttachmentUpdate: Message with ID ${messageId} not found`,
              )
              return prevMessages
            }

            return prevMessages.map((msg, index) =>
              index === messageIndex ? { ...msg, attachments } : msg,
            )
          })
        } catch (error) {
          console.error("AttachmentUpdate: Failed to parse event data", {
            error,
            eventData: event.data,
          })
          // Don't crash the application, just log the error
        }
      },
    )

    eventSourceRef.current.addEventListener(ChatSSEvents.End, () => {
      const currentRespVal = currentRespRef.current
      if (currentRespVal) {
        setMessages((prevMessages) => [
          ...prevMessages,
          {
            messageRole: "assistant",
            message: currentRespVal.resp,
            externalId: currentRespVal.messageId,
            sources: currentRespVal.sources,
            citationMap: currentRespVal.citationMap,
            thinking: currentRespVal.thinking,
          },
        ])
      }
      setCurrentResp(null)
      currentRespRef.current = null
      eventSourceRef.current?.close()
      eventSourceRef.current = null
      setStopMsg(false)
      setIsStreaming(false)
    })

    eventSourceRef.current.addEventListener(ChatSSEvents.Error, (event) => {
      console.error("Error with SSE:", event.data)
      const currentRespVal = currentRespRef.current
      setMessages((prevMessages) => [
        ...prevMessages,
        {
          messageRole: "assistant",
          message: `Error: ${event.data || "Unknown error"}`,
          externalId: currentRespVal?.messageId || `err-${Date.now()}`,
          sources: currentRespVal?.sources,
          citationMap: currentRespVal?.citationMap,
          thinking: currentRespVal?.thinking,
        },
      ])
      setCurrentResp(null)
      currentRespRef.current = null
      eventSourceRef.current?.close()
      eventSourceRef.current = null
      setStopMsg(false)
      setIsStreaming(false)
    })

    eventSourceRef.current.onerror = (error) => {
      if (userStopped) {
        setUserStopped(false)
        setCurrentResp(null)
        currentRespRef.current = null
        setStopMsg(false)
        setIsStreaming(false)
        eventSourceRef.current?.close()
        eventSourceRef.current = null
        return
      }
      console.error("Error with SSE (onerror):", error)
      setMessages((prevMessages) => [
        ...prevMessages,
        {
          messageRole: "assistant",
          message:
            "An error occurred while streaming the response. Please try again.",
          externalId: `onerror-${Date.now()}`,
        },
      ])
      setCurrentResp(null)
      currentRespRef.current = null
      eventSourceRef.current?.close()
      eventSourceRef.current = null
      setStopMsg(false)
      setIsStreaming(false)
    }
    setQuery("")
  }

  const handleStop = async () => {
    setUserStopped(true)
    if (eventSourceRef.current) {
      eventSourceRef.current.close()
      eventSourceRef.current = null
    }
    setIsStreaming(false)

    if (chatId && currentRespRef.current?.messageId) {
      try {
        await api.chat.stop.$post({
          json: { chatId: chatId },
        })
      } catch (error) {
        console.error("Failed to send stop request to backend:", error)
        toast({
          title: "Error",
          description: "Could not stop streaming on backend.",
          variant: "destructive",
          duration: 1000,
        })
      }
    }

    if (currentRespRef.current && currentRespRef.current.resp) {
      setMessages((prevMessages) => [
        ...prevMessages,
        {
          messageRole: "assistant",
          message: currentRespRef.current?.resp || " ",
          externalId: currentRespRef.current?.messageId,
          sources: currentRespRef.current?.sources,
          citationMap: currentRespRef.current?.citationMap,
          thinking: currentRespRef.current?.thinking,
        },
      ])
    }
    setCurrentResp(null)
    currentRespRef.current = null
    setStopMsg(false)
  }

  const handleRetry = async (messageIdToRetry: string) => {
    const assistantMessageIndex = messages.findIndex(
      (msg) =>
        msg.externalId === messageIdToRetry && msg.messageRole === "assistant",
    )
    if (assistantMessageIndex > 0) {
      const userMessageToResend = messages[assistantMessageIndex - 1]
      if (userMessageToResend && userMessageToResend.messageRole === "user") {
        const userMessageAttachments = userMessageToResend.attachments
        setMessages((prev) => prev.slice(0, assistantMessageIndex - 1))
        await handleSend(userMessageToResend.message, userMessageAttachments)
      } else {
        toast({
          title: "Retry Error",
          description: "Could not find original user message to retry.",
          variant: "destructive",
        })
      }
    } else {
      toast({
        title: "Retry Error",
        description: "Could not find message to retry.",
        variant: "destructive",
      })
    }
  }

  const isScrolledToBottom = () => {
    const container = messagesContainerRef.current
    if (!container) return true
    const threshold = 100
    return (
      container.scrollHeight - container.scrollTop - container.clientHeight <
      threshold
    )
  }

  const handleScroll = () => {
    setUserHasScrolled(!isScrolledToBottom())
  }

  useEffect(() => {
    const container = messagesContainerRef.current
    if (!container || userHasScrolled) return
    container.scrollTop = container.scrollHeight
  }, [messages, currentResp?.resp])

  return (
    <div className="flex flex-col md:flex-row h-screen w-full bg-white dark:bg-[#1E1E1E]">
      <Sidebar
        photoLink={user?.photoLink}
        role={user?.role}
        isAgentMode={agentWhiteList}
      />
      <ConfirmModal
        showModal={showConfirmModal}
        setShowModal={(val) =>
          setShowConfirmModal(val.open ?? showConfirmModal)
        }
        modalTitle={confirmModalTitle}
        modalMessage={confirmModalMessage}
        onConfirm={() => {
          if (confirmAction) {
            confirmAction()
          }
        }}
      />
      <div className="flex flex-col md:flex-row flex-1 h-full md:ml-[60px]">
        <div
          className={`p-4 md:py-4 md:px-8 bg-white dark:bg-[#1E1E1E] overflow-y-auto h-full relative ${viewMode === "list" ? "w-full" : "w-full md:w-[50%] border-r border-gray-200 dark:border-gray-700"}`}
        >
          {viewMode === "list" ? (
            <div className="mt-6">
              <div className="w-full max-w-3xl mx-auto px-4 pt-0 pb-6">
                <div className="flex flex-col space-y-6">
                  <div className="flex justify-between items-center">
                    <h1 className="text-[32px] tracking-wider font-display text-gray-700 dark:text-gray-100">
                      AGENTS
                    </h1>
                    <div className="flex items-center gap-4 ">
                      {(() => {
                        // Calculate whether current tab has agents
                        const agentLists: Record<string, SelectPublicAgent[]> = {
                          "all": allAgentsList,
                          "made-by-me": madeByMeAgentsList,
                          "shared-to-me": sharedToMeAgentsList,
                        }
                        const currentTabHasAgents = (agentLists[activeTab]?.length ?? 0) > 0

                        return currentTabHasAgents && (
                          <>
                            <div className="relative">
                              <Search className="absolute left-3 top-1/2 transform -translate-y-1/2 text-gray-400 h-5 w-5" />
                              <input
                                type="text"
                                placeholder="Search agents.."
                                value={listSearchQuery}
                                onChange={handleListSearchChange}
                                className="pl-10 pr-4 py-2 rounded-full border border-gray-200 dark:border-slate-600 w-[300px] focus:outline-none focus:ring-2 focus:ring-gray-300 dark:focus:ring-slate-500 bg-white dark:bg-slate-700 dark:text-gray-100"
                              />
                            </div>
                            <Button
                              onClick={handleCreateNewAgent}
                              className="bg-slate-800 hover:bg-slate-700 text-white font-mono font-medium rounded-full px-6 py-2 flex items-center gap-2"
                            >
                              <Plus size={18} /> CREATE
                            </Button>
                          </>
                        )
                      })()}
                    </div>
                  </div>

                  {(() => {
                    const favoriteAgentObjects = allAgentsList.filter((agent) =>
                      favoriteAgents.includes(agent.externalId),
                    )
                    if (favoriteAgentObjects.length === 0) return null

                    const displayedFavoriteAgents = showAllFavorites
                      ? favoriteAgentObjects
                      : favoriteAgentObjects.slice(0, 6)

                    return (
                      <div className="mb-6 pb-8">
                        <div className="grid grid-cols-1 sm:grid-cols-2 md:grid-cols-3 gap-4">
                          {displayedFavoriteAgents.map((agent) => (
                            <AgentCard
                              key={agent.externalId}
                              agent={agent}
                              isFavorite={true}
                              onToggleFavorite={toggleFavorite}
                              onClick={() =>
                                navigate({
                                  to: "/",
                                  search: { agentId: agent.externalId },
                                })
                              }
                            />
                          ))}
                        </div>
                        {favoriteAgentObjects.length > 6 && (
                          <div className="flex justify-end mt-4">
                            <Button
                              variant="ghost"
                              onClick={() =>
                                setShowAllFavorites(!showAllFavorites)
                              }
                              className="text-sm text-gray-600 dark:text-gray-400 hover:text-gray-800 dark:hover:text-gray-200 px-3 py-1 h-auto"
                            >
                              {showAllFavorites ? "Show Less" : "Show More"}
                              {showAllFavorites ? (
                                <ChevronUp size={16} className="ml-2" />
                              ) : (
                                <ChevronDown size={16} className="ml-2" />
                              )}
                            </Button>
                          </div>
                        )}
                      </div>
                    )
                  })()}

                  <div className="flex items-center justify-between mb-2">
                    <div className="flex space-x-2">
                      <TabButton
                        active={activeTab === "all"}
                        onClick={() => handleTabChange("all")}
                        icon="asterisk"
                        label="ALL"
                      />
                      <TabButton
                        active={activeTab === "shared-to-me"}
                        onClick={() => handleTabChange("shared-to-me")}
                        icon="users"
                        label="SHARED-WITH-ME"
                      />
                      <TabButton
                        active={activeTab === "made-by-me"}
                        onClick={() => handleTabChange("made-by-me")}
                        icon="user"
                        label="MADE-BY-ME"
                      />
                    </div>
                    <div>
                      <Button
                        onClick={fetchAllAgentData}
                        variant="outline"
                        size="sm"
                        className="text-xs flex items-center gap-2 text-gray-600 dark:text-gray-300 hover:bg-gray-100 dark:hover:bg-slate-700"
                        disabled={isLoadingAgents}
                      >
                        <RefreshCw
                          size={14}
                          className={`${isLoadingAgents ? "animate-spin" : ""}`}
                        />
                      </Button>
                    </div>
                  </div>

                  {(() => {
                    let currentListToDisplay: SelectPublicAgent[] = []
                    if (activeTab === "all") {
                      currentListToDisplay = allAgentsList
                    } else if (activeTab === "made-by-me") {
                      currentListToDisplay = madeByMeAgentsList
                    } else if (activeTab === "shared-to-me") {
                      currentListToDisplay = sharedToMeAgentsList
                    }

                    const filteredList = currentListToDisplay.filter(
                      (agent) =>
                        agent.name
                          .toLowerCase()
                          .includes(listSearchQuery.toLowerCase()) ||
                        (agent.description || "")
                          .toLowerCase()
                          .includes(listSearchQuery.toLowerCase()),
                    )

                    const totalPages = Math.ceil(
                      filteredList.length / agentsPerPage,
                    )
                    const paginatedList = filteredList.slice(
                      (currentPage - 1) * agentsPerPage,
                      currentPage * agentsPerPage,
                    )

                    if (
                      isLoadingAgents &&
                      filteredList.length === 0 &&
                      !listSearchQuery
                    ) {
                      return (
                        <div className="text-center py-10 text-gray-500 dark:text-gray-400">
                          Loading agents...
                        </div>
                      )
                    }

                    if (filteredList.length === 0 && listSearchQuery) {
                      return (
                        <div className="text-center py-8 text-gray-500 dark:text-gray-400">
                          No agents found for your search.
                        </div>
                      )
                    }

                    if (currentListToDisplay.length === 0 && !listSearchQuery) {
                      const isSharedTab = activeTab === "shared-to-me"
                      const title = isSharedTab
                        ? "No agents shared with you yet"
                        : "No agents created yet"
                      const description = isSharedTab
                        ? null
                        : "Click 'Create Agent' to add your first agent"

                      return (
                        <div className="flex flex-col items-center justify-center min-h-[60vh]">
                          <img
                            src={agentEmptyStateIcon}
                            alt="No agents"
                            className="w-32 h-32 mb-6 opacity-60"
                          />
                          <p className="text-xl font-medium text-gray-700 dark:text-gray-300 mb-2">
                            {title}
                          </p>
                          {description && (
                            <p className="text-sm text-gray-500 dark:text-gray-400 mb-6">
                              {description}
                            </p>
                          )}
                          {!isSharedTab && (
                            <Button
                              onClick={handleCreateNewAgent}
                              className="bg-slate-800 hover:bg-slate-700 text-white font-mono font-medium rounded-full px-6 py-2 flex items-center gap-2"
                            >
                              <Plus size={18} /> CREATE AGENT
                            </Button>
                          )}
                        </div>
                      )
                    }

                    return (
                      <>
                        <div className="space-y-0">
                          {paginatedList.map((agent) => {
                            const isShared =
                              (activeTab === "all" ||
                                activeTab === "shared-to-me") &&
                              sharedToMeAgentsList.some(
                                (sharedAgent) =>
                                  sharedAgent.externalId === agent.externalId,
                              )

                            return (
                              <AgentListItem
                                key={agent.externalId}
                                agent={agent}
                                isFavorite={favoriteAgents.includes(
                                  agent.externalId,
                                )}
                                isAgentPublic={agent.isPublic}
                                isShared={isShared}
                                isMadeByMe={madeByMeAgentsList.some(
                                  (madeByMeAgent) =>
                                    madeByMeAgent.externalId ===
                                    agent.externalId,
                                )}
                                onToggleFavorite={toggleFavorite}
                                onEdit={() => handleEditAgent(agent)}
                                onView={() => handleViewAgent(agent)}
                                onDelete={() =>
                                  handleDeleteAgent(agent.externalId)
                                }
                                onClick={() =>
                                  navigate({
                                    to: "/",
                                    search: { agentId: agent.externalId },
                                  })
                                }
                              />
                            )
                          })}
                        </div>
                        {totalPages > 1 && (
                          <div className="flex justify-between items-center mt-6">
                            <Button
                              onClick={() =>
                                setCurrentPage((p) => Math.max(p - 1, 1))
                              }
                              disabled={currentPage === 1}
                              variant="outline"
                              className="flex items-center gap-2"
                            >
                              <ChevronLeft size={16} />
                              Previous
                            </Button>
                            <span className="text-sm text-gray-600 dark:text-gray-400">
                              Page {currentPage} of {totalPages}
                            </span>
                            <Button
                              onClick={() =>
                                setCurrentPage((p) =>
                                  Math.min(p + 1, totalPages),
                                )
                              }
                              disabled={currentPage === totalPages}
                              variant="outline"
                              className="flex items-center gap-2"
                            >
                              Next
                              <ChevronRight size={16} />
                            </Button>
                          </div>
                        )}
                      </>
                    )
                  })()}
                </div>
              </div>
            </div>
          ) : viewMode === "viewAgent" && viewingAgent ? (
            <ViewAgent
              agent={viewingAgent}
              onBack={() => setViewMode("list")}
            />
          ) : (
            <>
              <div className="flex items-center mb-4 w-full max-w-xl">
                <Button
                  variant="ghost"
                  size="icon"
                  className="mr-2 text-gray-600 dark:text-gray-300 hover:bg-slate-100 dark:hover:bg-slate-700"
                  onClick={() => {
                    resetForm()
                    setViewMode("list")
                  }}
                >
                  <ArrowLeft size={20} />
                </Button>
                <h1 className="text-2xl font-semibold text-gray-700 dark:text-gray-100">
                  {editingAgent ? "EDIT AGENT" : "CREATE AGENT"}
                </h1>
              </div>

              <div className="w-full max-w-2xl space-y-6">
                <div className="w-full">
                  <Label
                    htmlFor="agentName"
                    className="text-sm font-medium text-gray-700 dark:text-gray-300"
                  >
                    Name
                  </Label>
                  <Input
                    id="agentName"
                    placeholder="e.g., Report Generator"
                    value={agentName}
                    onChange={(e) => setAgentName(e.target.value)}
                    className="mt-1 bg-white dark:bg-slate-700 border border-gray-300 dark:border-slate-600 rounded-lg w-full text-base h-11 px-3 dark:text-gray-100"
                  />
                </div>

                <div className="w-full">
                  <Label
                    htmlFor="agentDescription"
                    className="text-sm font-medium text-gray-700 dark:text-gray-300"
                  >
                    Description
                  </Label>
                  <Textarea
                    id="agentDescription"
                    placeholder="e.g., Helps with generating quarterly financial reports..."
                    value={agentDescription}
                    onChange={(e) => setAgentDescription(e.target.value)}
                    className="mt-1 bg-white dark:bg-slate-700 border border-gray-300 dark:border-slate-600 rounded-lg w-full h-24 p-3 text-base dark:text-gray-100"
                  />
                </div>

                <div className="w-full">
                  <div className="flex items-center justify-between mb-2">
                    <Label
                      htmlFor="agentPrompt"
                      className="text-sm font-medium text-gray-700 dark:text-gray-300"
                    >
                      Prompt
                    </Label>
                    <TooltipProvider>
                      <Tooltip>
                        <TooltipTrigger asChild>
                          <Button
                            type="button"
                            variant="outline"
                            size="sm"
                            onClick={handleGeneratePrompt}
                            disabled={isGeneratingPrompt}
                            className="h-8 w-8 p-0"
                          >
                            <Sparkles
                              className={`h-4 w-4 ${isGeneratingPrompt
                                ? "animate-pulse text-blue-600 dark:text-blue-400"
                                : ""
                                }`}
                            />
                          </Button>
                        </TooltipTrigger>
                        <TooltipContent>
                          <p>
                            {isGeneratingPrompt
                              ? "Generating prompt..."
                              : "Generate prompt with AI"}
                          </p>
                        </TooltipContent>
                      </Tooltip>
                    </TooltipProvider>
                  </div>
                  <Textarea
                    ref={promptTextareaRef}
                    id="agentPrompt"
                    placeholder="e.g., You are a helpful assistant... or describe your requirements and use the AI button"
                    value={agentPrompt}
                    onChange={(e) => {
                      setAgentPrompt(e.target.value)
                      // Clear highlight when user starts typing
                      if (shouldHighlightPrompt) {
                        setShouldHighlightPrompt(false)
                      }
                    }}
                    className={`mt-1 bg-white dark:bg-slate-700 border rounded-lg w-full h-36 p-3 text-base dark:text-gray-100 transition-all duration-300 ${shouldHighlightPrompt
                      ? "border-blue-400 ring-2 ring-blue-200 dark:border-blue-500 dark:ring-blue-900/50 shadow-lg"
                      : "border-gray-300 dark:border-slate-600"
                      }`}
                    disabled={isGeneratingPrompt}
                  />
                </div>

                <div className="w-full">
                  <Label className="text-sm font-medium text-gray-700 dark:text-gray-300">
                    Visibility
                  </Label>
                  <div className="mt-3 space-y-3">
                    <div className="flex items-center space-x-3">
                      <input
                        type="radio"
                        id="private"
                        name="visibility"
                        checked={!isPublic}
                        onChange={() => setIsPublic(false)}
                        className="w-4 h-4 text-slate-600 border-gray-300 focus:ring-slate-500"
                      />
                      <Label
                        htmlFor="private"
                        className="text-sm text-gray-700 dark:text-gray-300 cursor-pointer"
                      >
                        Private (only shared users can access)
                      </Label>
                    </div>
                    <div className="flex items-center space-x-3">
                      <input
                        type="radio"
                        id="public"
                        name="visibility"
                        checked={isPublic}
                        onChange={() => setIsPublic(true)}
                        className="w-4 h-4 text-slate-600 border-gray-300 focus:ring-slate-500"
                      />
                      <Label
                        htmlFor="public"
                        className="text-sm text-gray-700 dark:text-gray-300 cursor-pointer"
                      >
                        Public (all workspace members can access)
                      </Label>
                    </div>
                  </div>
                </div>

                <div>
                  <div className="flex items-center justify-between mb-3">
                    <div>
                      <Label className="text-base font-medium text-gray-800 dark:text-gray-300">
                        App Integrations
                      </Label>
                      <p className="text-xs text-gray-500 dark:text-gray-400 mt-1">
                        Select knowledge sources for your agent.
                      </p>
                    </div>
                    {/* <div className="flex items-center gap-3">
                        <Label className="text-sm font-medium text-gray-700 dark:text-gray-300">
                          RAG
                        </Label>
                        <Switch
                          checked={isRagOn}
                          onCheckedChange={setIsRagOn}
                          id="rag-toggle"
                        />
                      </div> */}
                  </div>
                  <div className="flex flex-wrap items-center gap-2 p-3 border border-gray-300 dark:border-gray-600 rounded-lg min-h-[48px] bg-white dark:bg-slate-700">
                    {currentSelectedIntegrationObjects.length === 0 && (
                      <span className="text-gray-400 dark:text-gray-400 text-sm">
                        Add integrations..
                      </span>
                    )}
                    {currentSelectedIntegrationObjects.map((integration) => (
                      <CustomBadge
                        key={integration.id}
                        text={integration.name}
                        icon={integration.icon}
                        onRemove={() =>
                          handleRemoveSelectedIntegration(integration.id)
                        }
                      />
                    ))}
                    <DropdownMenu
                      open={isIntegrationMenuOpen}
                      onOpenChange={(open) => {
                        setIsIntegrationMenuOpen(open)
                        if (!open) {
                          setNavigationPath([])
                          setCurrentItems([])
                          setDropdownSearchQuery("") // Clear search when closing dropdown
                        }
                      }}
                    >
                      <DropdownMenuTrigger asChild>
                        <Button
                          variant="ghost"
                          size="icon"
                          className="ml-auto p-1 h-7 w-7 text-slate-500 dark:text-slate-400 hover:text-slate-700 dark:hover:text-slate-200"
                        >
                          <PlusCircle size={20} />
                        </Button>
                      </DropdownMenuTrigger>
                      <DropdownMenuContent
                        className="w-[440px] p-0 bg-gray-100 dark:bg-gray-800 rounded-xl"
                        align="start"
                      >
                        <div className="flex items-center justify-between px-4 py-2">
                          <div className="flex items-center justify-between w-full">
                            <div className="flex items-center overflow-hidden max-w-[75%]">
                              {navigationPath.length > 0 && (
                                <Button
                                  variant="ghost"
                                  size="sm"
                                  onClick={() => {
                                    if (navigationPath.length === 1) {
                                      // Go back to main menu from CL listing or Google Drive root
                                      setNavigationPath([])
                                      setCurrentItems([])
                                      setDropdownSearchQuery("")
                                    } else {
                                      // Navigate back one level
                                      const newPath = navigationPath.slice(
                                        0,
                                        -1,
                                      )
                                      setNavigationPath(newPath)

                                      if (
                                        newPath.length === 1 &&
                                        newPath[0].type === "cl-root"
                                      ) {
                                        // Back to CL listing
                                        setCurrentItems([])
                                      } else if (
                                        newPath.length === 1 &&
                                        newPath[0].type === "drive-root"
                                      ) {
                                        // Back to Google Drive root
                                        setIsLoadingItems(true)
                                        api.search.driveitem
                                          .$post({
                                            json: { parentId: "" },
                                          })
                                          .then((response: Response) => {
                                            if (response.ok) {
                                              response
                                                .json()
                                                .then((data: any) => {
                                                  // Extract the actual items from the Vespa response structure
                                                  const items =
                                                    data?.root?.children || []
                                                  setCurrentItems(items)
                                                  setIsLoadingItems(false)
                                                })
                                            }
                                          })
                                          .catch(() => setIsLoadingItems(false))
                                      } else if (newPath.length > 1) {
                                        // Navigate to parent folder
                                        const clId = newPath.find(
                                          (item) => item.type === "cl",
                                        )?.id

                                        if (clId) {
                                          // Collections navigation
                                          const parentId =
                                            newPath[newPath.length - 1]?.id ===
                                              clId
                                              ? null
                                              : newPath[newPath.length - 1]?.id

                                          setIsLoadingItems(true)
                                          api.cl[":clId"].items
                                            .$get({
                                              param: { clId: clId },
                                              query: parentId
                                                ? { parentId }
                                                : {},
                                            })
                                            .then((response: Response) => {
                                              if (response.ok) {
                                                response
                                                  .json()
                                                  .then((data: any[]) => {
                                                    setCurrentItems(data)
                                                    setIsLoadingItems(false)
                                                  })
                                              }
                                            })
                                            .catch(() =>
                                              setIsLoadingItems(false),
                                            )
                                        } else if (
                                          newPath.some(
                                            (item) =>
                                              item.type === "drive-root" ||
                                              item.type === "drive-folder",
                                          )
                                        ) {
                                          // Google Drive navigation
                                          const parentFolderId =
                                            newPath[newPath.length - 1]?.id ===
                                              "drive-root"
                                              ? ""
                                              : newPath[newPath.length - 1]?.id

                                          setIsLoadingItems(true)
                                          api.search.driveitem
                                            .$post({
                                              json: {
                                                parentId: parentFolderId,
                                              },
                                            })
                                            .then((response: Response) => {
                                              if (response.ok) {
                                                response
                                                  .json()
                                                  .then((data: any) => {
                                                    // Extract the actual items from the Vespa response structure
                                                    const items =
                                                      data?.root?.children || []

<<<<<<< HEAD

=======
>>>>>>> 9ca2530f
                                                    setCurrentItems(items)
                                                    setIsLoadingItems(false)
                                                  })
                                              }
                                            })
                                            .catch(() =>
                                              setIsLoadingItems(false),
                                            )
                                        }
                                      }
                                    }
                                  }}
                                  className="p-0 h-auto w-auto text-xs text-slate-500 dark:text-slate-400 hover:text-slate-700 dark:hover:text-slate-200 mr-2 flex-shrink-0"
                                >
                                  <ChevronLeft size={12} />
                                </Button>
                              )}
                              {navigationPath.length > 0 ? (
                                <div className="flex items-center text-xs text-gray-600 dark:text-gray-300 whitespace-nowrap overflow-hidden">
                                  <span
                                    className="cursor-pointer hover:text-gray-800 dark:hover:text-gray-100 text-xs whitespace-nowrap flex-shrink-0"
                                    onClick={() => {
                                      setNavigationPath([])
                                      setCurrentItems([])
                                      setDropdownSearchQuery("")
                                    }}
                                  >
                                    ADD SOURCE
                                  </span>
                                  {(() => {
                                    // Show up to 3 items in the breadcrumb
                                    if (navigationPath.length > 0) {
                                      // Get the last 3 items or all if less than 3
                                      const itemsToShow =
                                        navigationPath.length <= 3
                                          ? navigationPath
                                          : navigationPath.slice(
                                            navigationPath.length - 3,
                                          )

                                      return itemsToShow.map((item, index) => (
                                        <React.Fragment
                                          key={`${item.id}-${index}`}
                                        >
                                          <span className="mx-2 flex-shrink-0">
                                            /
                                          </span>
                                          <span
                                            className={`max-w-[60px] truncate ${index < itemsToShow.length - 1 ? "cursor-pointer hover:text-gray-800 dark:hover:text-gray-100" : "font-medium"}`}
                                            title={item.name}
                                            onClick={() => {
                                              if (
                                                index <
                                                itemsToShow.length - 1
                                              ) {
                                                // Navigate to this item
                                                const newPathIndex =
                                                  navigationPath.findIndex(
                                                    (p) => p.id === item.id,
                                                  )

                                                if (newPathIndex >= 0) {
                                                  const newPath =
                                                    navigationPath.slice(
                                                      0,
                                                      newPathIndex + 1,
                                                    )
                                                  setNavigationPath(newPath)

                                                  if (
                                                    newPath.length === 1 &&
                                                    newPath[0].type ===
                                                    "cl-root"
                                                  ) {
                                                    setCurrentItems([])
                                                  } else if (
                                                    newPath.length > 1 &&
                                                    newPath[0].type ===
                                                    "cl-root"
                                                  ) {
                                                    const clId = newPath.find(
                                                      (item) =>
                                                        item.type === "cl",
                                                    )?.id
                                                    const parentId =
                                                      newPath[
                                                        newPath.length - 1
                                                      ]?.id === clId
                                                        ? null
                                                        : newPath[
                                                          newPath.length - 1
                                                        ]?.id

                                                    if (clId) {
                                                      setIsLoadingItems(true)
                                                      api.cl[":clId"].items
                                                        .$get({
                                                          param: { clId: clId },
                                                          query: parentId
                                                            ? { parentId }
                                                            : {},
                                                        })
                                                        .then(
                                                          (
                                                            response: Response,
                                                          ) => {
                                                            if (response.ok) {
                                                              response
                                                                .json()
                                                                .then(
                                                                  (
                                                                    data: any[],
                                                                  ) => {
                                                                    setCurrentItems(
                                                                      data,
                                                                    )
                                                                    setIsLoadingItems(
                                                                      false,
                                                                    )
                                                                  },
                                                                )
                                                            }
                                                          },
                                                        )
                                                        .catch(() =>
                                                          setIsLoadingItems(
                                                            false,
                                                          ),
                                                        )
                                                    }
                                                  } else if (
                                                    newPath.length === 1 &&
                                                    newPath[0].type ===
                                                    "drive-root"
                                                  ) {
                                                    navigateToGoogleDrive()
                                                  } else if (
                                                    newPath.length > 1 &&
                                                    newPath[0].type ===
                                                    "drive-root"
                                                  ) {
                                                    if (
                                                      newPath[
                                                        newPath.length - 1
                                                      ].type === "drive-folder"
                                                    ) {
                                                      const FolderId =
                                                        newPath[
                                                          newPath.length - 1
                                                        ].id
                                                      const FolderName =
                                                        newPath[
                                                          newPath.length - 1
                                                        ].name
                                                      navigateToDriveFolder(
                                                        FolderId,
                                                        FolderName,
                                                      )
                                                    }
                                                  }
                                                }
                                              }
                                            }}
                                          >
                                            {item.name}
                                          </span>
                                        </React.Fragment>
                                      ))
                                    }
                                    return null
                                  })()}
                                </div>
                              ) : (
                                <span className="p-0 text-xs text-gray-600 dark:text-gray-300">
                                  ADD SOURCE
                                </span>
                              )}
                            </div>
                          </div>
                          {currentSelectedIntegrationObjects.length > 0 && (
                            <Button
                              variant="ghost"
                              size="sm"
                              onClick={handleClearAllIntegrations}
                              className="p-1 h-auto text-xs text-slate-500 dark:text-slate-400 hover:text-slate-700 dark:hover:text-slate-200"
                            >
                              <RotateCcw size={14} className="mr-1" /> Clear all
                            </Button>
                          )}
                        </div>
                        <div className="bg-white dark:bg-gray-900 max-h-72 min-h-72 overflow-y-auto rounded-lg mx-1 mb-1">
                          {navigationPath.length === 0
                            ? // Main menu
<<<<<<< HEAD
                            (() => {
                              const collections =
                                allAvailableIntegrations.filter(
                                  (integration) =>
                                    integration.id.startsWith("cl_"),
                                )
                              const otherIntegrations =
                                allAvailableIntegrations.filter(
                                  (integration) =>
                                    !integration.id.startsWith("cl_"),
                                )

                              return (
                                <>
                                  {collections.length > 0 && (
                                    <DropdownMenuItem
                                      onSelect={(e) => {
                                        e.preventDefault()
                                        setNavigationPath([
                                          {
                                            id: "cl-root",
                                            name: "Collections",
                                            type: "cl-root",
                                          },
                                        ])
                                        setDropdownSearchQuery("")
                                      }}
                                      className="flex items-center justify-between cursor-pointer text-sm py-2.5 px-4 hover:!bg-transparent focus:!bg-transparent data-[highlighted]:!bg-transparent"
                                    >
                                      <div className="flex items-center">
                                        <div className="w-4 h-4 mr-3">  </div>
                                        <span className="mr-2 flex items-center">
                                          <BookOpen className="w-4 h-4 mr-2 text-blue-600" />
                                        </span>
                                        <span className="text-gray-700 dark:text-gray-200">
                                          Collections
                                        </span>
                                      </div>
                                      <ChevronRight className="h-4 w-4 text-gray-400" />
                                    </DropdownMenuItem>
                                  )}

                                  {otherIntegrations.map((integration) => {
                                    const isGoogleDrive =
                                      integration.app === Apps.GoogleDrive &&
                                      integration.entity === "file"
                                    const showChevron = isGoogleDrive


                                    return (
=======
                              (() => {
                                const collections =
                                  allAvailableIntegrations.filter(
                                    (integration) =>
                                      integration.id.startsWith("cl_"),
                                  )
                                const otherIntegrations =
                                  allAvailableIntegrations.filter(
                                    (integration) =>
                                      !integration.id.startsWith("cl_"),
                                  )

                                return (
                                  <>
                                    {collections.length > 0 && (
>>>>>>> 9ca2530f
                                      <DropdownMenuItem
                                        key={integration.id}
                                        onSelect={(e) => {

                                          e.preventDefault()
                                          toggleIntegrationSelection(
                                            integration.id,
                                          )
                                        }}
                                        className="flex items-center justify-between cursor-pointer text-sm py-2.5 px-4 hover:!bg-transparent focus:!bg-transparent data-[highlighted]:!bg-transparent"
                                      >
                                        <div className="flex items-center">
<<<<<<< HEAD
                                          <input
                                            type="checkbox"
                                            checked={
                                              selectedIntegrations[
                                              integration.id
                                              ] || false
                                            }
                                            onChange={() => { }}
                                            className="w-4 h-4 mr-3"
                                          />
                                          <span className="mr-2 flex items-center">
                                            {integration.icon}
=======
                                          <div className="w-4 h-4 mr-3"> </div>
                                          <span className="mr-2 flex items-center">
                                            <BookOpen className="w-4 h-4 mr-2 text-blue-600" />
>>>>>>> 9ca2530f
                                          </span>
                                          <span className="text-gray-700 dark:text-gray-200">
                                            {integration.name}
                                          </span>
                                        </div>
                                        {showChevron && (
                                          <Button
                                            variant="ghost"
                                            size="sm"
                                            onClick={(e) => {
                                              e.stopPropagation()
                                              e.preventDefault()
                                              navigateToGoogleDrive()
                                            }}
                                            className="p-0 h-auto w-auto hover:bg-gray-200 dark:hover:bg-gray-700 rounded"
                                          >
                                            <ChevronRight className="h-4 w-4 text-gray-400" />
                                          </Button>
                                        )}
                                      </DropdownMenuItem>
<<<<<<< HEAD
                                    )
                                  })}


                                </>
                              )
                            })()
=======
                                    )}

                                    {otherIntegrations.map((integration) => {
                                      const isGoogleDrive =
                                        integration.app === Apps.GoogleDrive &&
                                        integration.entity === "file"
                                      const showChevron = isGoogleDrive

                                      return (
                                        <DropdownMenuItem
                                          key={integration.id}
                                          onSelect={(e) => {
                                            e.preventDefault()
                                            toggleIntegrationSelection(
                                              integration.id,
                                            )
                                          }}
                                          className="flex items-center justify-between cursor-pointer text-sm py-2.5 px-4 hover:!bg-transparent focus:!bg-transparent data-[highlighted]:!bg-transparent"
                                        >
                                          <div className="flex items-center">
                                            <input
                                              type="checkbox"
                                              checked={
                                                selectedIntegrations[
                                                  integration.id
                                                ] || false
                                              }
                                              onChange={() => {}}
                                              className="w-4 h-4 mr-3"
                                            />
                                            <span className="mr-2 flex items-center">
                                              {integration.icon}
                                            </span>
                                            <span className="text-gray-700 dark:text-gray-200">
                                              {integration.name}
                                            </span>
                                          </div>
                                          {showChevron && (
                                            <Button
                                              variant="ghost"
                                              size="sm"
                                              onClick={(e) => {
                                                e.stopPropagation()
                                                e.preventDefault()
                                                navigateToGoogleDrive()
                                              }}
                                              className="p-0 h-auto w-auto hover:bg-gray-200 dark:hover:bg-gray-700 rounded"
                                            >
                                              <ChevronRight className="h-4 w-4 text-gray-400" />
                                            </Button>
                                          )}
                                        </DropdownMenuItem>
                                      )
                                    })}
                                  </>
                                )
                              })()
>>>>>>> 9ca2530f
                            : // Unified Collections section - handles both CL listing and file/folder navigation
                            (() => {
                              // const knowledgeBases = allAvailableIntegrations.filter(integration =>
                              //   integration.id.startsWith('cl_')
                              // )

                              // Determine if we're showing Collection list or Collection contents
                              const isShowingKbList =
                                navigationPath.length === 1 &&
                                navigationPath[0].type === "cl-root"
                              const isShowingKbContents =
                                navigationPath.length > 1 ||
                                (navigationPath.length === 1 &&
                                  navigationPath[0].type === "cl")
                              const isShowingDriveContents =
                                navigationPath.length > 0 &&
                                (navigationPath[0].type === "drive-root" ||
                                  navigationPath.some(
                                    (item) => item.type === "drive-folder",
                                  ))

                              return (
                                <>
                                  {/* Single unified search input */}
                                  {(isShowingKbList ||
                                    isShowingKbContents ||
                                    isShowingDriveContents) && (
                                      <div className="border-b border-gray-200 dark:border-gray-700">
                                        <div className="relative">
                                          <Search className="absolute left-3 top-1/2 transform -translate-y-1/2 h-4 w-4 text-gray-400" />
                                          <input
                                            type="text"
                                            placeholder={
                                              isShowingDriveContents
                                                ? "Search Google Drive..."
                                                : "Search collections..."
                                            }
                                            value={dropdownSearchQuery}
                                            onChange={(e) =>
                                              setDropdownSearchQuery(
                                                e.target.value,
                                              )
                                            }
                                            className="w-full pl-10 pr-10 py-2 text-sm bg-white dark:bg-gray-800 border-0 focus:outline-none text-gray-700 dark:text-gray-200 placeholder-gray-400"
                                            onClick={(e) => e.stopPropagation()}
                                          />
                                          {dropdownSearchQuery && (
                                            <button
                                              onClick={(e) => {
                                                e.stopPropagation()
                                                setDropdownSearchQuery("")
                                              }}
                                              className="absolute right-3 top-1/2 transform -translate-y-1/2 h-4 w-4 text-gray-400 hover:text-gray-600 dark:hover:text-gray-200"
                                            >
                                              <LucideX className="h-4 w-4" />
                                            </button>
                                          )}
                                        </div>
                                      </div>
                                    )}

<<<<<<< HEAD
                                  {/* Content area - unified global search */}
                                  {(() => {
                                    // If there's a search query, always show global search results
                                    if (dropdownSearchQuery.trim()) {
                                      return (
                                        <div className="max-h-60 overflow-y-auto">
                                          {isSearching ? (
                                            <div className="px-4 py-8 text-sm text-gray-500 dark:text-gray-400 text-center">
                                              Searching...
                                            </div>
                                          ) : searchResults.length > 0 ? (
                                            searchResults.map(
                                              (result: any) => {
                                                // Check if we're in Google Drive context for proper handling
                                                const isInGoogleDriveContext =
                                                  navigationPath.some(
                                                    (item) =>
                                                      item.type ===
                                                      "drive-root" ||
                                                      item.type ===
                                                      "drive-folder",
                                                  )

                                                if (isInGoogleDriveContext) {
                                                  // Handle Google Drive search results
                                                  const itemId = result.docId
                                                  const itemEntity =
                                                    result.entity
                                                  const itemTitle =
                                                    result.title ||
                                                    result.name ||
                                                    "Untitled"
                                                  const isFolder =
                                                    itemEntity ===
                                                    DriveEntity.Folder

                                                  const handleFolderNavigation =
                                                    () => {
                                                      if (
                                                        isFolder &&
                                                        result.fields?.docId
                                                      ) {
                                                        // Clear search query and results when navigating
                                                        setDropdownSearchQuery(
                                                          "",
                                                        )
                                                        setSearchResults([])
                                                        navigateToDriveFolder(
                                                          result.fields.docId,
                                                          itemTitle,
                                                        )
                                                      }
                                                    }

                                                  return (
                                                    <div
                                                      key={itemId}
                                                      className="flex items-center px-4 py-2 text-sm hover:bg-gray-50 dark:hover:bg-gray-800"
                                                    >
                                                      <input
                                                        type="checkbox"
                                                        checked={selectedItemsInGoogleDrive.has(
                                                          itemId,
                                                        )}
                                                        onChange={(e) => {
                                                          e.stopPropagation()
                                                          // Use helper function
                                                          handleGoogleDriveItemSelection(
                                                            itemId,
                                                            // Normalize the data structure for search results
                                                            {
                                                              ...result,
                                                              fields: {
                                                                docId:
                                                                  result.docId ||
                                                                  itemId,
                                                                title:
                                                                  result.title ||
                                                                  result.name ||
                                                                  itemTitle,
                                                                name:
                                                                  result.name ||
                                                                  result.title ||
                                                                  itemTitle,
                                                                entity:
                                                                  result.entity ||
                                                                  itemEntity,
                                                              },
                                                            },
                                                            selectedItemsInGoogleDrive,
                                                            setSelectedItemsInGoogleDrive,
                                                            setSelectedItemDetailsInGoogleDrive,
                                                            setSelectedIntegrations,
                                                          )
                                                        }}
                                                        className="mr-3 h-4 w-4 text-blue-600 focus:ring-blue-500 border-gray-300 rounded"
                                                      />
                                                      {getDriveEntityIcon(
                                                        itemEntity,
                                                      )}
                                                      <span
                                                        className={`text-gray-700 dark:text-gray-200 truncate flex-1 ${isFolder ? "cursor-pointer hover:text-blue-600 dark:hover:text-blue-400" : ""}`}
                                                        onClick={
                                                          handleFolderNavigation
                                                        }
                                                      >
                                                        {itemTitle}
                                                      </span>
                                                      <span className="text-xs text-gray-500 dark:text-gray-400 ml-2">
                                                        {isFolder
                                                          ? "folder"
                                                          : itemEntity ||
                                                          "file"}
                                                      </span>
                                                    </div>
                                                  )
                                                } else {
                                                  // Handle regular search results (knowledge-base, etc.)
                                                  // Check if the item is directly selected vs inherited from parent
                                                  const isDirectlySelected =
                                                    result.type ===
=======
                                    {/* Content area - unified global search */}
                                    {(() => {
                                      // If there's a search query, always show global search results
                                      if (dropdownSearchQuery.trim()) {
                                        const isInGoogleDriveContext =
                                          navigationPath.some(
                                            (item) =>
                                              item.type === "drive-root" ||
                                              item.type === "drive-folder",
                                          )
                                        return (
                                          <div className="max-h-60 overflow-y-auto">
                                            {isSearching ? (
                                              <div className="px-4 py-8 text-sm text-gray-500 dark:text-gray-400 text-center">
                                                Searching...
                                              </div>
                                            ) : searchResults.length > 0 ? (
                                              isInGoogleDriveContext ? (
                                                <GoogleDriveNavigation
                                                  navigationPath={
                                                    navigationPath
                                                  }
                                                  setNavigationPath={
                                                    setNavigationPath
                                                  }
                                                  currentItems={currentItems}
                                                  setCurrentItems={
                                                    setCurrentItems
                                                  }
                                                  isLoadingItems={
                                                    isLoadingItems
                                                  }
                                                  setIsLoadingItems={
                                                    setIsLoadingItems
                                                  }
                                                  dropdownSearchQuery={
                                                    dropdownSearchQuery
                                                  }
                                                  setDropdownSearchQuery={
                                                    setDropdownSearchQuery
                                                  }
                                                  searchResults={searchResults}
                                                  isSearching={isSearching}
                                                  selectedItemsInGoogleDrive={
                                                    selectedItemsInGoogleDrive
                                                  }
                                                  setSelectedItemsInGoogleDrive={
                                                    setSelectedItemsInGoogleDrive
                                                  }
                                                  selectedItemDetailsInGoogleDrive={
                                                    selectedItemDetailsInGoogleDrive
                                                  }
                                                  setSelectedItemDetailsInGoogleDrive={
                                                    setSelectedItemDetailsInGoogleDrive
                                                  }
                                                  selectedIntegrations={
                                                    selectedIntegrations
                                                  }
                                                  setSelectedIntegrations={
                                                    setSelectedIntegrations
                                                  }
                                                />
                                              ) : (
                                                searchResults.map(
                                                  (result: any) => {
                                                    // Check if we're in Google Drive context for proper handling

                                                    // Handle regular search results (knowledge-base, etc.)
                                                    // Check if the item is directly selected vs inherited from parent
                                                    const isDirectlySelected =
                                                      result.type ===
>>>>>>> 9ca2530f
                                                      "collection"
                                                      ? selectedIntegrations[
                                                      `cl_${result.id}`
                                                      ]
                                                      : selectedItemsInCollection[
                                                        result.collectionId
                                                      ]?.has(result.id)

                                                  const isSelected =
                                                    result.type ===
                                                      "collection"
                                                      ? selectedIntegrations[
                                                      `cl_${result.id}`
                                                      ]
                                                      : isItemSelectedWithInheritance(
                                                        result,
                                                        selectedItemsInCollection,
                                                        selectedIntegrations,
                                                        selectedItemDetailsInCollection,
                                                      )

                                                  const isInherited =
                                                    isSelected &&
                                                    !isDirectlySelected

                                                  const handleResultSelect =
                                                    () => {
                                                      // Don't allow selection changes for inherited items
                                                      if (isInherited) return

                                                      if (
                                                        result.type ===
                                                        "collection"
                                                      ) {
                                                        // Toggle collection selection
                                                        const integrationId = `cl_${result.id}`
                                                        toggleIntegrationSelection(
                                                          integrationId,
                                                        )
                                                      } else if (
                                                        result.type ===
                                                        "folder" ||
                                                        result.type === "file"
                                                      ) {
                                                        // For folders and files, first make sure the collection is selected
                                                        const collectionIntegrationId = `cl_${result.collectionId}`

                                                        // Ensure collection is selected
                                                        if (
                                                          !selectedIntegrations[
                                                          collectionIntegrationId
                                                          ]
                                                        ) {
                                                          toggleIntegrationSelection(
                                                            collectionIntegrationId,
                                                          )
                                                        }

                                                        // Then handle the specific item selection
                                                        const clId =
                                                          result.collectionId
                                                        const itemId =
                                                          result.id

                                                        setSelectedItemsInCollection(
                                                          (prev) => {
                                                            const currentSelection =
                                                              prev[clId] ||
                                                              new Set()
                                                            const newSelection =
                                                              new Set(
                                                                currentSelection,
                                                              )

                                                            if (
                                                              newSelection.has(
                                                                itemId,
                                                              )
                                                            ) {
                                                              newSelection.delete(
                                                                itemId,
                                                              )
                                                            } else {
                                                              newSelection.add(
                                                                itemId,
                                                              )
                                                            }

                                                            return {
                                                              ...prev,
                                                              [clId]:
                                                                newSelection,
                                                            }
                                                          },
                                                        )

                                                        setSelectedItemDetailsInCollection(
                                                          (prev) => {
                                                            const newDetails =
                                                            {
                                                              ...prev,
                                                            }
                                                            if (
                                                              !newDetails[
                                                              clId
                                                              ]
                                                            ) {
                                                              newDetails[
                                                                clId
                                                              ] = {}
                                                            }
                                                            newDetails[clId][
                                                              itemId
                                                            ] = {
                                                              id: itemId,
                                                              name: result.name,
                                                              type: result.type,
                                                              path: result.path,
                                                              collectionName:
                                                                result.collectionName,
                                                            }
                                                            return newDetails
                                                          },
                                                        )
                                                      }

                                                      // Close search and clear query
                                                      setDropdownSearchQuery(
                                                        "",
                                                      )
                                                      setSearchResults([])
                                                    }

                                                  return (
                                                    <div
                                                      key={result.id}
                                                      onClick={
                                                        isInherited
                                                          ? undefined
                                                          : handleResultSelect
                                                      }
                                                      className={`flex items-center px-4 py-2 text-sm ${isInherited ? "cursor-default opacity-75" : "cursor-pointer hover:bg-gray-50 dark:hover:bg-gray-800"}`}
                                                    >
                                                      <input
                                                        type="checkbox"
                                                        checked={
                                                          isSelected || false
                                                        }
                                                        disabled={isInherited}
                                                        onChange={() => { }}
                                                        className={`w-4 h-4 mr-3 ${isInherited ? "opacity-60" : ""}`}
                                                      />
                                                      <div className="flex-1 min-w-0">
                                                        <div className="flex items-center">
                                                          <span className="text-gray-700 dark:text-gray-200 truncate">
                                                            {result.name}
                                                          </span>
                                                          <span className="text-xs text-gray-500 dark:text-gray-400 ml-2 px-2 py-1 bg-gray-100 dark:bg-gray-700 rounded">
                                                            {result.type}
                                                          </span>
                                                          {isInherited && (
                                                            <span className="text-xs text-blue-600 dark:text-blue-400 ml-2 px-2 py-1 bg-blue-50 dark:bg-blue-900/30 rounded">
                                                              Selected
                                                            </span>
                                                          )}
                                                        </div>
                                                        {result.collectionName &&
                                                          result.type !==
                                                          "collection" && (
                                                            <div className="text-xs text-gray-500 dark:text-gray-400 mt-1 truncate">
                                                              in{" "}
                                                              {
                                                                result.collectionName
                                                              }
                                                              {result.path &&
                                                                ` / ${result.path}`}
                                                            </div>
                                                          )}
                                                        {result.description && (
                                                          <div className="text-xs text-gray-500 dark:text-gray-400 mt-1 truncate">
                                                            {
                                                              result.description
                                                            }
                                                          </div>
                                                        )}
                                                      </div>
                                                    </div>
                                                  )
                                                }
                                              },
                                            )
                                          ) : (
                                            <div className="px-4 py-8 text-sm text-gray-500 dark:text-gray-400 text-center">
                                              No results found for "
                                              {dropdownSearchQuery}"
                                            </div>
                                          )}
                                        </div>
                                      )
                                    }

                                    // If no search query, show navigation-based content
                                    if (navigationPath.length === 0) {
                                      // Main menu - show regular integrations and Collections option
                                      const knowledgeBases =
                                        allAvailableIntegrations.filter(
                                          (integration) =>
                                            integration.id.startsWith("cl_"),
                                        )
                                      const otherIntegrations =
                                        allAvailableIntegrations.filter(
                                          (integration) =>
                                            !integration.id.startsWith("cl_"),
                                        )
                                      const hasSelectedKB =
                                        knowledgeBases.some(
                                          (cl) => selectedIntegrations[cl.id],
                                        )

                                      return (
                                        <>
                                          {/* Regular integrations */}
                                          {otherIntegrations.map(
                                            (integration) => {
                                              const isGoogleDrive =
                                                integration.app ===
                                                Apps.GoogleDrive &&
                                                integration.entity === "file"
                                              const showChevron =
                                                isGoogleDrive

                                              return (
                                                <DropdownMenuItem
                                                  key={integration.id}
                                                  onSelect={(e) => {
                                                    e.preventDefault()
                                                    toggleIntegrationSelection(
                                                      integration.id,
                                                    )
<<<<<<< HEAD
                                                  }}
                                                  className="flex items-center justify-between cursor-pointer text-sm py-2.5 px-4 hover:!bg-transparent focus:!bg-transparent data-[highlighted]:!bg-transparent"
                                                >
                                                  <div className="flex items-center">
                                                    <input
                                                      type="checkbox"
                                                      checked={
                                                        selectedIntegrations[
                                                        integration.id
                                                        ] || false
                                                      }
                                                      onChange={() => { }}
                                                      className="w-4 h-4 mr-3"
                                                    />
                                                    <span className="mr-2 flex items-center">
                                                      {integration.icon}
                                                    </span>
                                                    <span className="text-gray-700 dark:text-gray-200">
                                                      {integration.name}
                                                    </span>
                                                  </div>
                                                  {showChevron && (
                                                    <ChevronRight className="h-4 w-4 text-gray-400" />
                                                  )}
                                                </DropdownMenuItem>
=======
                                                  },
                                                )
>>>>>>> 9ca2530f
                                              )
                                            },
                                          )}

                                          {/* Collections item */}
                                          {knowledgeBases.length > 0 && (
                                            <DropdownMenuItem
                                              onSelect={(e) => {
                                                e.preventDefault()
                                                setNavigationPath([
                                                  {
                                                    id: "cl-root",
                                                    name: "Collections",
                                                    type: "cl-root",
                                                  },
                                                ])
                                                setDropdownSearchQuery("")
                                              }}
                                              className="flex items-center justify-between cursor-pointer text-sm py-2.5 px-4 hover:!bg-transparent focus:!bg-transparent data-[highlighted]:!bg-transparent"
                                            >
                                              <div className="flex items-center">
                                                <input
                                                  type="checkbox"
                                                  checked={hasSelectedKB}
                                                  onChange={() => { }}
                                                  className="w-4 h-4 mr-3"
                                                />
                                                <BookOpen className="w-4 h-4 mr-2 text-blue-600" />
                                                <span className="text-gray-700 dark:text-gray-200">
                                                  Collections
                                                </span>
                                              </div>
                                              <ChevronRight className="h-4 w-4 text-gray-400" />
                                            </DropdownMenuItem>
                                          )}
                                        </>
                                      )
                                    } else if (
                                      navigationPath.length === 1 &&
                                      navigationPath[0].type === "cl-root"
                                    ) {
                                      // Show collections list
                                      const knowledgeBases =
                                        allAvailableIntegrations.filter(
                                          (integration) =>
                                            integration.id.startsWith("cl_"),
                                        )

                                      return knowledgeBases.map(
                                        (integration) => {
                                          const clId = integration.id.replace(
                                            "cl_",
                                            "",
                                          )

                                          return (
                                            <DropdownMenuItem
                                              key={integration.id}
                                              onSelect={(e) => {
                                                e.preventDefault()
                                                // Don't navigate when clicking the checkbox area
                                              }}
                                              className="flex items-center justify-between cursor-pointer text-sm py-2.5 px-4 hover:!bg-transparent focus:!bg-transparent data-[highlighted]:!bg-transparent"
                                            >
                                              <div className="flex items-center flex-1">
                                                <input
                                                  type="checkbox"
                                                  checked={
                                                    !!selectedIntegrations[
                                                    integration.id
                                                    ]
                                                  }
                                                  onChange={(e) => {
                                                    e.stopPropagation()
                                                    toggleIntegrationSelection(
                                                      integration.id,
                                                    )
                                                  }}
                                                  className="w-4 h-4 mr-3"
                                                  onClick={(e) =>
                                                    e.stopPropagation()
                                                  }
                                                />
                                                <span className="mr-2 flex items-center">
                                                  {integration.icon}
                                                </span>
                                                <span
                                                  className="text-gray-700 dark:text-gray-200 cursor-pointer"
                                                  onClick={(e) => {
                                                    e.stopPropagation()
                                                    navigateToCl(
                                                      clId,
                                                      integration.name,
                                                    )
                                                  }}
<<<<<<< HEAD
                                                >
                                                  {integration.name}
                                                </span>
                                              </div>
                                              <ChevronRight
                                                className="h-4 w-4 text-gray-400 cursor-pointer"
                                                onClick={(e) => {
                                                  e.stopPropagation()
                                                  navigateToCl(
                                                    clId,
                                                    integration.name,
                                                  )
                                                }}
                                              />
                                            </DropdownMenuItem>
                                          )
                                        },
                                      )
                                    } else if (
                                      navigationPath.some(
                                        (item) =>
                                          item.type === "drive-root" ||
                                          item.type === "drive-folder",
                                      )
                                    ) {
                                      // Show Google Drive contents (files/folders)
                                      return (
                                        <GoogleDriveNavigation
                                          navigationPath={navigationPath}
                                          setNavigationPath={
                                            setNavigationPath
                                          }
                                          currentItems={currentItems}
                                          setCurrentItems={setCurrentItems}
                                          isLoadingItems={isLoadingItems}
                                          setIsLoadingItems={
                                            setIsLoadingItems
                                          }
                                          dropdownSearchQuery={
                                            dropdownSearchQuery
                                          }
                                          setDropdownSearchQuery={
                                            setDropdownSearchQuery
                                          }
                                          searchResults={searchResults}
                                          isSearching={isSearching}
                                          selectedItemsInGoogleDrive={
                                            selectedItemsInGoogleDrive
                                          }
                                          setSelectedItemsInGoogleDrive={
                                            setSelectedItemsInGoogleDrive
                                          }
                                          selectedItemDetailsInGoogleDrive={
                                            selectedItemDetailsInGoogleDrive
                                          }
                                          setSelectedItemDetailsInGoogleDrive={
                                            setSelectedItemDetailsInGoogleDrive
                                          }
                                          setSelectedIntegrations={
                                            setSelectedIntegrations
                                          }
                                          selectedIntegrations={selectedIntegrations}
                                        />
                                      )
                                    } else {
                                      // Show Collection contents (files/folders)
                                      return (
                                        <CollectionNavigation
                                          navigationPath={navigationPath}
                                          setNavigationPath={
                                            setNavigationPath
                                          }
                                          currentItems={currentItems}
                                          setCurrentItems={setCurrentItems}
                                          isLoadingItems={isLoadingItems}
                                          setIsLoadingItems={
                                            setIsLoadingItems
                                          }
                                          dropdownSearchQuery={
                                            dropdownSearchQuery
                                          }
                                          setDropdownSearchQuery={
                                            setDropdownSearchQuery
                                          }
                                          searchResults={searchResults}
                                          isSearching={isSearching}
                                          selectedIntegrations={
                                            selectedIntegrations
                                          }
                                          setSelectedIntegrations={
                                            setSelectedIntegrations
                                          }
                                          selectedItemsInCollection={
                                            selectedItemsInCollection
                                          }
                                          setSelectedItemsInCollection={
                                            setSelectedItemsInCollection
                                          }
                                          selectedItemDetailsInCollection={
                                            selectedItemDetailsInCollection
                                          }
                                          setSelectedItemDetailsInCollection={
                                            setSelectedItemDetailsInCollection
                                          }
                                          allAvailableIntegrations={
                                            allAvailableIntegrations
                                          }
                                          toggleIntegrationSelection={
                                            toggleIntegrationSelection
                                          }
                                          navigateToCl={navigateToCl}
                                        />
                                      )
                                    }
=======
                                                />
                                              </DropdownMenuItem>
                                            )
                                          },
                                        )
                                      } else if (
                                        navigationPath.some(
                                          (item) =>
                                            item.type === "drive-root" ||
                                            item.type === "drive-folder",
                                        )
                                      ) {
                                        // Show Google Drive contents (files/folders)
                                        return (
                                          <GoogleDriveNavigation
                                            navigationPath={navigationPath}
                                            setNavigationPath={
                                              setNavigationPath
                                            }
                                            currentItems={currentItems}
                                            setCurrentItems={setCurrentItems}
                                            isLoadingItems={isLoadingItems}
                                            setIsLoadingItems={
                                              setIsLoadingItems
                                            }
                                            dropdownSearchQuery={
                                              dropdownSearchQuery
                                            }
                                            setDropdownSearchQuery={
                                              setDropdownSearchQuery
                                            }
                                            searchResults={searchResults}
                                            isSearching={isSearching}
                                            selectedItemsInGoogleDrive={
                                              selectedItemsInGoogleDrive
                                            }
                                            setSelectedItemsInGoogleDrive={
                                              setSelectedItemsInGoogleDrive
                                            }
                                            selectedItemDetailsInGoogleDrive={
                                              selectedItemDetailsInGoogleDrive
                                            }
                                            setSelectedItemDetailsInGoogleDrive={
                                              setSelectedItemDetailsInGoogleDrive
                                            }
                                            setSelectedIntegrations={
                                              setSelectedIntegrations
                                            }
                                            selectedIntegrations={
                                              selectedIntegrations
                                            }
                                          />
                                        )
                                      } else {
                                        // Show Collection contents (files/folders)
                                        return (
                                          <CollectionNavigation
                                            navigationPath={navigationPath}
                                            setNavigationPath={
                                              setNavigationPath
                                            }
                                            currentItems={currentItems}
                                            setCurrentItems={setCurrentItems}
                                            isLoadingItems={isLoadingItems}
                                            setIsLoadingItems={
                                              setIsLoadingItems
                                            }
                                            dropdownSearchQuery={
                                              dropdownSearchQuery
                                            }
                                            setDropdownSearchQuery={
                                              setDropdownSearchQuery
                                            }
                                            searchResults={searchResults}
                                            isSearching={isSearching}
                                            selectedIntegrations={
                                              selectedIntegrations
                                            }
                                            setSelectedIntegrations={
                                              setSelectedIntegrations
                                            }
                                            selectedItemsInCollection={
                                              selectedItemsInCollection
                                            }
                                            setSelectedItemsInCollection={
                                              setSelectedItemsInCollection
                                            }
                                            selectedItemDetailsInCollection={
                                              selectedItemDetailsInCollection
                                            }
                                            setSelectedItemDetailsInCollection={
                                              setSelectedItemDetailsInCollection
                                            }
                                            allAvailableIntegrations={
                                              allAvailableIntegrations
                                            }
                                            toggleIntegrationSelection={
                                              toggleIntegrationSelection
                                            }
                                            navigateToCl={navigateToCl}
                                          />
                                        )
                                      }
>>>>>>> 9ca2530f

                                    return null
                                  })()}
                                </>
                              )
                            })()}
                        </div>
                      </DropdownMenuContent>
                    </DropdownMenu>
                  </div>
                  <p className="text-xs text-gray-500 dark:text-gray-400 mt-1">
                    Collections appear in the submenu when selecting
                    integrations.
                  </p>
                </div>

                {isRagOn && (
                  <div>
                    <Label className="text-base font-medium text-gray-800 dark:text-gray-300">
                      Specific Entities
                    </Label>
                    <p className="text-xs text-gray-500 dark:text-gray-400 mt-1 mb-3">
                      Search for and select specific entities for your agent to
                      use.
                    </p>
                    <div className="flex flex-wrap items-center gap-2 p-3 border border-gray-300 dark:border-gray-600 rounded-lg min-h-[48px] bg-white dark:bg-slate-700">
                      {selectedEntities.length > 0 ? (
                        selectedEntities.map((entity) => (
                          <CustomBadge
                            key={entity.docId}
                            text={entity.name}
                            onRemove={() =>
                              setSelectedEntities((prev) =>
                                prev.filter((c) => c.docId !== entity.docId),
                              )
                            }
                          />
                        ))
                      ) : (
                        <span className="text-sm text-gray-500 dark:text-gray-300">
                          Selected entities will be shown here
                        </span>
                      )}
                    </div>
                    <div className="relative mt-2">
                      <Input
                        placeholder="Search for specific entities..."
                        value={entitySearchQuery}
                        onChange={(e) => setEntitySearchQuery(e.target.value)}
                        className="bg-white dark:bg-slate-700 border border-gray-300 dark:border-slate-600 rounded-lg w-full dark:text-gray-100"
                      />
                      {showEntitySearchResults && (
                        <Card className="absolute z-10 mt-1 shadow-lg w-full dark:bg-slate-800 dark:border-slate-700">
                          <CardContent className="p-0 max-h-[150px] overflow-y-auto w-full scrollbar-thin">
                            {entitySearchResults.length > 0 ? (
                              entitySearchResults.map((entity) => (
                                <div
                                  key={entity.docId}
                                  className="p-2 hover:bg-gray-100 dark:hover:bg-slate-700 cursor-pointer"
                                  onClick={() => {
                                    setSelectedEntities((prev) => [
                                      ...prev,
                                      entity,
                                    ])
                                    setEntitySearchQuery("")
                                  }}
                                >
                                  <p className="text-sm font-medium">
                                    {entity.name}
                                  </p>
                                </div>
                              ))
                            ) : (
                              <div className="p-3 text-center text-gray-500">
                                No entities found.
                              </div>
                            )}
                          </CardContent>
                        </Card>
                      )}
                    </div>
                  </div>
                )}

                {!isPublic && (
                  <div>
                    <Label className="text-base font-medium text-gray-800 dark:text-gray-300">
                      Agent Users{" "}
                      {selectedUsers.length > 0 && (
                        <span className="text-sm text-gray-500 dark:text-gray-300 ml-1">
                          ({selectedUsers.length})
                        </span>
                      )}
                    </Label>
                    <div className="mt-3 dark:bg-slate-700 border-gray-300 dark:border-slate-600 dark:text-gray-100">
                      <div className="relative w-full ">
                        <Search className="absolute left-3 top-1/2 transform -translate-y-1/2 h-4 w-4 text-gray-400" />
                        <Input
                          placeholder="Search users by name or email..."
                          value={searchQuery}
                          onChange={(e) => setSearchQuery(e.target.value)}
                          onKeyDown={handleKeyDown}
                          className="pl-10 bg-white dark:bg-slate-700 border border-gray-300 dark:border-slate-600 rounded-lg w-full dark:text-gray-100"
                        />
                        {showSearchResults && (
                          <Card className="absolute z-10 mt-1 shadow-lg w-full dark:bg-slate-800 dark:border-slate-700">
                            <CardContent
                              className="p-0 max-h-[125px] overflow-y-auto w-full scrollbar-thin scrollbar-thumb-gray-300 scrollbar-track-transparent hover:scrollbar-thumb-gray-400"
                              ref={searchResultsRef}
                              style={{
                                scrollbarWidth: "thin",
                                WebkitOverflowScrolling: "touch",
                                scrollbarColor: "#D1D5DB transparent",
                                overflowY: "auto",
                                display: "block",
                              }}
                            >
                              {filteredUsers.length > 0 ? (
                                filteredUsers.map((user, index) => (
                                  <div
                                    key={user.id}
                                    className={`flex items-center justify-between p-2 hover:bg-gray-100 dark:hover:bg-slate-700 cursor-pointer border-b dark:border-slate-700 last:border-b-0 ${index === selectedSearchIndex
                                      ? "bg-gray-100 dark:bg-slate-700"
                                      : ""
                                      }`}
                                    onClick={() => handleSelectUser(user)}
                                  >
                                    <div className="flex items-center space-x-2 min-w-0 flex-1 pr-2">
                                      <span className="text-sm text-gray-600 dark:text-white truncate">
                                        {user.name}
                                      </span>
                                      <span className="text-gray-50 flex-shrink-0">
                                        -
                                      </span>
                                      <span className="text-gray-500 truncate">
                                        {user.email}
                                      </span>
                                    </div>
                                    <UserPlus className="h-4 w-4 text-gray-400 flex-shrink-0" />
                                  </div>
                                ))
                              ) : (
                                <div className="p-3 text-center text-gray-500">
                                  No users found matching "{searchQuery}"
                                </div>
                              )}
                            </CardContent>
                          </Card>
                        )}
                      </div>
                    </div>
                  </div>
                )}

                {/* Agent Users Section */}
                {!isPublic && (
                  <div>
                    <Card className="mt-3 bg-white dark:bg-slate-800 border border-gray-300 dark:border-slate-700">
                      <CardContent className="p-4">
                        <div className="space-y-1.5 h-[126px] overflow-y-auto">
                          {selectedUsers.length > 0 ? (
                            selectedUsers.map((user) => (
                              <div
                                key={user.id}
                                className="flex items-center justify-between p-1.5 bg-gray-100 dark:bg-slate-700 rounded-lg"
                              >
                                <div className="flex items-center space-x-2 min-w-0 flex-1 pr-2">
                                  <span className="text-sm text-gray-700 dark:text-slate-100 truncate">
                                    {user.name}
                                  </span>
                                  <span className="text-gray-500 dark:text-slate-400 flex-shrink-0">
                                    -
                                  </span>
                                  <span className="text-gray-500 dark:text-slate-400 truncate">
                                    {user.email}
                                  </span>
                                </div>
                                <Button
                                  variant="ghost"
                                  size="sm"
                                  onClick={() => handleRemoveUser(user.id)}
                                  className="text-slate-600 dark:text-slate-300 hover:text-slate-900 dark:hover:text-slate-100 hover:bg-slate-200 dark:hover:bg-slate-600 h-6 w-6 p-0 flex-shrink-0"
                                >
                                  <LucideX className="h-3 w-3" />
                                </Button>
                              </div>
                            ))
                          ) : (
                            <div className="text-center py-4 text-gray-500 dark:text-gray-400">
                              <UserPlus className="h-8 w-8 mx-auto mb-2 text-gray-400 dark:text-gray-500" />
                              <p>No users added yet</p>
                              <p className="text-sm">
                                Search and select users to add them to this
                                agent
                              </p>
                            </div>
                          )}
                        </div>
                      </CardContent>
                    </Card>
                  </div>
                )}
                <div className="flex justify-end w-full mt-8 mb-4">
                  <Button
                    onClick={handleSaveAgent}
                    className="bg-slate-800 dark:bg-blue-600 hover:bg-slate-700 dark:hover:bg-blue-500 text-white rounded-lg px-8 py-3 text-sm font-medium"
                  >
                    {editingAgent ? "Save Changes" : "Create Agent"}
                  </Button>
                </div>
              </div>
            </>
          )}
        </div>

        {viewMode !== "list" && (
          <div className="w-full md:w-[50%] bg-gray-50 dark:bg-[#1E1E1E] flex flex-col h-full">
            <div className="p-4 md:px-8 md:py-6 border-b border-gray-200 dark:border-gray-700 flex justify-between items-center">
              <h2 className="text-lg font-semibold text-gray-700 dark:text-gray-100">
                TEST AGENT
              </h2>
              {allAgentsList.length > 0 && (
                <DropdownMenu>
                  <DropdownMenuTrigger asChild>
                    <Button
                      variant="outline"
                      size="sm"
                      className="ml-auto text-xs h-8"
                    >
                      {selectedChatAgentExternalId
                        ? allAgentsList.find(
                          (a) => a.externalId === selectedChatAgentExternalId,
                        )?.name || "Select Agent to Test"
                        : "Test Current Form Config"}
                      <ChevronDown className="ml-2 h-3 w-3" />
                    </Button>
                  </DropdownMenuTrigger>
                  <DropdownMenuContent align="end" className="w-64">
                    <DropdownMenuItem
                      onSelect={() => {
                        setSelectedChatAgentExternalId(null)
                        setTestAgentIsRagOn(isRagOn) // When switching to form, use form's RAG
                      }}
                    >
                      Test Current Form Config
                    </DropdownMenuItem>
                    <DropdownMenuSeparator />
                    <DropdownMenuLabel>
                      Or select a saved agent
                    </DropdownMenuLabel>
                    {allAgentsList.map((agent) => (
                      <DropdownMenuItem
                        key={agent.externalId}
                        onSelect={() => {
                          setSelectedChatAgentExternalId(agent.externalId)
                          setTestAgentIsRagOn(agent.isRagOn) // Use selected agent's RAG
                        }}
                      >
                        {agent.name}
                      </DropdownMenuItem>
                    ))}
                  </DropdownMenuContent>
                </DropdownMenu>
              )}
            </div>

            <div
              className="flex flex-col flex-grow overflow-y-auto p-4 md:p-6 space-y-4 min-h-0 max-h-[calc(100vh-200px)] scrollbar-thin scrollbar-thumb-gray-300 scrollbar-track-transparent hover:scrollbar-thumb-gray-400"
              ref={messagesContainerRef}
              onScroll={handleScroll}
              style={{
                scrollbarWidth: "thin",
                WebkitOverflowScrolling: "touch",
                scrollbarColor: "#D1D5DB transparent",
              }}
            >
              {messages.map((message, index) => (
                <AgentChatMessage
                  key={message.externalId ?? index}
                  message={message.message}
                  isUser={message.messageRole === "user"}
                  thinking={message.thinking}
                  citations={message.sources}
                  messageId={message.externalId}
                  handleRetry={handleRetry}
                  citationMap={message.citationMap}
                  attachments={message.attachments || []}
                  dots={
                    isStreaming &&
                      index === messages.length - 1 &&
                      message.messageRole === "assistant"
                      ? dots
                      : ""
                  }
                  isStreaming={
                    isStreaming &&
                    index === messages.length - 1 &&
                    message.messageRole === "assistant"
                  }
                />
              ))}
              {currentResp && (
                <AgentChatMessage
                  message={currentResp.resp}
                  citations={currentResp.sources}
                  thinking={currentResp.thinking || ""}
                  isUser={false}
                  handleRetry={handleRetry}
                  dots={dots}
                  messageId={currentResp.messageId}
                  citationMap={currentResp.citationMap}
                  attachments={[]}
                  isStreaming={isStreaming}
                />
              )}
            </div>

            <div className="p-2 md:p-4 border-t border-gray-200 dark:border-gray-700 bg-gray-50 dark:bg-[#1E1E1E] flex justify-center">
              <ChatBox
                ref={chatBoxRef}
                role={user?.role}
                query={query}
                user={user}
                setQuery={setQuery}
                handleSend={handleSend}
                handleStop={handleStop}
                setIsAgenticMode={setIsAgenticMode}
                isAgenticMode={isAgenticMode}
                isStreaming={isStreaming}
                allCitations={allCitations}
                overrideIsRagOn={testAgentIsRagOn}
                agentIdFromChatData={selectedChatAgentExternalId}
                chatId={chatId}
              />
            </div>
          </div>
        )}
      </div>
    </div>
  )
}

interface AgentListItemProps {
  agent: SelectPublicAgent
  isFavorite: boolean
  onToggleFavorite: (id: string) => void
  onEdit: () => void
  onView: () => void
  onDelete: () => void
  onClick: () => void
  isShared?: boolean
  isMadeByMe?: boolean // New prop
  isAgentPublic?: boolean
}

function AgentListItem({
  agent,
  isFavorite,
  isShared,
  isMadeByMe, // Added
  onToggleFavorite,
  onEdit,
  onView,
  onDelete,
  onClick,
  isAgentPublic,
}: AgentListItemProps): JSX.Element {
  return (
    <div
      className="flex items-center justify-between py-4 border-b-2 border-dotted border-gray-200 dark:border-slate-700 hover:bg-gray-50 dark:hover:bg-slate-800/50 px-2 rounded-none transition-colors cursor-pointer"
      onClick={onClick} // Make the whole item clickable to navigate
    >
      <div className="flex items-center gap-4 flex-grow min-w-0">
        {" "}
        {/* Added min-w-0 for truncation */}
        <AgentIconDisplay agentName={agent.name} size="small" />
        <div className="flex-grow min-w-0">
          {" "}
          {/* Added min-w-0 for truncation */}
          <h3
            className="font-medium text-base leading-tight text-gray-900 dark:text-gray-100 flex items-center"
            title={agent.name}
          >
            <span className="truncate">{agent.name}</span>
            {isShared && (
              <Users
                size={14}
                className="ml-3 text-gray-500 dark:text-gray-400 flex-shrink-0"
              />
            )}
          </h3>
          <p
            className="text-gray-500 dark:text-gray-400 text-sm mt-0.5 truncate"
            title={agent.description || ""}
          >
            {agent.description || (
              <span className="italic">No description</span>
            )}
          </p>
        </div>
      </div>
      <div className="flex items-center gap-3 ml-4 flex-shrink-0">
        {(isShared || (isAgentPublic && !isMadeByMe)) && (
          <Button
            variant="ghost"
            size="icon"
            onClick={(e) => {
              e.stopPropagation()
              onView()
            }}
            className="h-8 w-8 text-gray-500 dark:text-gray-400 hover:text-gray-700 dark:hover:text-gray-200 hover:bg-slate-100 dark:hover:bg-slate-700"
            title="View Agent"
          >
            <Eye size={16} />
          </Button>
        )}
        {isMadeByMe && (
          <>
            <Button
              variant="ghost"
              size="icon"
              onClick={(e) => {
                e.stopPropagation()
                onEdit()
              }}
              className="h-8 w-8 text-gray-500 dark:text-gray-400 hover:text-gray-700 dark:hover:text-gray-200 hover:bg-slate-100 dark:hover:bg-slate-700"
              title="Edit Agent"
            >
              <Edit3 size={16} />
            </Button>
            <Button
              variant="ghost"
              size="icon"
              onClick={(e) => {
                e.stopPropagation()
                onDelete()
              }}
              className="h-8 w-8 text-red-500 dark:text-red-400 hover:text-red-700 dark:hover:text-red-300 hover:bg-red-50 dark:hover:bg-red-900/30"
              title="Delete Agent"
            >
              <Trash2 size={16} />
            </Button>
          </>
        )}
        <button
          onClick={(e) => {
            e.stopPropagation() // Prevent navigation when clicking star
            onToggleFavorite(agent.externalId)
          }}
          className="text-amber-400 hover:text-amber-500 p-1"
        >
          <Star fill={isFavorite ? "currentColor" : "none"} size={18} />
        </button>
      </div>
    </div>
  )
}

function TabButton({
  active,
  onClick,
  icon,
  label,
}: {
  active: boolean
  onClick: () => void
  icon: string
  label: string
}) {
  return (
    <button
      onClick={onClick}
      className={`flex items-center gap-2 px-4 py-2 text-sm font-mono font-medium rounded-full transition-colors ${active
        ? "bg-gray-200 text-gray-800 dark:bg-slate-700 dark:text-gray-100"
        : "text-gray-500 dark:text-gray-400 hover:bg-gray-100 dark:hover:bg-slate-800/60"
        }`}
    >
      {icon === "asterisk" && <span className="text-lg font-semibold">*</span>}
      {icon === "users" && <Users size={16} />}
      {icon === "user" && <UserPlus size={16} />}
      {label}
    </button>
  )
}

const textToCitationIndexPattern = textToCitationIndex

const renderMarkdownLink = ({
  node,
  ...linkProps
}: { node?: any;[key: string]: any }) => (
  <a
    {...linkProps}
    target="_blank"
    rel="noopener noreferrer"
    className="text-blue-600 hover:underline"
  />
)

const AgentChatMessage = ({
  message,
  thinking,
  isUser,
  isRetrying,
  citations = [],
  messageId,
  handleRetry,
  dots = "",
  citationMap,
  isStreaming = false,
  attachments = [],
}: {
  message: string
  thinking?: string
  isUser: boolean
  isRetrying?: boolean
  citations?: Citation[]
  messageId?: string
  dots?: string
  handleRetry: (messageId: string) => void
  citationMap?: Record<number, number>
  isStreaming?: boolean
  attachments?: AttachmentMetadata[]
}) => {
  const { theme } = useTheme()
  const [isCopied, setIsCopied] = useState(false)
  const { toast } = useToast()
  const citationUrls = citations?.map((c: Citation) => c.url)

  const processMessage = (text: string) => {
    if (!text) return ""
    text = splitGroupedCitationsWithSpaces(text)

    if (citationMap) {
      return text.replace(textToCitationIndexPattern, (match, num) => {
        const index = citationMap[num]
        const url = citationUrls[index]
        return typeof index === "number" && url
          ? `[[${index + 1}]](${url})`
          : ""
      })
    } else {
      return text.replace(textToCitationIndexPattern, (match, num) => {
        const url = citationUrls[num - 1]
        return url ? `[[${num}]](${url})` : ""
      })
    }
  }

  const rawTextForCopy = (text: string) => {
    if (!text) return ""
    text = splitGroupedCitationsWithSpaces(text)
    return text.replace(textToCitationIndexPattern, (match, num) => `[${num}]`)
  }

  return (
    <div className="max-w-full min-w-0 flex flex-col items-end space-y-3">
      {/* Render attachments above the message box for user messages */}
      {isUser && attachments && attachments.length > 0 && (
        <div className="w-full max-w-full">
          <AttachmentGallery attachments={attachments} />
        </div>
      )}

      <div
        className={`rounded-[16px] max-w-full min-w-0 ${isUser ? "bg-[#F0F2F4] dark:bg-slate-700 text-[#1C1D1F] dark:text-slate-100 text-[15px] leading-[25px] self-end pt-[14px] pb-[14px] pl-[20px] pr-[20px] break-words overflow-wrap-anywhere" : "text-[#1C1D1F] dark:text-[#F1F3F4] text-[15px] leading-[25px] self-start w-full max-w-full min-w-0"}`}
      >
        {isUser ? (
          <div
            className="break-words overflow-wrap-anywhere word-break-break-all max-w-full min-w-0"
            dangerouslySetInnerHTML={{ __html: message }}
          />
        ) : (
          <div
            className={`flex flex-col mt-[40px] w-full ${citationUrls && citationUrls.length ? "mb-[35px]" : ""}`} /* Added w-full */
          >
            <div className="flex flex-row w-full">
              {" "}
              {/* Added w-full */}
              <img
                className={"mr-[20px] w-[32px] self-start flex-shrink-0"}
                src={AssistantLogo}
                alt="Agent"
              />
              <div className="mt-[4px] markdown-content w-full">
                {thinking && (
                  <div className="border-l-2 border-[#E6EBF5] dark:border-gray-700 pl-2 mb-4 text-gray-600 dark:text-gray-400">
                    <MarkdownPreview
                      source={processMessage(thinking)}
                      wrapperElement={{
                        "data-color-mode": theme,
                      }}
                      style={{
                        padding: 0,
                        backgroundColor: "transparent",
                        color: theme === "dark" ? "#A0AEC0" : "#627384",
                        fontSize: "15px",
                        maxWidth: "100%",
                        overflowWrap: "break-word",
                      }}
                      components={{
                        a: renderMarkdownLink,
                      }}
                    />
                  </div>
                )}
                {message === "" && !thinking && isStreaming ? (
                  <div className="flex-grow text-[#1C1D1F] dark:text-[#F1F3F4]">
                    {isRetrying ? `Retrying${dots}` : `Thinking${dots}`}
                  </div>
                ) : (
                  <MarkdownPreview
                    source={processMessage(message)}
                    wrapperElement={{
                      "data-color-mode": theme,
                    }}
                    style={{
                      padding: 0,
                      backgroundColor: "transparent",
                      color: theme === "dark" ? "#F1F3F4" : "#1C1D1F",
                      fontSize: "15px",
                      maxWidth: "100%",
                      overflowWrap: "break-word",
                    }}
                    components={{
                      a: renderMarkdownLink,
                      table: ({ node, ...props }) => (
                        <div className="overflow-x-auto w-full my-2">
                          <table
                            style={{
                              borderCollapse: "collapse",
                              borderStyle: "hidden",
                              tableLayout: "auto",
                              width: "100%",
                            }}
                            className="min-w-full dark:bg-slate-800"
                            {...props}
                          />
                        </div>
                      ),
                      th: ({ node, ...props }) => (
                        <th
                          style={{
                            border: "none",
                            padding: "4px 8px",
                            textAlign: "left",
                            overflowWrap: "break-word",
                          }}
                          className="dark:text-gray-200"
                          {...props}
                        />
                      ),
                      td: ({ node, ...props }) => (
                        <td
                          style={{
                            border: "none",
                            borderTop: "1px solid #e5e7eb",
                            padding: "4px 8px",
                            overflowWrap: "break-word",
                          }}
                          className="dark:border-gray-700 dark:text-gray-300"
                          {...props}
                        />
                      ),
                      tr: ({ node, ...props }) => (
                        <tr
                          style={{ backgroundColor: "#ffffff", border: "none" }}
                          className="dark:bg-slate-800"
                          {...props}
                        />
                      ),
                      h1: ({ node, ...props }) => (
                        <h1
                          style={{
                            fontSize: "1.6em",
                            fontWeight: "600",
                            margin: "0.67em 0",
                          }}
                          className="dark:text-gray-100"
                          {...props}
                        />
                      ),
                      h2: ({ node, ...props }) => (
                        <h2
                          style={{
                            fontSize: "1.3em",
                            fontWeight: "600",
                            margin: "0.83em 0",
                          }}
                          className="dark:text-gray-100"
                          {...props}
                        />
                      ),
                      h3: ({ node, ...props }) => (
                        <h3
                          style={{
                            fontSize: "1.1em",
                            fontWeight: "600",
                            margin: "1em 0",
                          }}
                          className="dark:text-gray-100"
                          {...props}
                        />
                      ),
                    }}
                  />
                )}
              </div>
            </div>
            {!isStreaming && messageId && (
              <div className="flex flex-col">
                <div className="flex ml-[52px] mt-[12px] items-center">
                  <Copy
                    size={16}
                    stroke={`${isCopied ? (theme === "dark" ? "#A0AEC0" : "#4F535C") : theme === "dark" ? "#6B7280" : "#B2C3D4"}`}
                    className={`cursor-pointer`}
                    onMouseDown={() => setIsCopied(true)}
                    onMouseUp={() => setTimeout(() => setIsCopied(false), 200)}
                    onClick={() => {
                      navigator.clipboard.writeText(rawTextForCopy(message))
                      toast({
                        description: "Copied to clipboard!",
                        duration: 1500,
                      })
                    }}
                  />
                  <img
                    className={`ml-[18px] ${isStreaming ? "opacity-50 cursor-not-allowed" : "cursor-pointer"}`}
                    src={RetryAsset}
                    onClick={() => !isStreaming && handleRetry(messageId!)}
                    alt="Retry"
                  />
                </div>

                {citations && citations.length > 0 && (
                  <div className="flex flex-row ml-[52px]">
                    <TooltipProvider>
                      <ul className={`flex flex-row mt-[24px]`}>
                        {citations
                          .slice(0, 3)
                          .map((citation: Citation, index: number) => (
                            <li
                              key={index}
                              className="border-[#E6EBF5] dark:border-gray-700 border-[1px] rounded-[10px] w-[196px] mr-[6px]"
                            >
                              <div className="flex pl-[12px] pt-[10px] pr-[12px]">
                                <div className="flex flex-col w-full">
                                  <p className="line-clamp-2 text-[13px] tracking-[0.01em] leading-[17px] text-ellipsis font-medium text-[#1C1D1F] dark:text-gray-100">
                                    {citation.title}
                                  </p>
                                  <div className="flex flex-col mt-[9px]">
                                    <div className="flex items-center pb-[12px]">
                                      {getIcon(citation.app, citation.entity, {
                                        w: 14,
                                        h: 14,
                                        mr: 8,
                                      })}
                                      <span
                                        style={{ fontWeight: 450 }}
                                        className="text-[#848DA1] dark:text-gray-400 text-[13px] tracking-[0.01em] leading-[16px] ml-1.5"
                                      >
                                        {getName(citation.app, citation.entity)}
                                      </span>
                                      <span className="flex ml-auto items-center p-[5px] h-[16px] bg-[#EBEEF5] dark:bg-slate-700 dark:text-gray-300 mt-[3px] rounded-full text-[9px] text-[#4A4F59] font-mono">
                                        {index + 1}
                                      </span>
                                    </div>
                                  </div>
                                </div>
                              </div>
                            </li>
                          ))}
                      </ul>
                    </TooltipProvider>
                  </div>
                )}
              </div>
            )}
          </div>
        )}
      </div>
    </div>
  )
}<|MERGE_RESOLUTION|>--- conflicted
+++ resolved
@@ -334,10 +334,6 @@
 
   return false
 }
-<<<<<<< HEAD
-
-=======
->>>>>>> 9ca2530f
 
 function AgentComponent() {
   const { agentId, mode } = Route.useSearch()
@@ -447,10 +443,6 @@
         // Extract the actual items from the Vespa response structure
         const items = data?.root?.children || []
 
-<<<<<<< HEAD
-
-=======
->>>>>>> 9ca2530f
         setCurrentItems(items)
       }
     } catch (error) {
@@ -481,10 +473,6 @@
         // Extract the actual items from the Vespa response structure
         const items = data?.root?.children || []
 
-<<<<<<< HEAD
-
-=======
->>>>>>> 9ca2530f
         setCurrentItems(items)
       }
     } catch (error) {
@@ -2137,13 +2125,7 @@
     }
 
     // Handle Google Drive items
-<<<<<<< HEAD
-    if (
-      selectedIntegrations["googledrive"]
-    ) {
-=======
     if (selectedIntegrations["googledrive"]) {
->>>>>>> 9ca2530f
       if (selectedItemsInGoogleDrive.size === 0) {
         const googleDriveIntegration = allAvailableIntegrations.find(
           (int) => int.id === "googledrive",
@@ -2154,14 +2136,7 @@
             type: "integration",
           })
         }
-<<<<<<< HEAD
-      }
-      else {
-
-
-=======
       } else {
->>>>>>> 9ca2530f
         // If specific Google Drive items are selected, show individual file/folder pills
         for (const itemId of selectedItemsInGoogleDrive) {
           const item = selectedItemDetailsInGoogleDrive[itemId]
@@ -3400,10 +3375,6 @@
                                                     const items =
                                                       data?.root?.children || []
 
-<<<<<<< HEAD
-
-=======
->>>>>>> 9ca2530f
                                                     setCurrentItems(items)
                                                     setIsLoadingItems(false)
                                                   })
@@ -3597,7 +3568,6 @@
                         <div className="bg-white dark:bg-gray-900 max-h-72 min-h-72 overflow-y-auto rounded-lg mx-1 mb-1">
                           {navigationPath.length === 0
                             ? // Main menu
-<<<<<<< HEAD
                             (() => {
                               const collections =
                                 allAvailableIntegrations.filter(
@@ -3610,120 +3580,34 @@
                                     !integration.id.startsWith("cl_"),
                                 )
 
-                              return (
-                                <>
-                                  {collections.length > 0 && (
-                                    <DropdownMenuItem
-                                      onSelect={(e) => {
-                                        e.preventDefault()
-                                        setNavigationPath([
-                                          {
-                                            id: "cl-root",
-                                            name: "Collections",
-                                            type: "cl-root",
-                                          },
-                                        ])
-                                        setDropdownSearchQuery("")
-                                      }}
-                                      className="flex items-center justify-between cursor-pointer text-sm py-2.5 px-4 hover:!bg-transparent focus:!bg-transparent data-[highlighted]:!bg-transparent"
-                                    >
-                                      <div className="flex items-center">
-                                        <div className="w-4 h-4 mr-3">  </div>
-                                        <span className="mr-2 flex items-center">
-                                          <BookOpen className="w-4 h-4 mr-2 text-blue-600" />
-                                        </span>
-                                        <span className="text-gray-700 dark:text-gray-200">
-                                          Collections
-                                        </span>
-                                      </div>
-                                      <ChevronRight className="h-4 w-4 text-gray-400" />
-                                    </DropdownMenuItem>
-                                  )}
-
-                                  {otherIntegrations.map((integration) => {
-                                    const isGoogleDrive =
-                                      integration.app === Apps.GoogleDrive &&
-                                      integration.entity === "file"
-                                    const showChevron = isGoogleDrive
-
-
-                                    return (
-=======
-                              (() => {
-                                const collections =
-                                  allAvailableIntegrations.filter(
-                                    (integration) =>
-                                      integration.id.startsWith("cl_"),
-                                  )
-                                const otherIntegrations =
-                                  allAvailableIntegrations.filter(
-                                    (integration) =>
-                                      !integration.id.startsWith("cl_"),
-                                  )
-
                                 return (
                                   <>
                                     {collections.length > 0 && (
->>>>>>> 9ca2530f
                                       <DropdownMenuItem
-                                        key={integration.id}
                                         onSelect={(e) => {
-
                                           e.preventDefault()
-                                          toggleIntegrationSelection(
-                                            integration.id,
-                                          )
+                                          setNavigationPath([
+                                            {
+                                              id: "cl-root",
+                                              name: "Collections",
+                                              type: "cl-root",
+                                            },
+                                          ])
+                                          setDropdownSearchQuery("")
                                         }}
                                         className="flex items-center justify-between cursor-pointer text-sm py-2.5 px-4 hover:!bg-transparent focus:!bg-transparent data-[highlighted]:!bg-transparent"
                                       >
                                         <div className="flex items-center">
-<<<<<<< HEAD
-                                          <input
-                                            type="checkbox"
-                                            checked={
-                                              selectedIntegrations[
-                                              integration.id
-                                              ] || false
-                                            }
-                                            onChange={() => { }}
-                                            className="w-4 h-4 mr-3"
-                                          />
-                                          <span className="mr-2 flex items-center">
-                                            {integration.icon}
-=======
                                           <div className="w-4 h-4 mr-3"> </div>
                                           <span className="mr-2 flex items-center">
                                             <BookOpen className="w-4 h-4 mr-2 text-blue-600" />
->>>>>>> 9ca2530f
                                           </span>
                                           <span className="text-gray-700 dark:text-gray-200">
-                                            {integration.name}
+                                            Collections
                                           </span>
                                         </div>
-                                        {showChevron && (
-                                          <Button
-                                            variant="ghost"
-                                            size="sm"
-                                            onClick={(e) => {
-                                              e.stopPropagation()
-                                              e.preventDefault()
-                                              navigateToGoogleDrive()
-                                            }}
-                                            className="p-0 h-auto w-auto hover:bg-gray-200 dark:hover:bg-gray-700 rounded"
-                                          >
-                                            <ChevronRight className="h-4 w-4 text-gray-400" />
-                                          </Button>
-                                        )}
+                                        <ChevronRight className="h-4 w-4 text-gray-400" />
                                       </DropdownMenuItem>
-<<<<<<< HEAD
-                                    )
-                                  })}
-
-
-                                </>
-                              )
-                            })()
-=======
                                     )}
 
                                     {otherIntegrations.map((integration) => {
@@ -3781,7 +3665,6 @@
                                   </>
                                 )
                               })()
->>>>>>> 9ca2530f
                             : // Unified Collections section - handles both CL listing and file/folder navigation
                             (() => {
                               // const knowledgeBases = allAvailableIntegrations.filter(integration =>
@@ -3843,129 +3726,6 @@
                                       </div>
                                     )}
 
-<<<<<<< HEAD
-                                  {/* Content area - unified global search */}
-                                  {(() => {
-                                    // If there's a search query, always show global search results
-                                    if (dropdownSearchQuery.trim()) {
-                                      return (
-                                        <div className="max-h-60 overflow-y-auto">
-                                          {isSearching ? (
-                                            <div className="px-4 py-8 text-sm text-gray-500 dark:text-gray-400 text-center">
-                                              Searching...
-                                            </div>
-                                          ) : searchResults.length > 0 ? (
-                                            searchResults.map(
-                                              (result: any) => {
-                                                // Check if we're in Google Drive context for proper handling
-                                                const isInGoogleDriveContext =
-                                                  navigationPath.some(
-                                                    (item) =>
-                                                      item.type ===
-                                                      "drive-root" ||
-                                                      item.type ===
-                                                      "drive-folder",
-                                                  )
-
-                                                if (isInGoogleDriveContext) {
-                                                  // Handle Google Drive search results
-                                                  const itemId = result.docId
-                                                  const itemEntity =
-                                                    result.entity
-                                                  const itemTitle =
-                                                    result.title ||
-                                                    result.name ||
-                                                    "Untitled"
-                                                  const isFolder =
-                                                    itemEntity ===
-                                                    DriveEntity.Folder
-
-                                                  const handleFolderNavigation =
-                                                    () => {
-                                                      if (
-                                                        isFolder &&
-                                                        result.fields?.docId
-                                                      ) {
-                                                        // Clear search query and results when navigating
-                                                        setDropdownSearchQuery(
-                                                          "",
-                                                        )
-                                                        setSearchResults([])
-                                                        navigateToDriveFolder(
-                                                          result.fields.docId,
-                                                          itemTitle,
-                                                        )
-                                                      }
-                                                    }
-
-                                                  return (
-                                                    <div
-                                                      key={itemId}
-                                                      className="flex items-center px-4 py-2 text-sm hover:bg-gray-50 dark:hover:bg-gray-800"
-                                                    >
-                                                      <input
-                                                        type="checkbox"
-                                                        checked={selectedItemsInGoogleDrive.has(
-                                                          itemId,
-                                                        )}
-                                                        onChange={(e) => {
-                                                          e.stopPropagation()
-                                                          // Use helper function
-                                                          handleGoogleDriveItemSelection(
-                                                            itemId,
-                                                            // Normalize the data structure for search results
-                                                            {
-                                                              ...result,
-                                                              fields: {
-                                                                docId:
-                                                                  result.docId ||
-                                                                  itemId,
-                                                                title:
-                                                                  result.title ||
-                                                                  result.name ||
-                                                                  itemTitle,
-                                                                name:
-                                                                  result.name ||
-                                                                  result.title ||
-                                                                  itemTitle,
-                                                                entity:
-                                                                  result.entity ||
-                                                                  itemEntity,
-                                                              },
-                                                            },
-                                                            selectedItemsInGoogleDrive,
-                                                            setSelectedItemsInGoogleDrive,
-                                                            setSelectedItemDetailsInGoogleDrive,
-                                                            setSelectedIntegrations,
-                                                          )
-                                                        }}
-                                                        className="mr-3 h-4 w-4 text-blue-600 focus:ring-blue-500 border-gray-300 rounded"
-                                                      />
-                                                      {getDriveEntityIcon(
-                                                        itemEntity,
-                                                      )}
-                                                      <span
-                                                        className={`text-gray-700 dark:text-gray-200 truncate flex-1 ${isFolder ? "cursor-pointer hover:text-blue-600 dark:hover:text-blue-400" : ""}`}
-                                                        onClick={
-                                                          handleFolderNavigation
-                                                        }
-                                                      >
-                                                        {itemTitle}
-                                                      </span>
-                                                      <span className="text-xs text-gray-500 dark:text-gray-400 ml-2">
-                                                        {isFolder
-                                                          ? "folder"
-                                                          : itemEntity ||
-                                                          "file"}
-                                                      </span>
-                                                    </div>
-                                                  )
-                                                } else {
-                                                  // Handle regular search results (knowledge-base, etc.)
-                                                  // Check if the item is directly selected vs inherited from parent
-                                                  const isDirectlySelected =
-                                                    result.type ===
-=======
                                     {/* Content area - unified global search */}
                                     {(() => {
                                       // If there's a search query, always show global search results
@@ -4037,7 +3797,6 @@
                                                     // Check if the item is directly selected vs inherited from parent
                                                     const isDirectlySelected =
                                                       result.type ===
->>>>>>> 9ca2530f
                                                       "collection"
                                                       ? selectedIntegrations[
                                                       `cl_${result.id}`
@@ -4171,73 +3930,73 @@
                                                       setSearchResults([])
                                                     }
 
-                                                  return (
-                                                    <div
-                                                      key={result.id}
-                                                      onClick={
-                                                        isInherited
-                                                          ? undefined
-                                                          : handleResultSelect
-                                                      }
-                                                      className={`flex items-center px-4 py-2 text-sm ${isInherited ? "cursor-default opacity-75" : "cursor-pointer hover:bg-gray-50 dark:hover:bg-gray-800"}`}
-                                                    >
-                                                      <input
-                                                        type="checkbox"
-                                                        checked={
-                                                          isSelected || false
+                                                    return (
+                                                      <div
+                                                        key={result.id}
+                                                        onClick={
+                                                          isInherited
+                                                            ? undefined
+                                                            : handleResultSelect
                                                         }
-                                                        disabled={isInherited}
-                                                        onChange={() => { }}
-                                                        className={`w-4 h-4 mr-3 ${isInherited ? "opacity-60" : ""}`}
-                                                      />
-                                                      <div className="flex-1 min-w-0">
-                                                        <div className="flex items-center">
-                                                          <span className="text-gray-700 dark:text-gray-200 truncate">
-                                                            {result.name}
-                                                          </span>
-                                                          <span className="text-xs text-gray-500 dark:text-gray-400 ml-2 px-2 py-1 bg-gray-100 dark:bg-gray-700 rounded">
-                                                            {result.type}
-                                                          </span>
-                                                          {isInherited && (
-                                                            <span className="text-xs text-blue-600 dark:text-blue-400 ml-2 px-2 py-1 bg-blue-50 dark:bg-blue-900/30 rounded">
-                                                              Selected
+                                                        className={`flex items-center px-4 py-2 text-sm ${isInherited ? "cursor-default opacity-75" : "cursor-pointer hover:bg-gray-50 dark:hover:bg-gray-800"}`}
+                                                      >
+                                                        <input
+                                                          type="checkbox"
+                                                          checked={
+                                                            isSelected || false
+                                                          }
+                                                          disabled={isInherited}
+                                                          onChange={() => {}}
+                                                          className={`w-4 h-4 mr-3 ${isInherited ? "opacity-60" : ""}`}
+                                                        />
+                                                        <div className="flex-1 min-w-0">
+                                                          <div className="flex items-center">
+                                                            <span className="text-gray-700 dark:text-gray-200 truncate">
+                                                              {result.name}
                                                             </span>
+                                                            <span className="text-xs text-gray-500 dark:text-gray-400 ml-2 px-2 py-1 bg-gray-100 dark:bg-gray-700 rounded">
+                                                              {result.type}
+                                                            </span>
+                                                            {isInherited && (
+                                                              <span className="text-xs text-blue-600 dark:text-blue-400 ml-2 px-2 py-1 bg-blue-50 dark:bg-blue-900/30 rounded">
+                                                                Selected
+                                                              </span>
+                                                            )}
+                                                          </div>
+                                                          {result.collectionName &&
+                                                            result.type !==
+                                                              "collection" && (
+                                                              <div className="text-xs text-gray-500 dark:text-gray-400 mt-1 truncate">
+                                                                in{" "}
+                                                                {
+                                                                  result.collectionName
+                                                                }
+                                                                {result.path &&
+                                                                  ` / ${result.path}`}
+                                                              </div>
+                                                            )}
+                                                          {result.description && (
+                                                            <div className="text-xs text-gray-500 dark:text-gray-400 mt-1 truncate">
+                                                              {
+                                                                result.description
+                                                              }
+                                                            </div>
                                                           )}
                                                         </div>
-                                                        {result.collectionName &&
-                                                          result.type !==
-                                                          "collection" && (
-                                                            <div className="text-xs text-gray-500 dark:text-gray-400 mt-1 truncate">
-                                                              in{" "}
-                                                              {
-                                                                result.collectionName
-                                                              }
-                                                              {result.path &&
-                                                                ` / ${result.path}`}
-                                                            </div>
-                                                          )}
-                                                        {result.description && (
-                                                          <div className="text-xs text-gray-500 dark:text-gray-400 mt-1 truncate">
-                                                            {
-                                                              result.description
-                                                            }
-                                                          </div>
-                                                        )}
                                                       </div>
-                                                    </div>
-                                                  )
-                                                }
-                                              },
-                                            )
-                                          ) : (
-                                            <div className="px-4 py-8 text-sm text-gray-500 dark:text-gray-400 text-center">
-                                              No results found for "
-                                              {dropdownSearchQuery}"
-                                            </div>
-                                          )}
-                                        </div>
-                                      )
-                                    }
+                                                    )
+                                                  },
+                                                )
+                                              )
+                                            ) : (
+                                              <div className="px-4 py-8 text-sm text-gray-500 dark:text-gray-400 text-center">
+                                                No results found for "
+                                                {dropdownSearchQuery}"
+                                              </div>
+                                            )}
+                                          </div>
+                                        )
+                                      }
 
                                     // If no search query, show navigation-based content
                                     if (navigationPath.length === 0) {
@@ -4277,7 +4036,6 @@
                                                     toggleIntegrationSelection(
                                                       integration.id,
                                                     )
-<<<<<<< HEAD
                                                   }}
                                                   className="flex items-center justify-between cursor-pointer text-sm py-2.5 px-4 hover:!bg-transparent focus:!bg-transparent data-[highlighted]:!bg-transparent"
                                                 >
@@ -4303,10 +4061,6 @@
                                                     <ChevronRight className="h-4 w-4 text-gray-400" />
                                                   )}
                                                 </DropdownMenuItem>
-=======
-                                                  },
-                                                )
->>>>>>> 9ca2530f
                                               )
                                             },
                                           )}
@@ -4362,39 +4116,52 @@
                                             "",
                                           )
 
-                                          return (
-                                            <DropdownMenuItem
-                                              key={integration.id}
-                                              onSelect={(e) => {
-                                                e.preventDefault()
-                                                // Don't navigate when clicking the checkbox area
-                                              }}
-                                              className="flex items-center justify-between cursor-pointer text-sm py-2.5 px-4 hover:!bg-transparent focus:!bg-transparent data-[highlighted]:!bg-transparent"
-                                            >
-                                              <div className="flex items-center flex-1">
-                                                <input
-                                                  type="checkbox"
-                                                  checked={
-                                                    !!selectedIntegrations[
-                                                    integration.id
-                                                    ]
-                                                  }
-                                                  onChange={(e) => {
-                                                    e.stopPropagation()
-                                                    toggleIntegrationSelection(
-                                                      integration.id,
-                                                    )
-                                                  }}
-                                                  className="w-4 h-4 mr-3"
-                                                  onClick={(e) =>
-                                                    e.stopPropagation()
-                                                  }
-                                                />
-                                                <span className="mr-2 flex items-center">
-                                                  {integration.icon}
-                                                </span>
-                                                <span
-                                                  className="text-gray-700 dark:text-gray-200 cursor-pointer"
+                                            return (
+                                              <DropdownMenuItem
+                                                key={integration.id}
+                                                onSelect={(e) => {
+                                                  e.preventDefault()
+                                                  // Don't navigate when clicking the checkbox area
+                                                }}
+                                                className="flex items-center justify-between cursor-pointer text-sm py-2.5 px-4 hover:!bg-transparent focus:!bg-transparent data-[highlighted]:!bg-transparent"
+                                              >
+                                                <div className="flex items-center flex-1">
+                                                  <input
+                                                    type="checkbox"
+                                                    checked={
+                                                      !!selectedIntegrations[
+                                                        integration.id
+                                                      ]
+                                                    }
+                                                    onChange={(e) => {
+                                                      e.stopPropagation()
+                                                      toggleIntegrationSelection(
+                                                        integration.id,
+                                                      )
+                                                    }}
+                                                    className="w-4 h-4 mr-3"
+                                                    onClick={(e) =>
+                                                      e.stopPropagation()
+                                                    }
+                                                  />
+                                                  <span className="mr-2 flex items-center">
+                                                    {integration.icon}
+                                                  </span>
+                                                  <span
+                                                    className="text-gray-700 dark:text-gray-200 cursor-pointer"
+                                                    onClick={(e) => {
+                                                      e.stopPropagation()
+                                                      navigateToCl(
+                                                        clId,
+                                                        integration.name,
+                                                      )
+                                                    }}
+                                                  >
+                                                    {integration.name}
+                                                  </span>
+                                                </div>
+                                                <ChevronRight
+                                                  className="h-4 w-4 text-gray-400 cursor-pointer"
                                                   onClick={(e) => {
                                                     e.stopPropagation()
                                                     navigateToCl(
@@ -4402,122 +4169,6 @@
                                                       integration.name,
                                                     )
                                                   }}
-<<<<<<< HEAD
-                                                >
-                                                  {integration.name}
-                                                </span>
-                                              </div>
-                                              <ChevronRight
-                                                className="h-4 w-4 text-gray-400 cursor-pointer"
-                                                onClick={(e) => {
-                                                  e.stopPropagation()
-                                                  navigateToCl(
-                                                    clId,
-                                                    integration.name,
-                                                  )
-                                                }}
-                                              />
-                                            </DropdownMenuItem>
-                                          )
-                                        },
-                                      )
-                                    } else if (
-                                      navigationPath.some(
-                                        (item) =>
-                                          item.type === "drive-root" ||
-                                          item.type === "drive-folder",
-                                      )
-                                    ) {
-                                      // Show Google Drive contents (files/folders)
-                                      return (
-                                        <GoogleDriveNavigation
-                                          navigationPath={navigationPath}
-                                          setNavigationPath={
-                                            setNavigationPath
-                                          }
-                                          currentItems={currentItems}
-                                          setCurrentItems={setCurrentItems}
-                                          isLoadingItems={isLoadingItems}
-                                          setIsLoadingItems={
-                                            setIsLoadingItems
-                                          }
-                                          dropdownSearchQuery={
-                                            dropdownSearchQuery
-                                          }
-                                          setDropdownSearchQuery={
-                                            setDropdownSearchQuery
-                                          }
-                                          searchResults={searchResults}
-                                          isSearching={isSearching}
-                                          selectedItemsInGoogleDrive={
-                                            selectedItemsInGoogleDrive
-                                          }
-                                          setSelectedItemsInGoogleDrive={
-                                            setSelectedItemsInGoogleDrive
-                                          }
-                                          selectedItemDetailsInGoogleDrive={
-                                            selectedItemDetailsInGoogleDrive
-                                          }
-                                          setSelectedItemDetailsInGoogleDrive={
-                                            setSelectedItemDetailsInGoogleDrive
-                                          }
-                                          setSelectedIntegrations={
-                                            setSelectedIntegrations
-                                          }
-                                          selectedIntegrations={selectedIntegrations}
-                                        />
-                                      )
-                                    } else {
-                                      // Show Collection contents (files/folders)
-                                      return (
-                                        <CollectionNavigation
-                                          navigationPath={navigationPath}
-                                          setNavigationPath={
-                                            setNavigationPath
-                                          }
-                                          currentItems={currentItems}
-                                          setCurrentItems={setCurrentItems}
-                                          isLoadingItems={isLoadingItems}
-                                          setIsLoadingItems={
-                                            setIsLoadingItems
-                                          }
-                                          dropdownSearchQuery={
-                                            dropdownSearchQuery
-                                          }
-                                          setDropdownSearchQuery={
-                                            setDropdownSearchQuery
-                                          }
-                                          searchResults={searchResults}
-                                          isSearching={isSearching}
-                                          selectedIntegrations={
-                                            selectedIntegrations
-                                          }
-                                          setSelectedIntegrations={
-                                            setSelectedIntegrations
-                                          }
-                                          selectedItemsInCollection={
-                                            selectedItemsInCollection
-                                          }
-                                          setSelectedItemsInCollection={
-                                            setSelectedItemsInCollection
-                                          }
-                                          selectedItemDetailsInCollection={
-                                            selectedItemDetailsInCollection
-                                          }
-                                          setSelectedItemDetailsInCollection={
-                                            setSelectedItemDetailsInCollection
-                                          }
-                                          allAvailableIntegrations={
-                                            allAvailableIntegrations
-                                          }
-                                          toggleIntegrationSelection={
-                                            toggleIntegrationSelection
-                                          }
-                                          navigateToCl={navigateToCl}
-                                        />
-                                      )
-                                    }
-=======
                                                 />
                                               </DropdownMenuItem>
                                             )
@@ -4621,7 +4272,6 @@
                                           />
                                         )
                                       }
->>>>>>> 9ca2530f
 
                                     return null
                                   })()}
