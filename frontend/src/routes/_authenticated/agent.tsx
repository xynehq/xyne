--- conflicted
+++ resolved
@@ -42,14 +42,11 @@
   Trash2,
   Search,
   UserPlus,
-<<<<<<< HEAD
-  Sparkles,
-=======
   Star,
   Users,
+  Sparkles,
   ChevronLeft,
   ChevronRight,
->>>>>>> 9292ad24
 } from "lucide-react"
 import { useState, useMemo, useEffect, useRef } from "react"
 import { useTheme } from "@/components/ThemeContext"
