import {
  createFileRoute,
  useRouterState,
  useNavigate,
} from "@tanstack/react-router"
import { z } from "zod"
import { Sidebar } from "@/components/Sidebar"
import { Button } from "@/components/ui/button"
import { Input } from "@/components/ui/input"
import { Label } from "@/components/ui/label"
import { Textarea } from "@/components/ui/textarea"
import { Switch } from "@/components/ui/switch"
import {
  DropdownMenu,
  DropdownMenuContent,
  DropdownMenuItem,
  DropdownMenuTrigger,
  DropdownMenuSeparator,
  DropdownMenuLabel,
} from "@/components/ui/dropdown-menu"
import { getIcon } from "@/lib/common"
import { getName } from "@/components/GroupFilter"
import {
  Apps,
  ChatSSEvents,
  DriveEntity,
  type SelectPublicMessage,
  type Citation,
  type SelectPublicAgent,
  type AttachmentMetadata,
  SlackEntity,
} from "shared/types"
import {
  ChevronDown,
  ChevronUp,
  X as LucideX,
  RotateCcw,
  RefreshCw,
  PlusCircle,
  Plus,
  Copy,
  ArrowLeft,
  Edit3,
  Trash2,
  Search,
  UserPlus,
  Star,
  Users,
  Sparkles,
  ChevronLeft,
  ChevronRight,
  BookOpen,
} from "lucide-react"
import React, { useState, useMemo, useEffect, useRef, useCallback } from "react"
import { useTheme } from "@/components/ThemeContext"
import MarkdownPreview from "@uiw/react-markdown-preview"
import { api } from "@/api"
import AssistantLogo from "@/assets/assistant-logo.svg"
import RetryAsset from "@/assets/retry.svg"
import { splitGroupedCitationsWithSpaces } from "@/lib/utils"
import {
  Tooltip,
  TooltipContent,
  TooltipProvider,
  TooltipTrigger,
} from "@/components/ui/tooltip"
import { toast, useToast } from "@/hooks/use-toast"
import { ChatBox } from "@/components/ChatBox"
import { Card, CardContent } from "@/components/ui/card"
import { ConfirmModal } from "@/components/ui/confirmModal"
import { AgentCard, AgentIconDisplay } from "@/components/AgentCard"
import { AttachmentGallery } from "@/components/AttachmentGallery"
import { createAuthEventSource } from "@/hooks/useChatStream"

type CurrentResp = {
  resp: string
  chatId?: string
  messageId?: string
  sources?: Citation[]
  citationMap?: Record<number, number>
  thinking?: string
}

export const Route = createFileRoute("/_authenticated/agent")({
  validateSearch: z.object({
    agentId: z.string().optional(),
  }),
  component: AgentComponent,
})

interface CustomBadgeProps {
  text: string
  onRemove: () => void
  icon?: React.ReactNode
}

interface FetchedDataSource {
  docId: string
  name: string
  app: string
  entity: string
}

const CustomBadge: React.FC<CustomBadgeProps> = ({ text, onRemove, icon }) => {
  return (
    <div className="flex items-center justify-center bg-slate-100 dark:bg-slate-600 text-slate-700 dark:text-slate-200 text-xs font-medium pl-2 pr-1 py-1 rounded-md border border-slate-200 dark:border-slate-500">
      {icon && <span className="mr-1 flex items-center">{icon}</span>}
      <span>{text}</span>
      <LucideX
        className="ml-1.5 h-3.5 w-3.5 cursor-pointer hover:text-red-500 dark:hover:text-red-400"
        onClick={(e) => {
          e.stopPropagation()
          onRemove()
        }}
      />
    </div>
  )
}

interface IntegrationSource {
  id: string
  name: string
  app: Apps | string
  entity: string
  icon: React.ReactNode
}

const availableIntegrationsList: IntegrationSource[] = [
  {
    id: "googledrive",
    name: "Google Drive",
    app: Apps.GoogleDrive,
    entity: "file",
    icon: getIcon(Apps.GoogleDrive, "file", { w: 16, h: 16, mr: 8 }),
  },
  {
    id: "googledocs",
    name: "Google Docs",
    app: Apps.GoogleDrive,
    entity: DriveEntity.Docs,
    icon: getIcon(Apps.GoogleDrive, DriveEntity.Docs, { w: 16, h: 16, mr: 8 }),
  },
  {
    id: "googlesheets",
    name: "Google Sheets",
    app: Apps.GoogleDrive,
    entity: DriveEntity.Sheets,
    icon: getIcon(Apps.GoogleDrive, DriveEntity.Sheets, {
      w: 16,
      h: 16,
      mr: 8,
    }),
  },
  {
    id: "slack",
    name: "Slack",
    app: Apps.Slack,
    entity: "message",
    icon: getIcon(Apps.Slack, "message", { w: 16, h: 16, mr: 8 }),
  },
  {
    id: "gmail",
    name: "Gmail",
    app: Apps.Gmail,
    entity: "mail",
    icon: getIcon(Apps.Gmail, "mail", { w: 16, h: 16, mr: 8 }),
  },
  {
    id: "googlecalendar",
    name: "Calendar",
    app: Apps.GoogleCalendar,
    entity: "event",
    icon: getIcon(Apps.GoogleCalendar, "event", { w: 16, h: 16, mr: 8 }),
  },
  {
    id: "pdf",
    name: "PDF",
    app: "pdf",
    entity: "pdf_default",
    icon: getIcon("pdf", "pdf_default", { w: 16, h: 16, mr: 8 }),
  },
]

const AGENT_ENTITY_SEARCH_EXCLUSIONS: { app: string; entity: string }[] = [
  { app: Apps.Slack, entity: SlackEntity.Message },
  { app: Apps.Slack, entity: SlackEntity.User },
]

interface User {
  id: number
  name: string
  email: string
}

interface CollectionItem {
  id: string
  collectionId: string
  path?: string
  type?: "collection" | "folder" | "file"
  name?: string
}

// Utility function to check if an item is selected either directly or through parent inheritance
function isItemSelectedWithInheritance(
  item: CollectionItem,
  selectedItemsInCollection: Record<string, Set<string>>,
  selectedIntegrations: Record<string, boolean>,
  selectedItemDetailsInCollection: Record<
    string,
    Record<string, CollectionItem>
  >,
): boolean {
  const collectionId = item.collectionId
  if (!collectionId) return false

  const selectedSet = selectedItemsInCollection[collectionId] || new Set()

  // Check if item is directly selected
  if (selectedSet.has(item.id)) {
    return true
  }

  // Check if collection is in selectAll mode
  const hasCollectionIntegrationSelected =
    !!selectedIntegrations[`cl_${collectionId}`]
  const isCollectionSelectAll =
    hasCollectionIntegrationSelected && selectedSet.size === 0
  if (isCollectionSelectAll) {
    return true
  }

  // Check if any parent folder is selected (inheritance)
  if (item.path && item.type !== "collection") {
    const itemDetails = selectedItemDetailsInCollection[collectionId] || {}

    // Check if any selected folder in this collection is a parent of this item
    for (const selectedId of selectedSet) {
      const selectedItemDetail = itemDetails[selectedId]
      if (selectedItemDetail && selectedItemDetail.type === "folder") {
        const folderPath = selectedItemDetail.path || ""
        const itemPath = item.path || ""

        // Normalize paths by removing leading/trailing slashes
        const normalizedFolderPath = folderPath.replace(/^\/+|\/+$/g, "")
        const normalizedItemPath = itemPath.replace(/^\/+|\/+$/g, "")

        // Check if this item's path starts with the selected folder's path
        if (
          normalizedItemPath.startsWith(normalizedFolderPath + "/") ||
          (normalizedFolderPath === "" && normalizedItemPath !== "") ||
          normalizedItemPath === normalizedFolderPath
        ) {
          return true
        }
      }
    }
  }

  return false
}

function AgentComponent() {
  const { agentId } = Route.useSearch()
  const navigate = useNavigate()
  const [viewMode, setViewMode] = useState<"list" | "create" | "edit">("list")
  const [allAgentsList, setAllAgentsList] = useState<SelectPublicAgent[]>([])
  const [madeByMeAgentsList, setMadeByMeAgentsList] = useState<
    SelectPublicAgent[]
  >([])
  const [sharedToMeAgentsList, setSharedToMeAgentsList] = useState<
    SelectPublicAgent[]
  >([])
  const [editingAgent, setEditingAgent] = useState<SelectPublicAgent | null>(
    null,
  )
  const [selectedChatAgentExternalId, setSelectedChatAgentExternalId] =
    useState<string | null>(null)
  const [initialChatAgent, setInitialChatAgent] =
    useState<SelectPublicAgent | null>(null)
  const [, setIsLoadingInitialAgent] = useState(false)

  const [selectedModel, setSelectedModel] = useState("Auto")

  const [agentName, setAgentName] = useState("")
  const [agentDescription, setAgentDescription] = useState("")
  const [agentPrompt, setAgentPrompt] = useState("")
  const [isPublic, setIsPublic] = useState(false)
  const [isRagOn, setIsRagOn] = useState(true)

  // Prompt generation states
  const [isGeneratingPrompt, setIsGeneratingPrompt] = useState(false)
  const [shouldHighlightPrompt, setShouldHighlightPrompt] = useState(false)
  const promptGenerationEventSourceRef = useRef<EventSource | null>(null)
  const promptTextareaRef = useRef<HTMLTextAreaElement | null>(null)

  const [fetchedDataSources, setFetchedDataSources] = useState<
    FetchedDataSource[]
  >([])
  const [fetchedCollections, setFetchedCollections] = useState<
    Array<{ id: string; name: string; description?: string }>
  >([])
  const [selectedIntegrations, setSelectedIntegrations] = useState<
    Record<string, boolean>
  >({})
  const [isIntegrationMenuOpen, setIsIntegrationMenuOpen] = useState(false)
  const [selectedEntities, setSelectedEntities] = useState<FetchedDataSource[]>(
    [],
  )
  const [entitySearchQuery, setEntitySearchQuery] = useState("")
  const [entitySearchResults, setEntitySearchResults] = useState<
    FetchedDataSource[]
  >([])
  const [showEntitySearchResults, setShowEntitySearchResults] = useState(false)
  const [selectedItemsInCollection, setSelectedItemsInCollection] = useState<
    Record<string, Set<string>>
  >({})
  const [selectedItemDetailsInCollection, setSelectedItemDetailsInCollection] =
    useState<Record<string, Record<string, any>>>({})
  // Store mapping of integration IDs to their names and types
  const [integrationIdToNameMap, setIntegrationIdToNameMap] = useState<
    Record<string, { name: string; type: string }>
  >({})
  const [navigationPath, setNavigationPath] = useState<
    Array<{ id: string; name: string; type: "cl-root" | "cl" | "folder" }>
  >([])
  const [currentItems, setCurrentItems] = useState<any[]>([])
  const [isLoadingItems, setIsLoadingItems] = useState(false)
  const [dropdownSearchQuery, setDropdownSearchQuery] = useState("")
  const [searchResults, setSearchResults] = useState<any[]>([])
  const [isSearching, setIsSearching] = useState(false)

  // Global search effect for collection dropdown
  useEffect(() => {
    const performGlobalSearch = async () => {
      if (!dropdownSearchQuery.trim()) {
        setSearchResults([])
        return
      }
      setIsSearching(true)
      try {
        // Use the new Knowledge Base search API that searches PostgreSQL
        const response = await api.cl.search.$get({
          query: {
            query: dropdownSearchQuery,
            type: "all", // Search collections, folders, and files
            limit: 20,
          },
        })

        if (response.ok) {
          const data = await response.json()
          // Transform the results to match the expected format
          const transformedResults = data.results.map((item: any) => ({
            id: item.id,
            name: item.name,
            type: item.type,
            docId: item.id,
            title: item.name,
            entity: item.type,
            collectionId: item.collectionId,
            collectionName: item.collectionName,
            path: item.path,
            mimeType: item.mimeType,
            fileSize: item.fileSize,
            description: item.description,
            metadata: item.metadata,
          }))
          setSearchResults(transformedResults)
        } else {
          setSearchResults([])
        }
      } catch (error) {
        console.error("Knowledge base search failed:", error)
        setSearchResults([])
      } finally {
        setIsSearching(false)
      }
    }

    const debounceSearch = setTimeout(performGlobalSearch, 300)
    return () => clearTimeout(debounceSearch)
  }, [dropdownSearchQuery])

  const [query, setQuery] = useState("")
  const [messages, setMessages] = useState<SelectPublicMessage[]>([])
  const [chatId, setChatId] = useState<string | null>(null)
  const [currentResp, setCurrentResp] = useState<CurrentResp | null>(null)
  const [stopMsg, setStopMsg] = useState<boolean>(false)

  const currentRespRef = useRef<CurrentResp | null>(null)
  const inputRef = useRef<HTMLTextAreaElement | null>(null)
  const messagesContainerRef = useRef<HTMLDivElement>(null)
  const [userHasScrolled, setUserHasScrolled] = useState(false)
  const [dots, setDots] = useState("")
  const [isStreaming, setIsStreaming] = useState(false)
  const [allCitations, _] = useState<Map<string, Citation>>(new Map())
  const eventSourceRef = useRef<EventSource | null>(null)
  const [userStopped, setUserStopped] = useState<boolean>(false)

  const [showConfirmModal, setShowConfirmModal] = useState(false)
  const [confirmModalTitle, setConfirmModalTitle] = useState("")
  const [confirmModalMessage, setConfirmModalMessage] = useState("")
  const [confirmAction, setConfirmAction] = useState<
    (() => Promise<void>) | null
  >(null)

  const matches = useRouterState({ select: (s) => s.matches })
  const { user, agentWhiteList } = matches[matches.length - 1].context
  const { toast: showToast } = useToast()

  useEffect(() => {
    if (entitySearchQuery.trim() === "") {
      setEntitySearchResults([])
      setShowEntitySearchResults(false)
      return
    }

    const searchEntities = async () => {
      try {
        const response = await api.search.$get({
          query: {
            query: entitySearchQuery,
            app: Apps.Slack,
            isAgentIntegSearch: true,
          },
        })

        if (response.ok) {
          console.log("Entity search response:")
          const data = await response.json()
          // @ts-ignore
          const results = (data.results || []) as FetchedDataSource[]

          const selectedEntityIds = new Set(
            selectedEntities.map((entity) => entity.docId),
          )

          const filteredResults = results.filter((r) => {
            const isAlreadySelected = selectedEntityIds.has(r.docId)

            const isExcluded = AGENT_ENTITY_SEARCH_EXCLUSIONS.some(
              (exclusion) =>
                exclusion.app === r.app && exclusion.entity === r.entity,
            )

            return !isAlreadySelected && !isExcluded
          })
          setEntitySearchResults(filteredResults)
          setShowEntitySearchResults(true)
        }
      } catch (error) {
        console.error("Failed to search entities", error)
      }
    }

    const debounceSearch = setTimeout(() => {
      searchEntities()
    }, 300)

    return () => clearTimeout(debounceSearch)
  }, [entitySearchQuery, selectedEntities])

  const [users, setUsers] = useState<User[]>([])
  const [searchQuery, setSearchQuery] = useState("")
  const [filteredUsers, setFilteredUsers] = useState<User[]>([])
  const [selectedUsers, setSelectedUsers] = useState<User[]>([])
  const [showSearchResults, setShowSearchResults] = useState(false)
  const [selectedSearchIndex, setSelectedSearchIndex] = useState(-1)
  const [isAgenticMode, setIsAgenticMode] = useState(Boolean(false))
  const searchResultsRef = useRef<HTMLDivElement>(null)
  const [listSearchQuery, setListSearchQuery] = useState("")
  const [testAgentIsRagOn, setTestAgentIsRagOn] = useState(true)
  const [activeTab, setActiveTab] = useState<
    "all" | "shared-to-me" | "made-by-me"
  >("all")
  const [showAllFavorites, setShowAllFavorites] = useState(false)
  const [isLoadingAgents, setIsLoadingAgents] = useState(false)
  const [currentPage, setCurrentPage] = useState(1)
  const agentsPerPage = 10

  const FAVORITE_AGENTS_STORAGE_KEY = "favoriteAgentsList"

  const [favoriteAgents, setFavoriteAgents] = useState<string[]>(() => {
    const storedFavorites = localStorage.getItem(FAVORITE_AGENTS_STORAGE_KEY)
    return storedFavorites ? JSON.parse(storedFavorites) : []
  })

  useEffect(() => {
    localStorage.setItem(
      FAVORITE_AGENTS_STORAGE_KEY,
      JSON.stringify(favoriteAgents),
    )
  }, [favoriteAgents])

  const handleTabChange = (tab: "all" | "shared-to-me" | "made-by-me") => {
    setActiveTab(tab)
    setCurrentPage(1)
  }

  const handleListSearchChange = (e: React.ChangeEvent<HTMLInputElement>) => {
    setListSearchQuery(e.target.value)
    setCurrentPage(1)
  }

  const toggleFavorite = useCallback((agentExternalId: string) => {
    setFavoriteAgents((prevFavorites) =>
      prevFavorites.includes(agentExternalId)
        ? prevFavorites.filter((id) => id !== agentExternalId)
        : [...prevFavorites, agentExternalId],
    )
  }, [])

  useEffect(() => {
    setSelectedSearchIndex(-1)
  }, [searchQuery])

  useEffect(() => {
    if (selectedSearchIndex >= 0 && searchResultsRef.current) {
      const container = searchResultsRef.current
      const selectedElement = container.children[
        selectedSearchIndex
      ] as HTMLElement

      if (selectedElement) {
        const containerRect = container.getBoundingClientRect()
        const elementRect = selectedElement.getBoundingClientRect()

        if (elementRect.bottom > containerRect.bottom) {
          selectedElement.scrollIntoView({ behavior: "smooth", block: "end" })
        } else if (elementRect.top < containerRect.top) {
          selectedElement.scrollIntoView({ behavior: "smooth", block: "start" })
        }
      }
    }
  }, [selectedSearchIndex])

  const handleKeyDown = (e: React.KeyboardEvent<HTMLInputElement>) => {
    if (filteredUsers.length === 0) return

    switch (e.key) {
      case "ArrowDown":
        e.preventDefault()
        setSelectedSearchIndex((prev) =>
          prev >= filteredUsers.length - 1 ? 0 : prev + 1,
        )
        break
      case "ArrowUp":
        e.preventDefault()
        setSelectedSearchIndex((prev) =>
          prev <= 0 ? filteredUsers.length - 1 : prev - 1,
        )
        break
      case "Enter":
        e.preventDefault()
        if (selectedSearchIndex >= 0) {
          handleSelectUser(filteredUsers[selectedSearchIndex])
        } else if (filteredUsers.length > 0) {
          handleSelectUser(filteredUsers[0])
        }
        break
    }
  }

  useEffect(() => {
    if (searchQuery.trim() === "") {
      setFilteredUsers([])
      setShowSearchResults(false)
    } else {
      const filtered = users.filter(
        (user) =>
          !selectedUsers.some((selected) => selected.id === user.id) &&
          (user.name.toLowerCase().includes(searchQuery.toLowerCase()) ||
            user.email.toLowerCase().includes(searchQuery.toLowerCase())),
      )
      setFilteredUsers(filtered)
      setShowSearchResults(true)
    }
  }, [searchQuery, users, selectedUsers])

  useEffect(() => {
    const fetchInitialAgentForChat = async () => {
      if (agentId) {
        setIsLoadingInitialAgent(true)
        setInitialChatAgent(null)
        try {
          const response = await api.agent[":agentExternalId"].$get({
            param: { agentExternalId: agentId },
          })
          if (response.ok) {
            const agentData = (await response.json()) as SelectPublicAgent
            setInitialChatAgent(agentData)
          } else {
            showToast({
              title: "Error",
              description: `Failed to load agent ${agentId} for chat.`,
              variant: "destructive",
            })
          }
        } catch (error) {
          showToast({
            title: "Error",
            description: "An error occurred while loading agent for chat.",
            variant: "destructive",
          })
          console.error("Fetch initial agent for chat error:", error)
        } finally {
          setIsLoadingInitialAgent(false)
        }
      } else {
        setInitialChatAgent(null)
      }
    }

    fetchInitialAgentForChat()
  }, [agentId, showToast])

  // Cleanup EventSource on component unmount to prevent memory leaks
  useEffect(() => {
    return () => {
      cleanupPromptGenerationEventSource()
    }
  }, [])

  type AgentFilter = "all" | "madeByMe" | "sharedToMe"

  const fetchAgents = async (filter: AgentFilter = "all") => {
    setIsLoadingAgents(true)
    try {
      const response = await api.agents.$get({ query: { filter } })
      if (response.ok) {
        const data = (await response.json()) as SelectPublicAgent[]
        if (filter === "all") {
          setAllAgentsList(data)
        } else if (filter === "madeByMe") {
          setMadeByMeAgentsList(data)
        } else if (filter === "sharedToMe") {
          setSharedToMeAgentsList(data)
        }
      } else {
        showToast({
          title: "Error",
          description: `Failed to fetch agents (${filter}).`,
          variant: "destructive",
        })
      }
    } catch (error) {
      showToast({
        title: "Error",
        description: `An error occurred while fetching agents (${filter}).`,
        variant: "destructive",
      })
      console.error(`Fetch agents error (${filter}):`, error)
    } finally {
      setIsLoadingAgents(false)
    }
  }

  const fetchAllAgentData = async () => {
    await Promise.all([
      fetchAgents("all"),
      fetchAgents("madeByMe"),
      fetchAgents("sharedToMe"),
    ])
  }

  useEffect(() => {
    if (viewMode === "list") {
      fetchAllAgentData()
    } else {
      // When switching to create/edit view, also fetch all agents for the dropdown
      fetchAgents("all")
    }
  }, [viewMode])

  useEffect(() => {
    const fetchDataSourcesAsync = async () => {
      if (viewMode === "create" || viewMode === "edit") {
        try {
          // Fetch both data sources and collections in parallel
          const [dsResponse, clResponse] = await Promise.all([
            api.datasources.$get(),
            api.cl.$get(),
          ])

          if (dsResponse.ok) {
            const data = await dsResponse.json()
            setFetchedDataSources(data as FetchedDataSource[])
          } else {
            showToast({
              title: "Error",
              description: "Failed to fetch data sources.",
              variant: "destructive",
            })
            setFetchedDataSources([])
          }

          if (clResponse.ok) {
            const clData = await clResponse.json()
            setFetchedCollections(clData)
          } else {
            showToast({
              title: "Error",
              description: "Failed to fetch collections.",
              variant: "destructive",
            })
            setFetchedCollections([])
          }
        } catch (error) {
          showToast({
            title: "Error",
            description: "An error occurred while fetching data sources.",
            variant: "destructive",
          })
          console.error("Fetch data sources error:", error)
          setFetchedDataSources([])
          setFetchedCollections([])
        }
      } else {
        setFetchedDataSources([])
        setFetchedCollections([])
      }
    }
    fetchDataSourcesAsync()
  }, [viewMode, showToast])

  useEffect(() => {
    const loadUsers = async () => {
      try {
        const response = await api.workspace.users.$get()
        if (response.ok) {
          const data = await response.json()
          setUsers(data as User[])
        } else {
          showToast({
            title: "Error",
            description: "Failed to fetch workspace users.",
            variant: "destructive",
          })
        }
      } catch (error) {
        showToast({
          title: "Error",
          description: "An error occurred while fetching workspace users.",
          variant: "destructive",
        })
        console.error("Fetch workspace users error:", error)
      }
    }
    loadUsers()
  }, [showToast])

  const handleSelectUser = (user: User) => {
    setSelectedUsers((prev) => [...prev, user])
    setSearchQuery("")
    setShowSearchResults(false)
  }

  const handleRemoveUser = (userId: number) => {
    setSelectedUsers((prev) => prev.filter((user) => user.id !== userId))
  }

  // Helper function to properly cleanup EventSource
  const cleanupPromptGenerationEventSource = () => {
    if (promptGenerationEventSourceRef.current) {
      promptGenerationEventSourceRef.current.close()
      promptGenerationEventSourceRef.current = null
    }
  }

  const generatePromptFromRequirements = async (requirements: string) => {
    if (!requirements.trim()) {
      showToast({
        title: "Error",
        description: "Please enter requirements for prompt generation.",
        variant: "destructive",
      })
      return
    }

    // Prevent multiple simultaneous connections
    if (promptGenerationEventSourceRef.current) {
      cleanupPromptGenerationEventSource()
    }

    setIsGeneratingPrompt(true)
    let generatedPrompt = ""

    try {
      // Create the URL with query parameters for EventSource
      const url = new URL(
        "/api/v1/agent/generate-prompt",
        window.location.origin,
      )
      url.searchParams.set("requirements", requirements)

      // Create EventSource connection following the existing pattern
      try {
        promptGenerationEventSourceRef.current = await createAuthEventSource(
          url.toString(),
        )
      } catch (err) {
        console.error("Failed to create EventSource:", err)
        toast({
          title: "Failed to create EventSource",
          description: "Failed to create EventSource",
          variant: "destructive",
        })
        return
      }

      promptGenerationEventSourceRef?.current?.addEventListener(
        ChatSSEvents.ResponseUpdate,
        (event) => {
          generatedPrompt += event.data
          setAgentPrompt(generatedPrompt)

          // Auto-scroll the textarea to bottom as content is generated
          setTimeout(() => {
            if (promptTextareaRef.current) {
              promptTextareaRef.current.scrollTop =
                promptTextareaRef.current.scrollHeight
            }
          }, 0)
        },
      )

      promptGenerationEventSourceRef.current.addEventListener(
        ChatSSEvents.End,
        (event) => {
          try {
            const data = JSON.parse(event.data)
            setAgentPrompt(data.fullPrompt || generatedPrompt)
            showToast({
              title: "Success",
              description: "Prompt generated successfully!",
            })
          } catch (e) {
            console.warn("Could not parse end event data:", e)
            showToast({
              title: "Success",
              description: "Prompt generated successfully!",
            })
          }
          cleanupPromptGenerationEventSource()
          setIsGeneratingPrompt(false)
        },
      )

      promptGenerationEventSourceRef.current.addEventListener(
        ChatSSEvents.Error,
        (event) => {
          try {
            const data = JSON.parse(event.data)
            showToast({
              title: "Error",
              description: data.error || "Failed to generate prompt",
              variant: "destructive",
            })
          } catch (e) {
            showToast({
              title: "Error",
              description: "Failed to generate prompt",
              variant: "destructive",
            })
          }
          cleanupPromptGenerationEventSource()
          setIsGeneratingPrompt(false)
        },
      )

      promptGenerationEventSourceRef.current.onerror = (error) => {
        console.error("EventSource error:", error)
        showToast({
          title: "Error",
          description: "Connection error during prompt generation",
          variant: "destructive",
        })
        cleanupPromptGenerationEventSource()
        setIsGeneratingPrompt(false)
      }
    } catch (error) {
      console.error("Generate prompt error:", error)
      showToast({
        title: "Error",
        description: "Failed to generate prompt",
        variant: "destructive",
      })
      setIsGeneratingPrompt(false)
    }
  }

  const handleGeneratePrompt = () => {
    if (agentPrompt.trim()) {
      // If there's already a prompt, use it as requirements
      generatePromptFromRequirements(agentPrompt)
    } else {
      // If no prompt, highlight the prompt box and focus it
      setShouldHighlightPrompt(true)

      // Focus the textarea
      if (promptTextareaRef.current) {
        promptTextareaRef.current.focus()
      }

      // Remove highlight after a few seconds
      setTimeout(() => {
        setShouldHighlightPrompt(false)
      }, 3000)

      showToast({
        title: "Add some requirements first",
        description:
          "Please enter some text describing what you want your agent to do, then click generate.",
        variant: "default",
      })
    }
  }

  const resetForm = () => {
    setAgentName("")
    setAgentDescription("")
    setAgentPrompt("")
    setIsPublic(false)
    setIsRagOn(true)
    setSelectedModel("Auto")
    setSelectedIntegrations({})
    setSelectedItemsInCollection({})
    setSelectedItemDetailsInCollection({})
    setEditingAgent(null)
    setSelectedUsers([])
    setSearchQuery("")
    setShowSearchResults(false)
    setIsGeneratingPrompt(false)
    setShouldHighlightPrompt(false)
    cleanupPromptGenerationEventSource()
    setSelectedEntities([])
  }

  const handleCreateNewAgent = () => {
    resetForm()
    setViewMode("create")
  }

  const handleEditAgent = (agent: SelectPublicAgent) => {
    resetForm()
    setEditingAgent(agent)
    setViewMode("create")
  }

  const allAvailableIntegrations = useMemo(() => {
    const dynamicDataSources: IntegrationSource[] = fetchedDataSources.map(
      (ds) => ({
        id: ds.docId,
        name: ds.name,
        app: Apps.DataSource,
        entity: "datasource",
        icon: getIcon(Apps.DataSource, "datasource", { w: 16, h: 16, mr: 8 }),
      }),
    )
    if (!isRagOn) {
      return dynamicDataSources
    }

    const collectionSources: IntegrationSource[] = fetchedCollections.map(
      (cl) => ({
        id: `cl_${cl.id}`,
        name: cl.name,
        app: "knowledge-base",
        entity: "cl",
        icon: (
          <svg
            width="16"
            height="16"
            viewBox="0 0 24 24"
            fill="none"
            stroke="currentColor"
            strokeWidth="2"
            strokeLinecap="round"
            strokeLinejoin="round"
            className="mr-2 text-blue-600"
          >
            <path d="M4 19.5A2.5 2.5 0 0 1 6.5 17H20"></path>
            <path d="M6.5 2H20v20H6.5A2.5 2.5 0 0 1 4 19.5v-15A2.5 2.5 0 0 1 6.5 2z"></path>
            <path d="M12 6v8"></path>
            <path d="M8 10h8"></path>
          </svg>
        ),
      }),
    )
    return [
      ...availableIntegrationsList,
      ...dynamicDataSources,
      ...collectionSources,
    ]
  }, [fetchedDataSources, isRagOn, fetchedCollections])

  useEffect(() => {
    if (editingAgent && (viewMode === "create" || viewMode === "edit")) {
      const currentAgentIsRagOn = editingAgent.isRagOn === false ? false : true
      setIsRagOn(currentAgentIsRagOn)
      setTestAgentIsRagOn(currentAgentIsRagOn)
      setAgentName(editingAgent.name)
      setAgentDescription(editingAgent.description || "")
      setAgentPrompt(editingAgent.prompt || "")
      setIsPublic(editingAgent.isPublic || false)
      setSelectedModel(editingAgent.model)

      // Fetch integration items for this agent
      const fetchAgentIntegrationItems = async () => {
        try {
          const response = await api.agent[":agentExternalId"][
            "integration-items"
          ].$get({
            param: { agentExternalId: editingAgent.externalId },
          })
          if (response.ok) {
            const data = await response.json()

            const idToNameMapping: Record<
              string,
              { name: string; type: string }
            > = {}

            // Extract items and build ID to name mapping
            if (
              data.integrationItems.collection &&
              data.integrationItems.collection.groups
            ) {
              for (const [clGroupId, items] of Object.entries(
                data.integrationItems.collection.groups,
              )) {
                if (Array.isArray(items)) {
                  // For knowledge-base items, use the data directly from the API response
                  items.forEach((item: any) => {
                    const itemType = item.type || "file"
                    idToNameMapping[item.id] = {
                      name: item.name || item.id || "Unnamed",
                      type: itemType,
                    }
                  })
                }

                // Also add CL group ID to name mapping if available
                if (clGroupId) {
                  // Try to find the CL name from the fetched collections
                  const cl = fetchedCollections.find(
                    (cl) => cl.id === clGroupId,
                  )
                  if (cl) {
                    idToNameMapping[clGroupId] = {
                      name: cl.name,
                      type: "collection",
                    }
                  }
                }
              }
            }
            // Update the ID to name mapping state
            setIntegrationIdToNameMap(idToNameMapping)

            // Process collection items if they exist
            if (
              data.integrationItems.collection &&
              data.integrationItems.collection.groups
            ) {
              const clSelections: Record<string, Set<string>> = {}
              const clDetails: Record<string, Record<string, any>> = {}

              // Process each collection group
              for (const [clId, items] of Object.entries(
                data.integrationItems.collection.groups,
              )) {
                if (Array.isArray(items) && items.length > 0) {
                  const selectedItems = new Set<string>()
                  const itemDetails: Record<string, any> = {}

                  // Check if this is a collection-level selection
                  const hasCollectionLevelSelection = items.some(
                    (item: any) => item.isCollectionLevel,
                  )

                  if (hasCollectionLevelSelection) {
                    // This is a collection-level selection (entire collection selected)
                    // Mark the Collection integration as selected but no specific items
                    setSelectedIntegrations((prev) => ({
                      ...prev,
                      [`cl_${clId}`]: true,
                    }))

                    // Add collection to name mapping
                    const collectionItem = items.find(
                      (item: any) => item.isCollectionLevel,
                    )
                    if (collectionItem) {
                      idToNameMapping[clId] = {
                        name: collectionItem.name,
                        type: "collection",
                      }
                    }
                  } else {
                    // These are specific file/folder selections
                    items.forEach((item: any) => {
                      if (!item.isCollectionLevel) {
                        selectedItems.add(item.id)
                        itemDetails[item.id] = {
                          id: item.id,
                          name: item.name || item.id || "Unnamed",
                          type: item.type || "file",
                          path: item.path,
                          collectionId: clId,
                        }

                        // Add to name mapping
                        idToNameMapping[item.id] = {
                          name: item.name || item.id || "Unnamed",
                          type: item.type || "file",
                        }
                      }
                    })

                    if (selectedItems.size > 0) {
                      clSelections[clId] = selectedItems
                      clDetails[clId] = itemDetails

                      // Mark the Collection integration as selected
                      setSelectedIntegrations((prev) => ({
                        ...prev,
                        [`cl_${clId}`]: true,
                      }))
                    }
                  }

                  // Add collection to name mapping if not already added
                  if (!idToNameMapping[clId]) {
                    const cl = fetchedCollections.find((cl) => cl.id === clId)
                    if (cl) {
                      idToNameMapping[clId] = {
                        name: cl.name,
                        type: "collection",
                      }
                    }
                  }
                }
              }

              setSelectedItemsInCollection(clSelections)
              setSelectedItemDetailsInCollection(clDetails)
            }

            // Update the ID to name mapping state
            setIntegrationIdToNameMap(idToNameMapping)
          } else {
            console.warn(
              "Failed to fetch agent integration items:",
              response.statusText,
            )
          }
        } catch (error) {
          console.error("Error fetching agent integration items:", error)
        }
      }

      fetchAgentIntegrationItems()
    }
  }, [editingAgent, viewMode, fetchedCollections])

  useEffect(() => {
    if (
      editingAgent &&
      (viewMode === "create" || viewMode === "edit") &&
      allAvailableIntegrations.length > 0
    ) {
      const currentIntegrations: Record<string, boolean> = {}
      const clSelections: Record<string, Set<string>> = {}
      const clDetails: Record<string, Record<string, any>> = {}

      allAvailableIntegrations.forEach((int) => {
        // Handle legacy array format
        if (Array.isArray(editingAgent.appIntegrations)) {
          currentIntegrations[int.id] =
            editingAgent.appIntegrations.includes(int.id) || false
        } else if (
          editingAgent.appIntegrations &&
          typeof editingAgent.appIntegrations === "object"
        ) {
          // Handle both old and new object formats
          const appIntegrations = editingAgent.appIntegrations as Record<
            string,
            any
          >

          // Check if it's a collection
          if (int.id.startsWith("cl_")) {
            const clId = int.id.replace("cl_", "")

            // Handle new format: knowledge_base key with itemIds array
            if (appIntegrations["knowledge_base"]) {
              const clConfig = appIntegrations["knowledge_base"]
              const itemIds = clConfig.itemIds || []

              // Check if this CL is referenced in the itemIds
              const isClSelected = itemIds.some(
                (id: string) =>
                  id === `cl-${clId}` || // Collection-level selection
                  id.startsWith(`clfd-${clId}`) || // Folder in this collection
                  id.startsWith(`clf-${clId}`), // File in this collection
              )

              if (isClSelected) {
                currentIntegrations[int.id] = true

                // Check if it's a collection-level selection
                const hasCollectionSelection = itemIds.includes(`cl-${clId}`)
                if (hasCollectionSelection) {
                  clSelections[clId] = new Set() // Empty set means selectAll
                } else {
                  // Filter itemIds that belong to this CL and extract the actual item IDs
                  const clItemIds = itemIds
                    .filter(
                      (itemId: string) =>
                        itemId.startsWith(`clfd-`) || itemId.startsWith(`clf-`),
                    )
                    .map((itemId: string) => {
                      // Extract the actual item ID by removing the prefix
                      if (itemId.startsWith(`clfd-`)) {
                        return itemId.substring(5) // Remove 'clfd-' prefix
                      } else if (itemId.startsWith(`clf-`)) {
                        return itemId.substring(4) // Remove 'clf-' prefix
                      }
                      return itemId
                    })

                  if (clItemIds.length > 0) {
                    const selectedItems = new Set<string>(clItemIds)
                    clSelections[clId] = selectedItems

                    // Create mock item details for display
                    const itemDetailsForCl: Record<string, any> = {}
                    clItemIds.forEach((itemId: string, index: number) => {
                      const originalId = itemIds.find((id: string) =>
                        id.endsWith(itemId),
                      )
                      const itemType = originalId?.startsWith(`clfd-`)
                        ? "folder"
                        : "file"
                      itemDetailsForCl[itemId] = {
                        id: itemId,
                        name: itemId, // Use itemId as name for now
                        type: itemType,
                      }
                    })
                    clDetails[clId] = itemDetailsForCl
                  }
                }
              }
            }
            // Handle legacy format: collection key with itemIds array
            else if (appIntegrations["collection"]) {
              const clConfig = appIntegrations["collection"]
              const itemIds = clConfig.itemIds || []

              // Check if this CL is referenced in the itemIds
              const isClSelected =
                itemIds.includes(int.name) || // CL name is in itemIds (selectAll case)
                itemIds.some((id: string) => id.startsWith(clId)) // Some items from this CL are selected

              if (isClSelected) {
                currentIntegrations[int.id] = true

                // If only CL name is in itemIds, it means selectAll
                if (itemIds.includes(int.name) && itemIds.length === 1) {
                  clSelections[clId] = new Set() // Empty set means selectAll
                } else {
                  // Filter itemIds that belong to this CL
                  const clItemIds = itemIds.filter(
                    (id: string) =>
                      id !== int.name &&
                      (id.startsWith(clId) || id.includes(clId)),
                  )

                  if (clItemIds.length > 0) {
                    const selectedItems = new Set<string>(clItemIds)
                    clSelections[clId] = selectedItems

                    // Create mock item details for display
                    const itemDetailsForCl: Record<string, any> = {}
                    clItemIds.forEach((itemId: string, index: number) => {
                      itemDetailsForCl[itemId] = {
                        id: itemId,
                        name: itemId, // Use itemId as name for now
                        type: "file", // Default to file type
                      }
                    })
                    clDetails[clId] = itemDetailsForCl
                  }
                }
              }
            }
            // Handle old format: collections key with nested structure
            else if (
              appIntegrations["collections"] &&
              appIntegrations["collections"][int.name]
            ) {
              const clConfig = appIntegrations["collections"][int.name]
              currentIntegrations[int.id] = true

              // Parse folders to recreate selections
              if (clConfig.folders && clConfig.folders.length > 0) {
                const selectedItems = new Set<string>()

                // For each item in folders array, determine if it's a file or folder
                // Files have extensions in their names, folders do not
                clConfig.folders.forEach((folder: any, index: number) => {
                  // Determine if this is a file or folder based on file extension in the name
                  const hasFileExtension = /\.[a-zA-Z0-9]+$/.test(folder.name)
                  const itemType = hasFileExtension ? "file" : "folder"
                  const itemId = `${itemType}_${folder.name}_${Date.now()}_${index}`
                  selectedItems.add(itemId)

                  if (!clDetails[clId]) {
                    clDetails[clId] = {}
                  }
                  clDetails[clId][itemId] = {
                    id: itemId,
                    name: folder.name,
                    type: itemType,
                    vespaIds: folder.ids, // Store the vespa IDs for reference
                  }
                })

                clSelections[clId] = selectedItems
              } else if (clConfig.selectAll) {
                // If selectAll is true, mark the CL as selected but no specific items
                clSelections[clId] = new Set()
              }
            }
          }
          // Handle DataSource key (new format for grouped data sources)
          else if (
            int.app === Apps.DataSource &&
            appIntegrations["DataSource"]
          ) {
            const dsConfig = appIntegrations["DataSource"]
            const itemIds = dsConfig.itemIds || []

            // Check if this data source is in the itemIds array
            if (itemIds.includes(int.id)) {
              currentIntegrations[int.id] = true
            }
          } else {
            // Handle other integrations - check both new format (with selectedAll) and old format
            if (appIntegrations[int.id]) {
              if (
                typeof appIntegrations[int.id] === "object" &&
                appIntegrations[int.id].selectedAll !== undefined
              ) {
                // New format with selectedAll property
                currentIntegrations[int.id] =
                  appIntegrations[int.id].selectedAll ||
                  appIntegrations[int.id].itemIds?.length > 0
              } else {
                // Old format - just a boolean or truthy value
                currentIntegrations[int.id] = !!appIntegrations[int.id]
              }
            }
          }
        }
      })
      setSelectedIntegrations(currentIntegrations)
      setSelectedItemsInCollection(clSelections)
      setSelectedItemDetailsInCollection(clDetails)
    }
  }, [editingAgent, viewMode, allAvailableIntegrations])

  useEffect(() => {
    if (editingAgent && (viewMode === "create" || viewMode === "edit")) {
      setSelectedEntities(editingAgent.docIds || [])
    }
  }, [editingAgent, viewMode])

  useEffect(() => {
    if (editingAgent && (viewMode === "create" || viewMode === "edit")) {
      // Load existing user permissions only for private agents
      const loadAgentPermissions = async () => {
        try {
          const response = await api.agent[":agentExternalId"].permissions.$get(
            {
              param: { agentExternalId: editingAgent.externalId },
            },
          )
          if (response.ok) {
            const data = await response.json()
            const existingUsers = users.filter((user) =>
              data.userEmails.includes(user.email),
            )
            setSelectedUsers(existingUsers)
          }
        } catch (error) {
          console.error("Failed to load agent permissions:", error)
        }
      }

      if (users.length > 0 && !editingAgent.isPublic) {
        loadAgentPermissions()
      } else if (editingAgent.isPublic) {
        setSelectedUsers([]) // Clear users for public agents
      }
    }
  }, [editingAgent, viewMode, users])

  const handleDeleteAgent = async (agentExternalId: string) => {
    setConfirmModalTitle("Delete Agent")
    setConfirmModalMessage(
      "Are you sure you want to delete this agent? This action cannot be undone.",
    )
    setConfirmAction(() => async () => {
      try {
        const response = await api.agent[":agentExternalId"].$delete({
          param: { agentExternalId },
        })
        if (response.ok) {
          showToast({
            title: "Success",
            description: "Agent deleted successfully.",
          })
          fetchAllAgentData()
        } else {
          let errorDetail = response.statusText
          try {
            const errorData = await response.json()
            errorDetail =
              errorData.message || errorData.detail || response.statusText
          } catch (e) {
            console.error("Failed to parse error response as JSON", e)
          }
          showToast({
            title: "Error",
            description: `Failed to delete agent: ${errorDetail}`,
            variant: "destructive",
          })
        }
      } catch (error) {
        showToast({
          title: "Error",
          description: "An error occurred while deleting the agent.",
          variant: "destructive",
        })
        console.error("Delete agent error:", error)
      }
    })
    setShowConfirmModal(true)
  }

  const handleSaveAgent = async () => {
    // Build the new simplified appIntegrations structure
    const appIntegrationsObject: Record<
      string,
      {
        itemIds: string[]
        selectedAll: boolean
      }
    > = {}

    // Collect collection item IDs
    const collectionItemIds: string[] = []
    let hasCollectionSelections = false

    // Collect data source IDs
    const dataSourceIds: string[] = []
    let hasDataSourceSelections = false
    // Process each selected integration
    for (const [integrationId, isSelected] of Object.entries(
      selectedIntegrations,
    )) {
      if (isSelected) {
        const integration = allAvailableIntegrations.find(
          (int) => int.id === integrationId,
        )
        if (!integration) continue

        // For collections, collect item IDs with appropriate prefixes
        if (integrationId.startsWith("cl_")) {
          const collectionId = integrationId.replace("cl_", "")
          const selectedItems =
            selectedItemsInCollection[collectionId] || new Set()
          const itemDetails =
            selectedItemDetailsInCollection[collectionId] || {}

          if (selectedItems.size === 0) {
            // If no specific items are selected, use the collection id with collection prefix
            const collectionId = integration.id.replace("cl_", "")
            collectionItemIds.push(`cl-${collectionId}`) // Collection prefix
          } else {
            // If specific items are selected, use their IDs with appropriate prefixes
            selectedItems.forEach((itemId) => {
              const itemDetail = itemDetails[itemId]
              if (itemDetail && itemDetail.type === "folder") {
                // This is a folder within the collection
                collectionItemIds.push(`clfd-${itemId}`) // Collection folder prefix
              } else {
                // For files or items without type info, use original ID
                collectionItemIds.push(`clf-${itemId}`)
              }
            })
          }
          hasCollectionSelections = true
        }
        // For data sources, collect their IDs
        else if (
          integrationId.startsWith("ds-") ||
          integration.app === Apps.DataSource
        ) {
          dataSourceIds.push(integrationId)
          hasDataSourceSelections = true
        }
        // For other integrations, use the integration ID as key
        else {
          appIntegrationsObject[integrationId] = {
            itemIds: [],
            selectedAll: true,
          }
        }
      }
    }

    // Add collection selections if any exist
    if (hasCollectionSelections) {
      appIntegrationsObject["knowledge_base"] = {
        itemIds: collectionItemIds,
        selectedAll: collectionItemIds.length === 0,
      }
    }

    // Add data source selections if any exist
    if (hasDataSourceSelections) {
      appIntegrationsObject["DataSource"] = {
        itemIds: dataSourceIds,
        selectedAll: dataSourceIds.length === 0,
      }
    }

    const agentPayload = {
      name: agentName,
      description: agentDescription,
      prompt: agentPrompt,
      model: selectedModel,
      isPublic: isPublic,
      isRagOn: isRagOn,
      appIntegrations: appIntegrationsObject,
      docIds: selectedEntities,
      // Only include userEmails for private agents
      userEmails: isPublic ? [] : selectedUsers.map((user) => user.email),
    }

    try {
      let response
      if (editingAgent && editingAgent.externalId) {
        response = await api.agent[":agentExternalId"].$put({
          param: { agentExternalId: editingAgent.externalId },
          json: agentPayload,
        })
        if (response.ok) {
          showToast({
            title: "Success",
            description: "Agent updated successfully.",
          })
          setViewMode("list")
          resetForm()
        } else {
          const errorData = await response.json()
          showToast({
            title: "Error",
            description: `Failed to update agent: ${errorData.message || response.statusText}`,
            variant: "destructive",
          })
        }
      } else {
        response = await api.agent.create.$post({ json: agentPayload })
        if (response.ok) {
          showToast({
            title: "Success",
            description: "Agent created successfully.",
          })
          setViewMode("list")
          resetForm()
        } else {
          const errorData = await response.json()
          showToast({
            title: "Error",
            description: `Failed to create agent: ${errorData.message || response.statusText}`,
            variant: "destructive",
          })
        }
      }
    } catch (error) {
      const action = editingAgent ? "updating" : "creating"
      showToast({
        title: "Error",
        description: `An error occurred while ${action} the agent.`,
        variant: "destructive",
      })
      console.error(`${action} agent error:`, error)
    }
  }

  const toggleIntegrationSelection = (integrationId: string) => {
    setSelectedIntegrations((prev) => {
      const newValue = !prev[integrationId]

      // If it's a collection integration and we're deselecting it, clear its items
      if (integrationId.startsWith("cl_") && !newValue) {
        const clId = integrationId.replace("cl_", "")
        setSelectedItemsInCollection((prevItems) => {
          const newState = { ...prevItems }
          delete newState[clId]
          return newState
        })
        setSelectedItemDetailsInCollection((prevDetails) => {
          const newState = { ...prevDetails }
          delete newState[clId]
          return newState
        })
      }

      return {
        ...prev,
        [integrationId]: newValue,
      }
    })
  }

  const handleRemoveSelectedIntegration = (integrationId: string) => {
    // Check if it's a CL item (format: clId_itemId where itemId can contain underscores)
    // We need to find the actual CL ID from the selected integrations
    let isClItem = false
    let clId = ""
    let itemId = ""

    // Check if this is a CL item by looking for a pattern where the ID starts with a CL ID
    for (const [integId] of Object.entries(selectedIntegrations)) {
      if (integId.startsWith("cl_") && selectedIntegrations[integId]) {
        const currentClId = integId.replace("cl_", "")
        if (integrationId.startsWith(currentClId + "_")) {
          isClItem = true
          clId = currentClId
          itemId = integrationId.substring(currentClId.length + 1) // Remove clId and the underscore
          break
        }
      }
    }

    if (isClItem && clId && itemId) {
      // Remove the specific item from the CL
      setSelectedItemsInCollection((prev) => {
        const newState = { ...prev }
        if (newState[clId]) {
          const newSet = new Set(newState[clId])
          newSet.delete(itemId)

          if (newSet.size === 0) {
            delete newState[clId]
            // Also deselect the CL integration if no items are selected
            setSelectedIntegrations((prevInt) => ({
              ...prevInt,
              [`cl_${clId}`]: false,
            }))
          } else {
            newState[clId] = newSet
          }
        }
        return newState
      })

      // Remove item details
      setSelectedItemDetailsInCollection((prev) => {
        const newState = { ...prev }
        if (newState[clId] && newState[clId][itemId]) {
          delete newState[clId][itemId]
          if (Object.keys(newState[clId]).length === 0) {
            delete newState[clId]
          }
        }
        return newState
      })
    } else {
      // Handle regular integrations
      setSelectedIntegrations((prev) => ({
        ...prev,
        [integrationId]: false,
      }))

      // If it's a collection integration, also clear its selections
      if (integrationId.startsWith("cl_")) {
        const clId = integrationId.replace("cl_", "")
        setSelectedItemsInCollection((prev) => {
          const newState = { ...prev }
          delete newState[clId]
          return newState
        })
        setSelectedItemDetailsInCollection((prev) => {
          const newState = { ...prev }
          delete newState[clId]
          return newState
        })
      }
    }
  }

  const handleClearAllIntegrations = () => {
    const clearedSelection: Record<string, boolean> = {}
    allAvailableIntegrations.forEach(
      (int) => (clearedSelection[int.id] = false),
    )
    setSelectedIntegrations(clearedSelection)

    // Also clear selected items and their details for all Collections
    setSelectedItemsInCollection({})
    setSelectedItemDetailsInCollection({})
  }

  const currentSelectedIntegrationObjects = useMemo(() => {
    const result: Array<{
      id: string
      name: string
      icon: React.ReactNode
      type?: "file" | "folder" | "integration" | "cl"
      clId?: string
      clName?: string
    }> = []

    // Add regular integrations
    allAvailableIntegrations.forEach((integration) => {
      if (
        selectedIntegrations[integration.id] &&
        !integration.id.startsWith("cl_")
      ) {
        result.push({
          ...integration,
          type: "integration",
        })
      }
    })

    // Handle collections
    allAvailableIntegrations.forEach((integration) => {
      if (
        integration.id.startsWith("cl_") &&
        selectedIntegrations[integration.id]
      ) {
        const clId = integration.id.replace("cl_", "")
        const selectedItems = selectedItemsInCollection[clId] || new Set()

        if (selectedItems.size === 0) {
          // If no specific items are selected, show the whole CL pill
          result.push({
            ...integration,
            type: "cl",
          })
        } else {
          // If specific items are selected, show individual file/folder pills
          const itemDetails = selectedItemDetailsInCollection[clId] || {}

          selectedItems.forEach((itemId) => {
            const item = itemDetails[itemId]
            if (item) {
              // Use the name from the mapping if available, otherwise use the item name
              const displayName =
                integrationIdToNameMap[itemId]?.name || item.name

              // Determine the icon based on the type from the mapping or the item type
              const itemType = integrationIdToNameMap[itemId]?.type || item.type
              const itemIcon =
                itemType === "folder" ? (
                  <svg
                    width="16"
                    height="16"
                    viewBox="0 0 24 24"
                    fill="none"
                    stroke="currentColor"
                    strokeWidth="2"
                    strokeLinecap="round"
                    strokeLinejoin="round"
                    className="mr-2 text-gray-700"
                  >
                    <path d="M22 19a2 2 0 0 1-2 2H4a2 2 0 0 1-2-2V5a2 2 0 0 1 2-2h5l2 3h9a2 2 0 0 1 2 2z"></path>
                  </svg>
                ) : itemType === "collection" ? (
                  <svg
                    width="16"
                    height="16"
                    viewBox="0 0 24 24"
                    fill="none"
                    stroke="currentColor"
                    strokeWidth="2"
                    strokeLinecap="round"
                    strokeLinejoin="round"
                    className="mr-2 text-blue-600"
                  >
                    <path d="M4 19.5A2.5 2.5 0 0 1 6.5 17H20"></path>
                    <path d="M6.5 2H20v20H6.5A2.5 2.5 0 0 1 4 19.5v-15A2.5 2.5 0 0 1 6.5 2z"></path>
                  </svg>
                ) : (
                  <svg
                    width="16"
                    height="16"
                    viewBox="0 0 24 24"
                    fill="none"
                    stroke="currentColor"
                    strokeWidth="2"
                    strokeLinecap="round"
                    strokeLinejoin="round"
                    className="mr-2 text-gray-600"
                  >
                    <path d="M13 2H6a2 2 0 0 0-2 2v16a2 2 0 0 0 2 2h12a2 2 0 0 0 2-2V9z"></path>
                    <polyline points="13 2 13 9 20 9"></polyline>
                  </svg>
                )

              result.push({
                id: `${clId}_${itemId}`,
                name: displayName,
                icon: itemIcon,
                type: item.type,
                clId: clId,
                clName: integration.name,
              })
            }
          })
        }
      }
    })

    return result
  }, [
    selectedIntegrations,
    allAvailableIntegrations,
    selectedItemsInCollection,
    selectedItemDetailsInCollection,
    integrationIdToNameMap,
  ])

  useEffect(() => {
    if (!isRagOn) {
      setSelectedIntegrations((prev) => {
        const newSelections = { ...prev }
        availableIntegrationsList.forEach((int) => {
          newSelections[int.id] = false
        })
        return newSelections
      })
      setSelectedEntities([])
    }
    // Also update the test agent's RAG status when the form's RAG changes,
    // but only if we are testing the current form config.
    if (selectedChatAgentExternalId === null) {
      setTestAgentIsRagOn(isRagOn)
    }
  }, [isRagOn, selectedChatAgentExternalId])

  useEffect(() => {
    if (inputRef.current) {
      inputRef.current.focus()
    }
  }, [])

  useEffect(() => {
    if (isStreaming) {
      const interval = setInterval(() => {
        setDots((prev) => (prev.length >= 3 ? "" : prev + "."))
      }, 500)
      return () => clearInterval(interval)
    } else {
      setDots("")
    }
  }, [isStreaming])

  const handleSend = async (
    messageToSend: string,
    metadata?: AttachmentMetadata[],
  ) => {
    if (!messageToSend || isStreaming) return

    setUserHasScrolled(false)
    setQuery("")
    setMessages((prevMessages) => [
      ...prevMessages,
      {
        messageRole: "user",
        message: messageToSend,
        externalId: `user-${Date.now()}`,
      },
    ])

    setIsStreaming(true)
    setCurrentResp({ resp: "", thinking: "" })
    currentRespRef.current = { resp: "", sources: [], thinking: "" }

    const url = new URL(`/api/v1/message/create`, window.location.origin)

    let chatConfigAgent: SelectPublicAgent | null | undefined = null

    if (initialChatAgent) {
      chatConfigAgent = initialChatAgent
    } else if (selectedChatAgentExternalId) {
      // Try to find in any list, though ideally it should be in `allAgentsList` if selectable
      chatConfigAgent =
        allAgentsList.find(
          (agent) => agent.externalId === selectedChatAgentExternalId,
        ) ||
        madeByMeAgentsList.find(
          (agent) => agent.externalId === selectedChatAgentExternalId,
        ) ||
        sharedToMeAgentsList.find(
          (agent) => agent.externalId === selectedChatAgentExternalId,
        )
    }

    let agentPromptPayload: any
    let finalModelForChat: string

    if (selectedChatAgentExternalId === null) {
      // Test Current Form Config - construct complete agent configuration
      finalModelForChat = selectedModel
      
      const appIntegrationsObject: Record<
        string,
        {
          itemIds: string[]
          selectedAll: boolean
        }
      > = {}

      // Collect collection item IDs
      const collectionItemIds: string[] = []
      let hasCollectionSelections = false

      // Collect data source IDs
      const dataSourceIds: string[] = []
      let hasDataSourceSelections = false

      // Process each selected integration
      for (const [integrationId, isSelected] of Object.entries(
        selectedIntegrations,
      )) {
        if (isSelected) {
          const integration = allAvailableIntegrations.find(
            (int) => int.id === integrationId,
          )
          if (!integration) continue

          // For collections, collect item IDs with appropriate prefixes
          if (integrationId.startsWith("cl_")) {
            const collectionId = integrationId.replace("cl_", "")
            const selectedItems =
              selectedItemsInCollection[collectionId] || new Set()
            const itemDetails =
              selectedItemDetailsInCollection[collectionId] || {}

            if (selectedItems.size === 0) {
              // If no specific items are selected, use the collection id with collection prefix
              const collectionId = integration.id.replace("cl_", "")
              collectionItemIds.push(`cl-${collectionId}`) // Collection prefix
            } else {
              // If specific items are selected, use their IDs with appropriate prefixes
              selectedItems.forEach((itemId) => {
                const itemDetail = itemDetails[itemId]
                if (itemDetail && itemDetail.type === "folder") {
                  // This is a folder within the collection
                  collectionItemIds.push(`clfd-${itemId}`) // Collection folder prefix
                } else {
                  // For files or items without type info, use original ID
                  collectionItemIds.push(`clf-${itemId}`)
                }
              })
            }
            hasCollectionSelections = true
          }
          // For data sources, collect their IDs
          else if (
            integrationId.startsWith("ds-") ||
            integration.app === Apps.DataSource
          ) {
            dataSourceIds.push(integrationId)
            hasDataSourceSelections = true
          }
          // For other integrations, use the integration ID as key
          else {
            appIntegrationsObject[integrationId] = {
              itemIds: [],
              selectedAll: true,
            }
          }
        }
      }

      // Add collection selections if any exist
      if (hasCollectionSelections) {
        appIntegrationsObject["knowledge_base"] = {
          itemIds: collectionItemIds,
          selectedAll: collectionItemIds.length === 0,
        }
      }

      // Add data source selections if any exist
      if (hasDataSourceSelections) {
        appIntegrationsObject["DataSource"] = {
          itemIds: dataSourceIds,
          selectedAll: dataSourceIds.length === 0,
        }
      }

      // Construct complete agent payload for current form config
      agentPromptPayload = {
        name: agentName,
        description: agentDescription,
        prompt: agentPrompt,
        model: selectedModel,
        isPublic: isPublic,
        isRagOn: isRagOn,
        appIntegrations: appIntegrationsObject,
        docIds: selectedEntities,
        userEmails: isPublic ? [] : selectedUsers.map((user) => user.email),
      }
    } else if (chatConfigAgent) {
      // Using saved agent - extract details from saved agent
      finalModelForChat = chatConfigAgent.model
      
      let finalAgentPrompt = chatConfigAgent.prompt || ""
      let finalSelectedIntegrationNames: string[] = []
      
      // Fix appIntegrations processing - handle object format properly
      const agentIntegrations = chatConfigAgent.appIntegrations
      if (agentIntegrations) {
        if (Array.isArray(agentIntegrations)) {
          // Legacy array format
          finalSelectedIntegrationNames = allAvailableIntegrations
            .filter((integration) => agentIntegrations.includes(integration.id))
            .map((integration) => integration.name)
        } else if (typeof agentIntegrations === 'object') {
          // New object format - extract integration names from selected integrations
          const selectedIntegrationIds: string[] = []
          
          // Handle knowledge_base integrations
          if (agentIntegrations.knowledge_base?.itemIds) {
            // Add knowledge base sources
            selectedIntegrationIds.push('Collections')
          }
          
          // Handle DataSource integrations
          if (agentIntegrations.DataSource?.itemIds) {
            selectedIntegrationIds.push('DataSource')
          }
          
          // Handle other integrations (Google Drive, Slack, etc.)
          Object.keys(agentIntegrations).forEach(key => {
            if (key !== 'knowledge_base' && key !== 'DataSource') {
              const integration = allAvailableIntegrations.find(int => int.id === key)
              if (integration && agentIntegrations[key]?.selectedAll) {
                selectedIntegrationIds.push(integration.name)
              }
            }
          })
          
          finalSelectedIntegrationNames = selectedIntegrationIds
        }
      }

      // For saved agents, use the legacy format for backward compatibility
      agentPromptPayload = {
        prompt: finalAgentPrompt,
        sources: finalSelectedIntegrationNames,
      }
    } else {
      // Fallback case - use current form data in legacy format
      finalModelForChat = selectedModel
      
      let finalSelectedIntegrationNames = allAvailableIntegrations
        .filter((integration) => selectedIntegrations[integration.id])
        .map((integration) => integration.name)

      agentPromptPayload = {
        prompt: agentPrompt,
        sources: finalSelectedIntegrationNames,
      }
    }
    url.searchParams.append(
      "modelId",
      finalModelForChat === "Auto" ? "gpt-4o-mini" : finalModelForChat,
    )
    url.searchParams.append("message", encodeURIComponent(messageToSend))
<<<<<<< HEAD
    if (isReasoningActive) {
      url.searchParams.append("isReasoningEnabled", "true")
    }
    // Add agent ID to the request if using an agent
    if (chatConfigAgent?.externalId) {
      url.searchParams.append("agentId", chatConfigAgent.externalId)
    } else {
      // If no agent is used (the user is not authenticated), we can use the default agent
      url.searchParams.append("agentPromptPayload", JSON.stringify(agentPromptPayload))
      url.searchParams.append("agentId", "default-agent")
    }
=======
    url.searchParams.append("agentPrompt", JSON.stringify(agentPromptPayload))
>>>>>>> bbabe175

    if (metadata && metadata.length > 0) {
      url.searchParams.append("attachmentMetadata", JSON.stringify(metadata))
    }

    try {
      eventSourceRef.current = await createAuthEventSource(url.toString())
    } catch (err) {
      console.error("Failed to create EventSource:", err)
      toast({
        title: "Failed to create EventSource",
        description: "Failed to create EventSource",
        variant: "destructive",
      })
      return
    }

    eventSourceRef.current.addEventListener(
      ChatSSEvents.CitationsUpdate,
      (event) => {
        const { contextChunks, citationMap } = JSON.parse(event.data)
        if (currentRespRef.current) {
          currentRespRef.current.sources = contextChunks
          currentRespRef.current.citationMap = citationMap
          setCurrentResp((prevResp: CurrentResp | null) => ({
            ...(prevResp || { resp: "", thinking: "" }),
            resp: prevResp?.resp || "",
            sources: contextChunks,
            citationMap,
          }))
        }
      },
    )

    eventSourceRef.current.addEventListener(ChatSSEvents.Reasoning, (event) => {
      setCurrentResp((prevResp: CurrentResp | null) => ({
        ...(prevResp || { resp: "", thinking: event.data || "" }),
        thinking: (prevResp?.thinking || "") + event.data,
      }))
    })

    eventSourceRef.current.addEventListener(ChatSSEvents.Start, () => {})

    eventSourceRef.current.addEventListener(
      ChatSSEvents.ResponseUpdate,
      (event) => {
        setCurrentResp((prevResp: CurrentResp | null) => {
          const updatedResp = prevResp
            ? { ...prevResp, resp: prevResp.resp + event.data }
            : { resp: event.data, thinking: "", sources: [], citationMap: {} }
          currentRespRef.current = updatedResp
          return updatedResp
        })
      },
    )

    eventSourceRef.current.addEventListener(
      ChatSSEvents.ResponseMetadata,
      (event) => {
        const { chatId: newChatId, messageId } = JSON.parse(event.data)
        if (newChatId && !chatId) setChatId(newChatId)
        if (messageId) {
          if (currentRespRef.current) {
            setCurrentResp((resp: CurrentResp | null) => {
              const updatedResp = resp || { resp: "", thinking: "" }
              updatedResp.chatId = newChatId
              updatedResp.messageId = messageId
              currentRespRef.current = updatedResp
              return updatedResp
            })
          }
        }
        if (!stopMsg) setStopMsg(true)
      },
    )

    eventSourceRef.current.addEventListener(
      ChatSSEvents.AttachmentUpdate,
      (event) => {
        try {
          const { messageId, attachments } = JSON.parse(event.data)

          // Validate required fields
          if (!messageId) {
            console.error(
              "AttachmentUpdate: Missing messageId in event data",
              event.data,
            )
            return
          }

          if (!attachments || !Array.isArray(attachments)) {
            console.error(
              "AttachmentUpdate: Invalid attachments data",
              event.data,
            )
            return
          }

          // Store attachment metadata for the specific message using messageId
          setMessages((prevMessages) => {
            const messageIndex = prevMessages.findIndex(
              (msg) => msg.externalId === messageId,
            )

            if (messageIndex === -1) {
              console.warn(
                `AttachmentUpdate: Message with ID ${messageId} not found`,
              )
              return prevMessages
            }

            return prevMessages.map((msg, index) =>
              index === messageIndex ? { ...msg, attachments } : msg,
            )
          })
        } catch (error) {
          console.error("AttachmentUpdate: Failed to parse event data", {
            error,
            eventData: event.data,
          })
          // Don't crash the application, just log the error
        }
      },
    )

    eventSourceRef.current.addEventListener(ChatSSEvents.End, () => {
      const currentRespVal = currentRespRef.current
      if (currentRespVal) {
        setMessages((prevMessages) => [
          ...prevMessages,
          {
            messageRole: "assistant",
            message: currentRespVal.resp,
            externalId: currentRespVal.messageId,
            sources: currentRespVal.sources,
            citationMap: currentRespVal.citationMap,
            thinking: currentRespVal.thinking,
          },
        ])
      }
      setCurrentResp(null)
      currentRespRef.current = null
      eventSourceRef.current?.close()
      eventSourceRef.current = null
      setStopMsg(false)
      setIsStreaming(false)
    })

    eventSourceRef.current.addEventListener(ChatSSEvents.Error, (event) => {
      console.error("Error with SSE:", event.data)
      const currentRespVal = currentRespRef.current
      setMessages((prevMessages) => [
        ...prevMessages,
        {
          messageRole: "assistant",
          message: `Error: ${event.data || "Unknown error"}`,
          externalId: currentRespVal?.messageId || `err-${Date.now()}`,
          sources: currentRespVal?.sources,
          citationMap: currentRespVal?.citationMap,
          thinking: currentRespVal?.thinking,
        },
      ])
      setCurrentResp(null)
      currentRespRef.current = null
      eventSourceRef.current?.close()
      eventSourceRef.current = null
      setStopMsg(false)
      setIsStreaming(false)
    })

    eventSourceRef.current.onerror = (error) => {
      if (userStopped) {
        setUserStopped(false)
        setCurrentResp(null)
        currentRespRef.current = null
        setStopMsg(false)
        setIsStreaming(false)
        eventSourceRef.current?.close()
        eventSourceRef.current = null
        return
      }
      console.error("Error with SSE (onerror):", error)
      setMessages((prevMessages) => [
        ...prevMessages,
        {
          messageRole: "assistant",
          message:
            "An error occurred while streaming the response. Please try again.",
          externalId: `onerror-${Date.now()}`,
        },
      ])
      setCurrentResp(null)
      currentRespRef.current = null
      eventSourceRef.current?.close()
      eventSourceRef.current = null
      setStopMsg(false)
      setIsStreaming(false)
    }
    setQuery("")
  }

  const handleStop = async () => {
    setUserStopped(true)
    if (eventSourceRef.current) {
      eventSourceRef.current.close()
      eventSourceRef.current = null
    }
    setIsStreaming(false)

    if (chatId && currentRespRef.current?.messageId) {
      try {
        await api.chat.stop.$post({
          json: { chatId: chatId },
        })
      } catch (error) {
        console.error("Failed to send stop request to backend:", error)
        toast({
          title: "Error",
          description: "Could not stop streaming on backend.",
          variant: "destructive",
          duration: 1000,
        })
      }
    }

    if (currentRespRef.current && currentRespRef.current.resp) {
      setMessages((prevMessages) => [
        ...prevMessages,
        {
          messageRole: "assistant",
          message: currentRespRef.current?.resp || " ",
          externalId: currentRespRef.current?.messageId,
          sources: currentRespRef.current?.sources,
          citationMap: currentRespRef.current?.citationMap,
          thinking: currentRespRef.current?.thinking,
        },
      ])
    }
    setCurrentResp(null)
    currentRespRef.current = null
    setStopMsg(false)
  }

  const handleRetry = async (messageIdToRetry: string) => {
    const assistantMessageIndex = messages.findIndex(
      (msg) =>
        msg.externalId === messageIdToRetry && msg.messageRole === "assistant",
    )
    if (assistantMessageIndex > 0) {
      const userMessageToResend = messages[assistantMessageIndex - 1]
      if (userMessageToResend && userMessageToResend.messageRole === "user") {
        const userMessageAttachments = userMessageToResend.attachments
        setMessages((prev) => prev.slice(0, assistantMessageIndex - 1))
        await handleSend(userMessageToResend.message, userMessageAttachments)
      } else {
        toast({
          title: "Retry Error",
          description: "Could not find original user message to retry.",
          variant: "destructive",
        })
      }
    } else {
      toast({
        title: "Retry Error",
        description: "Could not find message to retry.",
        variant: "destructive",
      })
    }
  }

  const isScrolledToBottom = () => {
    const container = messagesContainerRef.current
    if (!container) return true
    const threshold = 100
    return (
      container.scrollHeight - container.scrollTop - container.clientHeight <
      threshold
    )
  }

  const handleScroll = () => {
    setUserHasScrolled(!isScrolledToBottom())
  }

  useEffect(() => {
    const container = messagesContainerRef.current
    if (!container || userHasScrolled) return
    container.scrollTop = container.scrollHeight
  }, [messages, currentResp?.resp])

  return (
    <div className="flex flex-col md:flex-row h-screen w-full bg-white dark:bg-[#1E1E1E]">
      <Sidebar
        photoLink={user?.photoLink}
        role={user?.role}
        isAgentMode={agentWhiteList}
      />
      <ConfirmModal
        showModal={showConfirmModal}
        setShowModal={(val) =>
          setShowConfirmModal(val.open ?? showConfirmModal)
        }
        modalTitle={confirmModalTitle}
        modalMessage={confirmModalMessage}
        onConfirm={() => {
          if (confirmAction) {
            confirmAction()
          }
        }}
      />
      <div className="flex flex-col md:flex-row flex-1 h-full md:ml-[60px]">
        <div
          className={`p-4 md:py-4 md:px-8 bg-white dark:bg-[#1E1E1E] overflow-y-auto h-full relative ${viewMode === "list" ? "w-full" : "w-full md:w-[50%] border-r border-gray-200 dark:border-gray-700"}`}
        >
          {viewMode === "list" ? (
            <div className="mt-6">
              <div className="w-full max-w-3xl mx-auto px-4 pt-0 pb-6">
                <div className="flex flex-col space-y-6">
                  <div className="flex justify-between items-center">
                    <h1 className="text-4xl tracking-wider font-display text-gray-700 dark:text-gray-100">
                      AGENTS
                    </h1>
                    <div className="flex items-center gap-4 ">
                      <div className="relative">
                        <Search className="absolute left-3 top-1/2 transform -translate-y-1/2 text-gray-400 h-5 w-5" />
                        <input
                          type="text"
                          placeholder="Search agents.."
                          value={listSearchQuery}
                          onChange={handleListSearchChange}
                          className="pl-10 pr-4 py-2 rounded-full border border-gray-200 dark:border-slate-600 w-[300px] focus:outline-none focus:ring-2 focus:ring-gray-300 dark:focus:ring-slate-500 bg-white dark:bg-slate-700 dark:text-gray-100"
                        />
                      </div>
                      <Button
                        onClick={handleCreateNewAgent}
                        className="bg-slate-800 hover:bg-slate-700 text-white font-mono font-medium rounded-full px-6 py-2 flex items-center gap-2"
                      >
                        <Plus size={18} /> CREATE
                      </Button>
                    </div>
                  </div>

                  {(() => {
                    const favoriteAgentObjects = allAgentsList.filter((agent) =>
                      favoriteAgents.includes(agent.externalId),
                    )
                    if (favoriteAgentObjects.length === 0) return null

                    const displayedFavoriteAgents = showAllFavorites
                      ? favoriteAgentObjects
                      : favoriteAgentObjects.slice(0, 6)

                    return (
                      <div className="mb-6 pb-8">
                        <div className="grid grid-cols-1 sm:grid-cols-2 md:grid-cols-3 gap-4">
                          {displayedFavoriteAgents.map((agent) => (
                            <AgentCard
                              key={agent.externalId}
                              agent={agent}
                              isFavorite={true}
                              onToggleFavorite={toggleFavorite}
                              onClick={() =>
                                navigate({
                                  to: "/",
                                  search: { agentId: agent.externalId },
                                })
                              }
                            />
                          ))}
                        </div>
                        {favoriteAgentObjects.length > 6 && (
                          <div className="flex justify-end mt-4">
                            <Button
                              variant="ghost"
                              onClick={() =>
                                setShowAllFavorites(!showAllFavorites)
                              }
                              className="text-sm text-gray-600 dark:text-gray-400 hover:text-gray-800 dark:hover:text-gray-200 px-3 py-1 h-auto"
                            >
                              {showAllFavorites ? "Show Less" : "Show More"}
                              {showAllFavorites ? (
                                <ChevronUp size={16} className="ml-2" />
                              ) : (
                                <ChevronDown size={16} className="ml-2" />
                              )}
                            </Button>
                          </div>
                        )}
                      </div>
                    )
                  })()}

                  {(allAgentsList.length > 0 ||
                    madeByMeAgentsList.length > 0 ||
                    sharedToMeAgentsList.length > 0) && ( // Only show tabs if there are agents in any list
                    <div className="flex items-center justify-between mb-2">
                      <div className="flex space-x-2">
                        <TabButton
                          active={activeTab === "all"}
                          onClick={() => handleTabChange("all")}
                          icon="asterisk"
                          label="ALL"
                        />
                        <TabButton
                          active={activeTab === "shared-to-me"}
                          onClick={() => handleTabChange("shared-to-me")}
                          icon="users"
                          label="SHARED-WITH-ME"
                        />
                        <TabButton
                          active={activeTab === "made-by-me"}
                          onClick={() => handleTabChange("made-by-me")}
                          icon="user"
                          label="MADE-BY-ME"
                        />
                      </div>
                      <div>
                        <Button
                          onClick={fetchAllAgentData}
                          variant="outline"
                          size="sm"
                          className="text-xs flex items-center gap-2 text-gray-600 dark:text-gray-300 hover:bg-gray-100 dark:hover:bg-slate-700"
                          disabled={isLoadingAgents}
                        >
                          <RefreshCw
                            size={14}
                            className={`${isLoadingAgents ? "animate-spin" : ""}`}
                          />
                        </Button>
                      </div>
                    </div>
                  )}

                  {(() => {
                    let currentListToDisplay: SelectPublicAgent[] = []
                    if (activeTab === "all") {
                      currentListToDisplay = allAgentsList
                    } else if (activeTab === "made-by-me") {
                      currentListToDisplay = madeByMeAgentsList
                    } else if (activeTab === "shared-to-me") {
                      currentListToDisplay = sharedToMeAgentsList
                    }

                    const filteredList = currentListToDisplay.filter(
                      (agent) =>
                        agent.name
                          .toLowerCase()
                          .includes(listSearchQuery.toLowerCase()) ||
                        (agent.description || "")
                          .toLowerCase()
                          .includes(listSearchQuery.toLowerCase()),
                    )

                    const totalPages = Math.ceil(
                      filteredList.length / agentsPerPage,
                    )
                    const paginatedList = filteredList.slice(
                      (currentPage - 1) * agentsPerPage,
                      currentPage * agentsPerPage,
                    )

                    if (
                      isLoadingAgents &&
                      filteredList.length === 0 &&
                      !listSearchQuery
                    ) {
                      return (
                        <div className="text-center py-10 text-gray-500 dark:text-gray-400">
                          Loading agents...
                        </div>
                      )
                    }

                    if (filteredList.length === 0 && listSearchQuery) {
                      return (
                        <div className="text-center py-8 text-gray-500 dark:text-gray-400">
                          No agents found for your search.
                        </div>
                      )
                    }

                    if (currentListToDisplay.length === 0 && !listSearchQuery) {
                      return (
                        <div className="text-center py-10 text-gray-500 dark:text-gray-400">
                          <p className="text-lg mb-2">
                            No agents in this category yet.
                          </p>
                          {activeTab === "all" && (
                            <p>Click "CREATE" to get started.</p>
                          )}
                        </div>
                      )
                    }

                    return (
                      <>
                        <div className="space-y-0">
                          {paginatedList.map((agent) => (
                            <AgentListItem
                              key={agent.externalId}
                              agent={agent}
                              isFavorite={favoriteAgents.includes(
                                agent.externalId,
                              )}
                              isShared={
                                activeTab === "all" &&
                                sharedToMeAgentsList.some(
                                  (sharedAgent) =>
                                    sharedAgent.externalId === agent.externalId,
                                )
                              }
                              isMadeByMe={madeByMeAgentsList.some(
                                (madeByMeAgent) =>
                                  madeByMeAgent.externalId === agent.externalId,
                              )}
                              onToggleFavorite={toggleFavorite}
                              onEdit={() => handleEditAgent(agent)}
                              onDelete={() =>
                                handleDeleteAgent(agent.externalId)
                              }
                              onClick={() =>
                                navigate({
                                  to: "/",
                                  search: { agentId: agent.externalId },
                                })
                              }
                            />
                          ))}
                        </div>
                        {totalPages > 1 && (
                          <div className="flex justify-between items-center mt-6">
                            <Button
                              onClick={() =>
                                setCurrentPage((p) => Math.max(p - 1, 1))
                              }
                              disabled={currentPage === 1}
                              variant="outline"
                              className="flex items-center gap-2"
                            >
                              <ChevronLeft size={16} />
                              Previous
                            </Button>
                            <span className="text-sm text-gray-600 dark:text-gray-400">
                              Page {currentPage} of {totalPages}
                            </span>
                            <Button
                              onClick={() =>
                                setCurrentPage((p) =>
                                  Math.min(p + 1, totalPages),
                                )
                              }
                              disabled={currentPage === totalPages}
                              variant="outline"
                              className="flex items-center gap-2"
                            >
                              Next
                              <ChevronRight size={16} />
                            </Button>
                          </div>
                        )}
                      </>
                    )
                  })()}
                </div>
              </div>
            </div>
          ) : (
            <>
              <div className="flex items-center mb-4 w-full max-w-xl">
                <Button
                  variant="ghost"
                  size="icon"
                  className="mr-2 text-gray-600 dark:text-gray-300 hover:bg-slate-100 dark:hover:bg-slate-700"
                  onClick={() => {
                    resetForm()
                    setViewMode("list")
                  }}
                >
                  <ArrowLeft size={20} />
                </Button>
                <h1 className="text-2xl font-semibold text-gray-700 dark:text-gray-100">
                  {editingAgent ? "EDIT AGENT" : "CREATE AGENT"}
                </h1>
              </div>

              <div className="w-full max-w-2xl space-y-6">
                <div className="w-full">
                  <Label
                    htmlFor="agentName"
                    className="text-sm font-medium text-gray-700 dark:text-gray-300"
                  >
                    Name
                  </Label>
                  <Input
                    id="agentName"
                    placeholder="e.g., Report Generator"
                    value={agentName}
                    onChange={(e) => setAgentName(e.target.value)}
                    className="mt-1 bg-white dark:bg-slate-700 border border-gray-300 dark:border-slate-600 rounded-lg w-full text-base h-11 px-3 dark:text-gray-100"
                  />
                </div>

                <div className="w-full">
                  <Label
                    htmlFor="agentDescription"
                    className="text-sm font-medium text-gray-700 dark:text-gray-300"
                  >
                    Description
                  </Label>
                  <Textarea
                    id="agentDescription"
                    placeholder="e.g., Helps with generating quarterly financial reports..."
                    value={agentDescription}
                    onChange={(e) => setAgentDescription(e.target.value)}
                    className="mt-1 bg-white dark:bg-slate-700 border border-gray-300 dark:border-slate-600 rounded-lg w-full h-24 p-3 text-base dark:text-gray-100"
                  />
                </div>

                <div className="w-full">
                  <div className="flex items-center justify-between mb-2">
                    <Label
                      htmlFor="agentPrompt"
                      className="text-sm font-medium text-gray-700 dark:text-gray-300"
                    >
                      Prompt
                    </Label>
                    <TooltipProvider>
                      <Tooltip>
                        <TooltipTrigger asChild>
                          <Button
                            type="button"
                            variant="outline"
                            size="sm"
                            onClick={handleGeneratePrompt}
                            disabled={isGeneratingPrompt}
                            className="h-8 w-8 p-0"
                          >
                            <Sparkles
                              className={`h-4 w-4 ${
                                isGeneratingPrompt
                                  ? "animate-pulse text-blue-600 dark:text-blue-400"
                                  : ""
                              }`}
                            />
                          </Button>
                        </TooltipTrigger>
                        <TooltipContent>
                          <p>
                            {isGeneratingPrompt
                              ? "Generating prompt..."
                              : "Generate prompt with AI"}
                          </p>
                        </TooltipContent>
                      </Tooltip>
                    </TooltipProvider>
                  </div>
                  <Textarea
                    ref={promptTextareaRef}
                    id="agentPrompt"
                    placeholder="e.g., You are a helpful assistant... or describe your requirements and use the AI button"
                    value={agentPrompt}
                    onChange={(e) => {
                      setAgentPrompt(e.target.value)
                      // Clear highlight when user starts typing
                      if (shouldHighlightPrompt) {
                        setShouldHighlightPrompt(false)
                      }
                    }}
                    className={`mt-1 bg-white dark:bg-slate-700 border rounded-lg w-full h-36 p-3 text-base dark:text-gray-100 transition-all duration-300 ${
                      shouldHighlightPrompt
                        ? "border-blue-400 ring-2 ring-blue-200 dark:border-blue-500 dark:ring-blue-900/50 shadow-lg"
                        : "border-gray-300 dark:border-slate-600"
                    }`}
                    disabled={isGeneratingPrompt}
                  />
                </div>

                <div className="w-full">
                  <Label className="text-sm font-medium text-gray-700 dark:text-gray-300">
                    Visibility
                  </Label>
                  <div className="mt-3 space-y-3">
                    <div className="flex items-center space-x-3">
                      <input
                        type="radio"
                        id="private"
                        name="visibility"
                        checked={!isPublic}
                        onChange={() => setIsPublic(false)}
                        className="w-4 h-4 text-slate-600 border-gray-300 focus:ring-slate-500"
                      />
                      <Label
                        htmlFor="private"
                        className="text-sm text-gray-700 dark:text-gray-300 cursor-pointer"
                      >
                        Private (only shared users can access)
                      </Label>
                    </div>
                    <div className="flex items-center space-x-3">
                      <input
                        type="radio"
                        id="public"
                        name="visibility"
                        checked={isPublic}
                        onChange={() => setIsPublic(true)}
                        className="w-4 h-4 text-slate-600 border-gray-300 focus:ring-slate-500"
                      />
                      <Label
                        htmlFor="public"
                        className="text-sm text-gray-700 dark:text-gray-300 cursor-pointer"
                      >
                        Public (all workspace members can access)
                      </Label>
                    </div>
                  </div>
                </div>

                <div>
                  <div className="flex items-center justify-between mb-3">
                    <div>
                      <Label className="text-base font-medium text-gray-800 dark:text-gray-300">
                        App Integrations
                      </Label>
                      <p className="text-xs text-gray-500 dark:text-gray-400 mt-1">
                        Select knowledge sources for your agent.
                      </p>
                    </div>
                    <div className="flex items-center gap-3">
                      <Label className="text-sm font-medium text-gray-700 dark:text-gray-300">
                        RAG
                      </Label>
                      <Switch
                        checked={isRagOn}
                        onCheckedChange={setIsRagOn}
                        id="rag-toggle"
                      />
                    </div>
                  </div>
                  <div className="flex flex-wrap items-center gap-2 p-3 border border-gray-300 dark:border-gray-600 rounded-lg min-h-[48px] bg-white dark:bg-slate-700">
                    {currentSelectedIntegrationObjects.length === 0 && (
                      <span className="text-gray-400 dark:text-gray-400 text-sm">
                        Add integrations..
                      </span>
                    )}
                    {currentSelectedIntegrationObjects.map((integration) => (
                      <CustomBadge
                        key={integration.id}
                        text={integration.name}
                        icon={integration.icon}
                        onRemove={() =>
                          handleRemoveSelectedIntegration(integration.id)
                        }
                      />
                    ))}
                    <DropdownMenu
                      open={isIntegrationMenuOpen}
                      onOpenChange={(open) => {
                        setIsIntegrationMenuOpen(open)
                        if (!open) {
                          setNavigationPath([])
                          setCurrentItems([])
                          setDropdownSearchQuery("") // Clear search when closing dropdown
                        }
                      }}
                    >
                      <DropdownMenuTrigger asChild>
                        <Button
                          variant="ghost"
                          size="icon"
                          className="ml-auto p-1 h-7 w-7 text-slate-500 dark:text-slate-400 hover:text-slate-700 dark:hover:text-slate-200"
                        >
                          <PlusCircle size={20} />
                        </Button>
                      </DropdownMenuTrigger>
                      <DropdownMenuContent
                        className="w-[440px] p-0 bg-gray-100 dark:bg-gray-800 rounded-xl"
                        align="start"
                      >
                        <div className="flex items-center justify-between px-4 py-2">
                          <div className="flex items-center justify-between w-full">
                            <div className="flex items-center overflow-hidden max-w-[75%]">
                              {navigationPath.length > 0 && (
                                <Button
                                  variant="ghost"
                                  size="sm"
                                  onClick={() => {
                                    if (navigationPath.length === 1) {
                                      // Go back to main menu from CL listing
                                      setNavigationPath([])
                                      setCurrentItems([])
                                      setDropdownSearchQuery("")
                                    } else {
                                      // Navigate back one level
                                      const newPath = navigationPath.slice(
                                        0,
                                        -1,
                                      )
                                      setNavigationPath(newPath)

                                      if (
                                        newPath.length === 1 &&
                                        newPath[0].type === "cl-root"
                                      ) {
                                        // Back to CL listing
                                        setCurrentItems([])
                                      } else if (newPath.length > 1) {
                                        // Navigate to parent folder
                                        const clId = newPath.find(
                                          (item) => item.type === "cl",
                                        )?.id
                                        const parentId =
                                          newPath[newPath.length - 1]?.id ===
                                          clId
                                            ? null
                                            : newPath[newPath.length - 1]?.id

                                        if (clId) {
                                          setIsLoadingItems(true)
                                          api.cl[":clId"].items
                                            .$get({
                                              param: { clId: clId },
                                              query: parentId
                                                ? { parentId }
                                                : {},
                                            })
                                            .then((response: Response) => {
                                              if (response.ok) {
                                                response
                                                  .json()
                                                  .then((data: any[]) => {
                                                    setCurrentItems(data)
                                                    setIsLoadingItems(false)
                                                  })
                                              }
                                            })
                                            .catch(() =>
                                              setIsLoadingItems(false),
                                            )
                                        }
                                      }
                                    }
                                  }}
                                  className="p-0 h-auto w-auto text-xs text-slate-500 dark:text-slate-400 hover:text-slate-700 dark:hover:text-slate-200 mr-2 flex-shrink-0"
                                >
                                  <ChevronLeft size={12} />
                                </Button>
                              )}
                              {navigationPath.length > 0 ? (
                                <div className="flex items-center text-xs text-gray-600 dark:text-gray-300 whitespace-nowrap overflow-hidden">
                                  <span
                                    className="cursor-pointer hover:text-gray-800 dark:hover:text-gray-100 text-xs whitespace-nowrap flex-shrink-0"
                                    onClick={() => {
                                      setNavigationPath([])
                                      setCurrentItems([])
                                      setDropdownSearchQuery("")
                                    }}
                                  >
                                    ADD SOURCE
                                  </span>
                                  {(() => {
                                    // Show up to 3 items in the breadcrumb
                                    if (navigationPath.length > 0) {
                                      // Get the last 3 items or all if less than 3
                                      const itemsToShow =
                                        navigationPath.length <= 3
                                          ? navigationPath
                                          : navigationPath.slice(
                                              navigationPath.length - 3,
                                            )

                                      return itemsToShow.map((item, index) => (
                                        <React.Fragment key={item.id}>
                                          <span className="mx-2 flex-shrink-0">
                                            /
                                          </span>
                                          <span
                                            className={`max-w-[60px] truncate ${index < itemsToShow.length - 1 ? "cursor-pointer hover:text-gray-800 dark:hover:text-gray-100" : "font-medium"}`}
                                            title={item.name}
                                            onClick={() => {
                                              if (
                                                index <
                                                itemsToShow.length - 1
                                              ) {
                                                // Navigate to this item
                                                const newPathIndex =
                                                  navigationPath.findIndex(
                                                    (p) => p.id === item.id,
                                                  )
                                                if (newPathIndex >= 0) {
                                                  const newPath =
                                                    navigationPath.slice(
                                                      0,
                                                      newPathIndex + 1,
                                                    )
                                                  setNavigationPath(newPath)

                                                  if (
                                                    newPath.length === 1 &&
                                                    newPath[0].type ===
                                                      "cl-root"
                                                  ) {
                                                    setCurrentItems([])
                                                  } else if (
                                                    newPath.length > 1
                                                  ) {
                                                    const clId = newPath.find(
                                                      (item) =>
                                                        item.type === "cl",
                                                    )?.id
                                                    const parentId =
                                                      newPath[
                                                        newPath.length - 1
                                                      ]?.id === clId
                                                        ? null
                                                        : newPath[
                                                            newPath.length - 1
                                                          ]?.id

                                                    if (clId) {
                                                      setIsLoadingItems(true)
                                                      api.cl[":clId"].items
                                                        .$get({
                                                          param: { clId: clId },
                                                          query: parentId
                                                            ? { parentId }
                                                            : {},
                                                        })
                                                        .then(
                                                          (
                                                            response: Response,
                                                          ) => {
                                                            if (response.ok) {
                                                              response
                                                                .json()
                                                                .then(
                                                                  (
                                                                    data: any[],
                                                                  ) => {
                                                                    setCurrentItems(
                                                                      data,
                                                                    )
                                                                    setIsLoadingItems(
                                                                      false,
                                                                    )
                                                                  },
                                                                )
                                                            }
                                                          },
                                                        )
                                                        .catch(() =>
                                                          setIsLoadingItems(
                                                            false,
                                                          ),
                                                        )
                                                    }
                                                  }
                                                }
                                              }
                                            }}
                                          >
                                            {item.name}
                                          </span>
                                        </React.Fragment>
                                      ))
                                    }
                                    return null
                                  })()}
                                </div>
                              ) : (
                                <span className="p-0 text-xs text-gray-600 dark:text-gray-300">
                                  ADD SOURCE
                                </span>
                              )}
                            </div>
                          </div>
                          {currentSelectedIntegrationObjects.length > 0 && (
                            <Button
                              variant="ghost"
                              size="sm"
                              onClick={handleClearAllIntegrations}
                              className="p-1 h-auto text-xs text-slate-500 dark:text-slate-400 hover:text-slate-700 dark:hover:text-slate-200"
                            >
                              <RotateCcw size={14} className="mr-1" /> Clear all
                            </Button>
                          )}
                        </div>
                        <div className="bg-white dark:bg-gray-900 max-h-72 min-h-72 overflow-y-auto rounded-lg mx-1 mb-1">
                          {navigationPath.length === 0
                            ? // Main menu
                              (() => {
                                const collections =
                                  allAvailableIntegrations.filter(
                                    (integration) =>
                                      integration.id.startsWith("cl_"),
                                  )
                                const otherIntegrations =
                                  allAvailableIntegrations.filter(
                                    (integration) =>
                                      !integration.id.startsWith("cl_"),
                                  )

                                return (
                                  <>
                                    {/* Regular integrations */}
                                    {otherIntegrations.map((integration) => {
                                      const isGoogleDrive =
                                        integration.app === Apps.GoogleDrive &&
                                        integration.entity === "file"
                                      const showChevron = isGoogleDrive

                                      return (
                                        <DropdownMenuItem
                                          key={integration.id}
                                          onSelect={(e) => {
                                            e.preventDefault()
                                            toggleIntegrationSelection(
                                              integration.id,
                                            )
                                          }}
                                          className="flex items-center justify-between cursor-pointer text-sm py-2.5 px-4 hover:!bg-transparent focus:!bg-transparent data-[highlighted]:!bg-transparent"
                                        >
                                          <div className="flex items-center">
                                            <input
                                              type="checkbox"
                                              checked={
                                                selectedIntegrations[
                                                  integration.id
                                                ] || false
                                              }
                                              onChange={() => {}}
                                              className="w-4 h-4 mr-3"
                                            />
                                            <span className="mr-2 flex items-center">
                                              {integration.icon}
                                            </span>
                                            <span className="text-gray-700 dark:text-gray-200">
                                              {integration.name}
                                            </span>
                                          </div>
                                          {showChevron && (
                                            <ChevronRight className="h-4 w-4 text-gray-400" />
                                          )}
                                        </DropdownMenuItem>
                                      )
                                    })}

                                    {/* Collections item */}
                                    {collections.length > 0 && (
                                      <DropdownMenuItem
                                        onSelect={(e) => {
                                          e.preventDefault()
                                          setNavigationPath([
                                            {
                                              id: "cl-root",
                                              name: "Collections",
                                              type: "cl-root",
                                            },
                                          ])
                                          setDropdownSearchQuery("")
                                        }}
                                        className="flex items-center justify-between cursor-pointer text-sm py-2.5 px-4 hover:!bg-transparent focus:!bg-transparent data-[highlighted]:!bg-transparent"
                                      >
                                        <div className="flex items-center">
                                          <BookOpen className="w-4 h-4 mr-2 text-blue-600" />
                                          <span className="text-gray-700 dark:text-gray-200">
                                            Collections
                                          </span>
                                        </div>
                                        <ChevronRight className="h-4 w-4 text-gray-400" />
                                      </DropdownMenuItem>
                                    )}
                                  </>
                                )
                              })()
                            : // Unified Collections section - handles both CL listing and file/folder navigation
                              (() => {
                                // const knowledgeBases = allAvailableIntegrations.filter(integration =>
                                //   integration.id.startsWith('cl_')
                                // )

                                // Unified navigation functions
                                const navigateToCl = async (
                                  clId: string,
                                  clName: string,
                                ) => {
                                  // Update navigation path based on current context
                                  const newPath =
                                    navigationPath.length === 1 &&
                                    navigationPath[0].type === "cl-root"
                                      ? [
                                          {
                                            id: "cl-root",
                                            name: "Collection",
                                            type: "cl-root" as const,
                                          },
                                          {
                                            id: clId,
                                            name: clName,
                                            type: "cl" as const,
                                          },
                                        ]
                                      : [
                                          {
                                            id: clId,
                                            name: clName,
                                            type: "cl" as const,
                                          },
                                        ]

                                  setNavigationPath(newPath)
                                  setIsLoadingItems(true)
                                  try {
                                    const response = await api.cl[
                                      ":clId"
                                    ].items.$get({
                                      param: { clId: clId },
                                    })
                                    if (response.ok) {
                                      const data = await response.json()
                                      setCurrentItems(data)
                                    }
                                  } catch (error) {
                                    console.error(
                                      "Failed to fetch CL items:",
                                      error,
                                    )
                                  } finally {
                                    setIsLoadingItems(false)
                                  }
                                }

                                const navigateToFolder = async (
                                  folderId: string,
                                  folderName: string,
                                ) => {
                                  const clId = navigationPath.find(
                                    (item) => item.type === "cl",
                                  )?.id
                                  if (!clId) return

                                  setNavigationPath((prev) => [
                                    ...prev,
                                    {
                                      id: folderId,
                                      name: folderName,
                                      type: "folder",
                                    },
                                  ])
                                  setIsLoadingItems(true)
                                  try {
                                    const response = await api.cl[
                                      ":clId"
                                    ].items.$get({
                                      param: { clId },
                                      query: { parentId: folderId },
                                    })
                                    if (response.ok) {
                                      const data = await response.json()
                                      setCurrentItems(data)
                                    }
                                  } catch (error) {
                                    console.error(
                                      "Failed to fetch folder items:",
                                      error,
                                    )
                                  } finally {
                                    setIsLoadingItems(false)
                                  }
                                }

                                // Determine if we're showing Collection list or Collection contents
                                const isShowingKbList =
                                  navigationPath.length === 1 &&
                                  navigationPath[0].type === "cl-root"
                                const isShowingKbContents =
                                  navigationPath.length > 1 ||
                                  (navigationPath.length === 1 &&
                                    navigationPath[0].type === "cl")

                                return (
                                  <>
                                    {/* Single unified search input */}
                                    {(isShowingKbList ||
                                      isShowingKbContents) && (
                                      <div className="border-b border-gray-200 dark:border-gray-700">
                                        <div className="relative">
                                          <Search className="absolute left-3 top-1/2 transform -translate-y-1/2 h-4 w-4 text-gray-400" />
                                          <input
                                            type="text"
                                            placeholder="Search collections..."
                                            value={dropdownSearchQuery}
                                            onChange={(e) =>
                                              setDropdownSearchQuery(
                                                e.target.value,
                                              )
                                            }
                                            className="w-full pl-10 pr-10 py-2 text-sm bg-white dark:bg-gray-800 border-0 focus:outline-none text-gray-700 dark:text-gray-200 placeholder-gray-400"
                                            onClick={(e) => e.stopPropagation()}
                                          />
                                          {dropdownSearchQuery && (
                                            <button
                                              onClick={(e) => {
                                                e.stopPropagation()
                                                setDropdownSearchQuery("")
                                              }}
                                              className="absolute right-3 top-1/2 transform -translate-y-1/2 h-4 w-4 text-gray-400 hover:text-gray-600 dark:hover:text-gray-200"
                                            >
                                              <LucideX className="h-4 w-4" />
                                            </button>
                                          )}
                                        </div>
                                      </div>
                                    )}

                                    {/* Content area - unified global search */}
                                    {(() => {
                                      // If there's a search query, always show global search results
                                      if (dropdownSearchQuery.trim()) {
                                        return (
                                          <div className="max-h-60 overflow-y-auto">
                                            {isSearching ? (
                                              <div className="px-4 py-8 text-sm text-gray-500 dark:text-gray-400 text-center">
                                                Searching...
                                              </div>
                                            ) : searchResults.length > 0 ? (
                                              searchResults.map(
                                                (result: any) => {
                                                  // Check if the item is directly selected vs inherited from parent
                                                  const isDirectlySelected =
                                                    result.type === "collection"
                                                      ? selectedIntegrations[
                                                          `cl_${result.id}`
                                                        ]
                                                      : selectedItemsInCollection[
                                                          result.collectionId
                                                        ]?.has(result.id)

                                                  const isSelected =
                                                    result.type === "collection"
                                                      ? selectedIntegrations[
                                                          `cl_${result.id}`
                                                        ]
                                                      : isItemSelectedWithInheritance(
                                                          result,
                                                          selectedItemsInCollection,
                                                          selectedIntegrations,
                                                          selectedItemDetailsInCollection,
                                                        )

                                                  const isInherited =
                                                    isSelected &&
                                                    !isDirectlySelected

                                                  const handleResultSelect =
                                                    () => {
                                                      // Don't allow selection changes for inherited items
                                                      if (isInherited) return

                                                      if (
                                                        result.type ===
                                                        "collection"
                                                      ) {
                                                        // Toggle collection selection
                                                        const integrationId = `cl_${result.id}`
                                                        toggleIntegrationSelection(
                                                          integrationId,
                                                        )
                                                      } else if (
                                                        result.type ===
                                                          "folder" ||
                                                        result.type === "file"
                                                      ) {
                                                        // For folders and files, first make sure the collection is selected
                                                        const collectionIntegrationId = `cl_${result.collectionId}`

                                                        // Ensure collection is selected
                                                        if (
                                                          !selectedIntegrations[
                                                            collectionIntegrationId
                                                          ]
                                                        ) {
                                                          toggleIntegrationSelection(
                                                            collectionIntegrationId,
                                                          )
                                                        }

                                                        // Then handle the specific item selection
                                                        const clId =
                                                          result.collectionId
                                                        const itemId = result.id

                                                        setSelectedItemsInCollection(
                                                          (prev) => {
                                                            const currentSelection =
                                                              prev[clId] ||
                                                              new Set()
                                                            const newSelection =
                                                              new Set(
                                                                currentSelection,
                                                              )

                                                            if (
                                                              newSelection.has(
                                                                itemId,
                                                              )
                                                            ) {
                                                              newSelection.delete(
                                                                itemId,
                                                              )
                                                            } else {
                                                              newSelection.add(
                                                                itemId,
                                                              )
                                                            }

                                                            return {
                                                              ...prev,
                                                              [clId]:
                                                                newSelection,
                                                            }
                                                          },
                                                        )

                                                        setSelectedItemDetailsInCollection(
                                                          (prev) => {
                                                            const newDetails = {
                                                              ...prev,
                                                            }
                                                            if (
                                                              !newDetails[clId]
                                                            ) {
                                                              newDetails[clId] =
                                                                {}
                                                            }
                                                            newDetails[clId][
                                                              itemId
                                                            ] = {
                                                              id: itemId,
                                                              name: result.name,
                                                              type: result.type,
                                                              path: result.path,
                                                              collectionName:
                                                                result.collectionName,
                                                            }
                                                            return newDetails
                                                          },
                                                        )
                                                      }

                                                      // Close search and clear query
                                                      setDropdownSearchQuery("")
                                                      setSearchResults([])
                                                    }

                                                  return (
                                                    <div
                                                      key={result.id}
                                                      onClick={
                                                        isInherited
                                                          ? undefined
                                                          : handleResultSelect
                                                      }
                                                      className={`flex items-center px-4 py-2 text-sm ${isInherited ? "cursor-default opacity-75" : "cursor-pointer hover:bg-gray-50 dark:hover:bg-gray-800"}`}
                                                    >
                                                      <input
                                                        type="checkbox"
                                                        checked={
                                                          isSelected || false
                                                        }
                                                        disabled={isInherited}
                                                        onChange={() => {}}
                                                        className={`w-4 h-4 mr-3 ${isInherited ? "opacity-60" : ""}`}
                                                      />
                                                      <div className="flex-1 min-w-0">
                                                        <div className="flex items-center">
                                                          <span className="text-gray-700 dark:text-gray-200 truncate">
                                                            {result.name}
                                                          </span>
                                                          <span className="text-xs text-gray-500 dark:text-gray-400 ml-2 px-2 py-1 bg-gray-100 dark:bg-gray-700 rounded">
                                                            {result.type}
                                                          </span>
                                                          {isInherited && (
                                                            <span className="text-xs text-blue-600 dark:text-blue-400 ml-2 px-2 py-1 bg-blue-50 dark:bg-blue-900/30 rounded">
                                                              Selected
                                                            </span>
                                                          )}
                                                        </div>
                                                        {result.collectionName &&
                                                          result.type !==
                                                            "collection" && (
                                                            <div className="text-xs text-gray-500 dark:text-gray-400 mt-1 truncate">
                                                              in{" "}
                                                              {
                                                                result.collectionName
                                                              }
                                                              {result.path &&
                                                                ` / ${result.path}`}
                                                            </div>
                                                          )}
                                                        {result.description && (
                                                          <div className="text-xs text-gray-500 dark:text-gray-400 mt-1 truncate">
                                                            {result.description}
                                                          </div>
                                                        )}
                                                      </div>
                                                    </div>
                                                  )
                                                },
                                              )
                                            ) : (
                                              <div className="px-4 py-8 text-sm text-gray-500 dark:text-gray-400 text-center">
                                                No results found for "
                                                {dropdownSearchQuery}"
                                              </div>
                                            )}
                                          </div>
                                        )
                                      }

                                      // If no search query, show navigation-based content
                                      if (navigationPath.length === 0) {
                                        // Main menu - show regular integrations and Collections option
                                        const knowledgeBases =
                                          allAvailableIntegrations.filter(
                                            (integration) =>
                                              integration.id.startsWith("cl_"),
                                          )
                                        const otherIntegrations =
                                          allAvailableIntegrations.filter(
                                            (integration) =>
                                              !integration.id.startsWith("cl_"),
                                          )
                                        const hasSelectedKB =
                                          knowledgeBases.some(
                                            (cl) => selectedIntegrations[cl.id],
                                          )

                                        return (
                                          <>
                                            {/* Regular integrations */}
                                            {otherIntegrations.map(
                                              (integration) => {
                                                const isGoogleDrive =
                                                  integration.app ===
                                                    Apps.GoogleDrive &&
                                                  integration.entity === "file"
                                                const showChevron =
                                                  isGoogleDrive

                                                return (
                                                  <DropdownMenuItem
                                                    key={integration.id}
                                                    onSelect={(e) => {
                                                      e.preventDefault()
                                                      toggleIntegrationSelection(
                                                        integration.id,
                                                      )
                                                    }}
                                                    className="flex items-center justify-between cursor-pointer text-sm py-2.5 px-4 hover:!bg-transparent focus:!bg-transparent data-[highlighted]:!bg-transparent"
                                                  >
                                                    <div className="flex items-center">
                                                      <input
                                                        type="checkbox"
                                                        checked={
                                                          selectedIntegrations[
                                                            integration.id
                                                          ] || false
                                                        }
                                                        onChange={() => {}}
                                                        className="w-4 h-4 mr-3"
                                                      />
                                                      <span className="mr-2 flex items-center">
                                                        {integration.icon}
                                                      </span>
                                                      <span className="text-gray-700 dark:text-gray-200">
                                                        {integration.name}
                                                      </span>
                                                    </div>
                                                    {showChevron && (
                                                      <ChevronRight className="h-4 w-4 text-gray-400" />
                                                    )}
                                                  </DropdownMenuItem>
                                                )
                                              },
                                            )}

                                            {/* Collections item */}
                                            {knowledgeBases.length > 0 && (
                                              <DropdownMenuItem
                                                onSelect={(e) => {
                                                  e.preventDefault()
                                                  setNavigationPath([
                                                    {
                                                      id: "cl-root",
                                                      name: "Collections",
                                                      type: "cl-root",
                                                    },
                                                  ])
                                                  setDropdownSearchQuery("")
                                                }}
                                                className="flex items-center justify-between cursor-pointer text-sm py-2.5 px-4 hover:!bg-transparent focus:!bg-transparent data-[highlighted]:!bg-transparent"
                                              >
                                                <div className="flex items-center">
                                                  <input
                                                    type="checkbox"
                                                    checked={hasSelectedKB}
                                                    onChange={() => {}}
                                                    className="w-4 h-4 mr-3"
                                                  />
                                                  <BookOpen className="w-4 h-4 mr-2 text-blue-600" />
                                                  <span className="text-gray-700 dark:text-gray-200">
                                                    Collections
                                                  </span>
                                                </div>
                                                <ChevronRight className="h-4 w-4 text-gray-400" />
                                              </DropdownMenuItem>
                                            )}
                                          </>
                                        )
                                      } else if (
                                        navigationPath.length === 1 &&
                                        navigationPath[0].type === "cl-root"
                                      ) {
                                        // Show collections list
                                        const knowledgeBases =
                                          allAvailableIntegrations.filter(
                                            (integration) =>
                                              integration.id.startsWith("cl_"),
                                          )

                                        return knowledgeBases.map(
                                          (integration) => {
                                            const clId = integration.id.replace(
                                              "cl_",
                                              "",
                                            )

                                            return (
                                              <DropdownMenuItem
                                                key={integration.id}
                                                onSelect={(e) => {
                                                  e.preventDefault()
                                                  // Don't navigate when clicking the checkbox area
                                                }}
                                                className="flex items-center justify-between cursor-pointer text-sm py-2.5 px-4 hover:!bg-transparent focus:!bg-transparent data-[highlighted]:!bg-transparent"
                                              >
                                                <div className="flex items-center flex-1">
                                                  <input
                                                    type="checkbox"
                                                    checked={
                                                      !!selectedIntegrations[
                                                        integration.id
                                                      ]
                                                    }
                                                    onChange={(e) => {
                                                      e.stopPropagation()
                                                      toggleIntegrationSelection(
                                                        integration.id,
                                                      )
                                                    }}
                                                    className="w-4 h-4 mr-3"
                                                    onClick={(e) =>
                                                      e.stopPropagation()
                                                    }
                                                  />
                                                  <span className="mr-2 flex items-center">
                                                    {integration.icon}
                                                  </span>
                                                  <span
                                                    className="text-gray-700 dark:text-gray-200 cursor-pointer"
                                                    onClick={(e) => {
                                                      e.stopPropagation()
                                                      navigateToCl(
                                                        clId,
                                                        integration.name,
                                                      )
                                                    }}
                                                  >
                                                    {integration.name}
                                                  </span>
                                                </div>
                                                <ChevronRight
                                                  className="h-4 w-4 text-gray-400 cursor-pointer"
                                                  onClick={(e) => {
                                                    e.stopPropagation()
                                                    navigateToCl(
                                                      clId,
                                                      integration.name,
                                                    )
                                                  }}
                                                />
                                              </DropdownMenuItem>
                                            )
                                          },
                                        )
                                      } else {
                                        // Show Collection contents (files/folders)
                                        return (
                                          <div className="max-h-60 overflow-y-auto">
                                            {isLoadingItems ? (
                                              <div className="px-4 py-8 text-sm text-gray-500 dark:text-gray-400 text-center">
                                                Loading...
                                              </div>
                                            ) : currentItems.length > 0 ? (
                                              currentItems.map((item: any) => (
                                                <div
                                                  key={item.id}
                                                  className="flex items-center px-4 py-2 text-sm cursor-pointer hover:bg-gray-50 dark:hover:bg-gray-800"
                                                  onClick={() => {
                                                    if (
                                                      item.type === "folder"
                                                    ) {
                                                      // When navigating to a folder, if it's selected, auto-select all children
                                                      navigateToFolder(
                                                        item.id,
                                                        item.name,
                                                      )
                                                    }
                                                  }}
                                                >
                                                  {(() => {
                                                    const clId =
                                                      navigationPath.find(
                                                        (item) =>
                                                          item.type === "cl",
                                                      )?.id
                                                    if (!clId) return null

                                                    const selectedSet =
                                                      selectedItemsInCollection[
                                                        clId
                                                      ] || new Set()
                                                    const isSelected =
                                                      selectedSet.has(item.id)

                                                    // Check if any parent folder is selected (which would make this item inherit selection)
                                                    const isInheritedFromParent =
                                                      (() => {
                                                        // Get all parent folder IDs from the navigation path
                                                        // When we're inside a folder, that folder's ID is in the navigation path
                                                        const parentFolders =
                                                          navigationPath
                                                            .filter(
                                                              (pathItem) =>
                                                                pathItem.type ===
                                                                "folder",
                                                            )
                                                            .map(
                                                              (pathItem) =>
                                                                pathItem.id,
                                                            )

                                                        // Also check if the current collection itself is selected (selectAll case)
                                                        const currentClId =
                                                          navigationPath.find(
                                                            (item) =>
                                                              item.type ===
                                                              "cl",
                                                          )?.id
                                                        const hasCollectionIntegrationSelected =
                                                          currentClId &&
                                                          !!selectedIntegrations[
                                                            `cl_${currentClId}`
                                                          ]
                                                        const isCollectionSelectAll =
                                                          hasCollectionIntegrationSelected &&
                                                          selectedSet.size === 0

                                                        // Check if any parent folder in the current path is selected
                                                        const hasSelectedParentFolder =
                                                          parentFolders.some(
                                                            (parentId) =>
                                                              selectedSet.has(
                                                                parentId,
                                                              ),
                                                          )

                                                        // Item should be inherited if:
                                                        // 1. Any parent folder is selected, OR
                                                        // 2. The collection is in selectAll mode (collection selected but no specific items)
                                                        return (
                                                          hasSelectedParentFolder ||
                                                          isCollectionSelectAll
                                                        )
                                                      })()

                                                    const finalIsSelected: boolean =
                                                      Boolean(
                                                        isSelected ||
                                                          isInheritedFromParent,
                                                      )
                                                    const isDisabled: boolean =
                                                      Boolean(
                                                        isInheritedFromParent &&
                                                          !isSelected,
                                                      )

                                                    return (
                                                      <input
                                                        type="checkbox"
                                                        checked={
                                                          finalIsSelected
                                                        }
                                                        disabled={isDisabled}
                                                        onChange={(e) => {
                                                          e.stopPropagation()
                                                          if (isDisabled) return // Prevent changes if inherited from parent

                                                          const isCurrentlySelected =
                                                            selectedSet.has(
                                                              item.id,
                                                            )

                                                          if (
                                                            item.type ===
                                                              "folder" &&
                                                            !isCurrentlySelected
                                                          ) {
                                                            // When selecting a folder, we need to handle its children
                                                            setSelectedItemsInCollection(
                                                              (prev) => {
                                                                const newState =
                                                                  { ...prev }
                                                                if (
                                                                  !newState[
                                                                    clId
                                                                  ]
                                                                ) {
                                                                  newState[
                                                                    clId
                                                                  ] = new Set()
                                                                }

                                                                const selectedSet =
                                                                  new Set(
                                                                    newState[
                                                                      clId
                                                                    ],
                                                                  )
                                                                selectedSet.add(
                                                                  item.id,
                                                                )

                                                                newState[clId] =
                                                                  selectedSet
                                                                return newState
                                                              },
                                                            )

                                                            // Store item details
                                                            setSelectedItemDetailsInCollection(
                                                              (prev) => {
                                                                const newState =
                                                                  { ...prev }
                                                                if (
                                                                  !newState[
                                                                    clId
                                                                  ]
                                                                ) {
                                                                  newState[
                                                                    clId
                                                                  ] = {}
                                                                }
                                                                newState[clId][
                                                                  item.id
                                                                ] = item
                                                                return newState
                                                              },
                                                            )
                                                          } else if (
                                                            item.type ===
                                                              "folder" &&
                                                            isCurrentlySelected
                                                          ) {
                                                            // When deselecting a folder, remove it from the selection set
                                                            setSelectedItemsInCollection(
                                                              (prev) => {
                                                                const newState =
                                                                  { ...prev }
                                                                if (
                                                                  !newState[
                                                                    clId
                                                                  ]
                                                                )
                                                                  return newState

                                                                const selectedSet =
                                                                  new Set(
                                                                    newState[
                                                                      clId
                                                                    ],
                                                                  )
                                                                selectedSet.delete(
                                                                  item.id,
                                                                )

                                                                newState[clId] =
                                                                  selectedSet
                                                                return newState
                                                              },
                                                            )

                                                            // Remove item details
                                                            setSelectedItemDetailsInCollection(
                                                              (prev) => {
                                                                const newState =
                                                                  { ...prev }
                                                                if (
                                                                  newState[
                                                                    clId
                                                                  ] &&
                                                                  newState[
                                                                    clId
                                                                  ][item.id]
                                                                ) {
                                                                  delete newState[
                                                                    clId
                                                                  ][item.id]
                                                                }
                                                                return newState
                                                              },
                                                            )
                                                          } else {
                                                            // Handle regular file selection
                                                            setSelectedItemsInCollection(
                                                              (prev) => {
                                                                const newState =
                                                                  { ...prev }
                                                                if (
                                                                  !newState[
                                                                    clId
                                                                  ]
                                                                ) {
                                                                  newState[
                                                                    clId
                                                                  ] = new Set()
                                                                }

                                                                const selectedSet =
                                                                  new Set(
                                                                    newState[
                                                                      clId
                                                                    ],
                                                                  )
                                                                if (
                                                                  selectedSet.has(
                                                                    item.id,
                                                                  )
                                                                ) {
                                                                  selectedSet.delete(
                                                                    item.id,
                                                                  )
                                                                } else {
                                                                  selectedSet.add(
                                                                    item.id,
                                                                  )
                                                                }

                                                                newState[clId] =
                                                                  selectedSet
                                                                return newState
                                                              },
                                                            )

                                                            // Also store/remove item details
                                                            setSelectedItemDetailsInCollection(
                                                              (prev) => {
                                                                const newState =
                                                                  { ...prev }
                                                                if (
                                                                  !newState[
                                                                    clId
                                                                  ]
                                                                ) {
                                                                  newState[
                                                                    clId
                                                                  ] = {}
                                                                }

                                                                if (
                                                                  isCurrentlySelected
                                                                ) {
                                                                  delete newState[
                                                                    clId
                                                                  ][item.id]
                                                                } else {
                                                                  newState[
                                                                    clId
                                                                  ][item.id] =
                                                                    item
                                                                }

                                                                return newState
                                                              },
                                                            )
                                                          }

                                                          // Auto-select/deselect the Collection integration
                                                          setSelectedIntegrations(
                                                            (prev) => {
                                                              const clIntegrationId = `cl_${clId}`
                                                              const currentSelectedSet =
                                                                selectedItemsInCollection[
                                                                  clId
                                                                ] || new Set()
                                                              const newSelectedSet =
                                                                new Set(
                                                                  currentSelectedSet,
                                                                )

                                                              if (
                                                                isCurrentlySelected
                                                              ) {
                                                                newSelectedSet.delete(
                                                                  item.id,
                                                                )
                                                              } else {
                                                                newSelectedSet.add(
                                                                  item.id,
                                                                )
                                                              }

                                                              return {
                                                                ...prev,
                                                                [clIntegrationId]:
                                                                  newSelectedSet.size >
                                                                  0,
                                                              }
                                                            },
                                                          )
                                                        }}
                                                        className={`w-4 h-4 mr-3 ${isDisabled ? "opacity-50 cursor-not-allowed" : ""}`}
                                                        onClick={(e) =>
                                                          e.stopPropagation()
                                                        }
                                                      />
                                                    )
                                                  })()}
                                                  {item.type === "folder" && (
                                                    <svg
                                                      width="16"
                                                      height="16"
                                                      viewBox="0 0 24 24"
                                                      fill="none"
                                                      stroke="currentColor"
                                                      strokeWidth="2"
                                                      strokeLinecap="round"
                                                      strokeLinejoin="round"
                                                      className="mr-2 text-gray-800"
                                                    >
                                                      <path d="M22 19a2 2 0 0 1-2 2H4a2 2 0 0 1-2-2V5a2 2 0 0 1 2-2h5l2 3h9a2 2 0 0 1 2 2z"></path>
                                                    </svg>
                                                  )}
                                                  <span className="text-gray-700 dark:text-gray-200 truncate flex-1">
                                                    {item.name}
                                                  </span>
                                                  {item.type === "folder" && (
                                                    <ChevronRight className="h-4 w-4 text-gray-400 ml-2" />
                                                  )}
                                                </div>
                                              ))
                                            ) : (
                                              <div className="px-4 py-8 text-sm text-gray-500 dark:text-gray-400 text-center">
                                                No items found
                                              </div>
                                            )}
                                          </div>
                                        )
                                      }

                                      return null
                                    })()}
                                  </>
                                )
                              })()}
                        </div>
                      </DropdownMenuContent>
                    </DropdownMenu>
                  </div>
                  <p className="text-xs text-gray-500 dark:text-gray-400 mt-1">
                    Collections appear in the submenu when selecting
                    integrations.
                  </p>
                </div>

                {isRagOn && (
                  <div>
                    <Label className="text-base font-medium text-gray-800 dark:text-gray-300">
                      Specific Entites
                    </Label>
                    <p className="text-xs text-gray-500 dark:text-gray-400 mt-1 mb-3">
                      Search for and select specific entities for your agent to
                      use.
                    </p>
                    <div className="flex flex-wrap items-center gap-2 p-3 border border-gray-300 dark:border-gray-600 rounded-lg min-h-[48px] bg-white dark:bg-slate-700">
                      {selectedEntities.length > 0 ? (
                        selectedEntities.map((entity) => (
                          <CustomBadge
                            key={entity.docId}
                            text={entity.name}
                            onRemove={() =>
                              setSelectedEntities((prev) =>
                                prev.filter((c) => c.docId !== entity.docId),
                              )
                            }
                          />
                        ))
                      ) : (
                        <span className="text-sm text-gray-500 dark:text-gray-300">
                          Selected entites will be shown here
                        </span>
                      )}
                    </div>
                    <div className="relative mt-2">
                      <Input
                        placeholder="Search for specific entities..."
                        value={entitySearchQuery}
                        onChange={(e) => setEntitySearchQuery(e.target.value)}
                        className="bg-white dark:bg-slate-700 border border-gray-300 dark:border-slate-600 rounded-lg w-full dark:text-gray-100"
                      />
                      {showEntitySearchResults && (
                        <Card className="absolute z-10 mt-1 shadow-lg w-full dark:bg-slate-800 dark:border-slate-700">
                          <CardContent className="p-0 max-h-[150px] overflow-y-auto w-full scrollbar-thin">
                            {entitySearchResults.length > 0 ? (
                              entitySearchResults.map((entity) => (
                                <div
                                  key={entity.docId}
                                  className="p-2 hover:bg-gray-100 dark:hover:bg-slate-700 cursor-pointer"
                                  onClick={() => {
                                    setSelectedEntities((prev) => [
                                      ...prev,
                                      entity,
                                    ])
                                    setEntitySearchQuery("")
                                  }}
                                >
                                  <p className="text-sm font-medium">
                                    {entity.name}
                                  </p>
                                </div>
                              ))
                            ) : (
                              <div className="p-3 text-center text-gray-500">
                                No entities found.
                              </div>
                            )}
                          </CardContent>
                        </Card>
                      )}
                    </div>
                  </div>
                )}

                {!isPublic && (
                  <div>
                    <Label className="text-base font-medium text-gray-800 dark:text-gray-300">
                      Agent Users{" "}
                      {selectedUsers.length > 0 && (
                        <span className="text-sm text-gray-500 dark:text-gray-300 ml-1">
                          ({selectedUsers.length})
                        </span>
                      )}
                    </Label>
                    <div className="mt-3 dark:bg-slate-700 border-gray-300 dark:border-slate-600 dark:text-gray-100">
                      <div className="relative w-full ">
                        <Search className="absolute left-3 top-1/2 transform -translate-y-1/2 h-4 w-4 text-gray-400" />
                        <Input
                          placeholder="Search users by name or email..."
                          value={searchQuery}
                          onChange={(e) => setSearchQuery(e.target.value)}
                          onKeyDown={handleKeyDown}
                          className="pl-10 bg-white dark:bg-slate-700 border border-gray-300 dark:border-slate-600 rounded-lg w-full dark:text-gray-100"
                        />
                        {showSearchResults && (
                          <Card className="absolute z-10 mt-1 shadow-lg w-full dark:bg-slate-800 dark:border-slate-700">
                            <CardContent
                              className="p-0 max-h-[125px] overflow-y-auto w-full scrollbar-thin scrollbar-thumb-gray-300 scrollbar-track-transparent hover:scrollbar-thumb-gray-400"
                              ref={searchResultsRef}
                              style={{
                                scrollbarWidth: "thin",
                                WebkitOverflowScrolling: "touch",
                                scrollbarColor: "#D1D5DB transparent",
                                overflowY: "auto",
                                display: "block",
                              }}
                            >
                              {filteredUsers.length > 0 ? (
                                filteredUsers.map((user, index) => (
                                  <div
                                    key={user.id}
                                    className={`flex items-center justify-between p-2 hover:bg-gray-100 dark:hover:bg-slate-700 cursor-pointer border-b dark:border-slate-700 last:border-b-0 ${
                                      index === selectedSearchIndex
                                        ? "bg-gray-100 dark:bg-slate-700"
                                        : ""
                                    }`}
                                    onClick={() => handleSelectUser(user)}
                                  >
                                    <div className="flex items-center space-x-2 min-w-0 flex-1 pr-2">
                                      <span className="text-sm text-gray-600 dark:text-white truncate">
                                        {user.name}
                                      </span>
                                      <span className="text-gray-50 flex-shrink-0">
                                        -
                                      </span>
                                      <span className="text-gray-500 truncate">
                                        {user.email}
                                      </span>
                                    </div>
                                    <UserPlus className="h-4 w-4 text-gray-400 flex-shrink-0" />
                                  </div>
                                ))
                              ) : (
                                <div className="p-3 text-center text-gray-500">
                                  No users found matching "{searchQuery}"
                                </div>
                              )}
                            </CardContent>
                          </Card>
                        )}
                      </div>
                    </div>
                  </div>
                )}

                {/* Agent Users Section */}
                {!isPublic && (
                  <div>
                    <Card className="mt-3 bg-white dark:bg-slate-800 border border-gray-300 dark:border-slate-700">
                      <CardContent className="p-4">
                        <div className="space-y-1.5 h-[126px] overflow-y-auto">
                          {selectedUsers.length > 0 ? (
                            selectedUsers.map((user) => (
                              <div
                                key={user.id}
                                className="flex items-center justify-between p-1.5 bg-gray-100 dark:bg-slate-700 rounded-lg"
                              >
                                <div className="flex items-center space-x-2 min-w-0 flex-1 pr-2">
                                  <span className="text-sm text-gray-700 dark:text-slate-100 truncate">
                                    {user.name}
                                  </span>
                                  <span className="text-gray-500 dark:text-slate-400 flex-shrink-0">
                                    -
                                  </span>
                                  <span className="text-gray-500 dark:text-slate-400 truncate">
                                    {user.email}
                                  </span>
                                </div>
                                <Button
                                  variant="ghost"
                                  size="sm"
                                  onClick={() => handleRemoveUser(user.id)}
                                  className="text-slate-600 dark:text-slate-300 hover:text-slate-900 dark:hover:text-slate-100 hover:bg-slate-200 dark:hover:bg-slate-600 h-6 w-6 p-0 flex-shrink-0"
                                >
                                  <LucideX className="h-3 w-3" />
                                </Button>
                              </div>
                            ))
                          ) : (
                            <div className="text-center py-4 text-gray-500 dark:text-gray-400">
                              <UserPlus className="h-8 w-8 mx-auto mb-2 text-gray-400 dark:text-gray-500" />
                              <p>No users added yet</p>
                              <p className="text-sm">
                                Search and select users to add them to this
                                agent
                              </p>
                            </div>
                          )}
                        </div>
                      </CardContent>
                    </Card>
                  </div>
                )}
                <div className="flex justify-end w-full mt-8 mb-4">
                  <Button
                    onClick={handleSaveAgent}
                    className="bg-slate-800 dark:bg-blue-600 hover:bg-slate-700 dark:hover:bg-blue-500 text-white rounded-lg px-8 py-3 text-sm font-medium"
                  >
                    {editingAgent ? "Save Changes" : "Create Agent"}
                  </Button>
                </div>
              </div>
            </>
          )}
        </div>

        {viewMode !== "list" && (
          <div className="w-full md:w-[50%] bg-gray-50 dark:bg-[#1E1E1E] flex flex-col h-full">
            <div className="p-4 md:px-8 md:py-6 border-b border-gray-200 dark:border-gray-700 flex justify-between items-center">
              <h2 className="text-lg font-semibold text-gray-700 dark:text-gray-100">
                TEST AGENT
              </h2>
              {allAgentsList.length > 0 && (
                <DropdownMenu>
                  <DropdownMenuTrigger asChild>
                    <Button
                      variant="outline"
                      size="sm"
                      className="ml-auto text-xs h-8"
                    >
                      {selectedChatAgentExternalId
                        ? allAgentsList.find(
                            (a) => a.externalId === selectedChatAgentExternalId,
                          )?.name || "Select Agent to Test"
                        : "Test Current Form Config"}
                      <ChevronDown className="ml-2 h-3 w-3" />
                    </Button>
                  </DropdownMenuTrigger>
                  <DropdownMenuContent align="end" className="w-64">
                    <DropdownMenuItem
                      onSelect={() => {
                        setSelectedChatAgentExternalId(null)
                        setTestAgentIsRagOn(isRagOn) // When switching to form, use form's RAG
                      }}
                    >
                      Test Current Form Config
                    </DropdownMenuItem>
                    <DropdownMenuSeparator />
                    <DropdownMenuLabel>
                      Or select a saved agent
                    </DropdownMenuLabel>
                    {allAgentsList.map((agent) => (
                      <DropdownMenuItem
                        key={agent.externalId}
                        onSelect={() => {
                          setSelectedChatAgentExternalId(agent.externalId)
                          setTestAgentIsRagOn(agent.isRagOn) // Use selected agent's RAG
                        }}
                      >
                        {agent.name}
                      </DropdownMenuItem>
                    ))}
                  </DropdownMenuContent>
                </DropdownMenu>
              )}
            </div>

            <div
              className="flex flex-col flex-grow overflow-y-auto p-4 md:p-6 space-y-4 min-h-0 max-h-[calc(100vh-200px)] scrollbar-thin scrollbar-thumb-gray-300 scrollbar-track-transparent hover:scrollbar-thumb-gray-400"
              ref={messagesContainerRef}
              onScroll={handleScroll}
              style={{
                scrollbarWidth: "thin",
                WebkitOverflowScrolling: "touch",
                scrollbarColor: "#D1D5DB transparent",
              }}
            >
              {messages.map((message, index) => (
                <AgentChatMessage
                  key={message.externalId ?? index}
                  message={message.message}
                  isUser={message.messageRole === "user"}
                  thinking={message.thinking}
                  citations={message.sources}
                  messageId={message.externalId}
                  handleRetry={handleRetry}
                  citationMap={message.citationMap}
                  attachments={message.attachments || []}
                  dots={
                    isStreaming &&
                    index === messages.length - 1 &&
                    message.messageRole === "assistant"
                      ? dots
                      : ""
                  }
                  isStreaming={
                    isStreaming &&
                    index === messages.length - 1 &&
                    message.messageRole === "assistant"
                  }
                />
              ))}
              {currentResp && (
                <AgentChatMessage
                  message={currentResp.resp}
                  citations={currentResp.sources}
                  thinking={currentResp.thinking || ""}
                  isUser={false}
                  handleRetry={handleRetry}
                  dots={dots}
                  messageId={currentResp.messageId}
                  citationMap={currentResp.citationMap}
                  attachments={[]}
                  isStreaming={isStreaming}
                />
              )}
            </div>

            <div className="p-2 md:p-4 border-t border-gray-200 dark:border-gray-700 bg-gray-50 dark:bg-[#1E1E1E] flex justify-center">
              <ChatBox
                role={user?.role}
                query={query}
                user={user}
                setQuery={setQuery}
                handleSend={handleSend}
                handleStop={handleStop}
                setIsAgenticMode={setIsAgenticMode}
                isAgenticMode={isAgenticMode}
                isStreaming={isStreaming}
                allCitations={allCitations}
                overrideIsRagOn={testAgentIsRagOn}
                agentIdFromChatData={selectedChatAgentExternalId}
                chatId={chatId}
              />
            </div>
          </div>
        )}
      </div>
    </div>
  )
}

interface AgentListItemProps {
  agent: SelectPublicAgent
  isFavorite: boolean
  onToggleFavorite: (id: string) => void
  onEdit: () => void
  onDelete: () => void
  onClick: () => void
  isShared?: boolean
  isMadeByMe?: boolean // New prop
}

function AgentListItem({
  agent,
  isFavorite,
  isShared,
  isMadeByMe, // Added
  onToggleFavorite,
  onEdit,
  onDelete,
  onClick,
}: AgentListItemProps): JSX.Element {
  return (
    <div
      className="flex items-center justify-between py-4 border-b-2 border-dotted border-gray-200 dark:border-slate-700 hover:bg-gray-50 dark:hover:bg-slate-800/50 px-2 rounded-none transition-colors cursor-pointer"
      onClick={onClick} // Make the whole item clickable to navigate
    >
      <div className="flex items-center gap-4 flex-grow min-w-0">
        {" "}
        {/* Added min-w-0 for truncation */}
        <AgentIconDisplay agentName={agent.name} size="small" />
        <div className="flex-grow min-w-0">
          {" "}
          {/* Added min-w-0 for truncation */}
          <h3
            className="font-medium text-base leading-tight text-gray-900 dark:text-gray-100 flex items-center"
            title={agent.name}
          >
            <span className="truncate">{agent.name}</span>
            {isShared && (
              <Users
                size={14}
                className="ml-3 text-gray-500 dark:text-gray-400 flex-shrink-0"
              />
            )}
          </h3>
          <p
            className="text-gray-500 dark:text-gray-400 text-sm mt-0.5 truncate"
            title={agent.description || ""}
          >
            {agent.description || (
              <span className="italic">No description</span>
            )}
          </p>
        </div>
      </div>
      <div className="flex items-center gap-3 ml-4 flex-shrink-0">
        {isMadeByMe && (
          <>
            <Button
              variant="ghost"
              size="icon"
              onClick={(e) => {
                e.stopPropagation()
                onEdit()
              }}
              className="h-8 w-8 text-gray-500 dark:text-gray-400 hover:text-gray-700 dark:hover:text-gray-200 hover:bg-slate-100 dark:hover:bg-slate-700"
              title="Edit Agent"
            >
              <Edit3 size={16} />
            </Button>
            <Button
              variant="ghost"
              size="icon"
              onClick={(e) => {
                e.stopPropagation()
                onDelete()
              }}
              className="h-8 w-8 text-red-500 dark:text-red-400 hover:text-red-700 dark:hover:text-red-300 hover:bg-red-50 dark:hover:bg-red-900/30"
              title="Delete Agent"
            >
              <Trash2 size={16} />
            </Button>
          </>
        )}
        <button
          onClick={(e) => {
            e.stopPropagation() // Prevent navigation when clicking star
            onToggleFavorite(agent.externalId)
          }}
          className="text-amber-400 hover:text-amber-500 p-1"
        >
          <Star fill={isFavorite ? "currentColor" : "none"} size={18} />
        </button>
      </div>
    </div>
  )
}

function TabButton({
  active,
  onClick,
  icon,
  label,
}: {
  active: boolean
  onClick: () => void
  icon: string
  label: string
}) {
  return (
    <button
      onClick={onClick}
      className={`flex items-center gap-2 px-4 py-2 text-sm font-mono font-medium rounded-full transition-colors ${
        active
          ? "bg-gray-200 text-gray-800 dark:bg-slate-700 dark:text-gray-100"
          : "text-gray-500 dark:text-gray-400 hover:bg-gray-100 dark:hover:bg-slate-800/60"
      }`}
    >
      {icon === "asterisk" && <span className="text-lg font-semibold">*</span>}
      {icon === "users" && <Users size={16} />}
      {icon === "user" && <UserPlus size={16} />}
      {label}
    </button>
  )
}

const textToCitationIndexPattern = /\[(\d+)\]/g

const renderMarkdownLink = ({
  node,
  ...linkProps
}: { node?: any; [key: string]: any }) => (
  <a
    {...linkProps}
    target="_blank"
    rel="noopener noreferrer"
    className="text-blue-600 hover:underline"
  />
)

const AgentChatMessage = ({
  message,
  thinking,
  isUser,
  isRetrying,
  citations = [],
  messageId,
  handleRetry,
  dots = "",
  citationMap,
  isStreaming = false,
  attachments = [],
}: {
  message: string
  thinking?: string
  isUser: boolean
  isRetrying?: boolean
  citations?: Citation[]
  messageId?: string
  dots?: string
  handleRetry: (messageId: string) => void
  citationMap?: Record<number, number>
  isStreaming?: boolean
  attachments?: AttachmentMetadata[]
}) => {
  const { theme } = useTheme()
  const [isCopied, setIsCopied] = useState(false)
  const { toast } = useToast()
  const citationUrls = citations?.map((c: Citation) => c.url)

  const processMessage = (text: string) => {
    if (!text) return ""
    text = splitGroupedCitationsWithSpaces(text)

    if (citationMap) {
      return text.replace(textToCitationIndexPattern, (match, num) => {
        const index = citationMap[num]
        const url = citationUrls[index]
        return typeof index === "number" && url
          ? `[[${index + 1}]](${url})`
          : ""
      })
    } else {
      return text.replace(textToCitationIndexPattern, (match, num) => {
        const url = citationUrls[num - 1]
        return url ? `[[${num}]](${url})` : ""
      })
    }
  }

  const rawTextForCopy = (text: string) => {
    if (!text) return ""
    text = splitGroupedCitationsWithSpaces(text)
    return text.replace(textToCitationIndexPattern, (match, num) => `[${num}]`)
  }

  return (
    <div className="max-w-full min-w-0 flex flex-col items-end space-y-3">
      {/* Render attachments above the message box for user messages */}
      {isUser && attachments && attachments.length > 0 && (
        <div className="w-full max-w-full">
          <AttachmentGallery attachments={attachments} />
        </div>
      )}

      <div
        className={`rounded-[16px] max-w-full min-w-0 ${isUser ? "bg-[#F0F2F4] dark:bg-slate-700 text-[#1C1D1F] dark:text-slate-100 text-[15px] leading-[25px] self-end pt-[14px] pb-[14px] pl-[20px] pr-[20px] break-words overflow-wrap-anywhere" : "text-[#1C1D1F] dark:text-[#F1F3F4] text-[15px] leading-[25px] self-start w-full max-w-full min-w-0"}`}
      >
        {isUser ? (
          <div
            className="break-words overflow-wrap-anywhere word-break-break-all max-w-full min-w-0"
            dangerouslySetInnerHTML={{ __html: message }}
          />
        ) : (
          <div
            className={`flex flex-col mt-[40px] w-full ${citationUrls && citationUrls.length ? "mb-[35px]" : ""}`} /* Added w-full */
          >
            <div className="flex flex-row w-full">
              {" "}
              {/* Added w-full */}
              <img
                className={"mr-[20px] w-[32px] self-start flex-shrink-0"}
                src={AssistantLogo}
                alt="Agent"
              />
              <div className="mt-[4px] markdown-content w-full">
                {thinking && (
                  <div className="border-l-2 border-[#E6EBF5] dark:border-gray-700 pl-2 mb-4 text-gray-600 dark:text-gray-400">
                    <MarkdownPreview
                      source={processMessage(thinking)}
                      wrapperElement={{
                        "data-color-mode": theme,
                      }}
                      style={{
                        padding: 0,
                        backgroundColor: "transparent",
                        color: theme === "dark" ? "#A0AEC0" : "#627384",
                        fontSize: "15px",
                        maxWidth: "100%",
                        overflowWrap: "break-word",
                      }}
                      components={{
                        a: renderMarkdownLink,
                      }}
                    />
                  </div>
                )}
                {message === "" && !thinking && isStreaming ? (
                  <div className="flex-grow text-[#1C1D1F] dark:text-[#F1F3F4]">
                    {isRetrying ? `Retrying${dots}` : `Thinking${dots}`}
                  </div>
                ) : (
                  <MarkdownPreview
                    source={processMessage(message)}
                    wrapperElement={{
                      "data-color-mode": theme,
                    }}
                    style={{
                      padding: 0,
                      backgroundColor: "transparent",
                      color: theme === "dark" ? "#F1F3F4" : "#1C1D1F",
                      fontSize: "15px",
                      maxWidth: "100%",
                      overflowWrap: "break-word",
                    }}
                    components={{
                      a: renderMarkdownLink,
                      table: ({ node, ...props }) => (
                        <div className="overflow-x-auto w-full my-2">
                          <table
                            style={{
                              borderCollapse: "collapse",
                              borderStyle: "hidden",
                              tableLayout: "auto",
                              width: "100%",
                            }}
                            className="min-w-full dark:bg-slate-800"
                            {...props}
                          />
                        </div>
                      ),
                      th: ({ node, ...props }) => (
                        <th
                          style={{
                            border: "none",
                            padding: "4px 8px",
                            textAlign: "left",
                            overflowWrap: "break-word",
                          }}
                          className="dark:text-gray-200"
                          {...props}
                        />
                      ),
                      td: ({ node, ...props }) => (
                        <td
                          style={{
                            border: "none",
                            borderTop: "1px solid #e5e7eb",
                            padding: "4px 8px",
                            overflowWrap: "break-word",
                          }}
                          className="dark:border-gray-700 dark:text-gray-300"
                          {...props}
                        />
                      ),
                      tr: ({ node, ...props }) => (
                        <tr
                          style={{ backgroundColor: "#ffffff", border: "none" }}
                          className="dark:bg-slate-800"
                          {...props}
                        />
                      ),
                      h1: ({ node, ...props }) => (
                        <h1
                          style={{
                            fontSize: "1.6em",
                            fontWeight: "600",
                            margin: "0.67em 0",
                          }}
                          className="dark:text-gray-100"
                          {...props}
                        />
                      ),
                      h2: ({ node, ...props }) => (
                        <h2
                          style={{
                            fontSize: "1.3em",
                            fontWeight: "600",
                            margin: "0.83em 0",
                          }}
                          className="dark:text-gray-100"
                          {...props}
                        />
                      ),
                      h3: ({ node, ...props }) => (
                        <h3
                          style={{
                            fontSize: "1.1em",
                            fontWeight: "600",
                            margin: "1em 0",
                          }}
                          className="dark:text-gray-100"
                          {...props}
                        />
                      ),
                    }}
                  />
                )}
              </div>
            </div>
            {!isStreaming && messageId && (
              <div className="flex flex-col">
                <div className="flex ml-[52px] mt-[12px] items-center">
                  <Copy
                    size={16}
                    stroke={`${isCopied ? (theme === "dark" ? "#A0AEC0" : "#4F535C") : theme === "dark" ? "#6B7280" : "#B2C3D4"}`}
                    className={`cursor-pointer`}
                    onMouseDown={() => setIsCopied(true)}
                    onMouseUp={() => setTimeout(() => setIsCopied(false), 200)}
                    onClick={() => {
                      navigator.clipboard.writeText(rawTextForCopy(message))
                      toast({
                        description: "Copied to clipboard!",
                        duration: 1500,
                      })
                    }}
                  />
                  <img
                    className={`ml-[18px] ${isStreaming ? "opacity-50 cursor-not-allowed" : "cursor-pointer"}`}
                    src={RetryAsset}
                    onClick={() => !isStreaming && handleRetry(messageId!)}
                    alt="Retry"
                  />
                </div>

                {citations && citations.length > 0 && (
                  <div className="flex flex-row ml-[52px]">
                    <TooltipProvider>
                      <ul className={`flex flex-row mt-[24px]`}>
                        {citations
                          .slice(0, 3)
                          .map((citation: Citation, index: number) => (
                            <li
                              key={index}
                              className="border-[#E6EBF5] dark:border-gray-700 border-[1px] rounded-[10px] w-[196px] mr-[6px]"
                            >
                              <div className="flex pl-[12px] pt-[10px] pr-[12px]">
                                <div className="flex flex-col w-full">
                                  <p className="line-clamp-2 text-[13px] tracking-[0.01em] leading-[17px] text-ellipsis font-medium text-[#1C1D1F] dark:text-gray-100">
                                    {citation.title}
                                  </p>
                                  <div className="flex flex-col mt-[9px]">
                                    <div className="flex items-center pb-[12px]">
                                      {getIcon(citation.app, citation.entity, {
                                        w: 14,
                                        h: 14,
                                        mr: 8,
                                      })}
                                      <span
                                        style={{ fontWeight: 450 }}
                                        className="text-[#848DA1] dark:text-gray-400 text-[13px] tracking-[0.01em] leading-[16px] ml-1.5"
                                      >
                                        {getName(citation.app, citation.entity)}
                                      </span>
                                      <span className="flex ml-auto items-center p-[5px] h-[16px] bg-[#EBEEF5] dark:bg-slate-700 dark:text-gray-300 mt-[3px] rounded-full text-[9px] text-[#4A4F59] font-mono">
                                        {index + 1}
                                      </span>
                                    </div>
                                  </div>
                                </div>
                              </div>
                            </li>
                          ))}
                      </ul>
                    </TooltipProvider>
                  </div>
                )}
              </div>
            )}
          </div>
        )}
      </div>
    </div>
  )
}<|MERGE_RESOLUTION|>--- conflicted
+++ resolved
@@ -2088,10 +2088,7 @@
       finalModelForChat === "Auto" ? "gpt-4o-mini" : finalModelForChat,
     )
     url.searchParams.append("message", encodeURIComponent(messageToSend))
-<<<<<<< HEAD
-    if (isReasoningActive) {
-      url.searchParams.append("isReasoningEnabled", "true")
-    }
+    
     // Add agent ID to the request if using an agent
     if (chatConfigAgent?.externalId) {
       url.searchParams.append("agentId", chatConfigAgent.externalId)
@@ -2100,9 +2097,6 @@
       url.searchParams.append("agentPromptPayload", JSON.stringify(agentPromptPayload))
       url.searchParams.append("agentId", "default-agent")
     }
-=======
-    url.searchParams.append("agentPrompt", JSON.stringify(agentPromptPayload))
->>>>>>> bbabe175
 
     if (metadata && metadata.length > 0) {
       url.searchParams.append("attachmentMetadata", JSON.stringify(metadata))
