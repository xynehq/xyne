import { errorComponent } from "@/components/error"
import { useQuery } from "@tanstack/react-query"
import {
  createFileRoute,
  redirect,
  useNavigate,
  useRouterState,
} from "@tanstack/react-router"
import {
  AdminPageProps,
  deleteOauthConnector,
  getConnectors,
  minHeight,
  showUserStats,
} from "@/routes/_authenticated/admin/integrations/google"
import { getErrorMessage } from "@/lib/utils"
import { Sidebar } from "@/components/Sidebar"
import { Tabs, TabsList, TabsTrigger } from "@/components/ui/tabs"
import { useEffect, useState } from "react"
import { Apps, AuthType, ConnectorStatus, UserRole } from "shared/types"
import { wsClient } from "@/api"
import OAuthTab from "@/components/OAuthTab"
import { IntegrationsSidebar } from "@/components/IntegrationsSidebar"
<<<<<<< HEAD
import { OAuthIntegrationStatus } from "@/types"
import { UserStatsTable } from "@/components/ui/userStatsTable"
=======
import { Connectors, OAuthIntegrationStatus } from "@/types"
import { toast } from "@/hooks/use-toast"
>>>>>>> 50135b73

const logger = console

const UserLayout = ({ user, workspace }: AdminPageProps) => {
  const navigator = useNavigate()
  const { isPending, error, data, refetch } = useQuery<any[]>({
    queryKey: ["all-connectors"],
    queryFn: async (): Promise<any> => {
      try {
        return await getConnectors()
      } catch (error) {
        const message = getErrorMessage(error)
        if (message === "Unauthorized") {
          navigator({ to: "/auth" })
          return []
        }
        throw error
      }
    },
  })

  const [updateStatus, setUpdateStatus] = useState("")
  const [userStats, setUserStats] = useState<{ [email: string]: any }>({})
  const activeTab = "oauth";
  const [oauthIntegrationStatus, setOAuthIntegrationStatus] =
    useState<OAuthIntegrationStatus>(
      data
        ? !!data.find(
            (v) => v.app === Apps.GoogleDrive && v.authType === AuthType.OAuth,
          )
          ? OAuthIntegrationStatus.OAuth
          : OAuthIntegrationStatus.Provider
        : OAuthIntegrationStatus.Provider,
    )

  useEffect(() => {
    if (!isPending && data && data.length > 0) {
      const connector = data.find(
        (v) => v.app === Apps.GoogleDrive && v.authType === AuthType.OAuth,
      )
      if (connector?.status === ConnectorStatus.Connecting) {
        setOAuthIntegrationStatus(OAuthIntegrationStatus.OAuthConnecting)
      } else if (connector?.status === ConnectorStatus.Connected) {
        setOAuthIntegrationStatus(OAuthIntegrationStatus.OAuthConnected)
      } else if (connector?.status === ConnectorStatus.NotConnected) {
        setOAuthIntegrationStatus(OAuthIntegrationStatus.OAuth)
      } else {
        setOAuthIntegrationStatus(OAuthIntegrationStatus.Provider)
      }
    } else {
      setOAuthIntegrationStatus(OAuthIntegrationStatus.Provider)
    }
  }, [data, isPending])

  useEffect(() => {
    let socket: WebSocket | null = null
    if (!isPending && data && data.length > 0) {
      const oauthConnector = data.find((c) => c.authType === AuthType.OAuth)
      if (oauthConnector) {
        socket = wsClient.ws.$ws({
          query: { id: oauthConnector.id },
        })
        socket?.addEventListener("open", () => {
          logger.info(`OAuth WebSocket opened for ${oauthConnector.id}`)
        })
        socket?.addEventListener("message", (e) => {
          const data = JSON.parse(e.data)
          const statusJson = JSON.parse(data.message)
          setUserStats(statusJson.userStats ?? {})
          setUpdateStatus(data.message)
        })
        socket?.addEventListener("close", (e) => {
          logger.info("OAuth WebSocket closed")
          if (e.reason === "Job finished") {
            setOAuthIntegrationStatus(OAuthIntegrationStatus.OAuthConnected)
          }
        })
      }
    }
    return () => {
      socket?.close()
    }
  }, [data, isPending])

  useEffect(() => {
    if (oauthIntegrationStatus === OAuthIntegrationStatus.OAuthConnecting) {
      refetch()
    }
  }, [oauthIntegrationStatus, refetch])

  const handleDelete = async () => {
    const googleOAuthConnector = data?.find(
      (c: Connectors) =>
        c.app === Apps.GoogleDrive && c.authType === AuthType.OAuth,
    )
    if (!googleOAuthConnector) {
      toast({
        title: "Deletion Failed",
        description: "Google OAuth connector not found.",
        variant: "destructive",
      })
      return
    }
    try {
      await deleteOauthConnector(googleOAuthConnector.id)
      toast({
        title: "Connector Deleted",
        description: "Google OAuth connector has been removed",
      })
      setOAuthIntegrationStatus(OAuthIntegrationStatus.Provider)
    } catch (error) {
      toast({
        title: "Deletion Failed",
        description: getErrorMessage(error),
        variant: "destructive",
      })
    }
  }

  if (error) return "An error has occurred: " + error.message
  return (
    <div className="flex w-full h-full">
      <Sidebar photoLink={user?.photoLink ?? ""} role={user?.role} />
      <IntegrationsSidebar role={user.role} />
      <div className="w-full h-full flex items-center justify-center">
        <div className="flex flex-col h-full items-center justify-center">
          <Tabs
            defaultValue="oauth"
            className={`w-[400px] min-h-[${minHeight}px] ${
              Object.keys(userStats).length > 0 ? "mt-[150px]" : ""
            }`}
          >
            <TabsList className="grid w-full grid-cols-1">
              <TabsTrigger value="oauth">Google OAuth</TabsTrigger>
            </TabsList>
            <OAuthTab
              isPending={isPending}
              oauthIntegrationStatus={oauthIntegrationStatus}
              setOAuthIntegrationStatus={setOAuthIntegrationStatus}
              updateStatus={updateStatus}
              handleDelete={handleDelete}
            />
          </Tabs>
          {showUserStats(userStats, activeTab, oauthIntegrationStatus) && (
            <UserStatsTable userStats={userStats} type={AuthType.OAuth} />
          )}
        </div>
      </div>
    </div>
  )
}

export const Route = createFileRoute("/_authenticated/integrations/google")({
  beforeLoad: async ({ params, context }) => {
    const userWorkspace = context
    // Admins should be redirected to visit /admin/integrations
    if (
      userWorkspace?.user?.role === UserRole.SuperAdmin ||
      userWorkspace?.user?.role === UserRole.Admin
    ) {
      throw redirect({ to: "/admin/integrations/google" })
    }
    return params
  },
  loader: async (params) => {
    return params
  },
  component: () => {
    const matches = useRouterState({ select: (s) => s.matches })
    const { user, workspace } = matches[matches.length - 1].context
    return <UserLayout user={user} workspace={workspace} />
  },
  errorComponent: errorComponent,
})<|MERGE_RESOLUTION|>--- conflicted
+++ resolved
@@ -21,13 +21,9 @@
 import { wsClient } from "@/api"
 import OAuthTab from "@/components/OAuthTab"
 import { IntegrationsSidebar } from "@/components/IntegrationsSidebar"
-<<<<<<< HEAD
-import { OAuthIntegrationStatus } from "@/types"
 import { UserStatsTable } from "@/components/ui/userStatsTable"
-=======
 import { Connectors, OAuthIntegrationStatus } from "@/types"
 import { toast } from "@/hooks/use-toast"
->>>>>>> 50135b73
 
 const logger = console
 
