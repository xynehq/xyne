## Steps to run the metrics dashboard

To run the metrics, from the root folder run this command in the terminal
```sh
docker-compose -f deployment/docker-compose.metrics.yml up
```

### Ensure Prometheus is up and running
 To ensure **Prometheus** is up and running
   - Navigate to `http://localhost:9090/`.
   - If Prometheus is running correctly you'll land in the dashboard.
   - Then Navigate to Status > Targets.
   - This will take to the list of targets from which metrics is getting scraped. In our case you should see `xyne-data-ingest` table having an `up` state.
   - This confirms that prometheus is able to scrape vespa's data correctly.


### Set-up Grafana metrics

To set up **Grafana** dashboad :
- Navigate to `http://localhost:3002/` in your browser.
- To log in use the default username and password (admin)
- Once you see the dashboard, Navigate to Connections using the Nav bar to the left.
- Under Connections you will find a tab for `Data Sources`. Navigate to that and look for `Prometheus`.
- In the `Settings` section of the Prometheus Data Source,  paste the connection URL `http://xyne-prometheus:9090`. This is URL for the prometheus instance running in docker. Also ensure that the `name` property is set to `prometheusSource`, if it isn't already present.
- Now scroll down to Save and Test your connection. It should show a `Successful` message.
- Now using the same Nav bar to the left, navigate to `Dashboards`.
- Once on the dashboard page you will see the `New` button in the top right corner. Click on that button and select the `import` option.
- Now in the import section, either upload or paste the `grafana-metrics.json` file in the setup folder of this directory.
- Click on load and then import.
- You should now have the dashboard imported successfully. Navigate back to the Dashboard section and you should see the `Xyne Metrics` dashboard up.
- Initially you will have to:
    - Click on the dashboard.
    - Hover on the panel and click on the menu (the three dots to the top-right of the panel), and click edit.
    - In the `Queries` tab select the **prometheus** datasource which you've just added.
    - Click on `Run Queries` to get the results.
    - Follow the same steps for the rest of the panels.

<<<<<<< HEAD
## Logging

### PM2 Logging with Promtail and Loki

This section describes how to configure PM2 to send logs to Loki using Promtail.

#### PM2 Configuration

Install PM2 into your system. 
By default, PM2 stores logs in the `~/.pm2/logs` directory.

#### Promtail Configuration
Install Promtail into your system.

Promtail needs to be configured to scrape the PM2 log files. The following configuration should be added to the `promtail-config.yaml` file:

```yaml
server:
  http_listen_port: 9080

positions:
  filename: /tmp/positions.yml

clients:
  - url: http://localhost:3100/loki/api/v1/push

scrape_configs:
- job_name: pm2-logs
  static_configs:
  - targets:
      - localhost
    labels:
      job: pm2
      type: stdout
      __path__: ~/.pm2/logs/*-out.log

  - targets:
      - localhost
    labels:
      job: pm2
      type: stderr
      __path__: ~/.pm2/logs/*-error.log
```

This configuration tells Promtail to scrape the stdout and stderr logs from PM2.

#### Loki Configuration

No specific Loki configuration is required, as Promtail is configured to send logs to Loki at `http://localhost:3100/loki/api/v1/push`, which is the default Loki endpoint. E


#### Command to run Promtail with PM2

To run promtail using PM2 use the command :
```bash 
pm2 start <full-path-to-installed-promtail> -- \
  -config.file=<full-path-to-xyne>/deployment/promtail-config.yaml
```
=======
### Monitoring PM2 Instances with pm2-prom-module

To monitor your PM2 instances and view metrics in Grafana, you can use the `pm2-prom-module`.

**1. Install pm2-prom-module:**

Open your terminal and run the following PM2 command to install the module:

```sh
pm2 install pm2-prom-module
```

This module will automatically start an HTTP server on port `9988` to export Prometheus-compatible metrics.
*Note: If you need to change the default port (e.g., to `10801`), you can do so using the command: `pm2 set pm2-prom-module:port 10801`. Remember to update the Prometheus configuration accordingly if you change this port.*

**2. Configure Prometheus to Scrape PM2 Metrics:**

For Prometheus to collect these metrics, you need to update its configuration.
Open the `deployment/prometheus-selfhosted.yml` file.
Locate the following commented-out section:

```yaml
  # - job_name: 'pm2'
  #   metrics_path: /
  #   scrape_interval: 2s
  #   static_configs:
  #     - targets: ['host.docker.internal:9988']
```

Uncomment this entire block by removing the `#` at the beginning of each line:

```yaml
  - job_name: 'pm2'
    metrics_path: /
    scrape_interval: 2s
    static_configs:
      - targets: ['host.docker.internal:9988'] # Ensure this port matches the one pm2-prom-module is using (default is 9988)
```

**3. Restart Prometheus (if necessary):**

If your Prometheus instance is running via Docker Compose (e.g., using `deployment/docker-compose.metrics.yml` or `deployment/docker-compose.selfhost.yml`), you might need to restart it for the changes to take effect:

```sh
# If using docker-compose.metrics.yml
docker-compose -f deployment/docker-compose.metrics.yml restart prometheus

# Or if using docker-compose.selfhost.yml
docker-compose -f deployment/docker-compose.selfhost.yml restart prometheus
```
*(Adjust the command based on how Prometheus is being run in your environment).*

**4. View Metrics in Grafana:**

Once Prometheus starts scraping the PM2 metrics, they will be available in your Grafana instance. The "Xyne PM2 Metrics" dashboard, which is provisioned from `deployment/grafana/provisioning/dashboards/xyne_pm2_metrics.json`, should display these metrics. If Prometheus is correctly scraping, you should also see a `pm2` target with an `UP` state in Prometheus under `Status > Targets` (usually at `http://localhost:9090/targets`).

**5. Security Considerations:**

When exposing metrics via `pm2-prom-module` and configuring Prometheus to scrape them, it's important to consider the security implications, especially in production environments:

*   **Data Exposure:** The metrics endpoint (e.g., `http://host.docker.internal:9988`) can expose operational data about your PM2 processes. Ensure this data does not contain overly sensitive information.
*   **Network Access:**
    *   Restrict access to the metrics port (`9988` or your custom port) to only authorized networks or hosts. This can typically be achieved using firewall rules (e.g., `ufw`, `iptables`), cloud provider security groups, or by ensuring the PM2 host is not directly accessible from the public internet.
    *   Ideally, the Prometheus server and the PM2 host should communicate over a private network.
*   **Authentication (Advanced):** While `pm2-prom-module` itself may not offer robust built-in authentication for its metrics endpoint, you can place a reverse proxy (like Nginx or Apache) in front of the PM2 host that exposes the metrics. This reverse proxy can then be configured to require authentication (e.g., Basic Auth) before allowing access to the metrics endpoint. Prometheus can then be configured to use these credentials.
*   **Regular Review:** Periodically review your monitoring setup to ensure it aligns with your organization's security policies.
>>>>>>> 4464e867
<|MERGE_RESOLUTION|>--- conflicted
+++ resolved
@@ -35,7 +35,6 @@
     - Click on `Run Queries` to get the results.
     - Follow the same steps for the rest of the panels.
 
-<<<<<<< HEAD
 ## Logging
 
 ### PM2 Logging with Promtail and Loki
@@ -94,7 +93,8 @@
 pm2 start <full-path-to-installed-promtail> -- \
   -config.file=<full-path-to-xyne>/deployment/promtail-config.yaml
 ```
-=======
+
+
 ### Monitoring PM2 Instances with pm2-prom-module
 
 To monitor your PM2 instances and view metrics in Grafana, you can use the `pm2-prom-module`.
@@ -160,5 +160,4 @@
     *   Restrict access to the metrics port (`9988` or your custom port) to only authorized networks or hosts. This can typically be achieved using firewall rules (e.g., `ufw`, `iptables`), cloud provider security groups, or by ensuring the PM2 host is not directly accessible from the public internet.
     *   Ideally, the Prometheus server and the PM2 host should communicate over a private network.
 *   **Authentication (Advanced):** While `pm2-prom-module` itself may not offer robust built-in authentication for its metrics endpoint, you can place a reverse proxy (like Nginx or Apache) in front of the PM2 host that exposes the metrics. This reverse proxy can then be configured to require authentication (e.g., Basic Auth) before allowing access to the metrics endpoint. Prometheus can then be configured to use these credentials.
-*   **Regular Review:** Periodically review your monitoring setup to ensure it aligns with your organization's security policies.
->>>>>>> 4464e867
+*   **Regular Review:** Periodically review your monitoring setup to ensure it aligns with your organization's security policies.