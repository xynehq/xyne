# Xyne

[![Release](https://img.shields.io/github/release/xynehq/xyne.svg?style=flat-square)](https://github.com/xynehq/Xyne/releases/latest)
[![License](https://img.shields.io/badge/license-Apache%202.0-blue?style=flat-square)](https://opensource.org/licenses/Apache-2.0)

<<<<<<< HEAD

## 📌 What is Xyne 


You can check out our [documentation](https://xyne.mintlify.app/introduction) to lean more about Xyne.

## 💻 Using Xyne for your Workspace 	


## 🚀 Deployment 
### Quickstart
Xyne can easily be executed locally or deployed on a virtual machine using a single ```docker-compose``` command.

#### To run Xyne locally :
To run xyne locally on your machine, check out the [Quickstart](https://xyne.mintlify.app/quickstart) section in our docs.

#### To run Xyne on a virtual machine: 
To run xyne on your virtual machine, check out the [Cloud Deployment](https://xyne.mintlify.app/deployment/cloud/aws/aws-deployment-with-docker) section in our docs.


## 🔑  Xyne's Key Features

Xyne offers you the following features :

- Document Search within your Workspace Applications.
- AI answers related to Documents and Natural Language Queries.
- Document Access with Permisison Awareness.
- Option to connect to a variety of LLMs.

## 🔌 Connect Xyne to Integrations

Xyne connects to the following integrations : 
- Google Drive
- Gmail


## ✒️  Contribute to Xyne
If you want to contribute to Xyne, checkout our [Contribution Guide](https://xyne.mintlify.app/contribution/contribute) for more details.
=======
Xyne is an Al-first Search & Answer Engine for work. We're an
OSS alternative to Glean, Gemini and MS Copilot.
Your work information has become fragmented across so many
SaaS apps, docs, files, repos, projects, issues, emails,
messages, tickets, etc. Xyne connects to your applications like
Google Workspace, Atlassian suite, Slack, Github, etc and
securely indexes your data. So you get a (Google + ChatGPT)
like experience to find anything across it all and get up-to-date
answers with sources.
Find that file, triage that issue, ask everything about a
customer / deal / feature, discover the right people.
• Open Source: Under Apache 2.0 license.
• Self-hosted: Deploy anywhere - laptop, on-prem, cloud.
• Model Agnostic: Plugs into any LLM of your choice. Also
via any cloud provider of your choice. You can even point it
to a local Deepseek via ollama.
• Private & secure: No training on your data or prompts. No
telemetry on your usage.
• Permissions-aware: Live enforcing of your apps' existing
permissions; no one sees what they don't have access to.
We believe Xyne is the most future-proof solution to bring Al
into your work and org.

## Search
once you have a `.env` setup, inside root run

### Development setup
In the root folder run
```sh
docker-compose -f deployment/docker-compose.dev.yml up
```
This will start Vespa and Postgres.

Migrate the schema of Postgres
```sh
cd server
bun i
bun run generate
bun run migrate
```

Add Vespa schema and download embedding models
```sh
cd vespa
./deploy.sh
```

Now start the server.
For the watch mode
```sh
bun run dev
```

```sh
cd frontend
bun i
bun run dev
```


### Build Xyne image
```sh 
docker build -t xyne .
```

### Deployment
>>>>>>> 0148d260
<|MERGE_RESOLUTION|>--- conflicted
+++ resolved
@@ -3,9 +3,18 @@
 [![Release](https://img.shields.io/github/release/xynehq/xyne.svg?style=flat-square)](https://github.com/xynehq/Xyne/releases/latest)
 [![License](https://img.shields.io/badge/license-Apache%202.0-blue?style=flat-square)](https://opensource.org/licenses/Apache-2.0)
 
-<<<<<<< HEAD
-
 ## 📌 What is Xyne 
+Xyne is an Al-first Search & Answer Engine for work. We're an
+OSS alternative to Glean, Gemini and MS Copilot.
+Your work information has become fragmented across so many
+SaaS apps, docs, files, repos, projects, issues, emails,
+messages, tickets, etc. Xyne connects to your applications like
+Google Workspace, Atlassian suite, Slack, Github, etc and
+securely indexes your data. So you get a (Google + ChatGPT)
+like experience to find anything across it all and get up-to-date
+answers with sources.
+Find that file, triage that issue, ask everything about a
+customer / deal / feature, discover the right people.
 
 
 You can check out our [documentation](https://xyne.mintlify.app/introduction) to lean more about Xyne.
@@ -28,32 +37,6 @@
 
 Xyne offers you the following features :
 
-- Document Search within your Workspace Applications.
-- AI answers related to Documents and Natural Language Queries.
-- Document Access with Permisison Awareness.
-- Option to connect to a variety of LLMs.
-
-## 🔌 Connect Xyne to Integrations
-
-Xyne connects to the following integrations : 
-- Google Drive
-- Gmail
-
-
-## ✒️  Contribute to Xyne
-If you want to contribute to Xyne, checkout our [Contribution Guide](https://xyne.mintlify.app/contribution/contribute) for more details.
-=======
-Xyne is an Al-first Search & Answer Engine for work. We're an
-OSS alternative to Glean, Gemini and MS Copilot.
-Your work information has become fragmented across so many
-SaaS apps, docs, files, repos, projects, issues, emails,
-messages, tickets, etc. Xyne connects to your applications like
-Google Workspace, Atlassian suite, Slack, Github, etc and
-securely indexes your data. So you get a (Google + ChatGPT)
-like experience to find anything across it all and get up-to-date
-answers with sources.
-Find that file, triage that issue, ask everything about a
-customer / deal / feature, discover the right people.
 • Open Source: Under Apache 2.0 license.
 • Self-hosted: Deploy anywhere - laptop, on-prem, cloud.
 • Model Agnostic: Plugs into any LLM of your choice. Also
@@ -66,47 +49,12 @@
 We believe Xyne is the most future-proof solution to bring Al
 into your work and org.
 
-## Search
-once you have a `.env` setup, inside root run
+## 🔌 Connect Xyne to Integrations
 
-### Development setup
-In the root folder run
-```sh
-docker-compose -f deployment/docker-compose.dev.yml up
-```
-This will start Vespa and Postgres.
-
-Migrate the schema of Postgres
-```sh
-cd server
-bun i
-bun run generate
-bun run migrate
-```
-
-Add Vespa schema and download embedding models
-```sh
-cd vespa
-./deploy.sh
-```
-
-Now start the server.
-For the watch mode
-```sh
-bun run dev
-```
-
-```sh
-cd frontend
-bun i
-bun run dev
-```
+Xyne connects to the following integrations : 
+- Google Drive
+- Gmail
 
 
-### Build Xyne image
-```sh 
-docker build -t xyne .
-```
-
-### Deployment
->>>>>>> 0148d260
+## ✒️  Contribute to Xyne
+If you want to contribute to Xyne, checkout our [Contribution Guide](https://xyne.mintlify.app/contribution/contribute) for more details.
