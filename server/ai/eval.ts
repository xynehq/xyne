import {
  Apps,
  CalendarEntity,
  eventSchema,
  fileSchema,
  MailEntity,
  mailSchema,
  userSchema,
  VespaSearchResultsSchema,
  type VespaEventSearch,
  type VespaFileSearch,
  type VespaMailSearch,
  type VespaSearchResult,
  type VespaSearchResults,
  type VespaUser,
} from "@/search/types"
import OpenAI from "openai"
import pc from "picocolors"
import {
  generateSearchQueryOrAnswerFromConversation,
  getProviderByModel,
  jsonParseLLMOutput,
} from "./provider"
import {
  Models,
  type LLMProvider,
  type ModelParams,
  type TemporalClassifier,
  type TimeDirection,
} from "./types"
import fs from "fs"
import path from "path"
import { searchVespa } from "@/search/vespa"
import { answerContextMap, cleanContext, userContext } from "./context"
import { getUserAndWorkspaceByEmail } from "@/db/user"
import { db } from "@/db/client"
import { ConversationRole, type Message } from "@aws-sdk/client-bedrock-runtime"
import { UnderstandMessageAndAnswer } from "@/api/chat"
import { getTracer } from "@/tracer"
import { OpenAIProvider } from "./provider/openai"
import { getLogger } from "@/logger"
import { Subsystem } from "@/types"
import config from "@/config"
const Logger = getLogger(Subsystem.Eval)
const { defaultFastModel } = config
const modelId = defaultFastModel || Models.Claude_3_5_Haiku

// for permission aware Evals
// add this value to run
const myEmail = "user@gmail.com" // Add your email here

// workspace external Id : Adding the workspace id for the evals
const workspaceId = "q7********" // Add your workspace id here

if (!myEmail) {
  throw new Error("Please set the email")
}

if (!workspaceId) {
  throw new Error("Please add the workspaceId")
}

const loadTestData = async (): Promise<Data[]> => {
  try {
    const filePath = path.join("..", "eval-data", "test-queries.json")
    const data = await fs.promises.readFile(filePath, "utf-8")
    const parsedData = JSON.parse(data)

    if (!Array.isArray(parsedData)) {
      throw new Error("Test data must be an array")
    }

    return parsedData
  } catch (error) {
    console.error("Error loading test data:", error)
    throw error
  }
}

const data = await loadTestData()

if (!data.length) {
  throw new Error("Data is not set for the evals")
}

type Data = {
  input: string
  expected: string
}

interface EvalResult {
  id: number
  type: string
  input: string
  output: string
  expected: string
  tags: string
  factuality: number
  duration: number
  cost?: number
  description?: string
  retrievedContext?: SimplifiedSearchResult[]
  conversation?: EvalResult[]
}

type EvalResults = (EvalResult | EvalResult[])[]

type Eval = {
  results: EvalResults
  name: string
  description?: string
  timestamp: number
  modelId: string
}

type LLMResponse = {
  answer: string
  costArr: number[]
  retrievedItems: VespaSearchResults
  maxPageNumber?: number // max page number for iterative
  maxChunksRetrieved?: number // max chunks summary
}

const saveEvalResults = (evaluation: Eval, name: string) => {
  const timestamp = new Date().toISOString().replace(/[:.]/g, "-")
  const fileName = `${name}-${timestamp}.json`
  const filePath = path.join(process.cwd(), "eval-results", fileName)

  // Ensure directory exists
  if (!fs.existsSync(path.join(process.cwd(), "eval-results"))) {
    fs.mkdirSync(path.join(process.cwd(), "eval-results"))
  }

  fs.writeFileSync(filePath, JSON.stringify(evaluation, null, 2))
  return fileName
}

interface EvalConfig<T, I, O> {
  data: () => (T | T[])[]
  task: (input: I, context?: Message[]) => Promise<O>
}

// Add custom Score type definition
type CustomScore = {
  score: number
}

// Source: https://github.com/braintrustdata/autoevals/blob/main/templates/factuality.yaml
const evaluateSystemPrompt = (
  input: string,
  expected: string,
  output: string,
) =>
  `You are comparing a submitted answer to an expert answer on a given question. Here is the data:
[BEGIN DATA]
************
[Question]: ${input}
************
[Expert]: ${expected}
************
[Submission]: ${output}
************
[END DATA]

Compare the factual content of the submitted answer with the expert answer. Ignore any differences in style, grammar, or punctuation.
The submitted answer may either be a subset or superset of the expert answer, or it may conflict with it. Determine which case applies. Answer the question by selecting one of the following options:
(A) The submitted answer is a subset of the expert answer and is fully consistent with it.
(B) The submitted answer is a superset of the expert answer and is fully consistent with it.
(C) The submitted answer contains all the same details as the expert answer.
(D) There is a disagreement between the submitted answer and the expert answer.
(E) The answers differ, but these differences don't matter from the perspective of factuality.

RESPOND WITH ONLY THE LETTER (A, B, C, D, or E) that best describes the relationship between the answers.`

const FactualityScorer = async (
  params: ModelParams,
  args: { input: string; expected: string; output: string },
) => {
  const openAiKey = process.env.OPENAI_API_KEY
  let provider: LLMProvider | null = null

  if (!openAiKey) {
    if (!params.modelId) params.modelId = modelId
    provider = getProviderByModel(params.modelId)
    Logger.info(
      "OpenAI key not found for evaluation, going with bedrock models",
    )
  } else {
    provider = new OpenAIProvider(new OpenAI({ apiKey: openAiKey }))
    Logger.info("Evaluating with openai")
    if (!params.modelId) params.modelId = Models.Gpt_4o_mini
  }

  params.systemPrompt = evaluateSystemPrompt(
    args.input,
    args.expected,
    args.output,
  )
  const baseMessage = {
    role: ConversationRole.USER,
    content: [
      {
        text: "now evaluate the system prompt, just respond with the letters",
      },
    ],
  }

  const { text, cost } = await provider.converse([baseMessage], params)

  return { text, cost }
}

const Eval = async (
  name: string,
  config: EvalConfig<Data, string, LLMResponse>,
  description?: string,
) => {
  const data = config.data()

  // Custom LLM-based factuality scorer
  const customFactualityScorer = async (params: {
    input: string
    output: string
    expected: string
  }) => {
    const { input, output, expected } = params

    console.log("\n=== CUSTOM LLM EVALUATION ===")
    console.log("Input:", input)
    console.log("Generated:", output)
    console.log("Expected:", expected)

    try {
      // Call OpenAI with the AutoEvals factuality prompt
      const response = await FactualityScorer(
        { modelId: modelId, stream: false },
        params,
      )

      console.log(response, "response")
      // Extract the choice from the response
      const content = (response.text && response.text.trim()) || ""
      console.log("Raw LLM response:", response)

      // Map the choice to a score
      const choiceScores: Record<string, number> = {
        A: 0.4,
        B: 0.6,
        C: 1.0,
        D: 0.0,
        E: 1.0,
      }

      let score = 0.5 // Default score
      if (content in choiceScores) {
        score = choiceScores[content]
      } else {
        console.log("Invalid choice received, using default score 0.5")
      }

      console.log("Final factuality score:", score)
      return { score }
    } catch (error: any) {
      console.error("Evaluation API error:", error.message)
      // Return a default score rather than failing
      return { score: 0 }
    }
  }

  // Use our custom implementation
  const factualityScorer = customFactualityScorer

  const results: EvalResults = []
  let resultId = 1

  for (const item of data) {
    if (Array.isArray(item)) {
      // Handle conversation case
      const conversationResults: EvalResult[] = []
      const messages: Message[] = []

      for (const turn of item) {
        const startTime = Date.now()

        const response = await config.task(turn.input, messages)
        messages.push({
          role: "user",
          content: [{ text: turn.input }],
        })

        messages.push({
          role: "assistant",
          content: [{ text: response.answer }],
        })

        let attempts = 0
        let factuality: CustomScore = { score: 0 } // Initialize with a default score
        while (attempts < 5) {
          attempts++
          try {
            factuality = await factualityScorer({
              output: response.answer,
              expected: turn.expected,
              input: turn.input,
            })
            break
          } catch (error: any) {
            console.log(
              `Evaluation error (attempt ${attempts}): ${error.message}`,
            )
            if (attempts === 5) {
              factuality = { score: 0.5 } // Default score after max attempts
            }
          }
        }

        const duration = (Date.now() - startTime) / 1000
        const evalResult: EvalResult = {
          id: resultId++,
          type: name,
          input: turn.input,
          output: response.answer,
          expected: turn.expected,
          tags: "-",
          cost: response.costArr.reduce((acc, value) => acc + value, 0),
          factuality: factuality?.score * 100,
          duration,
        }

        if (response.retrievedItems) {
          evalResult.retrievedContext = simplifySearchResults(
            Array.isArray(response.retrievedItems)
              ? response.retrievedItems
              : [response.retrievedItems],
            response.maxChunksRetrieved,
          )
        }

        conversationResults.push(evalResult)
      }

      results.push(conversationResults)
    } else {
      // Handle single query case
      const startTime = Date.now()
      const response = await config.task(item.input)
      let attempts = 0
      let factuality: CustomScore = { score: 0 }
      while (attempts < 5) {
        attempts++
        try {
          factuality = await factualityScorer({
            output: response.answer,
            expected: item.expected,
            input: item.input,
          })
          break
        } catch (error: any) {
          console.log(
            `Evaluation error (attempt ${attempts}): ${error.message}`,
          )
          if (attempts === 5) {
            factuality = { score: 0.5 } // Default score after max attempts
          }
        }
      }

      const duration = (Date.now() - startTime) / 1000
      const evalResult: EvalResult = {
        id: resultId++,
        type: name,
        input: item.input,
        output: response.answer,
        expected: item.expected,
        tags: "-",
        cost: response.costArr.reduce((acc, value) => acc + value, 0),
        factuality: (factuality?.score || 0.5) * 100,
        duration,
      }

      if (response.retrievedItems) {
        evalResult.retrievedContext = simplifySearchResults(
          Array.isArray(response.retrievedItems)
            ? response.retrievedItems
            : [response.retrievedItems],
          response.maxChunksRetrieved,
        )
      }

      results.push(evalResult)
    }
  }

  const fileName = saveEvalResults(
    {
      name,
      description,
      results,
      timestamp: new Date().getTime(),
      modelId,
    },
    name,
  )
  console.log(`Results saved to: ${fileName}`)
  console.log(results)
  const flatResults = results.flat(1)
  const basicScore =
    flatResults.reduce((acc, v) => acc + v.factuality, 0) / flatResults.length
  console.log(`Basic score: ${pc.greenBright(basicScore.toFixed(2))}`)
}

const endToEndIntegration = "end-to-end-integration"

interface SimplifiedSearchResult {
  type: string
  title?: string
  chunks_summary?: string[]
  description?: string
  app: Apps
  entity: string
  schema: string
  relevance: number
}

function simplifySearchResults(
  items: VespaSearchResults[],
  maxChunksRetrieved?: number,
): SimplifiedSearchResult[] {
  return items.map((item) => {
    const fields = item.fields
    let simplified: SimplifiedSearchResult

    if ((fields as VespaFileSearch).sddocname === fileSchema) {
      const fileFields = fields as VespaFileSearch
      simplified = {
        type: fileSchema,
        title: fileFields.title,
        chunks_summary: maxChunksRetrieved
          ? fileFields.chunks_summary
              ?.slice(0, maxChunksRetrieved)
              .map((chunk) => (typeof chunk === "string" ? chunk : chunk.chunk))
          : fileFields.chunks_summary?.map((chunk) =>
              typeof chunk === "string" ? chunk : chunk.chunk,
            ),
        app: fileFields.app,
        entity: fileFields.entity,
        schema: fileFields.sddocname,
        relevance: item.relevance,
      }
    } else if ((fields as VespaUser).sddocname === userSchema) {
      const userFields = fields as VespaUser
      simplified = {
        type: userSchema,
        title: userFields.name,
        app: userFields.app,
        entity: userFields.entity,
        schema: userFields.sddocname,
        relevance: item.relevance,
      }
    } else if ((fields as VespaMailSearch).sddocname === mailSchema) {
      const mailFields = fields as VespaMailSearch
      simplified = {
        type: mailSchema,
        title: mailFields.subject,
        chunks_summary: maxChunksRetrieved
          ? mailFields.chunks_summary
              ?.slice(0, maxChunksRetrieved)
              .map((chunk) => (typeof chunk === "string" ? chunk : chunk.chunk))
          : mailFields.chunks_summary?.map((chunk) =>
              typeof chunk === "string" ? chunk : chunk.chunk,
            ),
        app: mailFields.app,
        entity: mailFields.entity,
        schema: mailFields.sddocname,
        relevance: item.relevance,
      }
    } else if ((fields as VespaEventSearch).sddocname === eventSchema) {
      const eventFields = fields as VespaEventSearch
      simplified = {
        type: eventSchema,
        title: eventFields.name,
        description: eventFields.description,
        app: eventFields.app,
        entity: eventFields.entity,
        schema: eventFields.sddocname,
        relevance: item.relevance,
      }
    } else {
      // Default case if schema is not recognized
      simplified = {
        type: fields.sddocname,
        app: (fields as { app: Apps }).app,
        entity: (fields as any).entity,
        schema: fields.sddocname,
        relevance: item.relevance,
      }
    }

    return simplified
  })
}

const endToEndFlow = async (
  message: string,
  userCtx: string,
  messages: Message[],
) => {
  const ctx = userCtx
  const costArr = []
  const email = myEmail
  const searchOrAnswerIterator = generateSearchQueryOrAnswerFromConversation(
    message,
    ctx,
    {
      modelId,
      stream: true,
      json: true,
      messages,
    },
  )

  let currentAnswer = ""
  let answer = ""
  let citations = []
  let citationMap: Record<number, number> = {}
  let parsed = { answer: "", queryRewrite: "", temporalDirection: null }
  let buffer = ""
  for await (const chunk of searchOrAnswerIterator) {
    if (chunk.text) {
      buffer += chunk.text
      try {
        parsed = jsonParseLLMOutput(buffer)
        if (parsed.answer && currentAnswer !== parsed.answer) {
          if (currentAnswer === "") {
          } else {
            // Subsequent chunks - send only the new part
            const newText = parsed.answer.slice(currentAnswer.length)
          }
          currentAnswer = parsed.answer
        }
      } catch (err) {
        const errMessage = (err as Error).message
        continue
      }
    }
    if (chunk.cost) {
      costArr.push(chunk.cost)
    }
  }
  if (parsed.answer === null || parsed.answer === "") {
    if (parsed.queryRewrite) {
      message = parsed.queryRewrite
    }

    const classification: TemporalClassifier = {
      direction: parsed.temporalDirection,
<<<<<<< HEAD
      type: parsed.type as any,
      filters: {
        ...parsed.filters,
        app: parsed.filters.app as any,
        entity: parsed.filters.entity as any,
      },
=======
      from: null,
      to: null
>>>>>>> dd0e4595
    }

    const tracer = getTracer("chat")
    const rootSpan = tracer.startSpan("MessageApi")
    const passedSpan = rootSpan.startSpan("rag_processing")
    const ragSpan = passedSpan?.startSpan("iterative_rag")
    const iterator = UnderstandMessageAndAnswer(
      email,
      ctx,
      message,
      classification,
      messages,
      0.5,
      [],
      ragSpan,
    )

    answer = ""
    citations = []
    citationMap = {}
    for await (const chunk of iterator) {
      if (chunk.text) {
        answer += chunk.text
      }

      if (chunk.cost) {
        costArr.push(chunk.cost)
      }
      if (chunk.citation) {
        const { index, item } = chunk.citation
        citations.push(item)
        citationMap[index] = citations.length - 1
      }
    }
  } else if (parsed.answer) {
    answer = parsed.answer
  }
  return answer
}

const endToEndFactual = async () => {
  await Eval(
    endToEndIntegration,
    {
      data: (): (Data | Data[])[] => {
        // Return both single queries and conversations
        return data
      },
      task: async (
        input: string,
        messages?: Message[],
      ): Promise<LLMResponse> => {
        const email = myEmail
        const userAndWorkspace = await getUserAndWorkspaceByEmail(
          db,
          workspaceId,
          email,
        )
        const ctx = userContext(userAndWorkspace)

        const answer = await endToEndFlow(input, ctx, messages || [])

        // For demo purposes, assuming cost of 0.001 per response
        return {
          answer: answer || "I don't know",
          costArr: [0.001],
          retrievedItems: [] as unknown as VespaSearchResults, // Ideally would track retrieved items from search
        }
      },
    },
    `End-to-end integration evaluation including conversations`,
  )
}

endToEndFactual()<|MERGE_RESOLUTION|>--- conflicted
+++ resolved
@@ -25,6 +25,7 @@
   Models,
   type LLMProvider,
   type ModelParams,
+  type QueryRouterResponse,
   type TemporalClassifier,
   type TimeDirection,
 } from "./types"
@@ -523,7 +524,22 @@
   let answer = ""
   let citations = []
   let citationMap: Record<number, number> = {}
-  let parsed = { answer: "", queryRewrite: "", temporalDirection: null }
+  let queryFilters = {
+    app: "",
+    entity: "",
+    startTime: "",
+    endTime: "",
+    count: 0,
+  }
+  let parsed = {
+    answer: "",
+    queryRewrite: "",
+    temporalDirection: null,
+    filters: queryFilters,
+    type: "",
+    from: null,
+    to: null
+  }
   let buffer = ""
   for await (const chunk of searchOrAnswerIterator) {
     if (chunk.text) {
@@ -552,19 +568,16 @@
       message = parsed.queryRewrite
     }
 
-    const classification: TemporalClassifier = {
+    const classification: TemporalClassifier & QueryRouterResponse = {
       direction: parsed.temporalDirection,
-<<<<<<< HEAD
       type: parsed.type as any,
       filters: {
         ...parsed.filters,
         app: parsed.filters.app as any,
         entity: parsed.filters.entity as any,
       },
-=======
       from: null,
       to: null
->>>>>>> dd0e4595
     }
 
     const tracer = getTracer("chat")
