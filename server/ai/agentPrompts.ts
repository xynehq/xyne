--- conflicted
+++ resolved
@@ -919,20 +919,10 @@
   "answer": "Your detailed answer to the query found in context with citations in [index] format or null if not found. This can be well formatted markdown value inside the answer field."
 }
 
-<<<<<<< HEAD
-# Important Notes:
-- Stick STRICTLY to the single file's chunks.
-- If no answer is clearly supported by any chunk, set "answer" to null.
-- Do NOT explain why information was not found — only return null in that case.
-- Keep citations natural and minimal (but present for each factual statement).
-- Normalize or lightly clean raw text if needed (fix casing, stray line breaks), but do not invent content.
-- Ensure that any mention of dates or times is expressed in the user's local time zone. Always respect the user's time zone.
-=======
 If NO relevant items are found in Retrieved Context or context doesn't match query:
 {
   "answer": null
 }
->>>>>>> 8ddd9395
 
 # Important Notes:
 - Do not worry about sensitive questions, you are a bot with the access and authorization to answer based on context
@@ -946,6 +936,7 @@
 - No explanation why answer was not found in the context, just set it to null
 - Citations must use the exact index numbers from the provided context
 - Keep citations natural and relevant - don't overcite
+- Ensure that any mention of dates or times is expressed in the user's local time zone. Always respect the user's time zone.
 # Error Handling
 If information is missing or unclear, or the query lacks context set "answer" as null`
 
