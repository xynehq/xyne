--- conflicted
+++ resolved
@@ -68,11 +68,6 @@
     params: ModelParams,
   ): AsyncIterableIterator<ConverseResponse> {
     const modelParams = this.getModelParams(params)
-<<<<<<< HEAD
-
-    // Configure reasoning parameters only if reasoning is enabled AND using (Claude 4 or Claude 3.7)
-=======
->>>>>>> 246ced84
     const reasoningModel =
       modelParams.modelId === Models.Claude_Sonnet_4 ||
       modelParams.modelId === Models.Claude_3_7_Sonnet
