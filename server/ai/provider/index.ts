--- conflicted
+++ resolved
@@ -274,7 +274,6 @@
     geminiProvider = new GeminiAIProvider(gemini)
   }
 
-<<<<<<< HEAD
   if (VertexProjectId && VertexRegion) {
     vertexProvider = new VertexAiProvider({
       projectId: VertexProjectId,
@@ -282,10 +281,7 @@
     })
   }
 
-  if (!OpenAIKey && !TogetherApiKey && aiProviderBaseUrl) {
-=======
   if (!OpenAIKey && !TogetherApiKey && !OllamaModel && aiProviderBaseUrl) {
->>>>>>> 4ff8e929
     Logger.warn(
       `Not using base_url: base_url is defined, but neither OpenAI nor Together API key was provided.`,
     )
