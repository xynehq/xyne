--- conflicted
+++ resolved
@@ -56,11 +56,8 @@
   baselinePromptJson,
   baselineReasoningPromptJson,
   chatWithCitationsSystemPrompt,
-<<<<<<< HEAD
+  emailPromptJson,
   documentSearchDecider,
-=======
-  emailPromptJson,
->>>>>>> 8d73ef1f
   generateMarkdownTableSystemPrompt,
   generateTitleSystemPrompt,
   metadataAnalysisSystemPrompt,
