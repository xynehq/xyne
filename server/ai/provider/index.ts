--- conflicted
+++ resolved
@@ -482,20 +482,11 @@
     const startBrace = text.indexOf("{")
     const endBrace = text.lastIndexOf("}")
 
-<<<<<<< HEAD
     // Only extract JSON structure if we have what looks like actual JSON
     // Check if it contains proper JSON key-value structure with the jsonKey
     if (startBrace !== -1 && endBrace !== -1 && text.startsWith("{") && 
         (text.includes(":") || text.includes('"')) && 
         jsonKey && text.includes(jsonKey)) {
-=======
-    if (
-      startBrace !== -1 &&
-      endBrace !== -1 &&
-      text.startsWith("{") &&
-      (text.includes(":") || text.includes('"'))
-    ) {
->>>>>>> cff422cd
       if (startBrace !== 0) {
         text = text.substring(startBrace)
       }
