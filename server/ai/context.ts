import type { PublicUserWorkspace } from "@/db/schema"
import {
  chatMessageSchema,
  eventSchema,
  fileSchema,
  mailAttachmentSchema,
  mailSchema,
  userSchema,
  VespaSearchResultsSchema,
  type VespaEventSearch,
  type VespaFileSearch,
  type VespaMailAttachmentSearch,
  type VespaMailSearch,
  type VespaSearchResults,
  type VespaUser,
  type VespaChatMessageSearch,
  type ScoredChunk,
} from "@/search/types"
import { getRelativeTime } from "@/utils"
import type { z } from "zod"
import pc from "picocolors"
import { getSortedScoredChunks } from "@/search/mappers"
import { getDateForAI } from "@/utils/index"

// Utility to capitalize the first letter of a string
const capitalize = (str: string) => str.charAt(0).toUpperCase() + str.slice(1)

// Function for handling file context
const constructFileContext = (
  fields: VespaFileSearch,
  relevance: number,
  maxSummaryChunks?: number,
  isSelectedFiles?: boolean,
): string => {
  if (!maxSummaryChunks) {
    maxSummaryChunks = fields.chunks_summary?.length
  }

<<<<<<< HEAD
  // Only sort chunks by score if matchfeatures are available
  let processedChunks: string[] | undefined
  if (fields.matchfeatures && fields.chunks_summary) {
    processedChunks = getSortedScoredChunks(
      fields.matchfeatures,
      fields.chunks_summary as string[],
    ).map((v) => v.chunk)
  } else {
    // Otherwise, just use the existing chunks (or undefined if none)
    processedChunks = fields.chunks_summary as string[] | undefined
=======
  let chunks: ScoredChunk[] = []
  if (fields.matchfeatures) {
    chunks = getSortedScoredChunks(
      fields.matchfeatures,
      fields.chunks_summary as string[],
    )
  } else {
    chunks =
      fields.chunks_summary?.map((chunk, idx) => ({
        chunk: typeof chunk == "string" ? chunk : chunk.chunk,
        index: idx,
        score: 0,
      })) || []
  }

  let content = ""
  if (isSelectedFiles) {
    content = chunks
      .slice(0, maxSummaryChunks)
      .sort((a, b) => a.index - b.index)
      .map((v) => v.chunk)
      .join("\n")
  } else {
    content = chunks
      .map((v) => v.chunk)
      .slice(0, maxSummaryChunks)
      .join("\n")
>>>>>>> 8d73ef1f
  }

  return `App: ${fields.app}
Entity: ${fields.entity}
Title: ${fields.title ? `Title: ${fields.title}` : ""}
Created: ${getRelativeTime(fields.createdAt)}
Updated At: ${getRelativeTime(fields.updatedAt)}
${fields.owner ? `Owner: ${fields.owner}` : ""}
${fields.ownerEmail ? `Owner Email: ${fields.ownerEmail}` : ""}
${fields.mimeType ? `Mime Type: ${fields.mimeType}` : ""}
${fields.permissions ? `Permissions: ${fields.permissions.join(", ")}` : ""}
<<<<<<< HEAD
${processedChunks && processedChunks.length ? `Content: ${processedChunks.slice(0, maxSummaryChunks).join("\n")}` : ""}
=======
${fields.chunks_summary && fields.chunks_summary.length ? `Content: ${content}` : ""}
>>>>>>> 8d73ef1f
\nvespa relevance score: ${relevance}\n`
}

// TODO: tell if workspace that this is an employee
const constructUserContext = (fields: VespaUser, relevance: number): string => {
  return `App: ${fields.app}
Entity: ${fields.entity}
Added: ${getRelativeTime(fields.creationTime)}
${fields.name ? `Name: ${fields.name}` : ""}
${fields.email ? `Email: ${fields.email}` : ""}
${fields.gender ? `Gender: ${fields.gender}` : ""}
${fields.orgJobTitle ? `Job Title: ${fields.orgJobTitle}` : ""}
${fields.orgDepartment ? `Department: ${fields.orgDepartment}` : ""}
${fields.orgLocation ? `Location: ${fields.orgLocation}` : ""}
vespa relevance score: ${relevance}`
}

const constructMailContext = (
  fields: VespaMailSearch,
  relevance: number,
  maxSummaryChunks?: number,
  isSelectedFiles?: boolean,
): string => {
  if (!maxSummaryChunks) {
    maxSummaryChunks = fields.chunks_summary?.length
  }

<<<<<<< HEAD
  // Only sort chunks by score if matchfeatures are available
  let processedChunks: string[] | undefined
  if (fields.matchfeatures && fields.chunks_summary) {
    processedChunks = getSortedScoredChunks(
      fields.matchfeatures,
      fields.chunks_summary as string[],
    ).map((v) => v.chunk)
  } else {
    // Otherwise, just use the existing chunks (or undefined if none)
    processedChunks = fields.chunks_summary as string[] | undefined
=======
  let chunks: ScoredChunk[] = []
  if (fields.matchfeatures) {
    chunks = getSortedScoredChunks(
      fields.matchfeatures,
      fields.chunks_summary as string[],
    )
  } else {
    chunks =
      fields.chunks_summary?.map((chunk, idx) => ({
        chunk: typeof chunk == "string" ? chunk : chunk.chunk,
        index: idx,
        score: 0,
      })) || []
  }

  let content = ""
  if (isSelectedFiles) {
    content = chunks
      .slice(0, maxSummaryChunks)
      .sort((a, b) => a.index - b.index)
      .map((v) => v.chunk)
      .join("\n")
  } else {
    content = chunks
      .map((v) => v.chunk)
      .slice(0, maxSummaryChunks)
      .join("\n")
>>>>>>> 8d73ef1f
  }

  return `App: ${fields.app}
Entity: ${fields.entity}
Sent: ${getRelativeTime(fields.timestamp)}
${fields.subject ? `Subject: ${fields.subject}` : ""}
${fields.from ? `From: ${fields.from}` : ""}
${fields.to ? `To: ${fields.to.join(", ")}` : ""}
${fields.cc ? `Cc: ${fields.cc.join(", ")}` : ""}
${fields.bcc ? `Bcc: ${fields.bcc.join(", ")}` : ""}
${fields.labels ? `Labels: ${fields.labels.join(", ")}` : ""}
<<<<<<< HEAD
${processedChunks && processedChunks.length ? `Content: ${processedChunks.slice(0, maxSummaryChunks).join("\n")}` : ""}
=======
${fields.chunks_summary && fields.chunks_summary.length ? `Content: ${content}` : ""}
>>>>>>> 8d73ef1f
vespa relevance score: ${relevance}`
}

const constructSlackMessageContext = (
  fields: VespaChatMessageSearch,
  relevance: number,
): string => {
  let channelCtx = ``
  if (fields.isIm && fields.permissions) {
    channelCtx = `It's a DM between ${fields.permissions.join(", ")}`
  } else if (!fields.isPrivate) {
    // mpim and public channel
    channelCtx = `It's a message in ${fields.channelName}`
  } else {
    channelCtx = `It's a in private channel ${fields.channelName}`
  }
  return `${channelCtx}
    App: ${fields.app}
    Entity: ${fields.entity}
    User: ${fields.name}
    Username: ${fields.username}
    Message: ${fields.text}
    ${fields.threadId ? "it's a message thread" : ""}
    Time: ${getRelativeTime(fields.createdAt)}
    User is part of Workspace: ${fields.teamName}
    vespa relevance score: ${relevance}`
}

const constructMailAttachmentContext = (
  fields: VespaMailAttachmentSearch,
  relevance: number,
  maxSummaryChunks?: number,
  isSelectedFiles?: boolean,
): string => {
  if (!maxSummaryChunks) {
    maxSummaryChunks = fields.chunks_summary?.length
  }

<<<<<<< HEAD
  // Only sort chunks by score if matchfeatures are available
  let processedChunks: string[] | undefined
  if (fields.matchfeatures && fields.chunks_summary) {
    processedChunks = getSortedScoredChunks(
      fields.matchfeatures,
      fields.chunks_summary as string[],
    ).map((v) => v.chunk)
  } else {
    // Otherwise, just use the existing chunks (or undefined if none)
    processedChunks = fields.chunks_summary as string[] | undefined
=======
  let chunks: ScoredChunk[] = []
  if (fields.matchfeatures) {
    chunks = getSortedScoredChunks(
      fields.matchfeatures,
      fields.chunks_summary as string[],
    )
  } else {
    chunks =
      fields.chunks_summary?.map((chunk, idx) => ({
        chunk: typeof chunk == "string" ? chunk : chunk.chunk,
        index: idx,
        score: 0,
      })) || []
  }

  let content = ""
  if (isSelectedFiles) {
    content = chunks
      .slice(0, maxSummaryChunks)
      .sort((a, b) => a.index - b.index)
      .map((v) => v.chunk)
      .join("\n")
  } else {
    content = chunks
      .map((v) => v.chunk)
      .slice(0, maxSummaryChunks)
      .join("\n")
>>>>>>> 8d73ef1f
  }

  return `App: ${fields.app}
Entity: ${fields.entity}
Sent: ${getRelativeTime(fields.timestamp)}
${fields.filename ? `Filename: ${fields.filename}` : ""}
${fields.partId ? `Attachment_no: ${fields.partId}` : ""}
<<<<<<< HEAD
${processedChunks && processedChunks.length ? `Content: ${processedChunks.slice(0, maxSummaryChunks).join("\n")}` : ""}
=======
${fields.chunks_summary && fields.chunks_summary.length ? `Content: ${content}` : ""}
>>>>>>> 8d73ef1f
vespa relevance score: ${relevance}`
}

const constructEventContext = (
  fields: VespaEventSearch,
  relevance: number,
): string => {
  return `App: ${fields.app}
Entity: ${fields.entity}
Event Name: ${fields.name ? `Name: ${fields.name}` : ""}
Description: ${fields.description ? fields.description.substring(0, 50) : ""}
Base URL: ${fields.baseUrl ? fields.baseUrl : "No base URL"}
Status: ${fields.status ? fields.status : "Status unknown"}
Location: ${fields.location ? fields.location : "No location specified"}
Created: ${getRelativeTime(fields.createdAt)}
Updated: ${getRelativeTime(fields.updatedAt)}
Today's Date: ${getDateForAI()}
Start Time: ${!fields.defaultStartTime ? new Date(fields.startTime).toUTCString() : `No start time specified but date is ${new Date(fields.startTime)}`}
End Time: ${!fields.defaultStartTime ? new Date(fields.endTime).toUTCString() : `No end time specified but date is ${new Date(fields.endTime)}`}
Organizer: ${fields.organizer ? fields.organizer.displayName : "No organizer specified"}
Attendees: ${
    fields.attendees && fields.attendees.length
      ? fields.attendees
          .map((attendee) => `${attendee.email} ${attendee.displayName}`)
          .join(", ")
      : "No attendees listed"
  }
Recurrence: ${
    fields.recurrence && fields.recurrence.length
      ? fields.recurrence.join(", ")
      : "No recurrence pattern specified"
  }
Joining Link: ${fields.joiningLink ? fields.joiningLink : "No meeting link available"}
Cancelled Instances: ${
    fields.cancelledInstances && fields.cancelledInstances.length
      ? fields.cancelledInstances.join(", ")
      : "No cancelled instances"
  }
${relevance ? `vespa relevance score: ${relevance}` : ""}`
}

// Function for handling file context
const constructFileMetadataContext = (
  fields: VespaFileSearch,
  relevance: number,
): string => {
  return `App: ${fields.app}
Entity: ${fields.entity}
Title: ${fields.title ? `Title: ${fields.title}` : ""}
Created: ${getRelativeTime(fields.createdAt)}
Updated At: ${getRelativeTime(fields.updatedAt)}
${fields.owner ? `Owner: ${fields.owner}` : ""}
${fields.ownerEmail ? `Owner Email: ${fields.ownerEmail}` : ""}
${fields.mimeType ? `Mime Type: ${fields.mimeType}` : ""}
${fields.permissions ? `Permissions: ${fields.permissions.join(", ")}` : ""}
vespa relevance score: ${relevance}`
}

// TODO: tell if workspace that this is an employee
const constructUserMetadataContext = (
  fields: VespaUser,
  relevance: number,
): string => {
  return `App: ${fields.app}
Entity: ${fields.entity}
Added: ${getRelativeTime(fields.creationTime)}
${fields.name ? `Name: ${fields.name}` : ""}
${fields.email ? `Email: ${fields.email}` : ""}
${fields.gender ? `Gender: ${fields.gender}` : ""}
${fields.orgJobTitle ? `Job Title: ${fields.orgJobTitle}` : ""}
${fields.orgDepartment ? `Department: ${fields.orgDepartment}` : ""}
${fields.orgLocation ? `Location: ${fields.orgLocation}` : ""}
vespa relevance score: ${relevance}`
}

const constructMailMetadataContext = (
  fields: VespaMailSearch,
  relevance: number,
): string => {
  return `App: ${fields.app}
Entity: ${fields.entity}
Sent: ${getRelativeTime(fields.timestamp)}
${fields.subject ? `Subject: ${fields.subject}` : ""}
${fields.from ? `From: ${fields.from}` : ""}
${fields.to ? `To: ${fields.to.join(", ")}` : ""}
${fields.cc ? `Cc: ${fields.cc.join(", ")}` : ""}
${fields.bcc ? `Bcc: ${fields.bcc.join(", ")}` : ""}
${fields.labels ? `Mailbox Labels: ${fields.labels.join(", ")}` : ""}
vespa relevance score: ${relevance}`
}

const constructMailAttachmentMetadataContext = (
  fields: VespaMailAttachmentSearch,
  relevance: number,
): string => {
  return `App: ${fields.app}
Entity: ${fields.entity}
timestamp: ${getRelativeTime(fields.timestamp)}
${fields.partId ? `Attachment_no: ${fields.partId}` : ""}
${fields.filename ? `Filename: ${fields.filename}` : ""}
${fields.fileType ? `FileType: ${fields.fileType}` : ""}
vespa relevance score: ${relevance}`
}

const constructFileColoredContext = (
  fields: VespaFileSearch,
  relevance: number,
): string => {
  return `${pc.green("App")}: ${fields.app}
${pc.green("Entity")}: ${fields.entity}
${fields.title ? `${pc.green("Title")}: ${fields.title}` : ""}
${pc.green("Created")}: ${getRelativeTime(fields.createdAt)}
${pc.green("Updated At")}: ${getRelativeTime(fields.updatedAt)}
${fields.url ? `${pc.green("Link")}: ${pc.cyan(fields.url)}` : ""}
${fields.owner ? `${pc.green("Owner")}: ${fields.owner}` : ""}
${fields.ownerEmail ? `${pc.green("Owner Email")}: ${fields.ownerEmail}` : ""}
${fields.mimeType ? `${pc.green("Mime Type")}: ${fields.mimeType}` : ""}
${fields.permissions ? `${pc.green("Permissions")}: ${fields.permissions.join(", ")}` : ""}
${fields.chunks_summary && fields.chunks_summary.length ? `${pc.green("Content")}: ${fields.chunks_summary.join("\n")}` : ""}
\n${pc.green("vespa relevance score")}: ${relevance}`
}

const constructUserColoredContext = (
  fields: VespaUser,
  relevance: number,
): string => {
  return `${pc.green("App")}: ${fields.app}
${pc.green("Entity")}: ${fields.entity}
${pc.green("Added")}: ${getRelativeTime(fields.creationTime)}
${fields.name ? `${pc.green("Name")}: ${fields.name}` : ""}
${fields.email ? `${pc.green("Email")}: ${fields.email}` : ""}
${fields.gender ? `${pc.green("Gender")}: ${fields.gender}` : ""}
${fields.orgJobTitle ? `${pc.green("Job Title")}: ${fields.orgJobTitle}` : ""}
${fields.orgDepartment ? `${pc.green("Department")}: ${fields.orgDepartment}` : ""}
${fields.orgLocation ? `${pc.green("Location")}: ${fields.orgLocation}` : ""}
\n${pc.green("vespa relevance score")}: ${relevance}`
}

const constructMailColoredContext = (
  fields: VespaMailSearch,
  relevance: number,
): string => {
  return `${pc.green("App")}: ${fields.app}
${pc.green("Entity")}: ${fields.entity}
${pc.green("Sent")}: ${getRelativeTime(fields.timestamp)}
${fields.subject ? `${pc.green("Subject")}: ${fields.subject}` : ""}
${fields.from ? `${pc.green("From")}: ${fields.from}` : ""}
${fields.to ? `${pc.green("To")}: ${fields.to.join(", ")}` : ""}
${fields.cc ? `${pc.green("Cc")}: ${fields.cc.join(", ")}` : ""}
${fields.bcc ? `${pc.green("Bcc")}: ${fields.bcc.join(", ")}` : ""}
${fields.labels ? `${pc.green("Labels")}: ${fields.labels.join(", ")}` : ""}
${fields.chunks_summary && fields.chunks_summary.length ? `${pc.green("Content")}: ${fields.chunks_summary.join("\n")}` : ""}
\n${pc.green("vespa relevance score")}: ${relevance}`
}

type AiMetadataContext = string
export const answerMetadataContextMap = (
  searchResult: z.infer<typeof VespaSearchResultsSchema>,
): AiMetadataContext => {
  if (searchResult.fields.sddocname === fileSchema) {
    return constructFileMetadataContext(
      searchResult.fields,
      searchResult.relevance,
    )
  } else if (searchResult.fields.sddocname === userSchema) {
    return constructUserMetadataContext(
      searchResult.fields,
      searchResult.relevance,
    )
  } else if (searchResult.fields.sddocname === mailSchema) {
    return constructMailMetadataContext(
      searchResult.fields,
      searchResult.relevance,
    )
  } else if (searchResult.fields.sddocname === mailAttachmentSchema) {
    return constructMailAttachmentMetadataContext(
      searchResult.fields,
      searchResult.relevance,
    )
  } else if (searchResult.fields.sddocname === eventSchema) {
    return constructEventContext(searchResult.fields, searchResult.relevance)
  } else {
    throw new Error(
      `Invalid search result type: ${searchResult.fields.sddocname}`,
    )
  }
}

export const answerColoredContextMap = (
  searchResult: z.infer<typeof VespaSearchResultsSchema>,
): string => {
  if (searchResult.fields.sddocname === fileSchema) {
    return constructFileColoredContext(
      searchResult.fields,
      searchResult.relevance,
    )
  } else if (searchResult.fields.sddocname === userSchema) {
    return constructUserColoredContext(
      searchResult.fields,
      searchResult.relevance,
    )
  } else if (searchResult.fields.sddocname === mailSchema) {
    return constructMailColoredContext(
      searchResult.fields,
      searchResult.relevance,
    )
  } else {
    throw new Error(
      `Invalid search result type: ${searchResult.fields.sddocname}`,
    )
  }
}

type AiContext = string
export const answerContextMap = (
  searchResult: VespaSearchResults,
  maxSummaryChunks?: number,
  isSelectedFiles?: boolean,
): AiContext => {
  if (searchResult.fields.sddocname === fileSchema) {
    return constructFileContext(
      searchResult.fields,
      searchResult.relevance,
      maxSummaryChunks,
      isSelectedFiles,
    )
  } else if (searchResult.fields.sddocname === userSchema) {
    return constructUserContext(searchResult.fields, searchResult.relevance)
  } else if (searchResult.fields.sddocname === mailSchema) {
    return constructMailContext(
      searchResult.fields,
      searchResult.relevance,
      maxSummaryChunks,
      isSelectedFiles,
    )
  } else if (searchResult.fields.sddocname === eventSchema) {
    return constructEventContext(searchResult.fields, searchResult.relevance)
  } else if (searchResult.fields.sddocname === mailAttachmentSchema) {
    return constructMailAttachmentContext(
      searchResult.fields,
      searchResult.relevance,
      maxSummaryChunks,
      isSelectedFiles,
    )
  } else if (searchResult.fields.sddocname === chatMessageSchema) {
    // later can be based on app
    return constructSlackMessageContext(
      searchResult.fields,
      searchResult.relevance,
    )
  } else {
    throw new Error(
      `Invalid search result type: ${searchResult.fields.sddocname}`,
    )
  }
}

export const cleanContext = (text: string): string => {
  return cleanDocs(cleanVespaHighlights(text))
}

export const cleanColoredContext = (text: string): string => {
  return cleanColoredDocs(cleanVespaHighlights(text))
}

const cleanVespaHighlights = (text: string): string => {
  const hiTagPattern = /<\/?hi>/g
  return text.replace(hiTagPattern, "").trim()
}
const cleanColoredDocs = (text: string): string => {
  const urlPattern =
    /!\[.*?\]\(https:\/\/lh7-rt\.googleusercontent\.com\/docsz\/[a-zA-Z0-9-_?=&]+\)/g
  let cleanedText = text.replace(urlPattern, "")

  // ........
  const extendedEllipsisPattern = /[…\.\s]{2,}/g
  cleanedText = cleanedText.replace(extendedEllipsisPattern, " ")
  // .0.0.0.0.0.0.0.0
  const repetitiveDotZeroPattern = /(?:\.0)+(\.\d+)?/g
  cleanedText = cleanedText.replace(repetitiveDotZeroPattern, "")

  // Remove control characters
  // Adjusted control characters pattern to exclude ANSI escape codes (\x1B)
  const controlCharsPattern = /[\x00-\x08\x0E-\x1A\x1C-\x1F\x7F-\x9F]/g
  cleanedText = cleanedText.replace(controlCharsPattern, "")
  // Remove invalid or incomplete UTF characters
  //  and �
  const invalidUtfPattern = /[\uE907\uFFFD]/g
  cleanedText = cleanedText.replace(invalidUtfPattern, "")

  return cleanedText
}

// google docs need lots of cleanup
export const cleanDocs = (text: string): string => {
  const urlPattern =
    /!\[.*?\]\(https:\/\/lh7-rt\.googleusercontent\.com\/docsz\/[a-zA-Z0-9-_?=&]+\)/g
  let cleanedText = text.replace(urlPattern, "")

  // Handle newlines first
  cleanedText = cleanedText.replace(/\s+/g, " ")

  // ........
  const extendedEllipsisPattern = /[…\.]{2,}/g
  cleanedText = cleanedText.replace(extendedEllipsisPattern, " ")

  // .0.0.0.0.0.0.0.0 while retaining the numeric
  const repetitiveDotZeroPattern = /(?<!\d)\s*[.0]+\.0(?:\.0)+\s*/g

  cleanedText = cleanedText.replace(repetitiveDotZeroPattern, " ")

  // Remove control characters
  const controlCharsPattern = /[\x00-\x1F\x7F-\x9F]/g
  cleanedText = cleanedText.replace(controlCharsPattern, "")
  // Remove invalid or incomplete UTF characters
  //  and �
  const invalidUtfPattern = /[\uE907\uFFFD]/g
  cleanedText = cleanedText.replace(invalidUtfPattern, "")

  return cleanedText.trim()
}

// TODO:
// inform about the location
// tell the IP of the user as well
export const userContext = ({
  user,
  workspace,
}: PublicUserWorkspace): string => {
  const now = new Date()
  const currentDate = now.toLocaleDateString() // e.g., "11/10/2024"
  const currentTime = now.toLocaleTimeString() // e.g., "10:14:03 AM"
  return `My Name is ${user.name}
Email: ${user.email}
Company: ${workspace.name}
Company domain: ${workspace.domain}
Current Time: ${currentTime}
Today is: ${currentDate}
Timezone: IST`
}

/**
 * Matches URLs starting with 'http://' or 'https://'.
 */
const URL_REGEX: RegExp = /\bhttps?:\/\/[^\s/$.?#].[^\s]*\b/gi
/**
 * Replaces URLs in the given text with placeholders in the format '[link: domain.tld]'.
 *
 * @param text - The text in which to replace URLs.
 * @returns The text with URLs replaced by placeholders.
 */
export const replaceLinks = (text: string): string => {
  return text.replace(URL_REGEX, (match: string): string => {
    try {
      const parsedUrl: URL = new URL(match)
      const domain: string = parsedUrl.hostname
      return `${domain}`
    } catch (e) {
      // If URL parsing fails, return the original match
      return match
    }
  })
}<|MERGE_RESOLUTION|>--- conflicted
+++ resolved
@@ -36,18 +36,6 @@
     maxSummaryChunks = fields.chunks_summary?.length
   }
 
-<<<<<<< HEAD
-  // Only sort chunks by score if matchfeatures are available
-  let processedChunks: string[] | undefined
-  if (fields.matchfeatures && fields.chunks_summary) {
-    processedChunks = getSortedScoredChunks(
-      fields.matchfeatures,
-      fields.chunks_summary as string[],
-    ).map((v) => v.chunk)
-  } else {
-    // Otherwise, just use the existing chunks (or undefined if none)
-    processedChunks = fields.chunks_summary as string[] | undefined
-=======
   let chunks: ScoredChunk[] = []
   if (fields.matchfeatures) {
     chunks = getSortedScoredChunks(
@@ -75,7 +63,6 @@
       .map((v) => v.chunk)
       .slice(0, maxSummaryChunks)
       .join("\n")
->>>>>>> 8d73ef1f
   }
 
   return `App: ${fields.app}
@@ -87,11 +74,7 @@
 ${fields.ownerEmail ? `Owner Email: ${fields.ownerEmail}` : ""}
 ${fields.mimeType ? `Mime Type: ${fields.mimeType}` : ""}
 ${fields.permissions ? `Permissions: ${fields.permissions.join(", ")}` : ""}
-<<<<<<< HEAD
-${processedChunks && processedChunks.length ? `Content: ${processedChunks.slice(0, maxSummaryChunks).join("\n")}` : ""}
-=======
 ${fields.chunks_summary && fields.chunks_summary.length ? `Content: ${content}` : ""}
->>>>>>> 8d73ef1f
 \nvespa relevance score: ${relevance}\n`
 }
 
@@ -119,18 +102,6 @@
     maxSummaryChunks = fields.chunks_summary?.length
   }
 
-<<<<<<< HEAD
-  // Only sort chunks by score if matchfeatures are available
-  let processedChunks: string[] | undefined
-  if (fields.matchfeatures && fields.chunks_summary) {
-    processedChunks = getSortedScoredChunks(
-      fields.matchfeatures,
-      fields.chunks_summary as string[],
-    ).map((v) => v.chunk)
-  } else {
-    // Otherwise, just use the existing chunks (or undefined if none)
-    processedChunks = fields.chunks_summary as string[] | undefined
-=======
   let chunks: ScoredChunk[] = []
   if (fields.matchfeatures) {
     chunks = getSortedScoredChunks(
@@ -158,7 +129,6 @@
       .map((v) => v.chunk)
       .slice(0, maxSummaryChunks)
       .join("\n")
->>>>>>> 8d73ef1f
   }
 
   return `App: ${fields.app}
@@ -170,11 +140,7 @@
 ${fields.cc ? `Cc: ${fields.cc.join(", ")}` : ""}
 ${fields.bcc ? `Bcc: ${fields.bcc.join(", ")}` : ""}
 ${fields.labels ? `Labels: ${fields.labels.join(", ")}` : ""}
-<<<<<<< HEAD
-${processedChunks && processedChunks.length ? `Content: ${processedChunks.slice(0, maxSummaryChunks).join("\n")}` : ""}
-=======
 ${fields.chunks_summary && fields.chunks_summary.length ? `Content: ${content}` : ""}
->>>>>>> 8d73ef1f
 vespa relevance score: ${relevance}`
 }
 
@@ -213,18 +179,6 @@
     maxSummaryChunks = fields.chunks_summary?.length
   }
 
-<<<<<<< HEAD
-  // Only sort chunks by score if matchfeatures are available
-  let processedChunks: string[] | undefined
-  if (fields.matchfeatures && fields.chunks_summary) {
-    processedChunks = getSortedScoredChunks(
-      fields.matchfeatures,
-      fields.chunks_summary as string[],
-    ).map((v) => v.chunk)
-  } else {
-    // Otherwise, just use the existing chunks (or undefined if none)
-    processedChunks = fields.chunks_summary as string[] | undefined
-=======
   let chunks: ScoredChunk[] = []
   if (fields.matchfeatures) {
     chunks = getSortedScoredChunks(
@@ -252,7 +206,6 @@
       .map((v) => v.chunk)
       .slice(0, maxSummaryChunks)
       .join("\n")
->>>>>>> 8d73ef1f
   }
 
   return `App: ${fields.app}
@@ -260,11 +213,7 @@
 Sent: ${getRelativeTime(fields.timestamp)}
 ${fields.filename ? `Filename: ${fields.filename}` : ""}
 ${fields.partId ? `Attachment_no: ${fields.partId}` : ""}
-<<<<<<< HEAD
-${processedChunks && processedChunks.length ? `Content: ${processedChunks.slice(0, maxSummaryChunks).join("\n")}` : ""}
-=======
 ${fields.chunks_summary && fields.chunks_summary.length ? `Content: ${content}` : ""}
->>>>>>> 8d73ef1f
 vespa relevance score: ${relevance}`
 }
 
