import type { PublicUserWorkspace } from "@/db/schema"
import {
  chatMessageSchema,
  eventSchema,
  fileSchema,
  mailAttachmentSchema,
  mailSchema,
  userSchema,
  VespaSearchResultsSchema,
  type VespaEventSearch,
  type VespaFileSearch,
  type VespaMailAttachmentSearch,
  type VespaMailSearch,
  type VespaSearchResults,
  type VespaUser,
  type VespaChatMessageSearch,
  type ScoredChunk,
} from "@/search/types"
import { getRelativeTime } from "@/utils"
import type { z } from "zod"
import pc from "picocolors"
import { getSortedScoredChunks } from "@/search/mappers"
import { getDateForAI } from "@/utils/index"

// Utility to capitalize the first letter of a string
const capitalize = (str: string) => str.charAt(0).toUpperCase() + str.slice(1)

// Function for handling file context
// todo for handling position, add context such as the user referred to this file {FILE_TITLE} and this is its query
const constructFileContext = (
  fields: VespaFileSearch,
  relevance: number,
  maxSummaryChunks?: number,
  isSelectedFiles?: boolean,
): string => {
  if (!maxSummaryChunks && !isSelectedFiles) {
    maxSummaryChunks = fields.chunks_summary?.length
  }

<<<<<<< HEAD
  let content = ""
  if (isSelectedFiles) {
    content = fields?.chunks_summary?.join("\n")!
  } else {
    const sortedChunks = getSortedScoredChunks(
      fields.matchfeatures,
      fields.chunks_summary as string[],
    )
    content = sortedChunks
=======
  let chunks: ScoredChunk[] = []
  if (fields.matchfeatures) {
    chunks = getSortedScoredChunks(
      fields.matchfeatures,
      fields.chunks_summary as string[],
    )
  } else {
    chunks =
      fields.chunks_summary?.map((chunk, idx) => ({
        chunk: typeof chunk == "string" ? chunk : chunk.chunk,
        index: idx,
        score: 0,
      })) || []
  }

  let content = ""
  if (isSelectedFiles) {
    content = chunks
      .slice(0, maxSummaryChunks)
      .sort((a, b) => a.index - b.index)
      .map((v) => v.chunk)
      .join("\n")
  } else {
    content = chunks
>>>>>>> 8d73ef1f
      .map((v) => v.chunk)
      .slice(0, maxSummaryChunks)
      .join("\n")
  }

  return `App: ${fields.app}
Entity: ${fields.entity}
Title: ${fields.title ? `Title: ${fields.title}` : ""}
Created: ${getRelativeTime(fields.createdAt)}
Updated At: ${getRelativeTime(fields.updatedAt)}
${fields.owner ? `Owner: ${fields.owner}` : ""}
${fields.ownerEmail ? `Owner Email: ${fields.ownerEmail}` : ""}
${fields.mimeType ? `Mime Type: ${fields.mimeType}` : ""}
${fields.permissions ? `Permissions: ${fields.permissions.join(", ")}` : ""}
${fields.chunks_summary && fields.chunks_summary.length ? `Content: ${content}` : ""}
${!isSelectedFiles ? `\nvespa relevance score: ${relevance}\n` : ""}`
}

// TODO: tell if workspace that this is an employee
const constructUserContext = (
  fields: VespaUser,
  relevance: number,
  isSelectedFiles?: boolean,
): string => {
  return `App: ${fields.app}
Entity: ${fields.entity}
Added: ${getRelativeTime(fields.creationTime)}
${fields.name ? `Name: ${fields.name}` : ""}
${fields.email ? `Email: ${fields.email}` : ""}
${fields.gender ? `Gender: ${fields.gender}` : ""}
${fields.orgJobTitle ? `Job Title: ${fields.orgJobTitle}` : ""}
${fields.orgDepartment ? `Department: ${fields.orgDepartment}` : ""}
${fields.orgLocation ? `Location: ${fields.orgLocation}` : ""}
${!isSelectedFiles ? `vespa relevance score: ${relevance}` : ""}`
}

const constructMailContext = (
  fields: VespaMailSearch,
  relevance: number,
  maxSummaryChunks?: number,
  isSelectedFiles?: boolean,
): string => {
  if (!maxSummaryChunks && !isSelectedFiles) {
    maxSummaryChunks = fields.chunks_summary?.length
  }

<<<<<<< HEAD
  let content = ""
  if (isSelectedFiles) {
    content = fields?.chunks_summary?.join("\n")!
  } else {
    const sortedChunks = getSortedScoredChunks(
      fields.matchfeatures,
      fields.chunks_summary as string[],
    )
    content = sortedChunks
=======
  let chunks: ScoredChunk[] = []
  if (fields.matchfeatures) {
    chunks = getSortedScoredChunks(
      fields.matchfeatures,
      fields.chunks_summary as string[],
    )
  } else {
    chunks =
      fields.chunks_summary?.map((chunk, idx) => ({
        chunk: typeof chunk == "string" ? chunk : chunk.chunk,
        index: idx,
        score: 0,
      })) || []
  }

  let content = ""
  if (isSelectedFiles) {
    content = chunks
      .slice(0, maxSummaryChunks)
      .sort((a, b) => a.index - b.index)
      .map((v) => v.chunk)
      .join("\n")
  } else {
    content = chunks
>>>>>>> 8d73ef1f
      .map((v) => v.chunk)
      .slice(0, maxSummaryChunks)
      .join("\n")
  }

  return `App: ${fields.app}
Entity: ${fields.entity}
Sent: ${getRelativeTime(fields.timestamp)}
${fields.subject ? `Subject: ${fields.subject}` : ""}
${fields.from ? `From: ${fields.from}` : ""}
${fields.to ? `To: ${fields.to.join(", ")}` : ""}
${fields.cc ? `Cc: ${fields.cc.join(", ")}` : ""}
${fields.bcc ? `Bcc: ${fields.bcc.join(", ")}` : ""}
${fields.labels ? `Labels: ${fields.labels.join(", ")}` : ""}
${fields.chunks_summary && fields.chunks_summary.length ? `Content: ${content}` : ""}
${!isSelectedFiles ? `vespa relevance score: ${relevance}` : ""}`
}

const constructSlackMessageContext = (
  fields: VespaChatMessageSearch,
  relevance: number,
  isSelectedFiles?: boolean,
): string => {
  let channelCtx = ``
  if (fields.isIm && fields.permissions) {
    channelCtx = `It's a DM between ${fields.permissions.join(", ")}`
  } else if (!fields.isPrivate) {
    // mpim and public channel
    channelCtx = `It's a message in ${fields.channelName}`
  } else {
    channelCtx = `It's a in private channel ${fields.channelName}`
  }
  return `${channelCtx}
    App: ${fields.app}
    Entity: ${fields.entity}
    User: ${fields.name}
    Username: ${fields.username}
    Message: ${fields.text}
    ${fields.threadId ? "it's a message thread" : ""}
    Time: ${getRelativeTime(fields.createdAt)}
    User is part of Workspace: ${fields.teamName}
    ${!isSelectedFiles ? `vespa relevance score: ${relevance}` : ""}`
}

const constructMailAttachmentContext = (
  fields: VespaMailAttachmentSearch,
  relevance: number,
  maxSummaryChunks?: number,
  isSelectedFiles?: boolean,
): string => {
  if (!maxSummaryChunks && !isSelectedFiles) {
    maxSummaryChunks = fields.chunks_summary?.length
  }

<<<<<<< HEAD
  let content = ""
  if (isSelectedFiles) {
    content = fields?.chunks_summary?.join("\n")!
  } else {
    const sortedChunks = getSortedScoredChunks(
      fields.matchfeatures,
      fields.chunks_summary as string[],
    )
    content = sortedChunks
=======
  let chunks: ScoredChunk[] = []
  if (fields.matchfeatures) {
    chunks = getSortedScoredChunks(
      fields.matchfeatures,
      fields.chunks_summary as string[],
    )
  } else {
    chunks =
      fields.chunks_summary?.map((chunk, idx) => ({
        chunk: typeof chunk == "string" ? chunk : chunk.chunk,
        index: idx,
        score: 0,
      })) || []
  }

  let content = ""
  if (isSelectedFiles) {
    content = chunks
      .slice(0, maxSummaryChunks)
      .sort((a, b) => a.index - b.index)
      .map((v) => v.chunk)
      .join("\n")
  } else {
    content = chunks
>>>>>>> 8d73ef1f
      .map((v) => v.chunk)
      .slice(0, maxSummaryChunks)
      .join("\n")
  }

  return `App: ${fields.app}
Entity: ${fields.entity}
Sent: ${getRelativeTime(fields.timestamp)}
${fields.filename ? `Filename: ${fields.filename}` : ""}
${fields.partId ? `Attachment_no: ${fields.partId}` : ""}
${fields.chunks_summary && fields.chunks_summary.length ? `Content: ${content}` : ""}
${!isSelectedFiles ? `vespa relevance score: ${relevance}` : ""}`
}

const constructEventContext = (
  fields: VespaEventSearch,
  relevance: number,
): string => {
  return `App: ${fields.app}
Entity: ${fields.entity}
Event Name: ${fields.name ? `Name: ${fields.name}` : ""}
Description: ${fields.description ? fields.description.substring(0, 50) : ""}
Base URL: ${fields.baseUrl ? fields.baseUrl : "No base URL"}
Status: ${fields.status ? fields.status : "Status unknown"}
Location: ${fields.location ? fields.location : "No location specified"}
Created: ${getRelativeTime(fields.createdAt)}
Updated: ${getRelativeTime(fields.updatedAt)}
Today's Date: ${getDateForAI()}
Start Time: ${!fields.defaultStartTime ? new Date(fields.startTime).toUTCString() : `No start time specified but date is ${new Date(fields.startTime)}`}
End Time: ${!fields.defaultStartTime ? new Date(fields.endTime).toUTCString() : `No end time specified but date is ${new Date(fields.endTime)}`}
Organizer: ${fields.organizer ? fields.organizer.displayName : "No organizer specified"}
Attendees: ${
    fields.attendees && fields.attendees.length
      ? fields.attendees
          .map((attendee) => `${attendee.email} ${attendee.displayName}`)
          .join(", ")
      : "No attendees listed"
  }
Recurrence: ${
    fields.recurrence && fields.recurrence.length
      ? fields.recurrence.join(", ")
      : "No recurrence pattern specified"
  }
Joining Link: ${fields.joiningLink ? fields.joiningLink : "No meeting link available"}
Cancelled Instances: ${
    fields.cancelledInstances && fields.cancelledInstances.length
      ? fields.cancelledInstances.join(", ")
      : "No cancelled instances"
  }
${relevance ? `vespa relevance score: ${relevance}` : ""}`
}

// Function for handling file context
const constructFileMetadataContext = (
  fields: VespaFileSearch,
  relevance: number,
): string => {
  return `App: ${fields.app}
Entity: ${fields.entity}
Title: ${fields.title ? `Title: ${fields.title}` : ""}
Created: ${getRelativeTime(fields.createdAt)}
Updated At: ${getRelativeTime(fields.updatedAt)}
${fields.owner ? `Owner: ${fields.owner}` : ""}
${fields.ownerEmail ? `Owner Email: ${fields.ownerEmail}` : ""}
${fields.mimeType ? `Mime Type: ${fields.mimeType}` : ""}
${fields.permissions ? `Permissions: ${fields.permissions.join(", ")}` : ""}
vespa relevance score: ${relevance}`
}

// TODO: tell if workspace that this is an employee
const constructUserMetadataContext = (
  fields: VespaUser,
  relevance: number,
): string => {
  return `App: ${fields.app}
Entity: ${fields.entity}
Added: ${getRelativeTime(fields.creationTime)}
${fields.name ? `Name: ${fields.name}` : ""}
${fields.email ? `Email: ${fields.email}` : ""}
${fields.gender ? `Gender: ${fields.gender}` : ""}
${fields.orgJobTitle ? `Job Title: ${fields.orgJobTitle}` : ""}
${fields.orgDepartment ? `Department: ${fields.orgDepartment}` : ""}
${fields.orgLocation ? `Location: ${fields.orgLocation}` : ""}
vespa relevance score: ${relevance}`
}

const constructMailMetadataContext = (
  fields: VespaMailSearch,
  relevance: number,
): string => {
  return `App: ${fields.app}
Entity: ${fields.entity}
Sent: ${getRelativeTime(fields.timestamp)}
${fields.subject ? `Subject: ${fields.subject}` : ""}
${fields.from ? `From: ${fields.from}` : ""}
${fields.to ? `To: ${fields.to.join(", ")}` : ""}
${fields.cc ? `Cc: ${fields.cc.join(", ")}` : ""}
${fields.bcc ? `Bcc: ${fields.bcc.join(", ")}` : ""}
${fields.labels ? `Mailbox Labels: ${fields.labels.join(", ")}` : ""}
vespa relevance score: ${relevance}`
}

const constructMailAttachmentMetadataContext = (
  fields: VespaMailAttachmentSearch,
  relevance: number,
): string => {
  return `App: ${fields.app}
Entity: ${fields.entity}
timestamp: ${getRelativeTime(fields.timestamp)}
${fields.partId ? `Attachment_no: ${fields.partId}` : ""}
${fields.filename ? `Filename: ${fields.filename}` : ""}
${fields.fileType ? `FileType: ${fields.fileType}` : ""}
vespa relevance score: ${relevance}`
}

const constructFileColoredContext = (
  fields: VespaFileSearch,
  relevance: number,
): string => {
  return `${pc.green("App")}: ${fields.app}
${pc.green("Entity")}: ${fields.entity}
${fields.title ? `${pc.green("Title")}: ${fields.title}` : ""}
${pc.green("Created")}: ${getRelativeTime(fields.createdAt)}
${pc.green("Updated At")}: ${getRelativeTime(fields.updatedAt)}
${fields.url ? `${pc.green("Link")}: ${pc.cyan(fields.url)}` : ""}
${fields.owner ? `${pc.green("Owner")}: ${fields.owner}` : ""}
${fields.ownerEmail ? `${pc.green("Owner Email")}: ${fields.ownerEmail}` : ""}
${fields.mimeType ? `${pc.green("Mime Type")}: ${fields.mimeType}` : ""}
${fields.permissions ? `${pc.green("Permissions")}: ${fields.permissions.join(", ")}` : ""}
${fields.chunks_summary && fields.chunks_summary.length ? `${pc.green("Content")}: ${fields.chunks_summary.join("\n")}` : ""}
\n${pc.green("vespa relevance score")}: ${relevance}`
}

const constructUserColoredContext = (
  fields: VespaUser,
  relevance: number,
): string => {
  return `${pc.green("App")}: ${fields.app}
${pc.green("Entity")}: ${fields.entity}
${pc.green("Added")}: ${getRelativeTime(fields.creationTime)}
${fields.name ? `${pc.green("Name")}: ${fields.name}` : ""}
${fields.email ? `${pc.green("Email")}: ${fields.email}` : ""}
${fields.gender ? `${pc.green("Gender")}: ${fields.gender}` : ""}
${fields.orgJobTitle ? `${pc.green("Job Title")}: ${fields.orgJobTitle}` : ""}
${fields.orgDepartment ? `${pc.green("Department")}: ${fields.orgDepartment}` : ""}
${fields.orgLocation ? `${pc.green("Location")}: ${fields.orgLocation}` : ""}
\n${pc.green("vespa relevance score")}: ${relevance}`
}

const constructMailColoredContext = (
  fields: VespaMailSearch,
  relevance: number,
): string => {
  return `${pc.green("App")}: ${fields.app}
${pc.green("Entity")}: ${fields.entity}
${pc.green("Sent")}: ${getRelativeTime(fields.timestamp)}
${fields.subject ? `${pc.green("Subject")}: ${fields.subject}` : ""}
${fields.from ? `${pc.green("From")}: ${fields.from}` : ""}
${fields.to ? `${pc.green("To")}: ${fields.to.join(", ")}` : ""}
${fields.cc ? `${pc.green("Cc")}: ${fields.cc.join(", ")}` : ""}
${fields.bcc ? `${pc.green("Bcc")}: ${fields.bcc.join(", ")}` : ""}
${fields.labels ? `${pc.green("Labels")}: ${fields.labels.join(", ")}` : ""}
${fields.chunks_summary && fields.chunks_summary.length ? `${pc.green("Content")}: ${fields.chunks_summary.join("\n")}` : ""}
\n${pc.green("vespa relevance score")}: ${relevance}`
}

type AiMetadataContext = string
export const answerMetadataContextMap = (
  searchResult: z.infer<typeof VespaSearchResultsSchema>,
): AiMetadataContext => {
  if (searchResult.fields.sddocname === fileSchema) {
    return constructFileMetadataContext(
      searchResult.fields,
      searchResult.relevance,
    )
  } else if (searchResult.fields.sddocname === userSchema) {
    return constructUserMetadataContext(
      searchResult.fields,
      searchResult.relevance,
    )
  } else if (searchResult.fields.sddocname === mailSchema) {
    return constructMailMetadataContext(
      searchResult.fields,
      searchResult.relevance,
    )
  } else if (searchResult.fields.sddocname === mailAttachmentSchema) {
    return constructMailAttachmentMetadataContext(
      searchResult.fields,
      searchResult.relevance,
    )
  } else if (searchResult.fields.sddocname === eventSchema) {
    return constructEventContext(searchResult.fields, searchResult.relevance)
  } else {
    throw new Error(
      `Invalid search result type: ${searchResult.fields.sddocname}`,
    )
  }
}

export const answerColoredContextMap = (
  searchResult: z.infer<typeof VespaSearchResultsSchema>,
): string => {
  if (searchResult.fields.sddocname === fileSchema) {
    return constructFileColoredContext(
      searchResult.fields,
      searchResult.relevance,
    )
  } else if (searchResult.fields.sddocname === userSchema) {
    return constructUserColoredContext(
      searchResult.fields,
      searchResult.relevance,
    )
  } else if (searchResult.fields.sddocname === mailSchema) {
    return constructMailColoredContext(
      searchResult.fields,
      searchResult.relevance,
    )
  } else {
    throw new Error(
      `Invalid search result type: ${searchResult.fields.sddocname}`,
    )
  }
}

type AiContext = string
export const answerContextMap = (
  searchResult: VespaSearchResults,
  maxSummaryChunks?: number,
  isSelectedFiles?: boolean,
): AiContext => {
  if (searchResult.fields.sddocname === fileSchema) {
    return constructFileContext(
      searchResult.fields,
      searchResult.relevance,
      maxSummaryChunks,
      isSelectedFiles,
    )
  } else if (searchResult.fields.sddocname === userSchema) {
    return constructUserContext(
      searchResult.fields,
      searchResult.relevance,
      isSelectedFiles,
    )
  } else if (searchResult.fields.sddocname === mailSchema) {
    return constructMailContext(
      searchResult.fields,
      searchResult.relevance,
      maxSummaryChunks,
      isSelectedFiles,
    )
  } else if (searchResult.fields.sddocname === eventSchema) {
    return constructEventContext(searchResult.fields, searchResult.relevance)
  } else if (searchResult.fields.sddocname === mailAttachmentSchema) {
    return constructMailAttachmentContext(
      searchResult.fields,
      searchResult.relevance,
      maxSummaryChunks,
      isSelectedFiles,
    )
  } else if (searchResult.fields.sddocname === chatMessageSchema) {
    // later can be based on app
    return constructSlackMessageContext(
      searchResult.fields,
      searchResult.relevance,
      isSelectedFiles,
    )
  } else {
    throw new Error(
      `Invalid search result type: ${searchResult.fields.sddocname}`,
    )
  }
}

export const cleanContext = (text: string): string => {
  return cleanDocs(cleanVespaHighlights(text))
}

export const cleanColoredContext = (text: string): string => {
  return cleanColoredDocs(cleanVespaHighlights(text))
}

const cleanVespaHighlights = (text: string): string => {
  const hiTagPattern = /<\/?hi>/g
  return text.replace(hiTagPattern, "").trim()
}
const cleanColoredDocs = (text: string): string => {
  const urlPattern =
    /!\[.*?\]\(https:\/\/lh7-rt\.googleusercontent\.com\/docsz\/[a-zA-Z0-9-_?=&]+\)/g
  let cleanedText = text.replace(urlPattern, "")

  // ........
  const extendedEllipsisPattern = /[…\.\s]{2,}/g
  cleanedText = cleanedText.replace(extendedEllipsisPattern, " ")
  // .0.0.0.0.0.0.0.0
  const repetitiveDotZeroPattern = /(?:\.0)+(\.\d+)?/g
  cleanedText = cleanedText.replace(repetitiveDotZeroPattern, "")

  // Remove control characters
  // Adjusted control characters pattern to exclude ANSI escape codes (\x1B)
  const controlCharsPattern = /[\x00-\x08\x0E-\x1A\x1C-\x1F\x7F-\x9F]/g
  cleanedText = cleanedText.replace(controlCharsPattern, "")
  // Remove invalid or incomplete UTF characters
  //  and �
  const invalidUtfPattern = /[\uE907\uFFFD]/g
  cleanedText = cleanedText.replace(invalidUtfPattern, "")

  return cleanedText
}

// google docs need lots of cleanup
export const cleanDocs = (text: string): string => {
  const urlPattern =
    /!\[.*?\]\(https:\/\/lh7-rt\.googleusercontent\.com\/docsz\/[a-zA-Z0-9-_?=&]+\)/g
  let cleanedText = text.replace(urlPattern, "")

  // Handle newlines first
  cleanedText = cleanedText.replace(/\s+/g, " ")

  // ........
  const extendedEllipsisPattern = /[…\.]{2,}/g
  cleanedText = cleanedText.replace(extendedEllipsisPattern, " ")

  // .0.0.0.0.0.0.0.0 while retaining the numeric
  const repetitiveDotZeroPattern = /(?<!\d)\s*[.0]+\.0(?:\.0)+\s*/g

  cleanedText = cleanedText.replace(repetitiveDotZeroPattern, " ")

  // Remove control characters
  const controlCharsPattern = /[\x00-\x1F\x7F-\x9F]/g
  cleanedText = cleanedText.replace(controlCharsPattern, "")
  // Remove invalid or incomplete UTF characters
  //  and �
  const invalidUtfPattern = /[\uE907\uFFFD]/g
  cleanedText = cleanedText.replace(invalidUtfPattern, "")

  return cleanedText.trim()
}

// TODO:
// inform about the location
// tell the IP of the user as well
export const userContext = ({
  user,
  workspace,
}: PublicUserWorkspace): string => {
  const now = new Date()
  const currentDate = now.toLocaleDateString() // e.g., "11/10/2024"
  const currentTime = now.toLocaleTimeString() // e.g., "10:14:03 AM"
  return `My Name is ${user.name}
Email: ${user.email}
Company: ${workspace.name}
Company domain: ${workspace.domain}
Current Time: ${currentTime}
Today is: ${currentDate}
Timezone: IST`
}

/**
 * Matches URLs starting with 'http://' or 'https://'.
 */
const URL_REGEX: RegExp = /\bhttps?:\/\/[^\s/$.?#].[^\s]*\b/gi
/**
 * Replaces URLs in the given text with placeholders in the format '[link: domain.tld]'.
 *
 * @param text - The text in which to replace URLs.
 * @returns The text with URLs replaced by placeholders.
 */
export const replaceLinks = (text: string): string => {
  return text.replace(URL_REGEX, (match: string): string => {
    try {
      const parsedUrl: URL = new URL(match)
      const domain: string = parsedUrl.hostname
      return `${domain}`
    } catch (e) {
      // If URL parsing fails, return the original match
      return match
    }
  })
}<|MERGE_RESOLUTION|>--- conflicted
+++ resolved
@@ -37,17 +37,6 @@
     maxSummaryChunks = fields.chunks_summary?.length
   }
 
-<<<<<<< HEAD
-  let content = ""
-  if (isSelectedFiles) {
-    content = fields?.chunks_summary?.join("\n")!
-  } else {
-    const sortedChunks = getSortedScoredChunks(
-      fields.matchfeatures,
-      fields.chunks_summary as string[],
-    )
-    content = sortedChunks
-=======
   let chunks: ScoredChunk[] = []
   if (fields.matchfeatures) {
     chunks = getSortedScoredChunks(
@@ -72,7 +61,6 @@
       .join("\n")
   } else {
     content = chunks
->>>>>>> 8d73ef1f
       .map((v) => v.chunk)
       .slice(0, maxSummaryChunks)
       .join("\n")
@@ -119,17 +107,6 @@
     maxSummaryChunks = fields.chunks_summary?.length
   }
 
-<<<<<<< HEAD
-  let content = ""
-  if (isSelectedFiles) {
-    content = fields?.chunks_summary?.join("\n")!
-  } else {
-    const sortedChunks = getSortedScoredChunks(
-      fields.matchfeatures,
-      fields.chunks_summary as string[],
-    )
-    content = sortedChunks
-=======
   let chunks: ScoredChunk[] = []
   if (fields.matchfeatures) {
     chunks = getSortedScoredChunks(
@@ -154,7 +131,6 @@
       .join("\n")
   } else {
     content = chunks
->>>>>>> 8d73ef1f
       .map((v) => v.chunk)
       .slice(0, maxSummaryChunks)
       .join("\n")
@@ -209,17 +185,6 @@
     maxSummaryChunks = fields.chunks_summary?.length
   }
 
-<<<<<<< HEAD
-  let content = ""
-  if (isSelectedFiles) {
-    content = fields?.chunks_summary?.join("\n")!
-  } else {
-    const sortedChunks = getSortedScoredChunks(
-      fields.matchfeatures,
-      fields.chunks_summary as string[],
-    )
-    content = sortedChunks
-=======
   let chunks: ScoredChunk[] = []
   if (fields.matchfeatures) {
     chunks = getSortedScoredChunks(
@@ -244,7 +209,6 @@
       .join("\n")
   } else {
     content = chunks
->>>>>>> 8d73ef1f
       .map((v) => v.chunk)
       .slice(0, maxSummaryChunks)
       .join("\n")
