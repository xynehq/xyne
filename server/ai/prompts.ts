--- conflicted
+++ resolved
@@ -775,14 +775,7 @@
 
 // Search Query Prompt
 // This prompt is used to handle user queries and provide structured responses based on the context. It is our kernel prompt for the queries.
-<<<<<<< HEAD
-export const searchQueryPrompt = (
-  userContext: string,
-  current_query: string,
-): string => {
-=======
 export const searchQueryPrompt = (userContext: string, current_query: string, prevMessage: string): string => {
->>>>>>> a8e9c2b6
   return `
     The current date is: ${getDateForAI()}. Based on this information, make your answers. Don't try to give vague answers without any logic. Be formal as much as possible. 
 
