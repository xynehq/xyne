--- conflicted
+++ resolved
@@ -984,7 +984,6 @@
   `
 }
 
-<<<<<<< HEAD
 export const searchDeciderPrompt = (userContext: string): string => {
   return `
       basic user context: ${userContext}
@@ -1029,10 +1028,6 @@
   `
 }
 
-=======
-// Search Query Reasoning Prompt
-// This prompt is used to provide reasoning for the search query processing and classification.
->>>>>>> 8d73ef1f
 export const searchQueryReasoningPrompt = (userContext: string): string => {
   return `
     <think>
