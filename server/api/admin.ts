--- conflicted
+++ resolved
@@ -620,7 +620,6 @@
   }
 }
 
-<<<<<<< HEAD
 export const AddApiKeyMCPConnector = async (c: Context) => {
   Logger.info("ApiKeyMCPConnector")
   const { sub, workspaceId } = c.get(JwtPayloadKey)
@@ -701,6 +700,56 @@
     })
   }
 }
+// New API Endpoint for User Data Deletion
+export const AdminDeleteUserData = async (c: Context) => {
+  const { sub } = c.get(JwtPayloadKey) // Get email (sub) of the admin performing the action
+  const adminUserRes = await getUserByEmail(db, sub)
+  if (!adminUserRes || !adminUserRes.length) {
+    Logger.error(
+      { adminEmail: sub },
+      "Admin user not found for data deletion action.",
+    )
+    throw new NoUserFound({
+      message: `Admin user with email ${sub} not found.`,
+    })
+  }
+  // Potentially add more authorization checks here to ensure only permitted admins can delete data.
+
+  // @ts-ignore Use the new schema for validation
+  const deletionRequest: DeleteUserDataPayload = c.req.valid("json")
+
+  const { emailToClear, options } = deletionRequest
+
+  // emailToClear is already validated by the Zod schema
+  // No need for: if (!emailToClear || typeof emailToClear !== 'string') { ... }
+
+  Logger.info(
+    { adminEmail: sub, targetEmail: emailToClear, options },
+    "Admin initiated user data deletion.",
+  )
+
+  try {
+    const deletionResults = await clearUserDataInVespa(emailToClear, options)
+    Logger.info(
+      { adminEmail: sub, targetEmail: emailToClear, results: deletionResults },
+      "User data deletion process completed.",
+    )
+    return c.json({
+      success: true,
+      message: `Data deletion process initiated for user ${emailToClear}. Check server logs for details.`,
+      results: deletionResults,
+    })
+  } catch (error) {
+    const errorMessage = getErrorMessage(error)
+    Logger.error(
+      error,
+      `Failed to clear user data for ${emailToClear}: ${errorMessage}`,
+    )
+    throw new HTTPException(500, {
+      message: `Failed to clear user data for ${emailToClear}: ${errorMessage}`,
+    })
+  }
+}
 
 export const UpdateToolsStatusApi = async (c: Context) => {
   const { workspaceId: workspaceExternalId, sub } = c.get(JwtPayloadKey) // Renamed to workspaceExternalId for clarity
@@ -866,58 +915,10 @@
     )
     throw new HTTPException(500, {
       message: "Error creating connection or enqueuing job",
-=======
-// New API Endpoint for User Data Deletion
-export const AdminDeleteUserData = async (c: Context) => {
-  const { sub } = c.get(JwtPayloadKey) // Get email (sub) of the admin performing the action
-  const adminUserRes = await getUserByEmail(db, sub)
-  if (!adminUserRes || !adminUserRes.length) {
-    Logger.error(
-      { adminEmail: sub },
-      "Admin user not found for data deletion action.",
-    )
-    throw new NoUserFound({
-      message: `Admin user with email ${sub} not found.`,
-    })
-  }
-  // Potentially add more authorization checks here to ensure only permitted admins can delete data.
-
-  // @ts-ignore Use the new schema for validation
-  const deletionRequest: DeleteUserDataPayload = c.req.valid("json")
-
-  const { emailToClear, options } = deletionRequest
-
-  // emailToClear is already validated by the Zod schema
-  // No need for: if (!emailToClear || typeof emailToClear !== 'string') { ... }
-
-  Logger.info(
-    { adminEmail: sub, targetEmail: emailToClear, options },
-    "Admin initiated user data deletion.",
-  )
-
-  try {
-    const deletionResults = await clearUserDataInVespa(emailToClear, options)
-    Logger.info(
-      { adminEmail: sub, targetEmail: emailToClear, results: deletionResults },
-      "User data deletion process completed.",
-    )
-    return c.json({
-      success: true,
-      message: `Data deletion process initiated for user ${emailToClear}. Check server logs for details.`,
-      results: deletionResults,
-    })
-  } catch (error) {
-    const errorMessage = getErrorMessage(error)
-    Logger.error(
-      error,
-      `Failed to clear user data for ${emailToClear}: ${errorMessage}`,
-    )
-    throw new HTTPException(500, {
-      message: `Failed to clear user data for ${emailToClear}: ${errorMessage}`,
-    })
-  }
-}
-
+
+    })
+  }
+}
 export const StartSlackIngestionApi = async (c: Context) => {
   const { sub } = c.get(JwtPayloadKey)
   // @ts-ignore - Assuming payload is validated by zValidator
@@ -994,7 +995,6 @@
     return c.json({
       success: false,
       message: getErrorMessage(error),
->>>>>>> 7c0377fb
     })
   }
 }