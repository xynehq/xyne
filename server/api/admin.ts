--- conflicted
+++ resolved
@@ -48,14 +48,10 @@
   MCPConnectorMode,
   MCPClientConfig,
   Subsystem,
-<<<<<<< HEAD
-  updateToolsStatusSchema,
   type microsoftService,
   type MicrosoftServiceCredentials, // Added for tool status updates
-=======
   updateToolsStatusSchema, // Added for tool status updates
   type userRoleChange,
->>>>>>> 464da1fd
 } from "@/types"
 import { z } from "zod"
 import { boss, SaaSQueue } from "@/queue"
