import type { Context } from "hono"
import { HTTPException } from "hono/http-exception"
import { db } from "@/db/client"
import { getUserByEmail } from "@/db/user"
import {
  getConnectorByExternalId,
  getConnectors,
  insertConnector,
} from "@/db/connector"
import {
  ConnectorType,
  type OAuthProvider,
  type OAuthStartQuery,
  type SaaSJob,
  type ServiceAccountConnection,
  Subsystem,
} from "@/types"
import { boss, SaaSQueue } from "@/queue"
import config from "@/config"
import { Apps, AuthType, ConnectorStatus } from "@/shared/types"
import { createOAuthProvider, getOAuthProvider } from "@/db/oauthProvider"
<<<<<<< HEAD
const { JwtPayloadKey, JobExpiryHours, slackHost } = config
import { generateCodeVerifier, generateState, Google, Slack } from "arctic"
import type { SelectOAuthProvider } from "@/db/schema"
=======
const { JwtPayloadKey, JobExpiryHours } = config
import { generateCodeVerifier, generateState, Google } from "arctic"
import type { SelectOAuthProvider, SelectUser } from "@/db/schema"
>>>>>>> de43986e
import { getErrorMessage, IsGoogleApp, setCookieByEnv } from "@/utils"
import { getLogger } from "@/logger"
import { getPath } from "hono/utils/url"
import {
  AddServiceConnectionError,
  ConnectorNotCreated,
  NoUserFound,
} from "@/errors"
import { scopes } from "@/integrations/google/config"

const Logger = getLogger(Subsystem.Api).child({ module: "admin" })

export const GetConnectors = async (c: Context) => {
  const { workspaceId, sub } = c.get(JwtPayloadKey)
  const users: SelectUser[] = await getUserByEmail(db, sub)
  if (users.length === 0) {
    Logger.error({sub}, "No user found for sub in GetConnectors");
    throw new NoUserFound({})
  }
  const user = users[0]
  const connectors = await getConnectors(workspaceId, user.id)
  return c.json(connectors)
}

const getAuthorizationUrl = async (
  c: Context,
  app: Apps,
  provider: SelectOAuthProvider,
): Promise<URL> => {
  const { clientId, clientSecret, oauthScopes } = provider
  let url: URL
  const state = generateState()
  const codeVerifier = generateCodeVerifier()
  // for google refresh token
  if (IsGoogleApp(app)) {
    const google = new Google(
      clientId as string,
      clientSecret,
      `${config.host}/oauth/callback`,
    )
    Logger.info(`code verifier  ${codeVerifier}`)

    // adding some data to state
    const newState = JSON.stringify({ app, random: state })
    url = google.createAuthorizationURL(newState, codeVerifier, oauthScopes)
    url.searchParams.set("access_type", "offline")
    url.searchParams.set("prompt", "consent")
  } else if (app === Apps.Slack) {
    // we are not using arctic as it would only go to oidc urls
    const newState = JSON.stringify({ app, random: state })
    url = new URL("https://slack.com/oauth/v2/authorize")
    url.searchParams.set("client_id", clientId!)
    url.searchParams.set("redirect_uri", `${slackHost}/oauth/callback`)
    url.searchParams.set("state", newState)
    url.searchParams.set("code", codeVerifier)
    url.searchParams.set("user_scope", oauthScopes.join(","))
  } else {
    throw new Error(`Unsupported app: ${app}`)
  }

  // store state verifier as cookie
  setCookieByEnv(c, `${app}-state`, state, {
    secure: true, // set to false in localhost
    path: "/",
    httpOnly: true,
    maxAge: 60 * 10, // 10 min
  })

  // store code verifier as cookie
  setCookieByEnv(c, `${app}-code-verifier`, codeVerifier, {
    secure: true, // set to false in localhost
    path: "/",
    httpOnly: true,
    maxAge: 60 * 10, // 10 min
  })
  return url
}

export const StartOAuth = async (c: Context) => {
  const path = getPath(c.req.raw)
  Logger.info(
    {
      reqiestId: c.var.requestId,
      method: c.req.method,
      path,
    },
    "Started Oauth",
  )
  const { sub, workspaceId } = c.get(JwtPayloadKey)
  // @ts-ignore
  const { app }: OAuthStartQuery = c.req.valid("query")
  Logger.info(`${sub} started ${app} OAuth`)
  const userRes = await getUserByEmail(db, sub)
  if(!userRes || !userRes.length) {
    Logger.error('Could not find user by email when starting OAuth')
    throw new NoUserFound({})
  }
  const provider = await getOAuthProvider(db, userRes[0].id, app)
  const url = await getAuthorizationUrl(c, app, provider)
  return c.redirect(url.toString())
}

export const CreateOAuthProvider = async (c: Context) => {
  const { sub, workspaceId } = c.get(JwtPayloadKey)
  const email = sub
  const userRes = await getUserByEmail(db, email)
  if (!userRes || !userRes.length) {
    throw new NoUserFound({})
  }
  const [user] = userRes
  // @ts-ignore
  const form: OAuthProvider = c.req.valid("form")
  const clientId = form.clientId
  const clientSecret = form.clientSecret
  const scopes = form.scopes
  const app = form.app

  return await db.transaction(async (trx) => {
    const connector = await insertConnector(
      trx, // Pass the transaction object
      user.workspaceId,
      user.id,
      user.workspaceExternalId,
      `${app}-${ConnectorType.SaaS}-${AuthType.OAuth}`,
      ConnectorType.SaaS,
      AuthType.OAuth,
      app,
      {},
      null,
      null,
      null,
      null,
      ConnectorStatus.NotConnected,
    )
    if (!connector) {
      throw new ConnectorNotCreated({})
    }
    const provider = await createOAuthProvider(trx, {
      clientId,
      clientSecret,
      oauthScopes: scopes,
      workspaceId: user.workspaceId,
      userId: user.id,
      workspaceExternalId: user.workspaceExternalId,
      connectorId: connector.id,
      app,
    })
    return c.json({
      success: true,
      message: "Connection and Provider created",
    })
  })
}

export const AddServiceConnection = async (c: Context) => {
  Logger.info("AddServiceConnection")
  const { sub, workspaceId } = c.get(JwtPayloadKey)
  const email = sub
  const userRes = await getUserByEmail(db, email)
  if (!userRes || !userRes.length) {
    throw new NoUserFound({})
  }
  const [user] = userRes
  // @ts-ignore
  const form: ServiceAccountConnection = c.req.valid("form")
  const data = await form["service-key"].text()
  const subject = form.email
  const app = form.app

  // Start a transaction
  return await db.transaction(async (trx) => {
    try {
      // Insert the connection within the transaction
      const connector = await insertConnector(
        trx, // Pass the transaction object
        user.workspaceId,
        user.id,
        user.workspaceExternalId,
        `${app}-${ConnectorType.SaaS}-${AuthType.ServiceAccount}`,
        ConnectorType.SaaS,
        AuthType.ServiceAccount,
        app,
        {},
        data,
        subject,
      )

      const SaasJobPayload: SaaSJob = {
        connectorId: connector.id,
        workspaceId: user.workspaceId,
        userId: user.id,
        app,
        externalId: connector.externalId,
        authType: connector.authType as AuthType,
        email: sub,
      }
      // Enqueue the background job within the same transaction
      const jobId = await boss.send(SaaSQueue, SaasJobPayload, {
        singletonKey: connector.externalId,
        priority: 1,
        retryLimit: 0,
        expireInHours: JobExpiryHours,
      })

      Logger.info(`Job ${jobId} enqueued for connection ${connector.id}`)

      // Commit the transaction if everything is successful
      return c.json({
        success: true,
        message: "Connection created, job enqueued",
        id: connector.externalId,
      })
    } catch (error) {
      const errMessage = getErrorMessage(error)
      Logger.error(
        error,
        `${new AddServiceConnectionError({ cause: error as Error })} \n : ${errMessage} : ${(error as Error).stack}`,
      )
      // Rollback the transaction in case of any error
      throw new HTTPException(500, {
        message: "Error creating connection or enqueuing job",
      })
    }
  })
}

// adding first for slack
// slack is using bot token for the initial ingestion and sync
// same service will be used for any api key based connector
export const AddApiKeyConnector = async (c: Context) => {
  Logger.info("ApiKeyConnector")
  const { sub, workspaceId } = c.get(JwtPayloadKey)
  const email = sub
  const userRes = await getUserByEmail(db, email)
  if (!userRes || !userRes.length) {
    throw new NoUserFound({})
  }
  const [user] = userRes
  // @ts-ignore
  const form: ApiKeyConnector = c.req.valid("form")
  // const data = await form["service-key"].text()
  const apiKey = form.apiKey
  const app = form.app

  // Start a transaction
  return await db.transaction(async (trx) => {
    try {
      // Insert the connection within the transaction
      const connector = await insertConnector(
        trx, // Pass the transaction object
        user.workspaceId,
        user.id,
        user.workspaceExternalId,
        `${app}-${ConnectorType.SaaS}-${AuthType.ApiKey}`,
        ConnectorType.SaaS,
        AuthType.ApiKey,
        app,
        {},
        null,
        null,
        null,
        apiKey,
      )

      const SaasJobPayload: SaaSJob = {
        connectorId: connector.id,
        workspaceId: user.workspaceId,
        userId: user.id,
        app,
        externalId: connector.externalId,
        authType: connector.authType as AuthType,
        email: sub,
      }
      // Enqueue the background job within the same transaction
      const jobId = await boss.send(SaaSQueue, SaasJobPayload, {
        singletonKey: connector.externalId,
        priority: 1,
        retryLimit: 0,
      })

      Logger.info(`Job ${jobId} enqueued for connection ${connector.id}`)

      // Commit the transaction if everything is successful
      return c.json({
        success: true,
        message: "Connection created, job enqueued",
        id: connector.externalId,
      })
    } catch (error) {
      const errMessage = getErrorMessage(error)
      Logger.error(
        error,
        `${new AddServiceConnectionError({ cause: error as Error })} \n : ${errMessage} : ${(error as Error).stack}`,
      )
      // Rollback the transaction in case of any error
      throw new HTTPException(500, {
        message: "Error creating connection or enqueuing job",
      })
    }
  })
}<|MERGE_RESOLUTION|>--- conflicted
+++ resolved
@@ -19,15 +19,11 @@
 import config from "@/config"
 import { Apps, AuthType, ConnectorStatus } from "@/shared/types"
 import { createOAuthProvider, getOAuthProvider } from "@/db/oauthProvider"
-<<<<<<< HEAD
+
 const { JwtPayloadKey, JobExpiryHours, slackHost } = config
 import { generateCodeVerifier, generateState, Google, Slack } from "arctic"
-import type { SelectOAuthProvider } from "@/db/schema"
-=======
-const { JwtPayloadKey, JobExpiryHours } = config
-import { generateCodeVerifier, generateState, Google } from "arctic"
 import type { SelectOAuthProvider, SelectUser } from "@/db/schema"
->>>>>>> de43986e
+
 import { getErrorMessage, IsGoogleApp, setCookieByEnv } from "@/utils"
 import { getLogger } from "@/logger"
 import { getPath } from "hono/utils/url"
