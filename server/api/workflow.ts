import { Hono, type Context } from "hono"
import { zValidator } from "@hono/zod-validator"
import { z } from "zod"
import { WorkflowStatus, StepType, ToolType, ToolExecutionStatus } from "@/types/workflowTypes"
import { type SelectAgent } from "../db/schema"
import { type ExecuteAgentResponse } from "./agent/workflowAgentUtils"

// Schema for workflow executions query parameters
const listWorkflowExecutionsQuerySchema = z.object({
  id: z.string().optional(),
  name: z.string().optional(),
  from_date: z.string().optional(), // ISO date string
  to_date: z.string().optional(), // ISO date string
  limit: z.coerce.number().min(1).max(100).optional().default(10),
  page: z.coerce.number().min(1).optional().default(1),
})
import { ExecuteAgentForWorkflow } from "./agent/workflowAgentUtils"
import { db } from "@/db/client"
import {
  workflowTemplate,
  workflowStepTemplate,
  workflowExecution,
  workflowStepExecution,
  workflowTool,
  toolExecution,
  createWorkflowTemplateSchema,
  createComplexWorkflowTemplateSchema,
  createWorkflowToolSchema,
  executeWorkflowSchema,
  updateWorkflowTemplateSchema,
  createWorkflowExecutionSchema,
  updateWorkflowExecutionSchema,
  updateWorkflowStepExecutionSchema,
  formSubmissionSchema,
} from "@/db/schema/workflows"
import { getUserByEmail, getUserFromJWT } from "@/db/user"
import { createAgentForWorkflow } from "./agent/workflowAgentUtils"
import { type CreateAgentPayload } from "./agent"
import {
  eq,
  sql,
  inArray,
  and,
  gte,
  lte,
  ilike,
  desc,
  asc,
  ne,
} from "drizzle-orm"

import { type AttachmentMetadata } from "@/shared/types"

// Re-export schemas for server.ts
export {
  createWorkflowTemplateSchema,
  createComplexWorkflowTemplateSchema,
  updateWorkflowTemplateSchema,
  createWorkflowExecutionSchema,
  updateWorkflowExecutionSchema,
  createWorkflowToolSchema,
  updateWorkflowStepExecutionSchema,
  formSubmissionSchema,
} from "@/db/schema/workflows"

// Export query schema
export { listWorkflowExecutionsQuerySchema }
import { getLogger, getLoggerWithChild } from "@/logger"
import { Subsystem } from "@/types"
import config from "@/config"
import { HTTPException } from "hono/http-exception"
import { getErrorMessage } from "@/utils"
import { handleAttachmentUpload } from "@/api/files"
import {
  handleWorkflowFileUpload,
  validateFormData,
  buildValidationSchema,
  type WorkflowFileData,
  type AttachmentUploadResponse,
  type WorkflowFileUpload,
} from "@/api/workflowFileHandler"
import { getActualNameFromEnum } from "@/ai/modelConfig"
import { getProviderByModel } from "@/ai/provider"
import { Models } from "@/ai/types"
import type { Message } from "@aws-sdk/client-bedrock-runtime"

const loggerWithChild = getLoggerWithChild(Subsystem.WorkflowApi)
const { JwtPayloadKey } = config
const Logger = getLogger(Subsystem.WorkflowApi)

// New Workflow API Routes
export const workflowRouter = new Hono()



// Utility function to extract attachment IDs from form data
const extractAttachmentIds = (formData: Record<string, any>): {
  imageAttachmentIds: string[]
  documentAttachmentIds: string[]
} => {
  const imageIds: string[] = []
  const documentIds: string[] = []

  Object.entries(formData).forEach(([key, file]) => {
    // More defensive checking
    if (file &&
      typeof file === 'object' &&
      file !== null &&
      'attachmentId' in file &&
      file.attachmentId) {

      Logger.info(`Processing field ${key} with attachment ID: ${file.attachmentId}`)


      if ('attachmentMetadata' in file && file.attachmentMetadata) {
        const metadata = file.attachmentMetadata as AttachmentMetadata
        if (metadata.isImage) {
          imageIds.push(file.attachmentId)
        } else {
          documentIds.push(file.attachmentId)
        }
      } else {
        // Fallback: assume non-image if no metadata
        Logger.warn(`No attachmentMetadata found for ${key}, assuming document`)
        documentIds.push(file.attachmentId)
      }
    }
  })

  return { imageAttachmentIds: imageIds, documentAttachmentIds: documentIds }
}


// List all workflow templates with root step details
export const ListWorkflowTemplatesApi = async (c: Context) => {
  try {
    const user = await getUserFromJWT(
      db,
      c.get(JwtPayloadKey)
    )
    const templates = await db
      .select()
      .from(workflowTemplate)
      .where(and(
        eq(workflowTemplate.workspaceId, user.workspaceId),
        eq(workflowTemplate.userId, user.id),
      ))

    // Get step templates and root step details for each workflow
    const templatesWithSteps = await Promise.all(
      templates.map(async (template) => {
        const steps = await db
          .select()
          .from(workflowStepTemplate)
          .where(eq(workflowStepTemplate.workflowTemplateId, template.id))

        // Get root step details with single tool (not array)
        let rootStep = null
        if (template.rootWorkflowStepTemplateId) {
          const rootStepResult = steps.find(
            (s) => s.id === template.rootWorkflowStepTemplateId,
          )
          if (rootStepResult) {
            const rootStepToolIds = rootStepResult.toolIds || []
            let rootStepTool = null

            if (rootStepToolIds.length > 0) {
              const rootStepTools = await db
                .select()
                .from(workflowTool)
                .where(inArray(workflowTool.id, rootStepToolIds))
              rootStepTool = rootStepTools.length > 0 ? rootStepTools[0] : null
            }

            rootStep = {
              id: rootStepResult.id,
              workflowTemplateId: rootStepResult.workflowTemplateId,
              name: rootStepResult.name,
              description: rootStepResult.description,
              type: rootStepResult.type,
              timeEstimate: rootStepResult.timeEstimate,
              metadata: rootStepResult.metadata,
              tool: rootStepTool,
            }
          }
        }

        return {
          ...template,
          rootStep,
        }
      }),
    )

    return c.json({
      success: true,
      data: templatesWithSteps,
    })
  } catch (error) {
    Logger.error(error, "Failed to list workflow templates")
    throw new HTTPException(500, {
      message: getErrorMessage(error),
    })
  }
}

// Get specific workflow template
export const GetWorkflowTemplateApi = async (c: Context) => {
  try {
    const user = await getUserFromJWT(
      db,
      c.get(JwtPayloadKey)
    )
    const templateId = c.req.param("templateId")

    const template = await db
      .select()
      .from(workflowTemplate)
      .where(and(
        eq(workflowTemplate.workspaceId, user.workspaceId),
        eq(workflowTemplate.userId, user.id),
        eq(workflowTemplate.id, templateId),
      ))

    if (!template || template.length === 0) {
      throw new HTTPException(404, { message: "Workflow template not found" })
    }

    const steps = await db
      .select()
      .from(workflowStepTemplate)
      .where(eq(workflowStepTemplate.workflowTemplateId, templateId))

    const toolIds = steps.flatMap((s) => s.toolIds || [])
    const tools =
      toolIds.length > 0
        ? await db
          .select()
          .from(workflowTool)
          .where(inArray(workflowTool.id, toolIds))
        : []

    return c.json({
      success: true,
      data: {
        ...template[0],
        steps,
        workflow_tools: tools,
      },
    })
  } catch (error) {
    Logger.error(error, "Failed to get workflow template")
    throw new HTTPException(500, {
      message: getErrorMessage(error),
    })
  }
}

// Execute workflow template with root step input
export const ExecuteWorkflowWithInputApi = async (c: Context) => {
  let email: string = ""
  let via_apiKey = false
  try {
    const jwtPayload = c.get(JwtPayloadKey)
    const user = await getUserFromJWT(db, jwtPayload)
    const userId = user.id
    const workspaceExternalId = jwtPayload.workspaceId

    Logger.debug(`Debug-ExecuteWorkflowWithInputApi: userId=${userId}, workspaceInternalId=${user.workspaceId}, workspaceExternalId=${workspaceExternalId}`)

    const templateId = c.req.param("templateId")
    const contentType = c.req.header("content-type") || ""

    let requestData: any = {}
    let hasFileUploads = false

    // Handle both JSON and multipart form data
    if (contentType.includes("multipart/form-data")) {
      const formData = await c.req.formData()
      Logger.debug(`Received multipart/form-data request with ${formData} `)
      const entries: [string, FormDataEntryValue][] = []
      formData.forEach((value, key) => {
        entries.push([key, value])
      })

      requestData.rootStepInput = {}
      for (const [key, value] of entries) {
        if (key === "name" || key === "description") {
          requestData[key] = value as string
        } else if (typeof value === "string") {
          requestData.rootStepInput[key] = value
        } else if (value instanceof File) {
          // We'll handle file uploads after validation
          requestData.rootStepInput[key] = value
          hasFileUploads = true
        }
      }
    } else {
      requestData = await c.req.json()
    }

    // Validate required fields
    if (!requestData.rootStepInput) {
      throw new HTTPException(400, { message: "rootStepInput is required" })
    }

    // Get template and validate
    const template = await db
      .select()
      .from(workflowTemplate)
      .where(and(
        eq(workflowTemplate.workspaceId, user.workspaceId),
        eq(workflowTemplate.userId, user.id),
        eq(workflowTemplate.id, templateId),
      ))
    if (!template || template.length === 0) {
      throw new HTTPException(404, { message: "Workflow template not found" })
    }

    if (!template[0].rootWorkflowStepTemplateId) {
      throw new HTTPException(400, {
        message: "Template has no root step configured",
      })
    }

    // Get root step template
    const rootStepTemplate = await db
      .select()
      .from(workflowStepTemplate)
      .where(
        eq(workflowStepTemplate.id, template[0].rootWorkflowStepTemplateId),
      )

    if (!rootStepTemplate || rootStepTemplate.length === 0) {
      throw new HTTPException(404, { message: "Root step template not found" })
    }

    const rootStep = rootStepTemplate[0]

    // Get root step tool for validation
    let rootStepTool = null
    if (rootStep.toolIds && rootStep.toolIds.length > 0) {
      const toolResult = await db
        .select()
        .from(workflowTool)
        .where(eq(workflowTool.id, rootStep.toolIds[0]))

      if (toolResult && toolResult.length > 0) {
        rootStepTool = toolResult[0]
      }
    }

    // Validate input based on root step type
    if (rootStep.type === StepType.MANUAL && rootStepTool?.type === ToolType.FORM) {
      // Validate form input
      const formDefinition = rootStepTool.value as any
      const formFields = formDefinition?.fields || []

      // Build validation schema
      const validationSchema = buildValidationSchema(formFields)

      // Handle file uploads if present
      if (contentType.includes("multipart/form-data")) {
        // Validate non-file fields first
        const nonFileData = { ...requestData.rootStepInput }
        const nonFileValidationSchema = { ...validationSchema }

        // Remove file fields from initial validation
        for (const field of formFields) {
          if (field.type === "file") {
            delete nonFileValidationSchema[field.id]
          }
        }

        const validationResult = validateFormData(
          nonFileData,
          nonFileValidationSchema,
        )
        if (!validationResult.isValid) {
          throw new HTTPException(400, {
            message: `Root step input validation failed: ${validationResult.errors.join(", ")}`,
          })
        }
        
      } else {
        // JSON validation (no files)
        const validationResult = validateFormData(
          requestData.rootStepInput,
          validationSchema,
        )
        if (!validationResult.isValid) {
          throw new HTTPException(400, {
            message: `Root step input validation failed: ${validationResult.errors.join(", ")}`,
          })
        }
      }
    } else if (rootStep.type === StepType.AUTOMATED) {
      // For automated steps, no input validation needed
      if (Object.keys(requestData.rootStepInput).length > 0) {
        throw new HTTPException(400, {
          message: "Automated root steps should not have input data",
        })
      }
    }

    // Create workflow execution
    //Workflow TODO : currently in metadata we are passing userEmail, workspaceId, userId, workspaceInternalId, but after db changes we can directly fetch userId and workspaceId from workflowExecution tablexw
    const [execution] = await db
      .insert(workflowExecution)
      .values({
        workflowTemplateId: template[0].id,
        userId: userId,
        workspaceId: user.workspaceId,
        name:
          requestData.name ||
          `${template[0].name} - ${new Date().toLocaleDateString()}`,
        description:
          requestData.description || `Execution of ${template[0].name}`,
        metadata: {
          ...requestData.metadata,
          executionContext: {
            userEmail: user.email,
            workspaceId: workspaceExternalId,
          }
        },
        status: WorkflowStatus.ACTIVE,
        rootWorkflowStepExeId: null,
      })
      .returning()

    // Get all step templates
    const steps = await db
      .select()
      .from(workflowStepTemplate)
      .where(eq(workflowStepTemplate.workflowTemplateId, templateId))

    // Create step executions for all template steps
    const stepExecutionsData = steps.map((step) => ({
      workflowExecutionId: execution.id,
      workflowStepTemplateId: step.id,
      name: step.name,
      type: step.type,
      status: WorkflowStatus.DRAFT as const,
      parentStepId: step.parentStepId,
      prevStepIds: step.prevStepIds || [],
      nextStepIds: step.nextStepIds || [],
      toolExecIds: [],
      timeEstimate: step.timeEstimate,
      metadata: step.metadata,
    }))

    const stepExecutions = await db
      .insert(workflowStepExecution)
      .values(stepExecutionsData)
      .returning()

    // Find root step execution
    const rootStepExecution = stepExecutions.find(
      (se) =>
        se.workflowStepTemplateId === template[0].rootWorkflowStepTemplateId,
    )

    if (!rootStepExecution) {
      throw new HTTPException(500, {
        message: "Failed to create root step execution",
      })
    }

    // Update workflow with root step execution ID
    await db
      .update(workflowExecution)
      .set({ rootWorkflowStepExeId: rootStepExecution.id })
      .where(eq(workflowExecution.id, execution.id))

    // Process file uploads and create tool execution
    let toolExecutionRecord = null
    let processedFormData = { ...requestData.rootStepInput }

    if (rootStepTool) {
      // Handle file uploads if present
      if (
        contentType.includes("multipart/form-data") &&
        rootStepTool.type === ToolType.FORM
      ) {
        const formDefinition = rootStepTool.value as any
        const formFields = formDefinition?.fields || []

        // Process file uploads
        for (const field of formFields) {
          if (field.type === "file") {
            const file = requestData.rootStepInput[field.id]

            if (file instanceof File) {
              try {
                const fileValidation = buildValidationSchema(formFields)[field.id]?.fileValidation
                let finalProcessedData: WorkflowFileData = {
                  originalFileName: file.name,
                  fileName: file.name,
                  fileSize: file.size,
                  mimetype: file.type,
                  uploadedAt: new Date().toISOString(),
                  uploadedBy: "api",
                  fileExtension: file.name.split('.').pop() || '',
                  workflowExecutionId: execution.id,
                  workflowStepId: rootStepExecution.id,
                }

                try {
                  // Create FormData for handleAttachmentUpload
                  const attachmentFormData = new FormData()
                  attachmentFormData.append('attachment', file)

                  // Create mock context with JWT payload for handleAttachmentUpload
                  //Workflow-TODO: instead of creating mock context, we should create a helper function inside handleAttachmentUpload to accept params directly, or need to refactor handleAttachmentUpload to be more modular
                  const mockContext = {
                    req: {
                      formData: async () => attachmentFormData
                    },
                    get: (key: string) => {
                      if (key === JwtPayloadKey) {
                        return {
                          sub: user.email,
                          workspaceId: workspaceExternalId 
                        }
                      }
                      return undefined
                    },
                    json: (data: any, status?: number) => {
                      return data
                    }
                  } as Context

                  // workflow-TODO: add multifile Support 
                  // call handleAttachmentUpload which store files in vespa and images in downloads/xyne_images_db
                  const attachmentResult = await handleAttachmentUpload(mockContext) as unknown as AttachmentUploadResponse


                  if (attachmentResult && typeof attachmentResult === 'object' && 'attachments' in attachmentResult) {
                    const attachments : AttachmentMetadata[] = attachmentResult.attachments
                    if (Array.isArray(attachments) && attachments.length > 0) {
                      const attachmentId = attachments[0].fileId
                      finalProcessedData = {
                        ...finalProcessedData,
                        attachmentId: attachmentId,
                        attachmentMetadata: attachments[0]
                      }
                    }
                  } else {
                    Logger.warn(`handleAttachmentUpload did not return expected attachments array for field ${field.id}`)
                  }
                } catch (attachmentError) {
                  Logger.error(
                    attachmentError,
                    `handleAttachmentUpload failed for field ${field.id}, continuing with workflow file upload only`,
                  )
                }

                processedFormData[field.id] = finalProcessedData

              } catch (uploadError) {
                Logger.error(
                  uploadError,
                  `File upload failed for field ${field.id}`,
                )
                throw new HTTPException(400, {
                  message: `File upload failed for ${field.id}: ${uploadError instanceof Error ? uploadError.message : String(uploadError)}`,
                })
              }
            }
          }
        }
      }

      ;[toolExecutionRecord] = await db
        .insert(toolExecution)
        .values({
          workflowToolId: rootStepTool.id,
          workflowExecutionId: execution.id,
          status: ToolExecutionStatus.COMPLETED,
          result: {
            formData: processedFormData,
            submittedAt: new Date().toISOString(),
            submittedBy: "api",
            autoCompleted: true,
          },
          startedAt: new Date(),
          completedAt: new Date(),
        })
        .returning()
    }

    // Mark root step as completed
    await db
      .update(workflowStepExecution)
      .set({
        status: WorkflowStatus.COMPLETED,
        completedBy: "api",
        completedAt: new Date(),
        toolExecIds: toolExecutionRecord ? [toolExecutionRecord.id] : [],
        metadata: {
          ...(rootStepExecution.metadata || {}),
          formSubmission: {
            formData: processedFormData,
            submittedAt: new Date().toISOString(),
            submittedBy: "api",
            autoCompleted: true,
          },
        },
      })
      .where(eq(workflowStepExecution.id, rootStepExecution.id))

    // Auto-execute next automated steps
    const allTools = await db
      .select()
      .from(workflowTool)
      .where(
        and(
          eq(workflowTool.workspaceId, user.workspaceId),
          eq(workflowTool.userId, user.id),
        ),
      )
    const rootStepName = rootStepExecution.name || "Root Step"
    const currentResults: Record<string, any> = {}

    currentResults[rootStepName] = {
      stepId: rootStepExecution.id,
      formSubmission: {
        formData: processedFormData,
        submittedAt: new Date().toISOString(),
        submittedBy: "api",
        autoCompleted: true,
      },
      toolExecution: toolExecutionRecord,
    }

    // Return response immediately and execute automated steps in parallel
    const responseData = {
      success: true,
      message:
        "Workflow started successfully - automated steps running in background",
      data: {
        execution: {
          ...execution,
          rootWorkflowStepExeId: rootStepExecution.id,
        },
        rootStepExecution: {
          ...rootStepExecution,
          status: ToolExecutionStatus.COMPLETED,
        },
        toolExecution: toolExecutionRecord,
        statusPollingUrl: `/api/v1/workflow/executions/${execution.id}/status`,
      },
    }

    // Execute automated steps in background (non-blocking)
    if (
      rootStepExecution.nextStepIds &&
      Array.isArray(rootStepExecution.nextStepIds)
    ) {
      // Run automated execution in background without waiting
      executeAutomatedWorkflowSteps(
        execution.id,
        rootStepExecution.nextStepIds,
        stepExecutions,
        allTools,
        currentResults,
      ).catch((error) => {
        Logger.error(
          error,
          `Background workflow execution failed for ${execution.id}`,
        )
      })
    }

    return c.json(responseData)
  } catch (error) {
    Logger.error(error, "Failed to execute workflow with input")
    throw new HTTPException(500, {
      message: getErrorMessage(error),
    })
  }
}

// Execute workflow template
export const ExecuteWorkflowTemplateApi = async (c: Context) => {
  try {
    const user = await getUserFromJWT(db, c.get(JwtPayloadKey))
    const templateId = c.req.param("templateId")
    const requestData = await c.req.json()

    // Get template
    const template = await db
      .select()
      .from(workflowTemplate)
      .where(and(
        eq(workflowTemplate.id, templateId),
        eq(workflowTemplate.workspaceId, user.workspaceId),
        eq(workflowTemplate.userId, user.id),
      ))

    if (!template || template.length === 0) {
      throw new HTTPException(404, { message: "Workflow template not found" })
    }

    // Get step templates
    const steps = await db
      .select()
      .from(workflowStepTemplate)
      .where(eq(workflowStepTemplate.workflowTemplateId, templateId))

    // Get tools
    const tools = await db
      .select()
      .from(workflowTool)
      .where(and(
        eq(workflowTool.workspaceId, user.workspaceId),
        eq(workflowTool.userId, user.id),
      ))

    

    // Create workflow execution
    const [execution] = await db
      .insert(workflowExecution)
      .values({
        workflowTemplateId: template[0].id,
        userId: user.id,
        workspaceId: user.workspaceId,
        name:
          requestData.name ||
          `${template[0].name} - ${new Date().toLocaleDateString()}`,
        description:
          requestData.description || `Execution of ${template[0].name}`,
        metadata: requestData.metadata || {},
        status: WorkflowStatus.ACTIVE,
        rootWorkflowStepExeId: null,
      })
      .returning()

    // Create step executions for all template steps
    const stepExecutionsData = steps.map((step) => ({
      workflowExecutionId: execution.id,
      workflowStepTemplateId: step.id,
      name: step.name,
      type: step.type,
      status: WorkflowStatus.DRAFT as const,
      parentStepId: step.parentStepId,
      prevStepIds: step.prevStepIds || [],
      nextStepIds: step.nextStepIds || [],
      toolExecIds: [], // Will be populated when tools are executed
      timeEstimate: step.timeEstimate,
      metadata: step.metadata,
    }))

    const stepExecutions = await db
      .insert(workflowStepExecution)
      .values(stepExecutionsData)
      .returning()

    // Find root step (no parent)
    const rootStepExecution = stepExecutions.find((se) => {
      const originalStep = steps.find((s) => s.id === se.workflowStepTemplateId)
      return !originalStep?.parentStepId
    })

    if (rootStepExecution) {
      await db
        .update(workflowExecution)
        .set({ rootWorkflowStepExeId: rootStepExecution.id })
        .where(eq(workflowExecution.id, execution.id))
    }

    // Auto-execute workflow starting from root step if it's automated
    let executionResults = {}

    if (rootStepExecution && rootStepExecution.type === StepType.AUTOMATED) {
      executionResults = await executeWorkflowChain(
        execution.id,
        rootStepExecution.id,
        tools,
        {},
      )
    }

    return c.json({
      success: true,
      message: "Workflow created and auto-execution started",
      data: {
        execution: {
          ...execution,
          rootWorkflowStepExeId: rootStepExecution?.id,
        },
        stepExecutions: stepExecutions,
        executionResults: executionResults,
      },
    })
  } catch (error) {
    Logger.error(error, "Failed to execute workflow template")
    throw new HTTPException(500, {
      message: getErrorMessage(error),
    })
  }
}

// Improved workflow completion logic that only considers executed steps
const checkAndUpdateWorkflowCompletion = async (executionId: string) => {
  try {
    // Get current workflow execution
    const [currentExecution] = await db
      .select()
      .from(workflowExecution)
      .where(eq(workflowExecution.id, executionId))

    if (!currentExecution || currentExecution.status === WorkflowStatus.COMPLETED || currentExecution.status === WorkflowStatus.FAILED) {
      return false // Already completed or failed, no update needed
    }

    // Get all step executions for this workflow
    const allStepExecutions = await db
      .select()
      .from(workflowStepExecution)
      .where(eq(workflowStepExecution.workflowExecutionId, executionId))

    // Filter steps that are part of the actual execution path
    // A step is considered "in execution path" if:
    // 1. It has been started (status is not "draft")
    // 2. OR it's the root step
    // 3. OR it has completed tool executions
    const executedSteps = allStepExecutions.filter(step => {
      const isRootStep = currentExecution.rootWorkflowStepExeId === step.id
      const hasBeenStarted = step.status !== WorkflowStatus.DRAFT
      const hasToolExecutions = step.toolExecIds && step.toolExecIds.length > 0

      return isRootStep || hasBeenStarted || hasToolExecutions
    })

    Logger.info(
      `Workflow ${executionId}: ${executedSteps.length} executed steps out of ${allStepExecutions.length} total steps`
    )

    // Check completion conditions
    const completedSteps = executedSteps.filter(step => step.status === WorkflowStatus.COMPLETED)
    const failedSteps = executedSteps.filter(step => step.status === WorkflowStatus.FAILED)
    const activeSteps = executedSteps.filter(step => step.status === WorkflowStatus.ACTIVE)
    const manualStepsAwaitingInput = executedSteps.filter(step =>
      step.type === StepType.MANUAL && step.status === WorkflowStatus.DRAFT
    )

    Logger.info(
      `Workflow ${executionId} status: ${completedSteps.length} completed, ${failedSteps.length} failed, ${activeSteps.length} active, ${manualStepsAwaitingInput.length} awaiting input`
    )

    // Update workflow metadata with execution progress
    const progressMetadata = {
      ...(currentExecution.metadata || {}),
      executionProgress: {
        totalSteps: allStepExecutions.length,
        executedSteps: executedSteps.length,
        completedSteps: completedSteps.length,
        failedSteps: failedSteps.length,
        activeSteps: activeSteps.length,
        manualStepsAwaitingInput: manualStepsAwaitingInput.length,
        lastUpdated: new Date().toISOString()
      }
    }

    // Determine if workflow should be marked as completed
    let shouldComplete = false
    let completionReason = ""

    if (failedSteps.length > 0) {
      // If any executed step failed, mark workflow as failed
      await db
        .update(workflowExecution)
        .set({
          status: "failed",
          completedAt: new Date(),
          completedBy: "system",
          metadata: progressMetadata
        })
        .where(eq(workflowExecution.id, executionId))

      Logger.info(`Workflow ${executionId} marked as failed due to ${failedSteps.length} failed steps`)
      return true
    }

    if (executedSteps.length === 0) {
      // No steps have been executed yet, workflow is not complete
      shouldComplete = false
    } else if (completedSteps.length === executedSteps.length) {
      // All executed steps are completed
      shouldComplete = true
      completionReason = "All executed steps completed"
    } else if (activeSteps.length === 0 && manualStepsAwaitingInput.length === 0) {
      // No active steps and no manual steps awaiting input
      // This means we've reached the end of the execution path
      shouldComplete = true
      completionReason = "End of execution path reached"
    } else {
      // There are still active steps or manual steps awaiting input
      shouldComplete = false
    }

    // Update workflow metadata with current progress
    await db
      .update(workflowExecution)
      .set({
        metadata: progressMetadata,
        updatedAt: new Date()
      })
      .where(eq(workflowExecution.id, executionId))

    if (shouldComplete) {
      Logger.info(
        `Workflow ${executionId} completion criteria met: ${completionReason}`
      )

      await db
        .update(workflowExecution)
        .set({
          status: ToolExecutionStatus.COMPLETED,
          completedAt: new Date(),
          completedBy: "system",
          metadata: progressMetadata
        })
        .where(eq(workflowExecution.id, executionId))

      Logger.info(`Workflow ${executionId} marked as completed`)
      return true
    }

    return false
  } catch (error) {
    Logger.error(error, `Failed to check workflow completion for ${executionId}`)
    return false
  }
}

// Execute automated workflow steps in background
const executeAutomatedWorkflowSteps = async (
  executionId: string,
  nextStepTemplateIds: string[],
  stepExecutions: any[],
  allTools: any[],
  currentResults: any,
) => {
  try {
    Logger.info(
      `Starting background execution of automated steps for workflow ${executionId}`,
    )

    let executionResults = currentResults

    //todo : this is the normal for loop, we need to think about parallel execution of independent steps
    for (const nextStepTemplateId of nextStepTemplateIds) {
      const nextStep = stepExecutions.find(
        (s) => s.workflowStepTemplateId === nextStepTemplateId,
      )

      if (nextStep && nextStep.type === StepType.AUTOMATED) {
        Logger.info(
          `Executing automated step: ${nextStep.name} (${nextStep.id})`,
        )
        try {
          executionResults = await executeWorkflowChain(
            executionId,
            nextStep.id,
            allTools,
            executionResults,
          )
        } catch (stepError) {
          // Step execution failed, workflow should already be marked as failed
          // Stop processing remaining steps
          Logger.error(`Step execution failed, stopping workflow execution: ${stepError}`)
          throw stepError
        }
      }
    }

    // Check if workflow is completed after background execution
    const updatedStepExecutions = await db
      .select()
      .from(workflowStepExecution)
      .where(eq(workflowStepExecution.workflowExecutionId, executionId))

    const allStepsCompleted = updatedStepExecutions.every(
      (step) => step.status === WorkflowStatus.COMPLETED,
    )

    if (allStepsCompleted) {
      Logger.info(
        `All steps completed for workflow execution ${executionId}, marking as completed`,
      )
      await db
        .update(workflowExecution)
        .set({
          status: ToolExecutionStatus.COMPLETED,
          completedAt: new Date(),
          completedBy: "system",
        })
        .where(eq(workflowExecution.id, executionId))
    }

    Logger.info(`Background workflow execution completed for ${executionId}`)
    return executionResults
  } catch (error) {
    Logger.error(
      error,
      `Background workflow execution failed for ${executionId}`,
    )

    // Check if workflow is already marked as failed before updating
    try {
      const [currentExecution] = await db
        .select()
        .from(workflowExecution)
        .where(eq(workflowExecution.id, executionId))

      if (currentExecution && currentExecution.status !== WorkflowStatus.FAILED) {
        // Only mark as failed if not already failed (to avoid overriding specific failure info)
        await db
          .update(workflowExecution)
          .set({
            status: "failed",
            completedAt: new Date(),
            completedBy: "system",
          })
          .where(eq(workflowExecution.id, executionId))
        Logger.info(`Workflow ${executionId} marked as failed due to background execution error`)
      } else {
        Logger.info(`Workflow ${executionId} already marked as failed, skipping status update`)
      }
    } catch (dbError) {
      Logger.error(dbError, `Failed to check or update workflow ${executionId} status`)
    }

    throw error
  }
}

// Execute workflow chain - automatically execute steps in sequence
const executeWorkflowChain = async (
  executionId: string,
  currentStepId: string,
  tools: any[],
  previousResults: any,
) => {
  try {
    // Get current step execution
    const stepExecution = await db
      .select()
      .from(workflowStepExecution)
      .where(eq(workflowStepExecution.id, currentStepId))
    if (!stepExecution || stepExecution.length === 0) {
      return previousResults
    }

    const step = stepExecution[0]

    // If step is manual, wait for user input
    if (step.type === StepType.MANUAL) {
      return previousResults
    }

    // Get the tool for this step from the step template (not execution)
    const stepTemplate = await db
      .select()
      .from(workflowStepTemplate)
      .where(eq(workflowStepTemplate.id, step.workflowStepTemplateId))
    if (!stepTemplate || stepTemplate.length === 0) {
      return previousResults
    }

    const toolIds = stepTemplate[0].toolIds || []
    const toolId = toolIds.length > 0 ? toolIds[0] : null
    if (!toolId) {
      return previousResults
    }

    const tool = tools.find((t) => t.id === toolId)
    if (!tool) {
      return previousResults
    }

    // Execute the tool
    const toolResult = await executeWorkflowTool(tool, previousResults, executionId)

    // Check if tool execution failed
    if (toolResult.status !== "success") {
      Logger.error(`Tool execution failed for step ${step.name}: ${JSON.stringify(toolResult.result)}`)

      // Create failed tool execution record
      let toolExecutionRecord
      try {
        const [execution] = await db
          .insert(toolExecution)
          .values({
            workflowToolId: tool.id,
            workflowExecutionId: executionId,
            status: "failed",
            result: toolResult.result,
            startedAt: new Date(),
            completedAt: new Date(),
          })
          .returning()
        toolExecutionRecord = execution
      } catch (dbError) {
        Logger.warn("Database insert failed for failed tool, creating minimal record:", dbError)
        const [execution] = await db
          .insert(toolExecution)
          .values({
            workflowToolId: tool.id,
            workflowExecutionId: executionId,
            status: "failed",
            result: {
              error: "Tool execution failed and result could not be stored",
              original_error: "Database storage failed"
            },
            startedAt: new Date(),
            completedAt: new Date(),
          })
          .returning()
        toolExecutionRecord = execution
      }

      // Mark step as failed
      await db
        .update(workflowStepExecution)
        .set({
          status: "failed",
          completedBy: "system",
          completedAt: new Date(),
          toolExecIds: [toolExecutionRecord.id],
        })
        .where(eq(workflowStepExecution.id, currentStepId))

      // Mark workflow as failed
      await db
        .update(workflowExecution)
        .set({
          status: "failed",
          completedAt: new Date(),
          completedBy: "system",
        })
        .where(eq(workflowExecution.id, executionId))

      Logger.error(`Workflow ${executionId} marked as failed due to step ${step.name} failure`)

      // Return error result to stop further execution
      throw new Error(`Step "${step.name}" failed: ${JSON.stringify(toolResult.result)}`)
    }

    // Create tool execution record with error handling for unicode issues
    let toolExecutionRecord
    try {
      const [execution] = await db
        .insert(toolExecution)
        .values({
          workflowToolId: tool.id,
          workflowExecutionId: executionId,
          status: ToolExecutionStatus.COMPLETED,
          result: toolResult.result,
          startedAt: new Date(),
          completedAt: new Date(),
        })
        .returning()
      toolExecutionRecord = execution
    } catch (dbError) {
      // If database insert fails (e.g., unicode issues), sanitize the result and try again
      Logger.warn("Database insert failed, sanitizing result:", dbError)

      const sanitizedResult = JSON.parse(
        JSON.stringify(toolResult.result)
          .replace(/[\ud800-\udfff]/g, "") // Remove unicode surrogates
          .replace(/[^\x00-\x7F]/g, "?"),
      ) // Replace non-ASCII with ?

      try {
        const [execution] = await db
          .insert(toolExecution)
          .values({
            workflowToolId: tool.id,
            workflowExecutionId: executionId,
            status: ToolExecutionStatus.COMPLETED,
            result: {
              ...sanitizedResult,
              _note: "Result was sanitized due to unicode characters",
              _original_status: toolResult.status,
            },
            startedAt: new Date(),
            completedAt: new Date(),
          })
          .returning()
        toolExecutionRecord = execution
      } catch (secondError) {
        // If it still fails, create a minimal record
        Logger.error(
          "Second database insert failed, creating minimal record:",
          secondError,
        )
        const [execution] = await db
          .insert(toolExecution)
          .values({
            workflowToolId: tool.id,
            workflowExecutionId: executionId,
            status: ToolExecutionStatus.COMPLETED,
            result: {
              status: "executed_with_db_error",
              message:
                "Tool executed successfully but result could not be stored due to database issues",
              error: "Database storage failed",
            },
            startedAt: new Date(),
            completedAt: new Date(),
          })
          .returning()
        toolExecutionRecord = execution
      }
    }

    // Update step as completed and add tool execution ID
    await db
      .update(workflowStepExecution)
      .set({
        status: WorkflowStatus.COMPLETED,
        completedBy: "system",
        completedAt: new Date(),
        toolExecIds: [toolExecutionRecord.id],
      })
      .where(eq(workflowStepExecution.id, currentStepId))

    // Store results for next step
    const updatedResults = {
      ...(previousResults || {}),
      [step.name]: {
        stepId: step.id,
        result: toolResult.result,
        toolExecution: toolExecutionRecord,
      },
    }

    // Find and execute next steps using UUID arrays
    if (step.nextStepIds && Array.isArray(step.nextStepIds)) {
      for (const nextStepId of step.nextStepIds) {
        const nextSteps = await db
          .select()
          .from(workflowStepExecution)
          .where(eq(workflowStepExecution.workflowExecutionId, executionId))

        const nextStep = nextSteps.find(
          (s) => s.workflowStepTemplateId === nextStepId,
        )

        if (nextStep && nextStep.type === StepType.AUTOMATED) {
          // Recursively execute next automated step
          // workflow-TODO: consider parallel execution , this is only for sequential steps
          await executeWorkflowChain(
            executionId,
            nextStep.id,
            tools,
            updatedResults,
          )
        }
      }
    }

    // Check if this was the last step and mark workflow as completed if so
    const allStepExecutions = await db
      .select()
      .from(workflowStepExecution)
      .where(eq(workflowStepExecution.workflowExecutionId, executionId))

    const allStepsCompleted = allStepExecutions.every(
      (stepExec) => stepExec.status === WorkflowStatus.COMPLETED,
    )

    if (allStepsCompleted) {
      // Check if workflow execution is not already completed
      const [currentExecution] = await db
        .select()
        .from(workflowExecution)
        .where(eq(workflowExecution.id, executionId))

      if (currentExecution && currentExecution.status !== WorkflowStatus.COMPLETED) {
        Logger.info(
          `All steps completed for workflow execution ${executionId}, marking as completed`,
        )
        await db
          .update(workflowExecution)
          .set({
            status: ToolExecutionStatus.COMPLETED,
            completedAt: new Date(),
            completedBy: "system",
          })
          .where(eq(workflowExecution.id, executionId))
      }
    }

    return updatedResults
  } catch (error) {
    Logger.error(error, "Failed to execute workflow chain")
    return previousResults
  }
}

// Get workflow execution status (lightweight for polling)
export const GetWorkflowExecutionStatusApi = async (c: Context) => {
  try {
    const user = await getUserFromJWT(db, c.get(JwtPayloadKey))
    const executionId = c.req.param("executionId")

    // Get only the status field for maximum performance
    const execution = await db
      .select({
        status: workflowExecution.status,
      })
      .from(workflowExecution)
      .where(and(
        eq(workflowExecution.workspaceId, user.workspaceId),
        eq(workflowExecution.userId, user.id),
        eq(workflowExecution.id, executionId),
      ))

    if (!execution || execution.length === 0) {
      throw new HTTPException(404, { message: "Workflow execution not found" })
    }

    return c.json({
      success: true,
      status: execution[0].status,
    })
  } catch (error) {
    Logger.error(error, "Failed to get workflow execution status")
    throw new HTTPException(500, {
      message: getErrorMessage(error),
    })
  }
}

// Get workflow execution
export const GetWorkflowExecutionApi = async (c: Context) => {
  try {
    const user = await getUserFromJWT(db, c.get(JwtPayloadKey))
    const executionId = c.req.param("executionId")

    // Get execution directly by ID
    const execution = await db
      .select()
      .from(workflowExecution)
      .where(and(
        eq(workflowExecution.userId, user.id),
        eq(workflowExecution.workspaceId, user.workspaceId),
        eq(workflowExecution.id, executionId),
      ))

    if (!execution || execution.length === 0) {
      throw new HTTPException(404, { message: "Workflow execution not found" })
    }

    // Get step executions for this workflow
    const stepExecutions = await db
      .select()
      .from(workflowStepExecution)
      .where(eq(workflowStepExecution.workflowExecutionId, executionId))

    // Get all tool executions for this workflow with tool type
    const toolExecutions = await db
      .select({
        id: toolExecution.id,
        workflowToolId: toolExecution.workflowToolId,
        workflowExecutionId: toolExecution.workflowExecutionId,
        status: toolExecution.status,
        result: toolExecution.result,
        startedAt: toolExecution.startedAt,
        completedAt: toolExecution.completedAt,
        createdAt: toolExecution.createdAt,
        updatedAt: toolExecution.updatedAt,
        toolType: workflowTool.type,
      })
      .from(toolExecution)
      .leftJoin(workflowTool, eq(toolExecution.workflowToolId, workflowTool.id))
      .where(eq(toolExecution.workflowExecutionId, executionId))

    return c.json({
      success: true,
      data: {
        ...execution[0],
        stepExecutions: stepExecutions,
        toolExecutions: toolExecutions,
      },
    })
  } catch (error) {
    Logger.error(error, "Failed to get workflow execution")
    throw new HTTPException(500, {
      message: getErrorMessage(error),
    })
  }
}

// Form submission with file upload integration
export const SubmitWorkflowFormApi = async (c: Context) => {
  try {
    const user = await getUserFromJWT(db, c.get(JwtPayloadKey))
    const contentType = c.req.header("content-type") || ""
    let stepId: string
    let formData: any = {}
    let currentStepExecution: any = undefined

    if (contentType.includes("multipart/form-data")) {
      // Handle multipart form data (with file uploads) using handleAttachmentUpload
      console.log("Processing multipart form data...")
      const multipartData = await c.req.formData()
      stepId = multipartData.get("stepId") as string

      if (!stepId) {
        throw new HTTPException(400, { message: "stepId is required" })
      }

      // Extract form fields (non-file data)
      const entries: [string, FormDataEntryValue][] = []
      multipartData.forEach((value, key) => {
        entries.push([key, value])
      })
      for (const [key, value] of entries) {
        if (key !== "stepId" && typeof value === "string") {
          formData[key] = value
        }
      }

      // Get step execution to access workflow IDs for file handling
      const stepExecution = await db
        .select()
        .from(workflowStepExecution)
        .where(eq(workflowStepExecution.id, stepId))

      if (!stepExecution || stepExecution.length === 0) {
        throw new HTTPException(404, {
          message: "Workflow step execution not found",
        })
      }

      currentStepExecution = stepExecution[0]

      // Get step template to access form definition for validation
      const stepTemplate = await db
        .select()
        .from(workflowStepTemplate)
        .where(
          eq(
            workflowStepTemplate.id,
            currentStepExecution.workflowStepTemplateId,
          ),
        )

      if (!stepTemplate || stepTemplate.length === 0) {
        throw new HTTPException(404, { message: "Step template not found" })
      }

      const toolIds = stepTemplate[0].toolIds || []
      if (toolIds.length === 0) {
        throw new HTTPException(400, {
          message: "No tools configured for this step",
        })
      }

      const formTool = await db
        .select()
        .from(workflowTool)
        .where(eq(workflowTool.id, toolIds[0]))

      if (!formTool || formTool.length === 0) {
        throw new HTTPException(404, { message: "Form tool not found" })
      }

      const formDefinition = formTool[0].value as any
      const formFields = formDefinition?.fields || []

      // Build validation schema from form definition
      const validationSchema = buildValidationSchema(formFields)

      // Validate non-file form data (exclude file fields from initial validation)
      const nonFileData = { ...formData }
      const nonFileValidationSchema = { ...validationSchema }

      // Remove file fields from validation schema for initial check
      for (const field of formFields) {
        if (field.type === "file") {
          delete nonFileValidationSchema[field.id]
        }
      }

      const validationResult = validateFormData(
        nonFileData,
        nonFileValidationSchema,
      )

      if (!validationResult.isValid) {
        throw new HTTPException(400, {
          message: `Form validation failed: ${validationResult.errors.join(", ")}`,
        })
      }

      // Handle file uploads with new workflow file handler
      for (const field of formFields) {
        if (field.type === "file") {
          const files = multipartData.getAll(field.id) as File[]

          if (files.length > 0) {
            try {
              const file = files[0] // Use first file
              const fileValidation = validationSchema[field.id]?.fileValidation

              const uploadedFile = await handleWorkflowFileUpload(
                file,
                currentStepExecution.workflowExecutionId,
                currentStepExecution.id,
                fileValidation,
              )

              formData[field.id] = uploadedFile
              console.log(
                `File uploaded for field ${field.id}:`,
                uploadedFile.relativePath,
              )
            } catch (uploadError) {
              Logger.error(
                uploadError,
                `File upload failed for field ${field.id}`,
              )
              throw new HTTPException(400, {
                message: `File upload failed for ${field.id}: ${uploadError instanceof Error ? uploadError.message : String(uploadError)}`,
              })
            }
          } else if (field.required) {
            throw new HTTPException(400, {
              message: `Required file field '${field.id}' is missing`,
            })
          }
        }
      }
    } else {
      // Handle JSON form data
      const jsonData = await c.req.json()
      stepId = jsonData.stepId
      formData = jsonData.formData || {}
    }

    console.log(`Form submission for stepId: ${stepId}`)

    // Use the step execution and form tool we already fetched for multipart data
    let stepExecution =
      typeof currentStepExecution !== "undefined" ? currentStepExecution : null
    let formTool = null

    if (!stepExecution) {
      // Handle JSON case - fetch step execution
      const stepExecutions = await db
        .select()
        .from(workflowStepExecution)
        .where(eq(workflowStepExecution.id, stepId))

      if (!stepExecutions || stepExecutions.length === 0) {
        throw new HTTPException(404, {
          message: "Workflow step execution not found",
        })
      }

      stepExecution = stepExecutions[0]

      // Get the form tool for JSON case
      const stepTemplate = await db
        .select()
        .from(workflowStepTemplate)
        .where(
          eq(workflowStepTemplate.id, stepExecution.workflowStepTemplateId),
        )

      if (!stepTemplate || stepTemplate.length === 0) {
        throw new HTTPException(404, { message: "Step template not found" })
      }

      const toolIds = stepTemplate[0].toolIds || []
      if (toolIds.length === 0) {
        throw new HTTPException(400, {
          message: "No tools configured for this step",
        })
      }

      const formToolResult = await db
        .select()
        .from(workflowTool)
        .where(eq(workflowTool.id, toolIds[0]))

      if (!formToolResult || formToolResult.length === 0) {
        throw new HTTPException(404, { message: "Form tool not found" })
      }

      formTool = formToolResult[0]
    } else {
      // For multipart case, we already have the form tool fetched
      const stepTemplateForMultipart = await db
        .select()
        .from(workflowStepTemplate)
        .where(
          eq(workflowStepTemplate.id, stepExecution.workflowStepTemplateId),
        )

      if (stepTemplateForMultipart && stepTemplateForMultipart.length > 0) {
        const toolIds = stepTemplateForMultipart[0].toolIds || []
        if (toolIds.length > 0) {
          const formToolResult = await db
            .select()
            .from(workflowTool)
            .where(eq(workflowTool.id, toolIds[0]))

          if (formToolResult && formToolResult.length > 0) {
            formTool = formToolResult[0]
          }
        }
      }
    }

    // Create tool execution record for form submission
    console.log("Creating tool execution record...")

    if (!formTool) {
      throw new HTTPException(404, {
        message: "Form tool not found for submission",
      })
    }

    const [toolExecutionRecord] = await db
      .insert(toolExecution)
      .values({
        workflowToolId: formTool.id,
        workflowExecutionId: stepExecution.workflowExecutionId,
        status: WorkflowStatus.COMPLETED,
        result: {
          formData: formData,
          submittedAt: new Date().toISOString(),
          submittedBy: "demo",
        },
        startedAt: new Date(),
        completedAt: new Date(),
      })
      .returning()

    console.log("Tool execution created successfully")

    // Update the step execution as completed
    console.log("Updating step execution...")
    await db
      .update(workflowStepExecution)
      .set({
        status: WorkflowStatus.COMPLETED,
        completedBy: "demo",
        completedAt: new Date(),
        toolExecIds: [toolExecutionRecord.id],
        metadata: {
          ...stepExecution.metadata,
          formSubmission: {
            formData: formData,
            submittedAt: new Date().toISOString(),
            submittedBy: "demo",
          },
        },
      })
      .where(eq(workflowStepExecution.id, stepId))

    console.log("Step execution updated successfully")

    // Continue workflow execution - execute next automated steps
    const tools = await db
      .select()
      .from(workflowTool)
      .where(
        and(
          eq(workflowTool.workspaceId, user.workspaceId),
          eq(workflowTool.userId, user.id),
        ),
      )
    const stepName = stepExecution.name || "unknown_step"
    const currentResults: Record<string, any> = {}
    currentResults[stepName] = {
      stepId: stepExecution.id,
      formSubmission: {
        formData: formData,
        submittedAt: new Date().toISOString(),
        submittedBy: "demo",
      },
      toolExecution: toolExecutionRecord,
    }

    // Execute next steps if they are automated using UUID arrays
    if (stepExecution.nextStepIds && Array.isArray(stepExecution.nextStepIds)) {
      for (const nextStepTemplateId of stepExecution.nextStepIds) {
        const allSteps = await db
          .select()
          .from(workflowStepExecution)
          .where(
            eq(
              workflowStepExecution.workflowExecutionId,
              stepExecution.workflowExecutionId,
            ),
          )

        const nextStep = allSteps.find(
          (s) => s.workflowStepTemplateId === nextStepTemplateId,
        )

        if (nextStep && nextStep.type === StepType.AUTOMATED) {
          await executeWorkflowChain(
            stepExecution.workflowExecutionId,
            nextStep.id,
            tools,
            currentResults,
          )
        }
      }
    }

    return c.json({
      success: true,
      message: "Form submitted and workflow continued",
      data: {
        stepId: stepId,
        toolExecution: toolExecutionRecord,
        formData: formData,
        nextStepsTriggered: stepExecution.nextStepIds?.length || 0,
      },
    })
  } catch (error) {
    Logger.error(error, "Form submission failed")

    if (error instanceof HTTPException) {
      throw error
    }

    throw new HTTPException(500, {
      message: getErrorMessage(error),
    })
  }
}

// Helper function to extract content from previous step results using simplified input paths
// Workflow-Todo: This function can be enhanced to support more complex path syntaxes if needed, currently this 
const extractContentFromPath = (
  previousStepResults: any,
  contentPath: string,
): string => {
  try {

    if (!contentPath.startsWith("input.")) {
      return `Invalid path: ${contentPath}. Only paths starting with 'input.' are supported.`
    }

    // Get all step keys
    const stepKeys = Object.keys(previousStepResults)
    if (stepKeys.length === 0) {
      return "No previous steps available"
    }

    const propertyPath = contentPath.slice(6) // Remove "input."
    const pathParts = propertyPath.split(".")


    const latestStepKey = stepKeys[stepKeys.length - 1]
    const latestStepResult = previousStepResults[latestStepKey]

    if (latestStepResult?.result) {
      let target = latestStepResult.result

      // Navigate through the path starting from result
      for (const part of pathParts) {
        if (target && typeof target === "object" && part in target) {
          target = target[part]
        } else {
          Logger.debug(`DEBUG - extractContentFromPath: Property '${part}' not found in latest step result`)
          return `Property '${part}' not found in any step result. Available steps: ${stepKeys.join(", ")}`
        }
      }

      // Convert result to string
      if (typeof target === "string") {
        return target
      } else if (target !== null && target !== undefined) {
        return JSON.stringify(target, null, 2)
      }
    }

    return `No content found for path '${contentPath}' in any step. Available steps: ${stepKeys.join(", ")}`
  } catch (error) {
    return `Error: ${error instanceof Error ? error.message : String(error)}`
  }
}

// Helper function to get execution context (user info) from workflow execution
//Workflow-Todo : after DB Changes we might not need this function as we can fetch userId and workspaceId directly from workflowExecution table
const getExecutionContext = async (executionId: string): Promise<{
  workspaceId: string
  userEmail: string
  workspaceInternalId: string
  userId: string
} | null> => {
  try {
    // Get workflow execution to access metadata
    const [execution] = await db
      .select()
      .from(workflowExecution)
      .where(eq(workflowExecution.id, executionId))

    if (!execution || !execution.metadata) {
      Logger.warn(`No execution context found for execution ${executionId}`)
      return null
    }

    // Check if execution context was stored in metadata
  
    const context = execution.metadata as any
    if (context.executionContext) {
      return context.executionContext
    }

    Logger.warn(`No execution context in metadata for execution ${executionId}`)
    return null
  } catch (error) {
    Logger.error(error, `Failed to get execution context for ${executionId}`)
    return null
  }
}

// Execute workflow tool (Python scripts, etc.)
const executeWorkflowTool = async (
  tool: any,
  previousStepResults: any = {},
  executionId: string,
) => {
  try {
    switch (tool.type) {
      case "form":
        // Form tools are handled by form submission API
        return {
          status: "awaiting_user_input",
          result: {
            formDefinition: tool.value,
            message: "User input required - handled by form submission API",
          },
        }


      case "email":
        // Enhanced email tool using config for recipients and configurable path for content extraction
        const emailConfig = tool.config || {}
        const toEmail = emailConfig.to_email || emailConfig.recipients || []
        const fromEmail = emailConfig.from_email || "no-reply@xyne.io"
        
        const contentType = emailConfig.content_type || "html"
        const [execution] = await db
          .select()
          .from(workflowExecution)
          .where(eq(workflowExecution.id, executionId))

        const workflowName = execution?.name || "Unknown Workflow"
        const subject = emailConfig.subject || `Results of Workflow: ${workflowName}`
        // New configurable content path feature
        const contentPath =
          emailConfig.content_path || emailConfig.content_source_path

        try {
          let emailBody = ""

          if (contentPath) {
            // Extract content using configurable path
            emailBody = extractContentFromPath(previousStepResults, contentPath)

            if (!emailBody) {
              emailBody = `No content found at path: ${contentPath}`
            }
          } else {
            // Fallback to extracting from response.aiOutput path
            emailBody = extractContentFromPath(previousStepResults, "input.aiOutput")
            if (!emailBody) {
              emailBody = "No content available from previous step"
            }
          }

          // Wrap plain text in HTML if content type is HTML
          if (contentType === "html" && !emailBody.includes("<html")) {
            emailBody = `
<!DOCTYPE html>
<html>
<head>
    <meta charset="UTF-8">
    <style>
        body { font-family: 'Segoe UI', sans-serif; line-height: 1.6; margin: 20px; }
        .content { max-width: 800px; margin: 0 auto; }
        .header { background: #f8f9fa; padding: 20px; border-radius: 8px; margin-bottom: 20px; }
        .body-content { background: white; padding: 20px; border: 1px solid #dee2e6; border-radius: 8px; }
    </style>
</head>
<body>
    <div class="content">
        <div class="header">
            <h2>🤖 Results of Workflow: ${workflowName} </h2>
            <p>Generated on: ${new Date().toLocaleString("en-US", {timeZone: "Asia/Kolkata"})}</p>
        </div>
        <div class="body-content">
            ${emailBody.replace(/\n/g, "<br>")}
        </div>
    </div>
</body>
</html>`
          }

          // Validate email configuration
          if (!toEmail || (Array.isArray(toEmail) && toEmail.length === 0)) {
            return {
              status: "error",
              result: {
                error:
                  "No email recipients configured in tool config (to_email or recipients field required)",
                config: emailConfig,
              },
            }
          }

          // Import and use the email service
          const { emailService } = await import("@/services/emailService")

          // Convert single email to array if needed
          const recipients = Array.isArray(toEmail) ? toEmail : [toEmail]

          // Send email to all recipients
          const emailResults = []
          for (const recipient of recipients) {
            try {
              const emailSent = await emailService.sendEmail({
                to: recipient,
                subject,
                body: emailBody,
                contentType: contentType === "html" ? "html" : "text",
              })
              emailResults.push({ recipient, sent: emailSent })
            } catch (emailError) {
              emailResults.push({
                recipient,
                sent: false,
                error:
                  emailError instanceof Error
                    ? emailError.message
                    : String(emailError),
              })
            }
          }

          const successCount = emailResults.filter((r) => r.sent).length
          const allSent = successCount === recipients.length

          return {
            status: allSent ? "success" : "partial_success",
            result: {
              emails_sent: successCount,
              total_recipients: recipients.length,
              all_sent: allSent,
              results: emailResults,
              email_details: {
                from: fromEmail,
                subject,
                content_type: contentType,
                body_length: emailBody.length,
              },
              message: allSent
                ? `Email sent successfully to all ${successCount} recipients`
                : `Email sent to ${successCount} of ${recipients.length} recipients`,
            },
          }
        } catch (error) {
          return {
            status: "error",
            result: {
              error: "Email tool execution failed",
              message: error instanceof Error ? error.message : String(error),
              config: emailConfig,
            },
          }
        }

      case "ai_agent":
        const aiConfig = tool.config || {}
        const aiValue = tool.value || {}
        const agentId = aiConfig.agentId


        if (!agentId) {
          Logger.error("No agent ID found in tool config - agent creation may have failed during template creation")
          return {
            status: "error",
            result: {
              error: "No agent ID configured for this AI agent tool",
              details: "Agent should have been created during workflow template creation",
              config: aiConfig
            }
          }
        }

        try {
          // Get execution context for user info
          const executionContext = await getExecutionContext(executionId)
          if (!executionContext) {
            return {
              status: "error",
              result: {
                error: "Could not retrieve execution context",
                details: "User information not available for agent execution"
              }
            }
          }

          // Extract agent parameters with dynamic values
          const prompt = aiValue.prompt || aiValue.systemPrompt || "Please analyze the provided content"
          const temperature = aiConfig.temperature || 0.7
          const workspaceId = executionContext.workspaceId
          const userEmail = executionContext.userEmail

          // Process input content based on input type
          let userQuery = ""
          let imageAttachmentIds: string[] = []
          let documentAttachmentIds: string[] = []

          if (aiConfig.inputType === "form") {
            // Extract form data from previous step - corrected data path
            const stepKeys = Object.keys(previousStepResults)

            if (stepKeys.length > 0) {
              const latestStepKey = stepKeys[stepKeys.length - 1]
              const prevStepData = previousStepResults[latestStepKey]

              // Try multiple possible paths for form data
              const formSubmission =
                prevStepData?.formSubmission?.formData ||
                prevStepData?.result?.formData ||
                prevStepData?.toolExecution?.result?.formData ||
                {}

              const extractedIds = extractAttachmentIds(formSubmission)
              imageAttachmentIds = extractedIds.imageAttachmentIds
              documentAttachmentIds = extractedIds.documentAttachmentIds

              // Process text fields
              const textFields = Object.entries(formSubmission)
                .filter(([key, value]) => typeof value === "string")
                .map(([key, value]) => `${key}: ${value}`)
                .join("\n")

              userQuery = `${prompt}\n\nForm Data:\n${textFields}`
            } else {
              Logger.warn("No previous step data found")
              userQuery = prompt
            }
          } else {
            const stepKeys = Object.keys(previousStepResults)
            if (stepKeys.length > 0) {
              const latestStepKey = stepKeys[stepKeys.length - 1]
              const prevStepData = previousStepResults[latestStepKey]
              const content = prevStepData?.result?.output ||
                prevStepData?.result?.content ||
                JSON.stringify(prevStepData?.result || {})
              userQuery = `${prompt}\n\nContent to analyze:\n${content}`
            } else {
              userQuery = prompt
            }
          }
          const result: ExecuteAgentResponse = await ExecuteAgentForWorkflow({
            agentId,
            userQuery,
            workspaceId,
            userEmail,
            isStreamable: false,
            temperature,
            attachmentFileIds: imageAttachmentIds,
            nonImageAttachmentFileIds: documentAttachmentIds,
          })

          if (!result.success) {
            return {
              status: "error",
              result: {
                error: "Agent execution failed",
                details: result.error,
              }
            }
          }

          // Extract response from agent result
          const agentResponse = result.type === 'streaming'
            ? "Streaming response completed"
            : result.response.text

          return {
            status: "success",
            result: {
              aiOutput: agentResponse,
              agentName: result.agentName,
              model: result.modelId,
              chatId: result.chatId,
              inputType: aiConfig.inputType || "text",
              processedAt: new Date().toISOString(),
            }
          }

        } catch (error) {
          Logger.error(error, "ExecuteAgentForWorkflow failed in workflow")
          return {
            status: "error",
            result: {
              error: "Agent execution failed",
              message: error instanceof Error ? error.message : String(error),
              inputType: aiConfig.inputType,
            }
          }
        }


      default:
        return {
          status: "error",
          result: {
            error: `Tool type '${tool.type}' not implemented`,
          },
        }
    }
  } catch (error) {
    return {
      status: "error",
      result: {
        error: "Tool execution failed",
        message: error instanceof Error ? error.message : String(error),
      },
    }
  }
}

// List workflow tools
export const ListWorkflowToolsApi = async (c: Context) => {
  try {
    const user = await getUserFromJWT(db, c.get(JwtPayloadKey))
    const tools = await db
      .select()
      .from(workflowTool)
      .where(
        and(
          eq(workflowTool.workspaceId, user.workspaceId),
          eq(workflowTool.userId, user.id),
        ),
      )
    return c.json({
      success: true,
      data: tools,
    })
  } catch (error) {
    Logger.error(error, "Failed to list workflow tools")
    throw new HTTPException(500, {
      message: getErrorMessage(error),
    })
  }
}

// Additional API functions required by server.ts

// Create workflow template
export const CreateWorkflowTemplateApi = async (c: Context) => {
  try {
    const user = await getUserFromJWT(
      db,
      c.get(JwtPayloadKey)
    )
    const requestData = await c.req.json()

    const [template] = await db
      .insert(workflowTemplate)
      .values({
        name: requestData.name,
        userId: user.id,
        workspaceId: user.workspaceId,
        description: requestData.description,
        version: requestData.version || "1.0.0",
        status: "draft",
        config: requestData.config || {},
      })
      .returning()

    return c.json({
      success: true,
      data: template,
    })
  } catch (error) {
    Logger.error(error, "Failed to create workflow template")
    throw new HTTPException(500, {
      message: getErrorMessage(error),
    })
  }
}

// Create complex workflow template from frontend workflow builder
export const CreateComplexWorkflowTemplateApi = async (c: Context) => {
  try {
<<<<<<< HEAD
    const user = await getUserFromJWT(
      db,
      c.get(JwtPayloadKey)
    )
    
=======

    let jwtPayload
    try {
      jwtPayload = c.get(JwtPayloadKey)
    } catch (e) {
      Logger.info("No JWT payload found in context")
    }

    const userEmail = jwtPayload?.sub
    if (!userEmail) {
      throw new HTTPException(400, { message: "Could not get the email of the user" })
    }

    // Get workspace ID from JWT payload
    const workspaceId = jwtPayload?.workspaceId
    if (!workspaceId) {
      throw new HTTPException(400, { message: "No workspace ID in token" })
    }

>>>>>>> a80dbefc
    // Get user ID for agent creation
    const userId = user.id

    const requestData = await c.req.json()
   
    // Create the main workflow template
    const [template] = await db
      .insert(workflowTemplate)
      .values({
        name: requestData.name,
        userId: user.id,
        workspaceId: user.workspaceId,
        description: requestData.description,
        version: requestData.version || "1.0.0",
        status: "draft",
        config: requestData.config || {},
      })
      .returning()

    const templateId = template.id

    // Create workflow tools first (needed for step tool references)
    const toolIdMap = new Map<string, string>() // frontend tool ID -> backend tool ID
    const createdTools: any[] = []

    // Collect all tools from nodes
    const allTools = requestData.nodes
      .flatMap((node: any) => node.data?.tools || [])
      .filter((tool: any) => tool && tool.type)

    // Create unique tools (deduplicate by frontend tool ID if it exists)
    const uniqueTools = allTools.reduce((acc: any[], tool: any) => {
      // If tool has an ID and we haven't seen it, add it
      if (tool.id && !acc.find(t => t.id === tool.id)) {
        acc.push(tool)
      } else if (!tool.id) {
        // If tool has no ID, always add it (will get new ID)
        acc.push(tool)
      }
      return acc
    }, [])

    for (const tool of uniqueTools) {
      // Process form tools to ensure file fields use "document_file" as ID
      let processedValue = tool.value || {}


      if (tool.type === ToolType.FORM && processedValue.fields && Array.isArray(processedValue.fields)) {
        processedValue = {
          ...processedValue,
          fields: processedValue.fields.map((field: any) => {
            if (field.type === "file") {
              return {
                ...field,
                id: "document_file"
              }
            }
            return field
          })
        }
      }

      // Process AI agent tools to add inputType: "form" in config
      let processedConfig = tool.config || {}

      if (tool.type === "ai_agent") {
        try {
          Logger.info(`Creating agent for AI agent tool: ${JSON.stringify(tool.value)}`)

          // Extract agent data from tool configuration
          const agentData: CreateAgentPayload = {
            name: tool.value?.name || `Workflow Agent - ${template.name}`,
            description: tool.value?.description || "Auto-generated agent for workflow execution",
            prompt: tool.value?.systemPrompt || "You are a helpful assistant that processes workflow data.",
            model: tool.value?.model || "googleai-gemini-2-5-flash", // Use model from tool config
            isPublic: false, // Workflow agents are private by default
            appIntegrations: [], // No app integrations for workflow agents
            allowWebSearch: false, // Disable web search for workflow agents
            isRagOn: false, // Disable RAG for workflow agents
            uploadedFileNames: [], // No uploaded files for workflow agents
            docIds: [], // No document IDs for workflow agents
            userEmails: [] // No additional users for permissions
          }

          Logger.info(`Creating agent with data: ${JSON.stringify(agentData)}`)

          // Create the agent using createAgentForWorkflow
          const newAgent: SelectAgent = await createAgentForWorkflow(agentData, userId, user.workspaceId)

          Logger.info(`Successfully created agent: ${newAgent.externalId} for workflow tool`)

          // Store the agent ID in the tool config for later use
          processedConfig = {
            ...processedConfig,
            inputType: "form",
            agentId: newAgent.externalId, // ← This replaces the hardcoded agent ID
            createdAgentId: newAgent.externalId, // Store backup reference
            agentName: newAgent.name,
            dynamicallyCreated: true // Flag to indicate this was auto-created
          }

          Logger.info(`Tool config updated with agent ID: ${newAgent.externalId}`)

        } catch (agentCreationError) {
          Logger.error(agentCreationError, `Failed to create agent for workflow tool, using fallback config`)

          // Fallback to original behavior if agent creation fails
          processedConfig = {
            ...processedConfig,
            inputType: "form",
            agentCreationFailed: true,
            agentCreationError: agentCreationError instanceof Error ? agentCreationError.message : String(agentCreationError)
          }
        }
      }

      const [createdTool] = await db
        .insert(workflowTool)
        .values({
          type: tool.type,
          workspaceId: user.workspaceId,
          userId: user.id,
          value: processedValue,
          config: processedConfig,
        })
        .returning()

      createdTools.push(createdTool)

      // Map frontend tool ID to backend tool ID
      if (tool.id) {
        toolIdMap.set(tool.id, createdTool.id)
      }
    }

    // Create workflow step templates
    const stepIdMap = new Map<string, string>() // frontend step ID -> backend step ID
    const createdSteps: any[] = []

    // Sort nodes by step_order if available, otherwise by position.y
    const sortedNodes = [...requestData.nodes].sort((a, b) => {
      const orderA = a.data?.step?.metadata?.step_order ?? 999
      const orderB = b.data?.step?.metadata?.step_order ?? 999
      if (orderA !== orderB) return orderA - orderB
      return a.position.y - b.position.y
    })

    // First pass: create all steps to get their IDs
    for (const node of sortedNodes) {
      const stepData = node.data.step

      const [createdStep] = await db
        .insert(workflowStepTemplate)
        .values({
          workflowTemplateId: templateId,
          name: stepData.name,
          description: stepData.description || "",
          type: stepData.type === "form_submission" || stepData.type === "manual" ? "manual" : "automated",
          timeEstimate: 180, // Default time estimate
          metadata: {
            icon: stepData.metadata?.icon,
            step_order: stepData.metadata?.step_order,
            schema_version: stepData.metadata?.schema_version,
            user_instructions: stepData.metadata?.user_instructions,
            ai_model: stepData.metadata?.ai_model,
            automated_description: stepData.metadata?.automated_description,
            position: node.position,
            ...stepData.config,
          },
          prevStepIds: [], // Will be updated in second pass
          nextStepIds: [], // Will be updated in second pass
          toolIds: [], // Will be updated in second pass
        })
        .returning()

      createdSteps.push(createdStep)
      stepIdMap.set(stepData.id, createdStep.id)
    }

    // Second pass: update relationships based on edges
    for (const step of createdSteps) {
      const frontendStepId = [...stepIdMap.entries()].find(([_, backendId]) => backendId === step.id)?.[0]
      const correspondingNode = requestData.nodes.find((n: any) => n.data.step.id === frontendStepId)

      // Find edges where this step is involved
      const outgoingEdges = requestData.edges.filter((edge: any) => edge.source === frontendStepId)
      const incomingEdges = requestData.edges.filter((edge: any) => edge.target === frontendStepId)

      // Map frontend step IDs to backend step IDs
      const nextStepIds = outgoingEdges
        .map((edge: any) => stepIdMap.get(edge.target))
        .filter(Boolean)

      const prevStepIds = incomingEdges
        .map((edge: any) => stepIdMap.get(edge.source))
        .filter(Boolean)

      // Map tool IDs for this step
      const stepToolIds: string[] = []
      if (correspondingNode?.data?.tools) {
        for (const tool of correspondingNode.data.tools) {
          if (tool.id && toolIdMap.has(tool.id)) {
            stepToolIds.push(toolIdMap.get(tool.id)!)
          } else {
            // Find tool by type and config if no ID mapping
            const matchingTool = createdTools.find(t =>
              t.type === tool.type &&
              JSON.stringify(t.value) === JSON.stringify(tool.value || {})
            )
            if (matchingTool) {
              stepToolIds.push(matchingTool.id)
            }
          }
        }
      }

      // Update the step with relationships
      await db
        .update(workflowStepTemplate)
        .set({
          prevStepIds,
          nextStepIds,
          toolIds: stepToolIds,
        })
        .where(eq(workflowStepTemplate.id, step.id))
    }

    // Set root step (first step in the workflow - usually form submission or trigger)
    let rootStepId = null
    if (createdSteps.length > 0) {
      // Find the step with no incoming edges (root step)
      const rootStep = createdSteps.find(step => {
        const frontendStepId = [...stepIdMap.entries()].find(([_, backendId]) => backendId === step.id)?.[0]
        const hasIncomingEdges = requestData.edges.some((edge: any) => edge.target === frontendStepId)
        return !hasIncomingEdges
      })

      rootStepId = rootStep?.id || createdSteps[0].id

      // Update template with root step ID
      await db
        .update(workflowTemplate)
        .set({
          rootWorkflowStepTemplateId: rootStepId,
        })
        .where(eq(workflowTemplate.id, templateId))
    }

    // Return the complete workflow template with steps and tools
    const completeTemplate = {
      ...template,
      rootWorkflowStepTemplateId: rootStepId,
      steps: createdSteps,
      workflow_tools: createdTools,
    }

    return c.json({
      success: true,
      data: completeTemplate,
      message: `Created workflow template with ${createdSteps.length} steps and ${createdTools.length} tools`,
    })
  } catch (error) {
    Logger.error(error, "Failed to create complex workflow template")
    throw new HTTPException(500, {
      message: getErrorMessage(error),
    })
  }
}

// Execute template (alias for ExecuteWorkflowTemplateApi)
export const ExecuteTemplateApi = ExecuteWorkflowTemplateApi

// Update workflow template
export const UpdateWorkflowTemplateApi = async (c: Context) => {
  try {
    const templateId = c.req.param("templateId")
    const requestData = await c.req.json()

    const [template] = await db
      .update(workflowTemplate)
      .set({
        name: requestData.name,
        description: requestData.description,
        version: requestData.version,
        status: requestData.status,
        config: requestData.config,
      })
      .where(eq(workflowTemplate.id, templateId))
      .returning()

    return c.json({
      success: true,
      data: template,
    })
  } catch (error) {
    Logger.error(error, "Failed to update workflow template")
    throw new HTTPException(500, {
      message: getErrorMessage(error),
    })
  }
}

// Create workflow execution
export const CreateWorkflowExecutionApi = async (c: Context) => {
  try {
    const user = await getUserFromJWT(
      db,
      c.get(JwtPayloadKey)
    )
    const requestData = await c.req.json()

    const [execution] = await db
      .insert(workflowExecution)
      .values({
        workflowTemplateId: requestData.workflowTemplateId,
        userId: user.id,
        workspaceId: user.workspaceId,
        name: requestData.name,
        description: requestData.description,
        metadata: requestData.metadata || {},
        status: "draft",
      })
      .returning()

    return c.json({
      success: true,
      data: execution,
    })
  } catch (error) {
    Logger.error(error, "Failed to create workflow execution")
    throw new HTTPException(500, {
      message: getErrorMessage(error),
    })
  }
}

// List workflow executions with filters, pagination, and sorting
export const ListWorkflowExecutionsApi = async (c: Context) => {
  try {
    const user = await getUserFromJWT(db, c.get(JwtPayloadKey))
    const query = listWorkflowExecutionsQuerySchema.parse({
      id: c.req.query("id"),
      name: c.req.query("name"),
      from_date: c.req.query("from_date"),
      to_date: c.req.query("to_date"),
      limit: c.req.query("limit"),
      page: c.req.query("page"),
    })

    // Build where conditions
    const whereConditions = [
      eq(workflowExecution.workspaceId, user.workspaceId),
      eq(workflowExecution.userId, user.id)
    ]

    // Filter by ID (exact match)
    if (query.id) {
      whereConditions.push(eq(workflowExecution.id, query.id))
    }

    // Filter by name (partial match, case-insensitive)
    if (query.name) {
      whereConditions.push(ilike(workflowExecution.name, `%${query.name}%`))
    }

    // Filter by date range (using createdAt as startDate)
    if (query.from_date) {
      whereConditions.push(
        gte(workflowExecution.createdAt, new Date(query.from_date)),
      )
    }

    if (query.to_date) {
      whereConditions.push(
        lte(workflowExecution.createdAt, new Date(query.to_date)),
      )
    }

    // Calculate offset for pagination
    const offset = (query.page - 1) * query.limit

    // Build and execute query with filters, sorting, and pagination
    const baseQuery = db.select().from(workflowExecution)

    let executions
    if (whereConditions.length > 0) {
      executions = await baseQuery
        .where(and(...whereConditions))
        .orderBy(desc(workflowExecution.createdAt))
        .limit(query.limit)
        .offset(offset)
    } else {
      executions = await baseQuery
        .orderBy(desc(workflowExecution.createdAt))
        .limit(query.limit)
        .offset(offset)
    }

    // Get total count for pagination info
    const baseCountQuery = db
      .select({ count: sql<number>`count(*)` })
      .from(workflowExecution)

    let totalCountResult
    if (whereConditions.length > 0) {
      totalCountResult = await baseCountQuery.where(and(...whereConditions))
    } else {
      totalCountResult = await baseCountQuery
    }

    const totalCount = totalCountResult[0].count

    // Calculate pagination metadata
    const totalPages = Math.ceil(totalCount / query.limit)
    const hasNextPage = query.page < totalPages
    const hasPreviousPage = query.page > 1

    return c.json({
      success: true,
      data: executions,
      pagination: {
        page: query.page,
        limit: query.limit,
        totalCount,
        totalPages,
        hasNextPage,
        hasPreviousPage,
      },
      filters: {
        id: query.id || null,
        name: query.name || null,
        from_date: query.from_date || null,
        to_date: query.to_date || null,
      },
    })
  } catch (error) {
    Logger.error(error, "Failed to list workflow executions")
    throw new HTTPException(500, {
      message: getErrorMessage(error),
    })
  }
}

// Create workflow tool
export const CreateWorkflowToolApi = async (c: Context) => {
  try {
    const user = await getUserFromJWT(db, c.get(JwtPayloadKey))
    const requestData = await c.req.json()

    const [tool] = await db
      .insert(workflowTool)
      .values({
        type: requestData.type,
        workspaceId: user.workspaceId,
        userId: user.id,
        value: requestData.value,
        config: requestData.config || {},
      })
      .returning()

    return c.json({
      success: true,
      data: tool,
    })
  } catch (error) {
    Logger.error(error, "Failed to create workflow tool")
    throw new HTTPException(500, {
      message: getErrorMessage(error),
    })
  }
}

// Update workflow tool
export const UpdateWorkflowToolApi = async (c: Context) => {
  try {
    const user = await getUserFromJWT(db, c.get(JwtPayloadKey))
    const toolId = c.req.param("toolId")
    const requestData = await c.req.json()

    // Check if tool exists first
    const existingTool = await db
      .select()
      .from(workflowTool)
      .where(and(
        eq(workflowTool.workspaceId, user.workspaceId),
        eq(workflowTool.userId, user.id),
        eq(workflowTool.id, toolId),
      ))

    if (existingTool.length === 0) {
      throw new HTTPException(404, {
        message: "Workflow tool not found",
      })
    }

    // Use database transaction to update both tool and associated step
    const result = await db.transaction(async (trx) => {
      // Update tool fields that are provided
      const toolUpdateData: any = {}
      if (requestData.type !== undefined) toolUpdateData.type = requestData.type
      if (requestData.value !== undefined)
        toolUpdateData.value = requestData.value
      if (requestData.config !== undefined)
        toolUpdateData.config = requestData.config
      toolUpdateData.updatedAt = new Date()

      const [updatedTool] = await trx
        .update(workflowTool)
        .set(toolUpdateData)
        .where(eq(workflowTool.id, toolId))
        .returning()

      // Update associated step if stepName or stepDescription is provided
      let updatedStep = null
      if (
        requestData.stepName !== undefined ||
        requestData.stepDescription !== undefined
      ) {
        // Find step that uses this tool
        const stepWithTool = await trx
          .select()
          .from(workflowStepTemplate)
          .where(sql`${toolId} = ANY(${workflowStepTemplate.toolIds})`)

        if (stepWithTool.length > 0) {
          const stepUpdateData: any = {}
          if (requestData.stepName !== undefined)
            stepUpdateData.name = requestData.stepName
          if (requestData.stepDescription !== undefined)
            stepUpdateData.description = requestData.stepDescription
          stepUpdateData.updatedAt = new Date()

          const [updated] = await trx
            .update(workflowStepTemplate)
            .set(stepUpdateData)
            .where(eq(workflowStepTemplate.id, stepWithTool[0].id))
            .returning()

          updatedStep = updated
        }
      }

      return { tool: updatedTool, step: updatedStep }
    })

    return c.json({
      success: true,
      data: {
        tool: result.tool,
        step: result.step,
        message: result.step
          ? "Tool and associated step updated successfully"
          : "Tool updated successfully",
      },
    })
  } catch (error) {
    Logger.error(error, "Failed to update workflow tool")
    throw new HTTPException(500, {
      message: getErrorMessage(error),
    })
  }
}

// Get single workflow tool
export const GetWorkflowToolApi = async (c: Context) => {
  try {
    const user = await getUserFromJWT(db, c.get(JwtPayloadKey))
    const toolId = c.req.param("toolId")

    const [tool] = await db
      .select()
      .from(workflowTool)
      .where(and(
        eq(workflowTool.workspaceId, user.workspaceId),
        eq(workflowTool.userId, user.id),
        eq(workflowTool.id, toolId),
      ))

    if (!tool) {
      throw new HTTPException(404, {
        message: "Workflow tool not found",
      })
    }

    return c.json({
      success: true,
      data: tool,
    })
  } catch (error) {
    Logger.error(error, "Failed to get workflow tool")
    throw new HTTPException(500, {
      message: getErrorMessage(error),
    })
  }
}

// Delete workflow tool
export const DeleteWorkflowToolApi = async (c: Context) => {
  try {
    const user = await getUserFromJWT(db, c.get(JwtPayloadKey))
    const toolId = c.req.param("toolId")

    // Check if tool exists first
    const existingTool = await db
      .select()
      .from(workflowTool)
      .where(and(
        eq(workflowTool.workspaceId, user.workspaceId),
        eq(workflowTool.userId, user.id),
        eq(workflowTool.id, toolId),
      ))

    if (existingTool.length === 0) {
      throw new HTTPException(404, {
        message: "Workflow tool not found",
      })
    }

    await db.delete(workflowTool).where(eq(workflowTool.id, toolId))

    return c.json({
      success: true,
      message: "Workflow tool deleted successfully",
    })
  } catch (error) {
    Logger.error(error, "Failed to delete workflow tool")
    throw new HTTPException(500, {
      message: getErrorMessage(error),
    })
  }
}

// Add step with tool to workflow template
export const AddStepToWorkflowApi = async (c: Context) => {
  try {
    const user = await getUserFromJWT(db, c.get(JwtPayloadKey))
    const templateId = c.req.param("templateId")
    const requestData = await c.req.json()

    // Validate template exists
    const [template] = await db
      .select()
      .from(workflowTemplate)
      .where(and(
        eq(workflowTemplate.workspaceId, user.workspaceId),
        eq(workflowTemplate.userId, user.id),
        eq(workflowTemplate.id, templateId),
      ))

    if (!template) {
      throw new HTTPException(404, {
        message: "Workflow template not found",
      })
    }

    // 1. Create the tool first
    const [newTool] = await db
      .insert(workflowTool)
      .values({
        type: requestData.tool.type,
        workspaceId: user.workspaceId,
        userId: user.id,
        value: requestData.tool.value,
        config: requestData.tool.config || {},
      })
      .returning()

    Logger.info(`Created new tool: ${newTool.id}`)

    // 2. Get all existing steps for this template
    const existingSteps = await db
      .select()
      .from(workflowStepTemplate)
      .where(eq(workflowStepTemplate.workflowTemplateId, templateId))

    const isFirstStep =
      existingSteps.length === 0 || !template.rootWorkflowStepTemplateId

    // 3. Create the new step
    const stepOrder = existingSteps.length + 1
    const [newStep] = await db
      .insert(workflowStepTemplate)
      .values({
        workflowTemplateId: templateId,
        name: requestData.stepName,
        description: requestData.stepDescription || `Step ${stepOrder}`,
        type: requestData.stepType || "automated",
        parentStepId: null,
        prevStepIds: isFirstStep ? [] : [],
        nextStepIds: [],
        toolIds: [newTool.id],
        timeEstimate: requestData.timeEstimate || 300,
        metadata: {
          icon: getStepIcon(requestData.tool.type),
          step_order: stepOrder,
          ...requestData.metadata,
        },
      })
      .returning()

    Logger.info(`Created new step: ${newStep.id}`)

    // 4. Handle step connections
    if (isFirstStep) {
      // This is the first/root step
      await db
        .update(workflowTemplate)
        .set({
          rootWorkflowStepTemplateId: newStep.id,
          updatedAt: new Date(),
        })
        .where(eq(workflowTemplate.id, templateId))

      Logger.info(`Set step ${newStep.id} as root step`)
    } else {
      // Find the current last step (step with no nextStepIds)
      const currentLastStep = existingSteps.find(
        (step) => !step.nextStepIds || step.nextStepIds.length === 0,
      )

      if (currentLastStep) {
        // Update the current last step to point to new step
        await db
          .update(workflowStepTemplate)
          .set({
            nextStepIds: [newStep.id],
            updatedAt: new Date(),
          })
          .where(eq(workflowStepTemplate.id, currentLastStep.id))

        // Update new step to have current last step as previous
        await db
          .update(workflowStepTemplate)
          .set({
            prevStepIds: [currentLastStep.id],
            updatedAt: new Date(),
          })
          .where(eq(workflowStepTemplate.id, newStep.id))

        Logger.info(`Connected step ${currentLastStep.id} -> ${newStep.id}`)
      }
    }

    // 5. Return the complete updated template with new step
    const updatedTemplate = await db
      .select()
      .from(workflowTemplate)
      .where(eq(workflowTemplate.id, templateId))

    const allSteps = await db
      .select()
      .from(workflowStepTemplate)
      .where(eq(workflowStepTemplate.workflowTemplateId, templateId))

    return c.json({
      success: true,
      data: {
        template: updatedTemplate[0],
        newStep: newStep,
        newTool: newTool,
        totalSteps: allSteps.length,
        isRootStep: isFirstStep,
      },
    })
  } catch (error) {
    Logger.error(error, "Failed to add step to workflow")
    throw new HTTPException(500, {
      message: getErrorMessage(error),
    })
  }
}

// Helper function to get step icon based on tool type
function getStepIcon(toolType: string): string {
  const iconMap: Record<string, string> = {
    form: "📁",
    ai_agent: "🤖",
    email: "📧",
    slack: "💬",
    gmail: "📮",
    delay: "⏰",
    agent: "🤖",
    merged_node: "🔀",
  }
  return iconMap[toolType] || "⚙️"
}

// Delete workflow step template API
export const DeleteWorkflowStepTemplateApi = async (c: Context) => {
  try {
    const user = await getUserFromJWT(db, c.get(JwtPayloadKey))
    const stepId = c.req.param("stepId")

    // 1. Check if step exists and get its details
    const [stepToDelete] = await db
      .select()
      .from(workflowStepTemplate)
      .where(eq(workflowStepTemplate.id, stepId))

    if (!stepToDelete) {
      throw new HTTPException(404, {
        message: "Workflow step template not found",
      })
    }

    const templateId = stepToDelete.workflowTemplateId

    // 2. Get the workflow template
    const [template] = await db
      .select()
      .from(workflowTemplate)
      .where(and(
        eq(workflowTemplate.workspaceId, user.workspaceId),
        eq(workflowTemplate.userId, user.id),
        eq(workflowTemplate.id, templateId),
      ))

    if (!template) {
      throw new HTTPException(404, {
        message: "Workflow template not found",
      })
    }

    // 3. Handle step chain reconnection
    const prevStepIds = stepToDelete.prevStepIds || []
    const nextStepIds = stepToDelete.nextStepIds || []

    // Update previous steps to point to next steps
    for (const prevStepId of prevStepIds) {
      await db
        .update(workflowStepTemplate)
        .set({
          nextStepIds: nextStepIds,
          updatedAt: new Date(),
        })
        .where(eq(workflowStepTemplate.id, prevStepId))
    }

    // Update next steps to point to previous steps
    for (const nextStepId of nextStepIds) {
      await db
        .update(workflowStepTemplate)
        .set({
          prevStepIds: prevStepIds,
          updatedAt: new Date(),
        })
        .where(eq(workflowStepTemplate.id, nextStepId))
    }

    // 5. Handle root step updates
    let newRootStepId = template.rootWorkflowStepTemplateId
    const isRootStep = template.rootWorkflowStepTemplateId === stepId

    if (isRootStep) {
      // If deleting root step, set the first next step as new root
      // If no next steps, set to null
      newRootStepId = nextStepIds.length > 0 ? nextStepIds[0] : null

      await db
        .update(workflowTemplate)
        .set({
          rootWorkflowStepTemplateId: newRootStepId,
          updatedAt: new Date(),
        })
        .where(eq(workflowTemplate.id, templateId))

      Logger.info(`Updated root step from ${stepId} to ${newRootStepId}`)
    }

    // 6. Delete associated tools if they are only used by this step
    const toolIdsToCheck = stepToDelete.toolIds || []

    for (const toolId of toolIdsToCheck) {
      // Check if any other steps use this tool
      const otherStepsUsingTool = await db
        .select()
        .from(workflowStepTemplate)
        .where(
          and(
            eq(workflowStepTemplate.workflowTemplateId, templateId),
            ne(workflowStepTemplate.id, stepId),
          ),
        )

      const toolInUse = otherStepsUsingTool.some(
        (step) => step.toolIds && step.toolIds.includes(toolId),
      )

      if (!toolInUse) {
        // Delete the tool if not used by other steps
        await db.delete(workflowTool).where(eq(workflowTool.id, toolId))
        Logger.info(`Deleted unused tool: ${toolId}`)
      }
    }

    // 7. Delete the step
    await db
      .delete(workflowStepTemplate)
      .where(eq(workflowStepTemplate.id, stepId))

    // 8. Update step orders for remaining steps
    const remainingSteps = await db
      .select()
      .from(workflowStepTemplate)
      .where(eq(workflowStepTemplate.workflowTemplateId, templateId))

    // Reorder remaining steps
    const sortedSteps = remainingSteps.sort((a, b) => {
      const orderA = (a.metadata as any)?.step_order || 0
      const orderB = (b.metadata as any)?.step_order || 0
      return orderA - orderB
    })

    for (let i = 0; i < sortedSteps.length; i++) {
      const step = sortedSteps[i]
      const newOrder = i + 1

      if ((step.metadata as any)?.step_order !== newOrder) {
        await db
          .update(workflowStepTemplate)
          .set({
            metadata: {
              ...(step.metadata || {}),
              step_order: newOrder,
            },
            updatedAt: new Date(),
          })
          .where(eq(workflowStepTemplate.id, step.id))
      }
    }

    // 9. Get updated workflow data
    const updatedTemplate = await db
      .select()
      .from(workflowTemplate)
      .where(eq(workflowTemplate.id, templateId))

    const updatedSteps = await db
      .select()
      .from(workflowStepTemplate)
      .where(eq(workflowStepTemplate.workflowTemplateId, templateId))

    Logger.info(
      `Successfully deleted step ${stepId} and reconnected workflow chain`,
    )

    return c.json({
      success: true,
      data: {
        deletedStepId: stepId,
        wasRootStep: isRootStep,
        newRootStepId: newRootStepId,
        remainingSteps: updatedSteps.length,
        template: updatedTemplate[0],
        message: `Step "${stepToDelete.name}" deleted successfully`,
      },
    })
  } catch (error) {
    Logger.error(error, "Failed to delete workflow step template")
    throw new HTTPException(500, {
      message: getErrorMessage(error),
    })
  }
}

// Update workflow step execution
export const UpdateWorkflowStepExecutionApi = async (c: Context) => {
  try {
    const stepId = c.req.param("stepId")
    const requestData = await c.req.json()

    const [stepExecution] = await db
      .update(workflowStepExecution)
      .set({
        status: requestData.status,
        completedBy: requestData.completedBy,
        completedAt: requestData.status === WorkflowStatus.COMPLETED ? new Date() : null,
        metadata: requestData.metadata,
      })
      .where(eq(workflowStepExecution.id, stepId))
      .returning()

    return c.json({
      success: true,
      data: stepExecution,
    })
  } catch (error) {
    Logger.error(error, "Failed to update workflow step execution")
    throw new HTTPException(500, {
      message: getErrorMessage(error),
    })
  }
}

// Complete workflow step execution
export const CompleteWorkflowStepExecutionApi = async (c: Context) => {
  try {
    const stepId = c.req.param("stepId")

    const [stepExecution] = await db
      .update(workflowStepExecution)
      .set({
        status: WorkflowStatus.COMPLETED,
        completedBy: "demo",
        completedAt: new Date(),
      })
      .where(eq(workflowStepExecution.id, stepId))
      .returning()

    return c.json({
      success: true,
      data: stepExecution,
    })
  } catch (error) {
    Logger.error(error, "Failed to complete workflow step execution")
    throw new HTTPException(500, {
      message: getErrorMessage(error),
    })
  }
}

// Submit form step (alias for SubmitWorkflowFormApi)
export const SubmitFormStepApi = SubmitWorkflowFormApi

// Get form definition
export const GetFormDefinitionApi = async (c: Context) => {
  try {
    const stepId = c.req.param("stepId")

    const stepExecutions = await db
      .select()
      .from(workflowStepExecution)
      .where(eq(workflowStepExecution.id, stepId))

    if (!stepExecutions || stepExecutions.length === 0) {
      throw new HTTPException(404, { message: "Step execution not found" })
    }

    const stepExecution = stepExecutions[0]
    const stepTemplate = await db
      .select()
      .from(workflowStepTemplate)
      .where(eq(workflowStepTemplate.id, stepExecution.workflowStepTemplateId))

    if (!stepTemplate || stepTemplate.length === 0) {
      throw new HTTPException(404, { message: "Step template not found" })
    }

    const toolIds = stepTemplate[0].toolIds || []
    if (toolIds.length === 0) {
      throw new HTTPException(400, {
        message: "No tools configured for this step",
      })
    }

    const formTool = await db
      .select()
      .from(workflowTool)
      .where(eq(workflowTool.id, toolIds[0]))

    if (!formTool || formTool.length === 0) {
      throw new HTTPException(404, { message: "Form tool not found" })
    }

    return c.json({
      success: true,
      data: {
        stepId: stepId,
        formDefinition: formTool[0].value,
        stepName: stepExecution.name,
        stepDescription: stepExecution.name, // Use name as description since description doesn't exist
      },
    })
  } catch (error) {
    Logger.error(error, "Failed to get form definition")
    throw new HTTPException(500, {
      message: getErrorMessage(error),
    })
  }
}

// Get VertexAI model enum names for workflow tools (replaces GetGeminiModelEnumsApi)
export const GetVertexAIModelEnumsApi = async (c: Context) => {
  try {
    const { MODEL_CONFIGURATIONS } = await import("@/ai/modelConfig")
    const { AIProviders } = await import("@/ai/types")
    
    // Get all VertexAI model enum values (includes both Claude and Gemini models)
    const vertexAIModelEnums = Object.entries(MODEL_CONFIGURATIONS)
      .filter(([_, config]) => config.provider === AIProviders.VertexAI)
      .map(([enumValue, config]) => ({
        enumValue, // e.g., "vertex-gemini-2-5-flash", "vertex-claude-sonnet-4"
        labelName: config.labelName, // e.g., "Gemini 2.5 Flash", "Claude Sonnet 4"
        actualName: config.actualName, // e.g., "gemini-2.5-flash", "claude-sonnet-4@20250514"
        description: config.description,
        reasoning: config.reasoning,
        websearch: config.websearch,
        deepResearch: config.deepResearch,
        // Add model type for better categorization in frontend
        modelType: enumValue.includes('gemini') ? 'gemini' : 
                   enumValue.includes('claude') ? 'claude' : 'other',
      }))
      .sort((a, b) => {
        const typeOrder: Record<string, number> = { claude: 1, gemini: 2, other: 3 };
        const orderA = typeOrder[a.modelType] ?? 99;
        const orderB = typeOrder[b.modelType] ?? 99;

        if (orderA !== orderB) {
          return orderA - orderB;
        }
        return a.labelName.localeCompare(b.labelName);
      })

    return c.json({
      success: true,
      data: vertexAIModelEnums,
      count: vertexAIModelEnums.length,
      message: "VertexAI models include both Claude and Gemini models optimized for enterprise use",
    })
  } catch (error) {
    Logger.error(error, "Failed to get VertexAI model enums")
    throw new HTTPException(500, {
      message: getErrorMessage(error),
    })
  }
}

// Legacy endpoint - kept for backward compatibility but redirects to VertexAI
export const GetGeminiModelEnumsApi = async (c: Context) => {
  Logger.warn("GetGeminiModelEnumsApi is deprecated, use GetVertexAIModelEnumsApi instead")
  return GetVertexAIModelEnumsApi(c)
}

// Serve workflow file
export const ServeWorkflowFileApi = async (c: Context) => {
  try {
    // This would serve files from workflow executions
    // For now, return a simple response
    return c.json({
      success: true,
      message: "File serving not implemented yet",
    })
  } catch (error) {
    Logger.error(error, "Failed to serve workflow file")
    throw new HTTPException(500, {
      message: getErrorMessage(error),
    })
  }
}<|MERGE_RESOLUTION|>--- conflicted
+++ resolved
@@ -2204,13 +2204,11 @@
 // Create complex workflow template from frontend workflow builder
 export const CreateComplexWorkflowTemplateApi = async (c: Context) => {
   try {
-<<<<<<< HEAD
     const user = await getUserFromJWT(
       db,
       c.get(JwtPayloadKey)
     )
     
-=======
 
     let jwtPayload
     try {
@@ -2230,7 +2228,6 @@
       throw new HTTPException(400, { message: "No workspace ID in token" })
     }
 
->>>>>>> a80dbefc
     // Get user ID for agent creation
     const userId = user.id
 
