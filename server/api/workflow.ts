import { Hono, type Context } from "hono"
import { zValidator } from "@hono/zod-validator"
import { z } from "zod"
import { WorkflowStatus, StepType, ToolType, ToolExecutionStatus } from "@/types/workflowTypes"
import { type SelectAgent } from "../db/schema"
import { type ExecuteAgentResponse } from "./agent/workflowAgentUtils"
import JSZip from "jszip"
import { readFile } from "node:fs/promises"

// Schema for workflow executions query parameters
const listWorkflowExecutionsQuerySchema = z.object({
  id: z.string().optional(),
  name: z.string().optional(),
  from_date: z.string().optional(), // ISO date string
  to_date: z.string().optional(), // ISO date string
  limit: z.coerce.number().min(1).max(100).optional().default(10),
  page: z.coerce.number().min(1).optional().default(1),
})
import { ExecuteAgentForWorkflow } from "./agent/workflowAgentUtils"
import { db } from "@/db/client"
import {
  workflowTemplate,
  workflowStepTemplate,
  workflowExecution,
  workflowStepExecution,
  workflowTool,
  toolExecution,
  createWorkflowTemplateSchema,
  createComplexWorkflowTemplateSchema,
  createWorkflowToolSchema,
  executeWorkflowSchema,
  updateWorkflowTemplateSchema,
  createWorkflowExecutionSchema,
  updateWorkflowExecutionSchema,
  updateWorkflowStepExecutionSchema,
  formSubmissionSchema,
} from "@/db/schema/workflows"
import { getUserAndWorkspaceByEmail } from "@/db/user"
import { createAgentForWorkflow } from "./agent/workflowAgentUtils"
import { type CreateAgentPayload } from "./agent"
import {
  eq,
  sql,
  inArray,
  and,
  gte,
  lte,
  ilike,
  desc,
  asc,
  ne,
} from "drizzle-orm"

import { type AttachmentMetadata } from "@/shared/types"

// Re-export schemas for server.ts
export {
  createWorkflowTemplateSchema,
  createComplexWorkflowTemplateSchema,
  updateWorkflowTemplateSchema,
  createWorkflowExecutionSchema,
  updateWorkflowExecutionSchema,
  createWorkflowToolSchema,
  updateWorkflowStepExecutionSchema,
  formSubmissionSchema,
  reviewSubmissionSchema,
} from "@/db/schema/workflows"

// Export query schema
export { listWorkflowExecutionsQuerySchema }
import { getLogger, getLoggerWithChild } from "@/logger"
import { Subsystem } from "@/types"
import config from "@/config"
import { HTTPException } from "hono/http-exception"
import { getErrorMessage } from "@/utils"
import { handleAttachmentUpload } from "@/api/files"
import {
  handleWorkflowFileUpload,
  validateFormData,
  buildValidationSchema,
  type WorkflowFileData,
  type AttachmentUploadResponse,
  type WorkflowFileUpload,
} from "@/api/workflowFileHandler"
import { getActualNameFromEnum } from "@/ai/modelConfig"
import { getProviderByModel } from "@/ai/provider"
import { Models } from "@/ai/types"
import type { Message } from "@aws-sdk/client-bedrock-runtime"
import { executeScript, ScriptLanguage } from "@/workflowScriptExecutorTool"

const loggerWithChild = getLoggerWithChild(Subsystem.WorkflowApi)
const { JwtPayloadKey } = config
const Logger = getLogger(Subsystem.WorkflowApi)

// New Workflow API Routes
export const workflowRouter = new Hono()



// Utility function to extract attachment IDs from form data
const extractAttachmentIds = (formData: Record<string, any>): {
  imageAttachmentIds: string[]
  documentAttachmentIds: string[]
} => {
  const imageIds: string[] = []
  const documentIds: string[] = []

  Object.entries(formData).forEach(([key, file]) => {
    // More defensive checking
    if (file &&
      typeof file === 'object' &&
      file !== null &&
      'attachmentId' in file &&
      file.attachmentId) {

      Logger.info(`Processing field ${key} with attachment ID: ${file.attachmentId}`)


      if ('attachmentMetadata' in file && file.attachmentMetadata) {
        const metadata = file.attachmentMetadata as AttachmentMetadata
        if (metadata.isImage) {
          imageIds.push(file.attachmentId)
        } else {
          documentIds.push(file.attachmentId)
        }
      } else {
        // Fallback: assume non-image if no metadata
        Logger.warn(`No attachmentMetadata found for ${key}, assuming document`)
        documentIds.push(file.attachmentId)
      }
    }
  })

  return { imageAttachmentIds: imageIds, documentAttachmentIds: documentIds }
}


// List all workflow templates with root step details
export const ListWorkflowTemplatesApi = async (c: Context) => {
  try {
    const templates = await db.select().from(workflowTemplate)

    // Get step templates and root step details for each workflow
    const templatesWithSteps = await Promise.all(
      templates.map(async (template) => {
        const steps = await db
          .select()
          .from(workflowStepTemplate)
          .where(eq(workflowStepTemplate.workflowTemplateId, template.id))

        // Get root step details with single tool (not array)
        let rootStep = null
        if (template.rootWorkflowStepTemplateId) {
          const rootStepResult = steps.find(
            (s) => s.id === template.rootWorkflowStepTemplateId,
          )
          if (rootStepResult) {
            const rootStepToolIds = rootStepResult.toolIds || []
            let rootStepTool = null

            if (rootStepToolIds.length > 0) {
              const rootStepTools = await db
                .select()
                .from(workflowTool)
                .where(inArray(workflowTool.id, rootStepToolIds))
              rootStepTool = rootStepTools.length > 0 ? rootStepTools[0] : null
            }

            rootStep = {
              id: rootStepResult.id,
              workflowTemplateId: rootStepResult.workflowTemplateId,
              name: rootStepResult.name,
              description: rootStepResult.description,
              type: rootStepResult.type,
              timeEstimate: rootStepResult.timeEstimate,
              metadata: rootStepResult.metadata,
              tool: rootStepTool,
            }
          }
        }

        return {
          ...template,
          rootStep,
        }
      }),
    )

    return c.json({
      success: true,
      data: templatesWithSteps,
    })
  } catch (error) {
    Logger.error(error, "Failed to list workflow templates")
    throw new HTTPException(500, {
      message: getErrorMessage(error),
    })
  }
}

// Get specific workflow template
export const GetWorkflowTemplateApi = async (c: Context) => {
  try {
    const templateId = c.req.param("templateId")

    const template = await db
      .select()
      .from(workflowTemplate)
      .where(eq(workflowTemplate.id, templateId))

    if (!template || template.length === 0) {
      throw new HTTPException(404, { message: "Workflow template not found" })
    }

    const steps = await db
      .select()
      .from(workflowStepTemplate)
      .where(eq(workflowStepTemplate.workflowTemplateId, templateId))

    // Debug logging to check toolIds
    Logger.info(`GetWorkflowTemplateApi: Found ${steps.length} steps for template ${templateId}`)
    steps.forEach((step, index) => {
      Logger.info(`Step ${index + 1} (${step.name}): toolIds = ${JSON.stringify(step.toolIds)}`)
    })

    const toolIds = steps.flatMap((s) => s.toolIds || [])
    Logger.info(`GetWorkflowTemplateApi: Flattened toolIds = ${JSON.stringify(toolIds)}`)
    const tools =
      toolIds.length > 0
        ? await db
          .select()
          .from(workflowTool)
          .where(inArray(workflowTool.id, toolIds))
        : []

    return c.json({
      success: true,
      data: {
        ...template[0],
        steps,
        workflow_tools: tools,
      },
    })
  } catch (error) {
    Logger.error(error, "Failed to get workflow template")
    throw new HTTPException(500, {
      message: getErrorMessage(error),
    })
  }
}

// Execute workflow template with root step input
export const ExecuteWorkflowWithInputApi = async (c: Context) => {
  let email: string = ""
  let workspaceId: string = ""
  let via_apiKey = false
  try {
    let jwtPayload
    try {
      jwtPayload = c.get(JwtPayloadKey)
    } catch (e) {
      Logger.info("No JWT payload found in context")
    }

    if (jwtPayload?.sub && jwtPayload?.workspaceId) {
      email = jwtPayload.sub
      workspaceId = jwtPayload.workspaceId
      via_apiKey = false

    } else {
      // Try API key context
      email = c.get("userEmail")
      workspaceId = c.get("workspaceId")
      via_apiKey = true
    }

    // Get user ID for agent creation
    const userAndWorkspace = await getUserAndWorkspaceByEmail(db, workspaceId, email)
    const userId = userAndWorkspace.user.id
    const workspaceInternalId = userAndWorkspace.workspace.id

    Logger.debug(`Debug-ExecuteWorkflowWithInputApi: userId=${userId}, workspaceInternalId=${workspaceInternalId}`)

    const templateId = c.req.param("templateId")
    const contentType = c.req.header("content-type") || ""

    let requestData: any = {}
    let hasFileUploads = false

    // Handle both JSON and multipart form data
    if (contentType.includes("multipart/form-data")) {
      const formData = await c.req.formData()
      Logger.debug(`Received multipart/form-data request with ${formData} `)
      const entries: [string, FormDataEntryValue][] = []
      formData.forEach((value, key) => {
        entries.push([key, value])
      })

      requestData.rootStepInput = {}
      for (const [key, value] of entries) {
        if (key === "name" || key === "description") {
          requestData[key] = value as string
        } else if (typeof value === "string") {
          requestData.rootStepInput[key] = value
        } else if (value instanceof File) {
          // We'll handle file uploads after validation
          requestData.rootStepInput[key] = value
          hasFileUploads = true
        }
      }
    } else {
      requestData = await c.req.json()
    }

    // Get template and validate to check if root step is trigger type
    const template = await db
      .select()
      .from(workflowTemplate)
      .where(eq(workflowTemplate.id, templateId))

    if (!template || template.length === 0) {
      throw new HTTPException(404, { message: "Workflow template not found" })
    }

    if (!template[0].rootWorkflowStepTemplateId) {
      throw new HTTPException(400, {
        message: "Template has no root step configured",
      })
    }

    // Get root step template to check if it's a trigger type
    const rootStepTemplate = await db
      .select()
      .from(workflowStepTemplate)
      .where(
        eq(workflowStepTemplate.id, template[0].rootWorkflowStepTemplateId),
      )

    if (!rootStepTemplate || rootStepTemplate.length === 0) {
      throw new HTTPException(404, { message: "Root step template not found" })
    }

    const rootStep = rootStepTemplate[0]

    // Get root step tool to check if it's a trigger
    let rootStepTool = null
    if (rootStep.toolIds && rootStep.toolIds.length > 0) {
      const toolResult = await db
        .select()
        .from(workflowTool)
        .where(eq(workflowTool.id, rootStep.toolIds[0]))

      if (toolResult && toolResult.length > 0) {
        rootStepTool = toolResult[0]
      }
    }

    // Check if root step is a trigger - if so, allow execution without input
    const isTriggerRootStep = rootStep.type === StepType.MANUAL && rootStepTool?.type === ToolType.TRIGGER

    // Validate required fields - skip validation for trigger root steps
    if (!isTriggerRootStep && !requestData.rootStepInput) {
      throw new HTTPException(400, { message: "rootStepInput is required" })
    }

    // Provide empty input for trigger steps
    if (isTriggerRootStep && !requestData.rootStepInput) {
      requestData.rootStepInput = {}
    }

    // Validate input based on root step type (skip validation for trigger tools)
    if (rootStep.type === StepType.MANUAL && rootStepTool?.type === ToolType.FORM && !isTriggerRootStep) {
      // Validate form input
      const formDefinition = rootStepTool.value as any
      const formFields = formDefinition?.fields || []

      // Build validation schema
      const validationSchema = buildValidationSchema(formFields)

      // Handle file uploads if present
      if (contentType.includes("multipart/form-data")) {
        // Validate non-file fields first
        const nonFileData = { ...requestData.rootStepInput }
        const nonFileValidationSchema = { ...validationSchema }

        // Remove file fields from initial validation
        for (const field of formFields) {
          if (field.type === "file") {
            delete nonFileValidationSchema[field.id]
          }
        }

        const validationResult = validateFormData(
          nonFileData,
          nonFileValidationSchema,
        )
        if (!validationResult.isValid) {
          throw new HTTPException(400, {
            message: `Root step input validation failed: ${validationResult.errors.join(", ")}`,
          })
        }
        
      } else {
        // JSON validation (no files)
        const validationResult = validateFormData(
          requestData.rootStepInput,
          validationSchema,
        )
        if (!validationResult.isValid) {
          throw new HTTPException(400, {
            message: `Root step input validation failed: ${validationResult.errors.join(", ")}`,
          })
        }
      }
    } else if (rootStep.type === StepType.AUTOMATED) {
      // For automated steps, no input validation needed
      if (Object.keys(requestData.rootStepInput).length > 0) {
        throw new HTTPException(400, {
          message: "Automated root steps should not have input data",
        })
      }
    }

    // Create workflow execution
    //Workflow TODO : currently in metadata we are passing userEmail, workspaceId, userId, workspaceInternalId, but after db changes we can directly fetch userId and workspaceId from workflowExecution tablexw
    const [execution] = await db
      .insert(workflowExecution)
      .values({
        workflowTemplateId: template[0].id,
        createdBy: "api",
        name:
          requestData.name ||
          `${template[0].name} - ${new Date().toLocaleDateString()}`,
        description:
          requestData.description || `Execution of ${template[0].name}`,
        metadata: {
          ...requestData.metadata,
          executionContext: {
            userEmail: email,
            workspaceId: workspaceId,
          }
        },
        status: WorkflowStatus.ACTIVE,
        rootWorkflowStepExeId: null,
      })
      .returning()

    // Get all step templates
    const steps = await db
      .select()
      .from(workflowStepTemplate)
      .where(eq(workflowStepTemplate.workflowTemplateId, templateId))

    // Create step executions for all template steps
    const stepExecutionsData = steps.map((step) => ({
      workflowExecutionId: execution.id,
      workflowStepTemplateId: step.id,
      name: step.name,
      type: step.type,
      status: WorkflowStatus.DRAFT as const,
      parentStepId: step.parentStepId,
      prevStepIds: step.prevStepIds || [],
      nextStepIds: step.nextStepIds || [],
      toolExecIds: [],
      timeEstimate: step.timeEstimate,
      metadata: step.metadata,
    }))

    const stepExecutions = await db
      .insert(workflowStepExecution)
      .values(stepExecutionsData)
      .returning()

    // Find root step execution
    const rootStepExecution = stepExecutions.find(
      (se) =>
        se.workflowStepTemplateId === template[0].rootWorkflowStepTemplateId,
    )

    if (!rootStepExecution) {
      throw new HTTPException(500, {
        message: "Failed to create root step execution",
      })
    }

    // Update workflow with root step execution ID
    await db
      .update(workflowExecution)
      .set({ rootWorkflowStepExeId: rootStepExecution.id })
      .where(eq(workflowExecution.id, execution.id))

    // Update step statuses to activate steps that are ready
    await updateDownstreamStepStatuses(execution.id)

    // Process file uploads and create tool execution
    let toolExecutionRecord = null
    let processedFormData = { ...requestData.rootStepInput }

    if (rootStepTool && rootStepTool.type === ToolType.FORM) {
      // Handle file uploads if present
      if (contentType.includes("multipart/form-data")) {
        const formDefinition = rootStepTool.value as any
        const formFields = formDefinition?.fields || []

        // Process file uploads
        for (const field of formFields) {
          if (field.type === "file") {
            const file = requestData.rootStepInput[field.id]

            if (file instanceof File) {
              try {
                const fileValidation = buildValidationSchema(formFields)[field.id]?.fileValidation
                let finalProcessedData: WorkflowFileData = {
                  originalFileName: file.name,
                  fileName: file.name,
                  fileSize: file.size,
                  mimetype: file.type,
                  uploadedAt: new Date().toISOString(),
                  uploadedBy: "api",
                  fileExtension: file.name.split('.').pop() || '',
                  workflowExecutionId: execution.id,
                  workflowStepId: rootStepExecution.id,
                }

                try {
                  // Create FormData for handleAttachmentUpload
                  const attachmentFormData = new FormData()
                  attachmentFormData.append('attachment', file)

                  // Create mock context with JWT payload for handleAttachmentUpload
                  //Workflow-TODO: instead of creating mock context, we should create a helper function inside handleAttachmentUpload to accept params directly, or need to refactor handleAttachmentUpload to be more modular
                  const mockContext = {
                    req: {
                      formData: async () => attachmentFormData
                    },
                    get: (key: string) => {
                      if (key === JwtPayloadKey) {
                        return {
                          sub: email,
                          workspaceId: workspaceId
                        }
                      }
                      return undefined
                    },
                    json: (data: any, status?: number) => {
                      return data
                    }
                  } as Context

                  // workflow-TODO: add multifile Support 
                  // call handleAttachmentUpload which store files in vespa and images in downloads/xyne_images_db
                  const attachmentResult = await handleAttachmentUpload(mockContext) as unknown as AttachmentUploadResponse


                  if (attachmentResult && typeof attachmentResult === 'object' && 'attachments' in attachmentResult) {
                    const attachments : AttachmentMetadata[] = attachmentResult.attachments
                    if (Array.isArray(attachments) && attachments.length > 0) {
                      const attachmentId = attachments[0].fileId
                      finalProcessedData = {
                        ...finalProcessedData,
                        attachmentId: attachmentId,
                        attachmentMetadata: attachments[0]
                      }
                    }
                  } else {
                    Logger.warn(`handleAttachmentUpload did not return expected attachments array for field ${field.id}`)
                  }
                } catch (attachmentError) {
                  Logger.error(
                    attachmentError,
                    `handleAttachmentUpload failed for field ${field.id}, continuing with workflow file upload only`,
                  )
                }

                processedFormData[field.id] = finalProcessedData

              } catch (uploadError) {
                Logger.error(
                  uploadError,
                  `File upload failed for field ${field.id}`,
                )
                throw new HTTPException(400, {
                  message: `File upload failed for ${field.id}: ${uploadError instanceof Error ? uploadError.message : String(uploadError)}`,
                })
              }
            }
          }
        }
      }

      ;[toolExecutionRecord] = await db
        .insert(toolExecution)
        .values({
          workflowToolId: rootStepTool.id,
          workflowExecutionId: execution.id,
          status: ToolExecutionStatus.COMPLETED,
          result: {
            formData: processedFormData,
            submittedAt: new Date().toISOString(),
            submittedBy: "api",
            autoCompleted: true,
          },
          startedAt: new Date(),
          completedAt: new Date(),
        })
        .returning()

      // Mark root step as completed (only for form tools)
      await db
        .update(workflowStepExecution)
        .set({
          status: WorkflowStatus.COMPLETED,
          completedBy: "api",
          completedAt: new Date(),
          toolExecIds: toolExecutionRecord ? [toolExecutionRecord.id] : [],
          metadata: {
            ...(rootStepExecution.metadata || {}),
            formSubmission: {
              formData: processedFormData,
              submittedAt: new Date().toISOString(),
              submittedBy: "api",
              autoCompleted: true,
            },
          },
        })
        .where(eq(workflowStepExecution.id, rootStepExecution.id))
    }

    // Auto-execute next automated steps (only for completed form tools)
    const allTools = await db.select().from(workflowTool)
    const rootStepName = rootStepExecution.name || "Root Step"
    const currentResults: Record<string, any> = {}

    // Determine response based on whether root step was completed or is awaiting input
    const isRootStepCompleted = rootStepTool && rootStepTool.type === ToolType.FORM
    const responseMessage = isRootStepCompleted 
      ? "Workflow started successfully - automated steps running in background"
      : "Workflow created successfully - awaiting manual input for root step"

    if (isRootStepCompleted) {
      currentResults[rootStepName] = {
        stepId: rootStepExecution.id,
        formSubmission: {
          formData: processedFormData,
          submittedAt: new Date().toISOString(),
          submittedBy: "api",
          autoCompleted: true,
        },
        toolExecution: toolExecutionRecord,
      }
    }

    // Return response immediately and execute automated steps in parallel (only if root step completed)
    const responseData = {
      success: true,
      message: responseMessage,
      data: {
        execution: {
          ...execution,
          rootWorkflowStepExeId: rootStepExecution.id,
        },
        rootStepExecution: {
          ...rootStepExecution,
          status: isRootStepCompleted ? ToolExecutionStatus.COMPLETED : rootStepExecution.status,
        },
        toolExecution: toolExecutionRecord,
        statusPollingUrl: `/api/v1/workflow/executions/${execution.id}/status`,
      },
    }

    // Execute automated steps in background (non-blocking) - only if root step is completed
    if (
      isRootStepCompleted &&
      rootStepExecution.nextStepIds &&
      Array.isArray(rootStepExecution.nextStepIds)
    ) {
      // Run automated execution in background without waiting
      executeAutomatedWorkflowSteps(
        execution.id,
        rootStepExecution.nextStepIds,
        stepExecutions,
        allTools,
        currentResults,
      ).catch((error) => {
        Logger.error(
          error,
          `Background workflow execution failed for ${execution.id}`,
        )
      })
    }

    return c.json(responseData)
  } catch (error) {
    Logger.error(error, "Failed to execute workflow with input")
    throw new HTTPException(500, {
      message: getErrorMessage(error),
    })
  }
}

// Execute workflow template
export const ExecuteWorkflowTemplateApi = async (c: Context) => {
  try {
    const templateId = c.req.param("templateId")
    const requestData = await c.req.json()

    // Get template
    const template = await db
      .select()
      .from(workflowTemplate)
      .where(eq(workflowTemplate.id, templateId))

    if (!template || template.length === 0) {
      throw new HTTPException(404, { message: "Workflow template not found" })
    }

    // Get step templates
    const steps = await db
      .select()
      .from(workflowStepTemplate)
      .where(eq(workflowStepTemplate.workflowTemplateId, templateId))

    // Get tools
    const tools = await db.select().from(workflowTool)

    // Create workflow execution
    const [execution] = await db
      .insert(workflowExecution)
      .values({
        workflowTemplateId: template[0].id,
        createdBy: "demo",
        name:
          requestData.name ||
          `${template[0].name} - ${new Date().toLocaleDateString()}`,
        description:
          requestData.description || `Execution of ${template[0].name}`,
        metadata: requestData.metadata || {},
        status: WorkflowStatus.ACTIVE,
        rootWorkflowStepExeId: null,
      })
      .returning()

    // Create step executions for all template steps
    const stepExecutionsData = steps.map((step) => ({
      workflowExecutionId: execution.id,
      workflowStepTemplateId: step.id,
      name: step.name,
      type: step.type,
      status: WorkflowStatus.DRAFT as const,
      parentStepId: step.parentStepId,
      prevStepIds: step.prevStepIds || [],
      nextStepIds: step.nextStepIds || [],
      toolExecIds: [], // Will be populated when tools are executed
      timeEstimate: step.timeEstimate,
      metadata: step.metadata,
    }))

    const stepExecutions = await db
      .insert(workflowStepExecution)
      .values(stepExecutionsData)
      .returning()

    // Find root step (no parent)
    const rootStepExecution = stepExecutions.find((se) => {
      const originalStep = steps.find((s) => s.id === se.workflowStepTemplateId)
      return !originalStep?.parentStepId
    })

    if (rootStepExecution) {
      await db
        .update(workflowExecution)
        .set({ rootWorkflowStepExeId: rootStepExecution.id })
        .where(eq(workflowExecution.id, execution.id))
    }

    // Auto-execute workflow starting from root step if it's automated
    let executionResults = {}

    if (rootStepExecution && rootStepExecution.type === StepType.AUTOMATED) {
      executionResults = await executeWorkflowChain(
        execution.id,
        rootStepExecution.id,
        {},
      )
    }

    return c.json({
      success: true,
      message: "Workflow created and auto-execution started",
      data: {
        execution: {
          ...execution,
          rootWorkflowStepExeId: rootStepExecution?.id,
        },
        stepExecutions: stepExecutions,
        executionResults: executionResults,
      },
    })
  } catch (error) {
    Logger.error(error, "Failed to execute workflow template")
    throw new HTTPException(500, {
      message: getErrorMessage(error),
    })
  }
}

// Improved workflow completion logic that only considers executed steps
const checkAndUpdateWorkflowCompletion = async (executionId: string) => {
  try {
    // Get current workflow execution
    const [currentExecution] = await db
      .select()
      .from(workflowExecution)
      .where(eq(workflowExecution.id, executionId))

    if (!currentExecution || currentExecution.status === WorkflowStatus.COMPLETED || currentExecution.status === WorkflowStatus.FAILED) {
      return false // Already completed or failed, no update needed
    }

    // Get all step executions for this workflow
    const allStepExecutions = await db
      .select()
      .from(workflowStepExecution)
      .where(eq(workflowStepExecution.workflowExecutionId, executionId))

    // Filter steps that are part of the actual execution path
    // A step is considered "in execution path" if:
    // 1. It has been started (status is not "draft")
    // 2. OR it's the root step
    // 3. OR it has completed tool executions
    const executedSteps = allStepExecutions.filter(step => {
      const isRootStep = currentExecution.rootWorkflowStepExeId === step.id
      const hasBeenStarted = step.status !== WorkflowStatus.DRAFT
      const hasToolExecutions = step.toolExecIds && step.toolExecIds.length > 0

      return isRootStep || hasBeenStarted || hasToolExecutions
    })

    Logger.info(
      `Workflow ${executionId}: ${executedSteps.length} executed steps out of ${allStepExecutions.length} total steps`
    )

    // Check completion conditions
    const completedSteps = executedSteps.filter(step => step.status === WorkflowStatus.COMPLETED)
    const failedSteps = executedSteps.filter(step => step.status === WorkflowStatus.FAILED)
    const activeSteps = executedSteps.filter(step => step.status === WorkflowStatus.ACTIVE)
    const manualStepsAwaitingInput = executedSteps.filter(step =>
      step.type === StepType.MANUAL && step.status === WorkflowStatus.DRAFT
    )

    Logger.info(
      `Workflow ${executionId} status: ${completedSteps.length} completed, ${failedSteps.length} failed, ${activeSteps.length} active, ${manualStepsAwaitingInput.length} awaiting input`
    )

    // Update workflow metadata with execution progress
    const progressMetadata = {
      ...(currentExecution.metadata || {}),
      executionProgress: {
        totalSteps: allStepExecutions.length,
        executedSteps: executedSteps.length,
        completedSteps: completedSteps.length,
        failedSteps: failedSteps.length,
        activeSteps: activeSteps.length,
        manualStepsAwaitingInput: manualStepsAwaitingInput.length,
        lastUpdated: new Date().toISOString()
      }
    }

    // Determine if workflow should be marked as completed
    let shouldComplete = false
    let completionReason = ""

    if (failedSteps.length > 0) {
      // If any executed step failed, mark workflow as failed
      await db
        .update(workflowExecution)
        .set({
          status: "failed",
          completedAt: new Date(),
          completedBy: "system",
          metadata: progressMetadata
        })
        .where(eq(workflowExecution.id, executionId))

      Logger.info(`Workflow ${executionId} marked as failed due to ${failedSteps.length} failed steps`)
      return true
    }

    if (executedSteps.length === 0) {
      // No steps have been executed yet, workflow is not complete
      shouldComplete = false
    } else if (completedSteps.length === executedSteps.length) {
      // All executed steps are completed
      shouldComplete = true
      completionReason = "All executed steps completed"
    } else {
      // Check if any completed step is a leaf node (has no next steps that are executed)
      const leafNodeCompleted = completedSteps.some(completedStep => {
        // A step is a leaf node if it has no next steps OR all its next steps are unexecuted (draft)
        const nextStepIds = completedStep.nextStepIds || []
        if (nextStepIds.length === 0) {
          // No next steps - definitely a leaf node
          return true
        }
        
        // Check if all next steps are unexecuted (not in executedSteps)
        const executedStepIds = executedSteps.map(s => s.id)
        const allNextStepsUnexecuted = nextStepIds.every(nextId => 
          !executedStepIds.includes(nextId)
        )
        
        return allNextStepsUnexecuted
      })

      if (leafNodeCompleted) {
        shouldComplete = true
        completionReason = "Leaf node completed - workflow finished"
        Logger.info(`Detected leaf node completion in workflow ${executionId}`)
      } else if (activeSteps.length === 0 && manualStepsAwaitingInput.length === 0) {
        // No active steps and no manual steps awaiting input
        // This means we've reached the end of the execution path
        shouldComplete = true
        completionReason = "End of execution path reached"
      } else {
        // There are still active steps or manual steps awaiting input
        shouldComplete = false
      }
    }

    // Update workflow metadata with current progress
    await db
      .update(workflowExecution)
      .set({
        metadata: progressMetadata,
        updatedAt: new Date()
      })
      .where(eq(workflowExecution.id, executionId))

    if (shouldComplete) {
      Logger.info(
        `Workflow ${executionId} completion criteria met: ${completionReason}`
      )

      await db
        .update(workflowExecution)
        .set({
          status: ToolExecutionStatus.COMPLETED,
          completedAt: new Date(),
          completedBy: "system",
          metadata: progressMetadata
        })
        .where(eq(workflowExecution.id, executionId))

      Logger.info(`Workflow ${executionId} marked as completed`)
      return true
    }

    return false
  } catch (error) {
    Logger.error(error, `Failed to check workflow completion for ${executionId}`)
    return false
  }
}

// Execute automated workflow steps in background
const executeAutomatedWorkflowSteps = async (
  executionId: string,
  nextStepTemplateIds: string[],
  stepExecutions: any[],
  allTools: any[],
  currentResults: any,
) => {
  try {
    Logger.info(
      `Starting background execution of automated steps for workflow ${executionId}`,
    )

    let executionResults = currentResults

    //todo : this is the normal for loop, we need to think about parallel execution of independent steps
    for (const nextStepTemplateId of nextStepTemplateIds) {
      const nextStep = stepExecutions.find(
        (s) => s.workflowStepTemplateId === nextStepTemplateId,
      )

      if (nextStep && nextStep.type === StepType.AUTOMATED) {
        Logger.info(
          `Executing automated step: ${nextStep.name} (${nextStep.id})`,
        )
        try {
          executionResults = await executeWorkflowChain(
            executionId,
            nextStep.id,
            executionResults,
          )
        } catch (stepError) {
          // Step execution failed, workflow should already be marked as failed
          // Stop processing remaining steps
          Logger.error(`Step execution failed, stopping workflow execution: ${stepError}`)
          throw stepError
        }
      }
    }

    // Check if workflow is completed after background execution
    const updatedStepExecutions = await db
      .select()
      .from(workflowStepExecution)
      .where(eq(workflowStepExecution.workflowExecutionId, executionId))

    const allStepsCompleted = updatedStepExecutions.every(
      (step) => step.status === WorkflowStatus.COMPLETED,
    )

    if (allStepsCompleted) {
      Logger.info(
        `All steps completed for workflow execution ${executionId}, marking as completed`,
      )
      await db
        .update(workflowExecution)
        .set({
          status: ToolExecutionStatus.COMPLETED,
          completedAt: new Date(),
          completedBy: "system",
        })
        .where(eq(workflowExecution.id, executionId))
    }

    Logger.info(`Background workflow execution completed for ${executionId}`)
    return executionResults
  } catch (error) {
    Logger.error(
      error,
      `Background workflow execution failed for ${executionId}`,
    )

    // Check if workflow is already marked as failed before updating
    try {
      const [currentExecution] = await db
        .select()
        .from(workflowExecution)
        .where(eq(workflowExecution.id, executionId))

      if (currentExecution && currentExecution.status !== WorkflowStatus.FAILED) {
        // Only mark as failed if not already failed (to avoid overriding specific failure info)
        await db
          .update(workflowExecution)
          .set({
            status: "failed",
            completedAt: new Date(),
            completedBy: "system",
          })
          .where(eq(workflowExecution.id, executionId))
        Logger.info(`Workflow ${executionId} marked as failed due to background execution error`)
      } else {
        Logger.info(`Workflow ${executionId} already marked as failed, skipping status update`)
      }
    } catch (dbError) {
      Logger.error(dbError, `Failed to check or update workflow ${executionId} status`)
    }

    throw error
  }
}

// Execute workflow chain - automatically execute steps in sequence
// Function to send email notifications when review steps become active
const sendReviewNotificationIfNeeded = async (step: any) => {
  try {
    // Check if this step is a manual step (which could be a review step)
    if (step.type !== StepType.MANUAL) {
      return
    }

    // Get the step template to find the associated tools
    const stepTemplate = await db
      .select()
      .from(workflowStepTemplate)
      .where(eq(workflowStepTemplate.id, step.workflowStepTemplateId))

    if (!stepTemplate || stepTemplate.length === 0) {
      return
    }

    const toolIds = stepTemplate[0].toolIds || []
    if (toolIds.length === 0) {
      return
    }

    // Get the tools for this step
    const tools = await db
      .select()
      .from(workflowTool)
      .where(eq(workflowTool.id, toolIds[0])) // Assuming first tool is the primary tool

    if (!tools || tools.length === 0) {
      return
    }

    const tool = tools[0]

    // Check if this is a review tool with email configuration
    if (tool.type === ToolType.REVIEW && tool.config) {
      const reviewConfig = tool.config as any
      const emailAddresses = reviewConfig.email_addresses || []
      const emailMessage = reviewConfig.email_message || ""

      if (emailAddresses.length > 0 && emailMessage) {
        const { emailService } = await import("@/services/emailService")

        // Get workflow execution info for email context
        const [execution] = await db
          .select()
          .from(workflowExecution)
          .where(eq(workflowExecution.id, step.workflowExecutionId))

        const workflowName = execution?.name || "Unknown Workflow"
        const subject = `Review Required: ${workflowName} - ${step.name}`

        // Send email to all configured addresses
        const emailPromises = emailAddresses.map(async (email: string) => {
          try {
            const emailSent = await emailService.sendEmail({
              to: email,
              subject: subject,
              body: emailMessage,
              contentType: "text",
            })

            if (emailSent) {
              Logger.info(`✅ Review activation email sent to: ${email} for step: ${step.name}`)
            } else {
              Logger.warn(`⚠️  Failed to send review activation email to: ${email}`)
            }

            return { email, success: emailSent }
          } catch (emailError) {
            Logger.error(`❌ Error sending review activation email to ${email}:`, emailError)
            return { email, success: false, error: emailError }
          }
        })

        const emailResults = await Promise.all(emailPromises)
        const successfulEmails = emailResults.filter(result => result.success).length

        Logger.info(`📧 Review activation emails sent: ${successfulEmails}/${emailAddresses.length} for step: ${step.name}`)
      }
    }
  } catch (error) {
    Logger.error(error, `Failed to send review notification for step: ${step.name}`)
  }
}

// Function to update downstream step statuses when their prerequisites are met
const updateDownstreamStepStatuses = async (executionId: string) => {
  try {
    // Get all step executions for this workflow
    const allSteps = await db
      .select()
      .from(workflowStepExecution)
      .where(eq(workflowStepExecution.workflowExecutionId, executionId))

    // Find steps that are in DRAFT status and check if they can be activated
    const draftSteps = allSteps.filter(step => step.status === WorkflowStatus.DRAFT)
    
    for (const step of draftSteps) {
      const prevStepIds = step.prevStepIds || []
      
      if (prevStepIds.length === 0) {
        // Root step - should be active if not already completed
        if (step.status === WorkflowStatus.DRAFT) {
          await db
            .update(workflowStepExecution)
            .set({ status: WorkflowStatus.ACTIVE })
            .where(eq(workflowStepExecution.id, step.id))

          // Check if this is a review step and send email notifications
          await sendReviewNotificationIfNeeded(step)
        }
      } else {
        // Check if all previous steps are completed
        const prevSteps = allSteps.filter(s => 
          prevStepIds.includes(s.workflowStepTemplateId)
        )
        
        const allPrevStepsCompleted = prevSteps.length > 0 && 
          prevSteps.every(s => s.status === WorkflowStatus.COMPLETED)
        
        if (allPrevStepsCompleted && step.status === WorkflowStatus.DRAFT) {
          await db
            .update(workflowStepExecution)
            .set({ status: WorkflowStatus.ACTIVE })
            .where(eq(workflowStepExecution.id, step.id))

          // Check if this is a review step and send email notifications
          await sendReviewNotificationIfNeeded(step)
        }
      }
    }
  } catch (error) {
    Logger.error(error, "Failed to update downstream step statuses")
  }
}

const executeWorkflowChain = async (
  executionId: string,
  currentStepId: string,
  previousResults: any,
) => {
  try {
    // Get current step execution
    const stepExecution = await db
      .select()
      .from(workflowStepExecution)
      .where(eq(workflowStepExecution.id, currentStepId))
    if (!stepExecution || stepExecution.length === 0) {
      return previousResults
    }

    const step = stepExecution[0]

    // If step is manual, wait for user input
    if (step.type === StepType.MANUAL) {
      return previousResults
    }

    // Get the tool for this step from the step template (not execution)
    const stepTemplate = await db
      .select()
      .from(workflowStepTemplate)
      .where(eq(workflowStepTemplate.id, step.workflowStepTemplateId))
    if (!stepTemplate || stepTemplate.length === 0) {
      return previousResults
    }

    const toolIds = stepTemplate[0].toolIds || []
    const toolId = toolIds.length > 0 ? toolIds[0] : null
    if (!toolId) {
      return previousResults
    }

    // Fetch the current tool data from database to get latest updates
    const toolFromDb = await db
      .select()
      .from(workflowTool)
      .where(eq(workflowTool.id, toolId))
    
    if (!toolFromDb || toolFromDb.length === 0) {
      return previousResults
    }

    const tool = toolFromDb[0]

    // Execute the tool
    const toolResult = await executeWorkflowTool(tool, previousResults, executionId)

    // Check if tool execution failed
    if (toolResult.status !== "success") {
      Logger.error(`Tool execution failed for step ${step.name}: ${JSON.stringify(toolResult.result)}`)

      // Create failed tool execution record
      let toolExecutionRecord
      try {
        const [execution] = await db
          .insert(toolExecution)
          .values({
            workflowToolId: tool.id,
            workflowExecutionId: executionId,
            status: "failed",
            result: toolResult.result,
            startedAt: new Date(),
            completedAt: new Date(),
          })
          .returning()
        toolExecutionRecord = execution
      } catch (dbError) {
        Logger.warn("Database insert failed for failed tool, creating minimal record:", dbError)
        const [execution] = await db
          .insert(toolExecution)
          .values({
            workflowToolId: tool.id,
            workflowExecutionId: executionId,
            status: "failed",
            result: {
              error: "Tool execution failed and result could not be stored",
              original_error: "Database storage failed"
            },
            startedAt: new Date(),
            completedAt: new Date(),
          })
          .returning()
        toolExecutionRecord = execution
      }

      // Mark step as failed
      await db
        .update(workflowStepExecution)
        .set({
          status: "failed",
          completedBy: "system",
          completedAt: new Date(),
          toolExecIds: [toolExecutionRecord.id],
        })
        .where(eq(workflowStepExecution.id, currentStepId))

      // Mark workflow as failed
      await db
        .update(workflowExecution)
        .set({
          status: "failed",
          completedAt: new Date(),
          completedBy: "system",
        })
        .where(eq(workflowExecution.id, executionId))

      Logger.error(`Workflow ${executionId} marked as failed due to step ${step.name} failure`)

      // Return error result to stop further execution
      throw new Error(`Step "${step.name}" failed: ${JSON.stringify(toolResult.result)}`)
    }

    // Create tool execution record with error handling for unicode issues
    let toolExecutionRecord
    try {
      const [execution] = await db
        .insert(toolExecution)
        .values({
          workflowToolId: tool.id,
          workflowExecutionId: executionId,
          status: ToolExecutionStatus.COMPLETED,
          result: toolResult.result,
          startedAt: new Date(),
          completedAt: new Date(),
        })
        .returning()
      toolExecutionRecord = execution
    } catch (dbError) {
      // If database insert fails (e.g., unicode issues), sanitize the result and try again
      Logger.warn("Database insert failed, sanitizing result:", dbError)

      const sanitizedResult = JSON.parse(
        JSON.stringify(toolResult.result)
          .replace(/[\ud800-\udfff]/g, "") // Remove unicode surrogates
          .replace(/[^\x00-\x7F]/g, "?"),
      ) // Replace non-ASCII with ?

      try {
        const [execution] = await db
          .insert(toolExecution)
          .values({
            workflowToolId: tool.id,
            workflowExecutionId: executionId,
            status: ToolExecutionStatus.COMPLETED,
            result: {
              ...sanitizedResult,
              _note: "Result was sanitized due to unicode characters",
              _original_status: toolResult.status,
            },
            startedAt: new Date(),
            completedAt: new Date(),
          })
          .returning()
        toolExecutionRecord = execution
      } catch (secondError) {
        // If it still fails, create a minimal record
        Logger.error(
          "Second database insert failed, creating minimal record:",
          secondError,
        )
        const [execution] = await db
          .insert(toolExecution)
          .values({
            workflowToolId: tool.id,
            workflowExecutionId: executionId,
            status: ToolExecutionStatus.COMPLETED,
            result: {
              status: "executed_with_db_error",
              message:
                "Tool executed successfully but result could not be stored due to database issues",
              error: "Database storage failed",
            },
            startedAt: new Date(),
            completedAt: new Date(),
          })
          .returning()
        toolExecutionRecord = execution
      }
    }

    // Update step as completed and add tool execution ID
    await db
      .update(workflowStepExecution)
      .set({
        status: WorkflowStatus.COMPLETED,
        completedBy: "system",
        completedAt: new Date(),
        toolExecIds: [toolExecutionRecord.id],
      })
      .where(eq(workflowStepExecution.id, currentStepId))

    // Update status of downstream steps that can now be activated
    await updateDownstreamStepStatuses(executionId)

    // Store results for next step
    const updatedResults = {
      ...(previousResults || {}),
      [step.name]: {
        stepId: step.id,
        result: toolResult.result,
        toolExecution: toolExecutionRecord,
      },
    }

    // Find and execute next steps using UUID arrays
    if (step.nextStepIds && Array.isArray(step.nextStepIds)) {
      for (const nextStepId of step.nextStepIds) {
        const nextSteps = await db
          .select()
          .from(workflowStepExecution)
          .where(eq(workflowStepExecution.workflowExecutionId, executionId))

        const nextStep = nextSteps.find(
          (s) => s.workflowStepTemplateId === nextStepId,
        )

        if (nextStep && nextStep.type === StepType.AUTOMATED) {
          // Recursively execute next automated step
          // workflow-TODO: consider parallel execution , this is only for sequential steps
          await executeWorkflowChain(
            executionId,
            nextStep.id,
            updatedResults,
          )
        }
      }
    }

    // Check if this was the last step and mark workflow as completed if so
    const allStepExecutions = await db
      .select()
      .from(workflowStepExecution)
      .where(eq(workflowStepExecution.workflowExecutionId, executionId))

    const allStepsCompleted = allStepExecutions.every(
      (stepExec) => stepExec.status === WorkflowStatus.COMPLETED,
    )

    if (allStepsCompleted) {
      // Check if workflow execution is not already completed
      const [currentExecution] = await db
        .select()
        .from(workflowExecution)
        .where(eq(workflowExecution.id, executionId))

      if (currentExecution && currentExecution.status !== WorkflowStatus.COMPLETED) {
        Logger.info(
          `All steps completed for workflow execution ${executionId}, marking as completed`,
        )
        await db
          .update(workflowExecution)
          .set({
            status: ToolExecutionStatus.COMPLETED,
            completedAt: new Date(),
            completedBy: "system",
          })
          .where(eq(workflowExecution.id, executionId))
      }
    }

    return updatedResults
  } catch (error) {
    Logger.error(error, "Failed to execute workflow chain")
    return previousResults
  }
}

// Get workflow execution status (enhanced for polling with step details)
export const GetWorkflowExecutionStatusApi = async (c: Context) => {
  try {
    const executionId = c.req.param("executionId")

    // Get execution with current step details
    const execution = await db
      .select()
      .from(workflowExecution)
      .where(eq(workflowExecution.id, executionId))

    if (!execution || execution.length === 0) {
      throw new HTTPException(404, { message: "Workflow execution not found" })
    }

    // Get the current active step execution
    const currentStepExecution = await db
      .select()
      .from(workflowStepExecution)
      .where(
        and(
          eq(workflowStepExecution.workflowExecutionId, executionId),
          eq(workflowStepExecution.status, "active")
        )
      )
      .limit(1)

    let currentStep = null
    let requiresUserInput = false

    if (currentStepExecution.length > 0) {
      const stepExec = currentStepExecution[0]
      
      // Get the step template to determine type
      const stepTemplate = await db
        .select()
        .from(workflowStepTemplate)
        .where(eq(workflowStepTemplate.id, stepExec.workflowStepTemplateId))
        .limit(1)

      if (stepTemplate.length > 0) {
        const step = stepTemplate[0]
        currentStep = {
          id: stepExec.id,
          name: step.name,
          type: step.type,
          description: step.description,
          metadata: step.metadata
        }
        
        // Determine if user input is required
        requiresUserInput = step.type === 'manual' || 
                          stepExec.status === 'waiting_for_user' 
      }
    }

    return c.json({
      success: true,
      status: execution[0].status,
      currentStep: currentStep,
      requiresUserInput: requiresUserInput,
      executionId: executionId
    })
  } catch (error) {
    Logger.error(error, "Failed to get workflow execution status")
    throw new HTTPException(500, {
      message: getErrorMessage(error),
    })
  }
}

// Get workflow execution
export const GetWorkflowExecutionApi = async (c: Context) => {
  try {
    const executionId = c.req.param("executionId")

    // Get execution directly by ID
    const execution = await db
      .select()
      .from(workflowExecution)
      .where(eq(workflowExecution.id, executionId))

    if (!execution || execution.length === 0) {
      throw new HTTPException(404, { message: "Workflow execution not found" })
    }

    // Get step executions for this workflow
    const stepExecutions = await db
      .select()
      .from(workflowStepExecution)
      .where(eq(workflowStepExecution.workflowExecutionId, executionId))

    // Get all tool executions for this workflow with tool type
    const toolExecutions = await db
      .select({
        id: toolExecution.id,
        workflowToolId: toolExecution.workflowToolId,
        workflowExecutionId: toolExecution.workflowExecutionId,
        status: toolExecution.status,
        result: toolExecution.result,
        startedAt: toolExecution.startedAt,
        completedAt: toolExecution.completedAt,
        createdAt: toolExecution.createdAt,
        updatedAt: toolExecution.updatedAt,
        toolType: workflowTool.type,
        toolConfig: workflowTool.config,
      })
      .from(toolExecution)
      .leftJoin(workflowTool, eq(toolExecution.workflowToolId, workflowTool.id))
      .where(eq(toolExecution.workflowExecutionId, executionId))

    // Get workflow template to access workflow tools
    const workflowTemplateData = await db
      .select()
      .from(workflowTemplate)
      .where(eq(workflowTemplate.id, execution[0].workflowTemplateId))

    // Get step templates to map toolIds to workflow_tool_ids
    const stepTemplates = workflowTemplateData.length > 0 ? await db
      .select()
      .from(workflowStepTemplate)
      .where(eq(workflowStepTemplate.workflowTemplateId, workflowTemplateData[0].id))
      : []

    // Get all workflow tools for the template through step templates
    const allToolIds: string[] = []
    stepTemplates.forEach(stepTemplate => {
      if (stepTemplate.toolIds) {
        allToolIds.push(...stepTemplate.toolIds)
      }
    })
    
    const workflowTools = allToolIds.length > 0 ? await db
      .select()
      .from(workflowTool)
      .where(inArray(workflowTool.id, allToolIds))
      : []

    // Enhance step executions with workflow_tool_ids
    const enhancedStepExecutions = stepExecutions.map(stepExec => {
      // Find the corresponding step template
      const stepTemplate = stepTemplates.find(st => st.id === stepExec.workflowStepTemplateId)
      
      return {
        ...stepExec,
        workflow_tool_ids: stepTemplate?.toolIds || []
      }
    })

    // Process toolExecutions to only include config for review tools
    const processedToolExecutions = toolExecutions.map(te => ({
      ...te,
      toolConfig: te.toolType === 'review' ? te.toolConfig : undefined
    }))

    return c.json({
      success: true,
      data: {
        ...execution[0],
        stepExecutions: enhancedStepExecutions,
        toolExecutions: processedToolExecutions,
        workflow_tools: workflowTools,
      },
    })
  } catch (error) {
    Logger.error(error, "Failed to get workflow execution")
    throw new HTTPException(500, {
      message: getErrorMessage(error),
    })
  }
}

// Form submission with file upload integration
export const SubmitWorkflowFormApi = async (c: Context) => {
  try {
    const contentType = c.req.header("content-type") || ""
    let stepId: string
    let formData: any = {}
    let currentStepExecution: any = undefined

    if (contentType.includes("multipart/form-data")) {
      // Handle multipart form data (with file uploads) using handleAttachmentUpload
      console.log("Processing multipart form data...")
      const multipartData = await c.req.formData()
      stepId = multipartData.get("stepId") as string

      if (!stepId) {
        throw new HTTPException(400, { message: "stepId is required" })
      }

      // Extract form fields (non-file data)
      const entries: [string, FormDataEntryValue][] = []
      multipartData.forEach((value, key) => {
        entries.push([key, value])
      })
      for (const [key, value] of entries) {
        if (key !== "stepId" && typeof value === "string") {
          formData[key] = value
        }
      }

      // Get step execution to access workflow IDs for file handling
      const stepExecution = await db
        .select()
        .from(workflowStepExecution)
        .where(eq(workflowStepExecution.id, stepId))

      if (!stepExecution || stepExecution.length === 0) {
        throw new HTTPException(404, {
          message: "Workflow step execution not found",
        })
      }

      currentStepExecution = stepExecution[0]

      // Get step template to access form definition for validation
      const stepTemplate = await db
        .select()
        .from(workflowStepTemplate)
        .where(
          eq(
            workflowStepTemplate.id,
            currentStepExecution.workflowStepTemplateId,
          ),
        )

      if (!stepTemplate || stepTemplate.length === 0) {
        throw new HTTPException(404, { message: "Step template not found" })
      }

      const toolIds = stepTemplate[0].toolIds || []
      if (toolIds.length === 0) {
        throw new HTTPException(400, {
          message: "No tools configured for this step",
        })
      }

      const formTool = await db
        .select()
        .from(workflowTool)
        .where(eq(workflowTool.id, toolIds[0]))

      if (!formTool || formTool.length === 0) {
        throw new HTTPException(404, { message: "Form tool not found" })
      }

      const formDefinition = formTool[0].value as any
      const formFields = formDefinition?.fields || []

      // Build validation schema from form definition
      const validationSchema = buildValidationSchema(formFields)

      // Validate non-file form data (exclude file fields from initial validation)
      const nonFileData = { ...formData }
      const nonFileValidationSchema = { ...validationSchema }

      // Remove file fields from validation schema for initial check
      for (const field of formFields) {
        if (field.type === "file") {
          delete nonFileValidationSchema[field.id]
        }
      }

      const validationResult = validateFormData(
        nonFileData,
        nonFileValidationSchema,
      )

      if (!validationResult.isValid) {
        throw new HTTPException(400, {
          message: `Form validation failed: ${validationResult.errors.join(", ")}`,
        })
      }

      // Handle file uploads with new workflow file handler
      for (const field of formFields) {
        if (field.type === "file") {
          const files = multipartData.getAll(field.id) as File[]

          if (files.length > 0) {
            try {
              const file = files[0] // Use first file
              const fileValidation = validationSchema[field.id]?.fileValidation

              const uploadedFile = await handleWorkflowFileUpload(
                file,
                currentStepExecution.workflowExecutionId,
                currentStepExecution.id,
                fileValidation,
              )

              formData[field.id] = uploadedFile
              console.log(
                `File uploaded for field ${field.id}:`,
                uploadedFile.relativePath,
              )
            } catch (uploadError) {
              Logger.error(
                uploadError,
                `File upload failed for field ${field.id}`,
              )
              throw new HTTPException(400, {
                message: `File upload failed for ${field.id}: ${uploadError instanceof Error ? uploadError.message : String(uploadError)}`,
              })
            }
          } else if (field.required) {
            throw new HTTPException(400, {
              message: `Required file field '${field.id}' is missing`,
            })
          }
        }
      }
    } else {
      // Handle JSON form data
      const jsonData = await c.req.json()
      stepId = jsonData.stepId
      formData = jsonData.formData || {}
    }

    console.log(`Form submission for stepId: ${stepId}`)

    // Use the step execution and form tool we already fetched for multipart data
    let stepExecution =
      typeof currentStepExecution !== "undefined" ? currentStepExecution : null
    let formTool = null

    if (!stepExecution) {
      // Handle JSON case - fetch step execution
      const stepExecutions = await db
        .select()
        .from(workflowStepExecution)
        .where(eq(workflowStepExecution.id, stepId))

      if (!stepExecutions || stepExecutions.length === 0) {
        throw new HTTPException(404, {
          message: "Workflow step execution not found",
        })
      }

      stepExecution = stepExecutions[0]

      // Get the form tool for JSON case
      const stepTemplate = await db
        .select()
        .from(workflowStepTemplate)
        .where(
          eq(workflowStepTemplate.id, stepExecution.workflowStepTemplateId),
        )

      if (!stepTemplate || stepTemplate.length === 0) {
        throw new HTTPException(404, { message: "Step template not found" })
      }

      const toolIds = stepTemplate[0].toolIds || []
      if (toolIds.length === 0) {
        throw new HTTPException(400, {
          message: "No tools configured for this step",
        })
      }

      const formToolResult = await db
        .select()
        .from(workflowTool)
        .where(eq(workflowTool.id, toolIds[0]))

      if (!formToolResult || formToolResult.length === 0) {
        throw new HTTPException(404, { message: "Form tool not found" })
      }

      formTool = formToolResult[0]
    } else {
      // For multipart case, we already have the form tool fetched
      const stepTemplateForMultipart = await db
        .select()
        .from(workflowStepTemplate)
        .where(
          eq(workflowStepTemplate.id, stepExecution.workflowStepTemplateId),
        )

      if (stepTemplateForMultipart && stepTemplateForMultipart.length > 0) {
        const toolIds = stepTemplateForMultipart[0].toolIds || []
        if (toolIds.length > 0) {
          const formToolResult = await db
            .select()
            .from(workflowTool)
            .where(eq(workflowTool.id, toolIds[0]))

          if (formToolResult && formToolResult.length > 0) {
            formTool = formToolResult[0]
          }
        }
      }
    }

    // Create tool execution record for form submission
    console.log("Creating tool execution record...")

    if (!formTool) {
      throw new HTTPException(404, {
        message: "Form tool not found for submission",
      })
    }

    const [toolExecutionRecord] = await db
      .insert(toolExecution)
      .values({
        workflowToolId: formTool.id,
        workflowExecutionId: stepExecution.workflowExecutionId,
        status: WorkflowStatus.COMPLETED,
        result: {
          formData: formData,
          submittedAt: new Date().toISOString(),
          submittedBy: "demo",
        },
        startedAt: new Date(),
        completedAt: new Date(),
      })
      .returning()

    console.log("Tool execution created successfully")

    // Update the step execution as completed
    console.log("Updating step execution...")
    await db
      .update(workflowStepExecution)
      .set({
        status: WorkflowStatus.COMPLETED,
        completedBy: "demo",
        completedAt: new Date(),
        toolExecIds: [toolExecutionRecord.id],
        metadata: {
          ...stepExecution.metadata,
          formSubmission: {
            formData: formData,
            submittedAt: new Date().toISOString(),
            submittedBy: "demo",
          },
        },
      })
      .where(eq(workflowStepExecution.id, stepId))

    console.log("Step execution updated successfully")

    // Continue workflow execution - execute next automated steps
    const stepName = stepExecution.name || "unknown_step"
    const currentResults: Record<string, any> = {}
    currentResults[stepName] = {
      stepId: stepExecution.id,
      formSubmission: {
        formData: formData,
        submittedAt: new Date().toISOString(),
        submittedBy: "demo",
      },
      toolExecution: toolExecutionRecord,
    }

    // Execute next steps if they are automated using UUID arrays
    if (stepExecution.nextStepIds && Array.isArray(stepExecution.nextStepIds)) {
      for (const nextStepTemplateId of stepExecution.nextStepIds) {
        const allSteps = await db
          .select()
          .from(workflowStepExecution)
          .where(
            eq(
              workflowStepExecution.workflowExecutionId,
              stepExecution.workflowExecutionId,
            ),
          )

        const nextStep = allSteps.find(
          (s) => s.workflowStepTemplateId === nextStepTemplateId,
        )

        if (nextStep && nextStep.type === StepType.AUTOMATED) {
          await executeWorkflowChain(
            stepExecution.workflowExecutionId,
            nextStep.id,
            currentResults,
          )
        }
      }
    }

    return c.json({
      success: true,
      message: "Form submitted and workflow continued",
      data: {
        stepId: stepId,
        toolExecution: toolExecutionRecord,
        formData: formData,
        nextStepsTriggered: stepExecution.nextStepIds?.length || 0,
      },
    })
  } catch (error) {
    Logger.error(error, "Form submission failed")

    if (error instanceof HTTPException) {
      throw error
    }

    throw new HTTPException(500, {
      message: getErrorMessage(error),
    })
  }
}

// Helper function to extract content from previous step results using simplified input paths
// Workflow-Todo: This function can be enhanced to support more complex path syntaxes if needed, currently this 
const extractContentFromPath = (
  previousStepResults: any,
  contentPath: string,
): string | null => {
  try {

    if (!contentPath.startsWith("input.")) {
      return `Invalid path: ${contentPath}. Only paths starting with 'input.' are supported.`
    }

    // Get all step keys
    const stepKeys = Object.keys(previousStepResults)
    if (stepKeys.length === 0) {
      return null
    }

    const propertyPath = contentPath.slice(6) // Remove "input."
    const pathParts = propertyPath.split(".")


    const latestStepKey = stepKeys[stepKeys.length - 1]
    const latestStepResult = previousStepResults[latestStepKey]

    if (latestStepResult?.result) {
      let target = latestStepResult.result

      // Navigate through the path starting from result
      for (const part of pathParts) {
        if (target && typeof target === "object" && part in target) {
          target = target[part]
        } else {
          Logger.debug(`DEBUG - extractContentFromPath: Property '${part}' not found in latest step result`)
          return null
        }
      }

      // Convert result to string
      if (typeof target === "string") {
        return target
      } else if (target !== null && target !== undefined) {
        return JSON.stringify(target, null, 2)
      }
    }

    return null
  } catch (error) {
    return null
  }
}

// Helper function to get execution context (user info) from workflow execution
//Workflow-Todo : after DB Changes we might not need this function as we can fetch userId and workspaceId directly from workflowExecution table
const getExecutionContext = async (executionId: string): Promise<{
  workspaceId: string
  userEmail: string
  workspaceInternalId: string
  userId: string
} | null> => {
  try {
    // Get workflow execution to access metadata
    const [execution] = await db
      .select()
      .from(workflowExecution)
      .where(eq(workflowExecution.id, executionId))

    if (!execution || !execution.metadata) {
      Logger.warn(`No execution context found for execution ${executionId}`)
      return null
    }

    // Check if execution context was stored in metadata
  
    const context = execution.metadata as any
    if (context.executionContext) {
      return context.executionContext
    }

    Logger.warn(`No execution context in metadata for execution ${executionId}`)
    return null
  } catch (error) {
    Logger.error(error, `Failed to get execution context for ${executionId}`)
    return null
  }
}

// Execute workflow tool (Python scripts, etc.)
const executeWorkflowTool = async (
  tool: any,
  previousStepResults: any = {},
  executionId: string,
) => {
  try {
    switch (tool.type) {
      case "form":
        // Form tools are handled by form submission API
        return {
          status: "awaiting_user_input",
          result: {
            formDefinition: tool.value,
            message: "User input required - handled by form submission API",
          },
        }
      case "review":
        // Check if email notification is configured
        const reviewConfig = tool.config || {}
        const emailAddresses = reviewConfig.email_addresses || []
        const emailMessage = reviewConfig.email_message || ""
        
        // Send email notification if email addresses are configured
        if (emailAddresses.length > 0 && emailMessage) {
          try {
            const { emailService } = await import("@/services/emailService")
            
            // Get workflow execution info for email context
            const [execution] = await db
              .select()
              .from(workflowExecution)
              .where(eq(workflowExecution.id, executionId))
            
            const workflowName = execution?.name || "Unknown Workflow"
            const subject = `Review Required: ${workflowName}`
            
            // Send email to all configured addresses
            const emailPromises = emailAddresses.map(async (email: string) => {
              try {
                const emailSent = await emailService.sendEmail({
                  to: email,
                  subject: subject,
                  body: emailMessage,
                  contentType: "text",
                })
                
                if (emailSent) {
                  Logger.info(`✅ Review notification email sent to: ${email}`)
                } else {
                  Logger.warn(`⚠️  Failed to send review notification email to: ${email}`)
                }
                
                return { email, success: emailSent }
              } catch (emailError) {
                Logger.error(`❌ Error sending review email to ${email}:`, emailError)
                return { email, success: false, error: emailError }
              }
            })
            
            const emailResults = await Promise.all(emailPromises)
            const successfulEmails = emailResults.filter(result => result.success).length
            
            Logger.info(`📧 Review notification emails sent: ${successfulEmails}/${emailAddresses.length}`)
            
          } catch (error) {
            Logger.error("Error sending review notification emails:", error)
          }
        }
        
        // Review tools are handled by review submission API
        return {
          status: "awaiting_user_input",
          result: {
            reviewDefinition: tool.value,
            config: tool.config, // Contains approved/rejected step IDs
            message: "User review required - approve or reject to continue",
            emailNotificationSent: emailAddresses.length > 0 && emailMessage,
          },
        }

      case "trigger":
        // Trigger tools are handled by trigger completion API
        return {
          status: "awaiting_user_input",
          result: {
            triggerDefinition: tool.value,
            config: tool.config,
            message: "Manual trigger required - mark as complete to continue workflow",
          },
        }

<<<<<<< HEAD
      case "python_script":
        // Execute actual Python script from database using unified function
        const pythonScriptContent =
          typeof tool.value === "string" ? tool.value : tool.value?.script
        const config = tool.config

        if (!pythonScriptContent) {
          return {
            status: "error",
            result: { error: "No script content found in tool value" },
          }
        }

        // Use unified Python execution function
        return await executePythonScript(
          pythonScriptContent,
          previousStepResults,
          config,
          "python_script",
        )
=======
>>>>>>> aa29edab

      case "email":
        // Enhanced email tool using config for recipients and configurable path for content extraction
        const emailConfig = tool.config || {}
        const toEmail = emailConfig.to_email || emailConfig.recipients || []
        const fromEmail = emailConfig.from_email || "no-reply@xyne.io"
        
        const contentType = emailConfig.content_type || "html"
        const [execution] = await db
          .select()
          .from(workflowExecution)
          .where(eq(workflowExecution.id, executionId))

        const workflowName = execution?.name || "Unknown Workflow"
        const subject = emailConfig.subject || `Results of Workflow: ${workflowName}`
        // New configurable content path feature
        const contentPath =
          emailConfig.content_path || emailConfig.content_source_path

        try {
          let emailBody = ""

          if (contentPath) {
            // Extract content using configurable path
            emailBody = extractContentFromPath(previousStepResults, contentPath) || ""
          }

          // Try fallback paths if contentPath failed or wasn't provided
          if (!emailBody) {
            emailBody = extractContentFromPath(previousStepResults, "input.aiOutput") || ""
          }

          if (!emailBody) {
            emailBody = extractContentFromPath(previousStepResults, "input.output.body") || ""
          }

          if (!emailBody) {
            emailBody = extractContentFromPath(previousStepResults, "input.output") || ""
          }

          if (!emailBody) {
            emailBody = "No content available from previous step"
          }

          // Wrap plain text in HTML if content type is HTML
          if (contentType === "html" && !emailBody.includes("<html")) {
            emailBody = `
<!DOCTYPE html>
<html>
<head>
    <meta charset="UTF-8">
    <style>
        body { font-family: 'Segoe UI', sans-serif; line-height: 1.6; margin: 20px; }
        .content { max-width: 800px; margin: 0 auto; }
        .header { background: #f8f9fa; padding: 20px; border-radius: 8px; margin-bottom: 20px; }
        .body-content { background: white; padding: 20px; border: 1px solid #dee2e6; border-radius: 8px; }
    </style>
</head>
<body>
    <div class="content">
        <div class="header">
            <h2>🤖 Results of Workflow: ${workflowName} </h2>
            <p>Generated on: ${new Date().toLocaleString("en-US", {timeZone: "Asia/Kolkata"})}</p>
        </div>
        <div class="body-content">
            ${emailBody.replace(/\n/g, "<br>")}
        </div>
    </div>
</body>
</html>`
          }

          // Validate email configuration
          if (!toEmail || (Array.isArray(toEmail) && toEmail.length === 0)) {
            return {
              status: "error",
              result: {
                error:
                  "No email recipients configured in tool config (to_email or recipients field required)",
                config: emailConfig,
              },
            }
          }

          // Import and use the email service
          const { emailService } = await import("@/services/emailService")

          // Convert single email to array if needed
          const recipients = Array.isArray(toEmail) ? toEmail : [toEmail]

          // Send email to all recipients
          const emailResults = []
          for (const recipient of recipients) {
            try {
              const emailSent = await emailService.sendEmail({
                to: recipient,
                subject,
                body: emailBody,
                contentType: contentType === "html" ? "html" : "text",
              })
              emailResults.push({ recipient, sent: emailSent })
            } catch (emailError) {
              emailResults.push({
                recipient,
                sent: false,
                error:
                  emailError instanceof Error
                    ? emailError.message
                    : String(emailError),
              })
            }
          }

          const successCount = emailResults.filter((r) => r.sent).length
          const allSent = successCount === recipients.length

          return {
            status: allSent ? "success" : "partial_success",
            result: {
              emails_sent: successCount,
              total_recipients: recipients.length,
              all_sent: allSent,
              results: emailResults,
              email_details: {
                from: fromEmail,
                subject,
                content_type: contentType,
                body_length: emailBody.length,
              },
              message: allSent
                ? `Email sent successfully to all ${successCount} recipients`
                : `Email sent to ${successCount} of ${recipients.length} recipients`,
            },
          }
        } catch (error) {
          return {
            status: "error",
            result: {
              error: "Email tool execution failed",
              message: error instanceof Error ? error.message : String(error),
              config: emailConfig,
            },
          }
        }

      case "ai_agent":
        const aiConfig = tool.config || {}
        const aiValue = tool.value || {}
        const agentId = aiConfig.agentId


        if (!agentId) {
          Logger.error("No agent ID found in tool config - agent creation may have failed during template creation")
          return {
            status: "error",
            result: {
              error: "No agent ID configured for this AI agent tool",
              details: "Agent should have been created during workflow template creation",
              config: aiConfig
            }
          }
        }

        try {
          // Get execution context for user info
          const executionContext = await getExecutionContext(executionId)
          if (!executionContext) {
            return {
              status: "error",
              result: {
                error: "Could not retrieve execution context",
                details: "User information not available for agent execution"
              }
            }
          }

          // Extract agent parameters with dynamic values
          const prompt = aiValue.prompt || aiValue.systemPrompt || "Please analyze the provided content"
          const temperature = aiConfig.temperature || 0.7
          const workspaceId = executionContext.workspaceId
          const userEmail = executionContext.userEmail

          // Process input content based on input type
          let userQuery = ""
          let imageAttachmentIds: string[] = []
          let documentAttachmentIds: string[] = []

          if (aiConfig.inputType === "form") {
            // Extract form data from previous step - corrected data path
            const stepKeys = Object.keys(previousStepResults)

            if (stepKeys.length > 0) {
              const latestStepKey = stepKeys[stepKeys.length - 1]
              const prevStepData = previousStepResults[latestStepKey]

              // Try multiple possible paths for form data
              const formSubmission =
                prevStepData?.formSubmission?.formData ||
                prevStepData?.result?.formData ||
                prevStepData?.toolExecution?.result?.formData ||
                {}

              const extractedIds = extractAttachmentIds(formSubmission)
              imageAttachmentIds = extractedIds.imageAttachmentIds
              documentAttachmentIds = extractedIds.documentAttachmentIds

              // Process text fields
              const textFields = Object.entries(formSubmission)
                .filter(([key, value]) => typeof value === "string")
                .map(([key, value]) => `${key}: ${value}`)
                .join("\n")

              userQuery = `${prompt}\n\nForm Data:\n${textFields}`
            } else {
              Logger.warn("No previous step data found")
              userQuery = prompt
            }
          } else {
            const stepKeys = Object.keys(previousStepResults)
            if (stepKeys.length > 0) {
              const latestStepKey = stepKeys[stepKeys.length - 1]
              const prevStepData = previousStepResults[latestStepKey]
              const content = prevStepData?.result?.output ||
                prevStepData?.result?.content ||
                JSON.stringify(prevStepData?.result || {})
              userQuery = `${prompt}\n\nContent to analyze:\n${content}`
            } else {
              userQuery = prompt
            }
          }
          const result: ExecuteAgentResponse = await ExecuteAgentForWorkflow({
            agentId,
            userQuery,
            workspaceId,
            userEmail,
            isStreamable: false,
            temperature,
            attachmentFileIds: imageAttachmentIds,
            nonImageAttachmentFileIds: documentAttachmentIds,
          })

          if (!result.success) {
            return {
              status: "error",
              result: {
                error: "Agent execution failed",
                details: result.error,
              }
            }
          }

          // Extract response from agent result
          const agentResponse = result.type === 'streaming'
            ? "Streaming response completed"
            : result.response.text

          return {
            status: "success",
            result: {
              aiOutput: agentResponse,
              agentName: result.agentName,
              model: result.modelId,
              chatId: result.chatId,
              inputType: aiConfig.inputType || "text",
              processedAt: new Date().toISOString(),
            }
          }

        } catch (error) {
          Logger.error(error, "ExecuteAgentForWorkflow failed in workflow")
          return {
            status: "error",
            result: {
              error: "Agent execution failed",
              message: error instanceof Error ? error.message : String(error),
              inputType: aiConfig.inputType,
            }
          }
        }

      case "script":
        // Execute script using unified script executor
        const scriptContent = tool.value.script
        const scriptConfig = tool.value.config
        const language = tool.value.language
        Logger.info(`Executing script in language: ${language}`)
        if (!scriptContent) {
          return {
            status: "error",
            result: { error: "No script content found in tool value" },
          }
        }

        // Map language string to ScriptLanguage enum
        let scriptLanguage: ScriptLanguage
        switch (language.toLowerCase()) {
          case "python":
            scriptLanguage = ScriptLanguage.Python
            break
          case "javascript":
          case "js":
            scriptLanguage = ScriptLanguage.JavaScript
            break
          case "r":
            scriptLanguage = ScriptLanguage.R
            break
          default:
            return {
              status: "error",
              result: { error: `Unsupported script language: ${language}` },
            }
        }
        try {
          // Extract the latest step's result for script input
          let scriptInput = previousStepResults
          
          // If we have structured step results, extract the latest step's output
          if (previousStepResults && typeof previousStepResults === 'object') {
            const stepKeys = Object.keys(previousStepResults)
            if (stepKeys.length > 0) {
              const latestStepKey = stepKeys[stepKeys.length - 1]
              const latestStep = previousStepResults[latestStepKey]
              
              // Use the latest step's result as the script input
              if (latestStep?.result) {
                scriptInput = latestStep.result
                Logger.info(`Using latest step '${latestStepKey}' result as script input`)
              } else if (latestStep?.formSubmission) {
                // For form steps, use the form data
                scriptInput = latestStep.formSubmission
                Logger.info(`Using latest step '${latestStepKey}' form data as script input`)
              } else {
                Logger.warn(`Latest step '${latestStepKey}' has no result or formData, using full object`)
                scriptInput = previousStepResults
              }
            }
          }
          
          const executionResult = await executeScript({
            type: "complete",
            language: scriptLanguage,
            script: scriptContent,
            input: scriptInput,
            config: scriptConfig,
          }, executionId)

          if (executionResult.success) {
            return {
              status: "success",
              result: {
                output: executionResult.output,
                consoleLogs: executionResult.consoleLogs,
                extractedFiles: executionResult.extractedFiles,
                language: language,
                exitCode: executionResult.exitCode,
                processedAt: new Date().toISOString(),
              },
            }
          } else {
            return {
              status: "error",
              result: {
                error: executionResult.error || "Script execution failed",
                consoleLogs: executionResult.consoleLogs,
                language: language,
                exitCode: executionResult.exitCode,
              },
            }
          }
        } catch (error) {
          return {
            status: "error",
            result: {
              error: "Script execution failed",
              message: error instanceof Error ? error.message : String(error),
              language: language,
            },
          }
        }

      default:
        return {
          status: "error",
          result: {
            error: `Tool type '${tool.type}' not implemented`,
          },
        }
    }
  } catch (error) {
    return {
      status: "error",
      result: {
        error: "Tool execution failed",
        message: error instanceof Error ? error.message : String(error),
      },
    }
  }
}

// List workflow tools
export const ListWorkflowToolsApi = async (c: Context) => {
  try {
    const tools = await db.select().from(workflowTool)

    return c.json({
      success: true,
      data: tools,
    })
  } catch (error) {
    Logger.error(error, "Failed to list workflow tools")
    throw new HTTPException(500, {
      message: getErrorMessage(error),
    })
  }
}

// Additional API functions required by server.ts

// Create workflow template
export const CreateWorkflowTemplateApi = async (c: Context) => {
  try {
    const requestData = await c.req.json()

    const [template] = await db
      .insert(workflowTemplate)
      .values({
        name: requestData.name,
        description: requestData.description,
        version: requestData.version || "1.0.0",
        status: "draft",
        config: requestData.config || {},
        createdBy: "demo",
      })
      .returning()

    return c.json({
      success: true,
      data: template,
    })
  } catch (error) {
    Logger.error(error, "Failed to create workflow template")
    throw new HTTPException(500, {
      message: getErrorMessage(error),
    })
  }
}

// Create complex workflow template from frontend workflow builder
export const CreateComplexWorkflowTemplateApi = async (c: Context) => {
  try {

    let jwtPayload
    try {
      jwtPayload = c.get(JwtPayloadKey)
    } catch (e) {
      Logger.info("No JWT payload found in context")
    }

    const userEmail = jwtPayload?.sub
    if (!userEmail) {
      throw new HTTPException(400, { message: "Could not get the email of the user" })
    }

    // Get workspace ID from JWT payload
    const workspaceId = jwtPayload?.workspaceId
    if (!workspaceId) {
      throw new HTTPException(400, { message: "No workspace ID in token" })
    }

    // Get user ID for agent creation
    const userAndWorkspace = await getUserAndWorkspaceByEmail(db, workspaceId, userEmail)
    const userId = userAndWorkspace.user.id
    const workspaceInternalId = userAndWorkspace.workspace.id

    const requestData = await c.req.json()
   
    // Create the main workflow template
    const [template] = await db
      .insert(workflowTemplate)
      .values({
        name: requestData.name,
        description: requestData.description,
        version: requestData.version || "1.0.0",
        status: "draft",
        config: requestData.config || {},
        createdBy: "demo",
      })
      .returning()

    const templateId = template.id

    // Create workflow tools first (needed for step tool references)
    const toolIdMap = new Map<string, string>() // frontend tool ID -> backend tool ID
    const createdTools: any[] = []

    // Collect all tools from nodes
    const allTools = requestData.nodes
      .flatMap((node: any) => node.data?.tools || [])
      .filter((tool: any) => tool && tool.type)

    // Create unique tools (deduplicate by frontend tool ID if it exists)
    const uniqueTools = allTools.reduce((acc: any[], tool: any) => {
      // If tool has an ID and we haven't seen it, add it
      if (tool.id && !acc.find(t => t.id === tool.id)) {
        acc.push(tool)
      } else if (!tool.id) {
        // If tool has no ID, always add it (will get new ID)
        acc.push(tool)
      }
      return acc
    }, [])

    for (const tool of uniqueTools) {
      // Process form tools to ensure file fields use "document_file" as ID
      let processedValue = tool.value || {}


      if (tool.type === ToolType.FORM && processedValue.fields && Array.isArray(processedValue.fields)) {
        processedValue = {
          ...processedValue,
          fields: processedValue.fields.map((field: any) => {
            if (field.type === "file") {
              return {
                ...field,
                id: "document_file"
              }
            }
            return field
          })
        }
      }

      // Process AI agent tools to add inputType: "form" in config
      let processedConfig = tool.config || {}

      if (tool.type === "ai_agent") {
        try {
          Logger.info(`Creating agent for AI agent tool: ${JSON.stringify(tool.value)}`)

          // Extract agent data from tool configuration
          const agentData: CreateAgentPayload = {
            name: tool.value?.name || `Workflow Agent - ${template.name}`,
            description: tool.value?.description || "Auto-generated agent for workflow execution",
            prompt: tool.value?.systemPrompt || "You are a helpful assistant that processes workflow data.",
            model: tool.value?.model || "googleai-gemini-2-5-flash", // Use model from tool config
            isPublic: false, // Workflow agents are private by default
            appIntegrations: [], // No app integrations for workflow agents
            allowWebSearch: false, // Disable web search for workflow agents
            isRagOn: false, // Disable RAG for workflow agents
            uploadedFileNames: [], // No uploaded files for workflow agents
            docIds: [], // No document IDs for workflow agents
            userEmails: [] // No additional users for permissions
          }

          Logger.info(`Creating agent with data: ${JSON.stringify(agentData)}`)

          // Create the agent using createAgentForWorkflow
          const newAgent: SelectAgent = await createAgentForWorkflow(agentData, userId, workspaceInternalId)

          Logger.info(`Successfully created agent: ${newAgent.externalId} for workflow tool`)

          // Store the agent ID in the tool config for later use
          processedConfig = {
            ...processedConfig,
            inputType: "form",
            agentId: newAgent.externalId, // ← This replaces the hardcoded agent ID
            createdAgentId: newAgent.externalId, // Store backup reference
            agentName: newAgent.name,
            dynamicallyCreated: true // Flag to indicate this was auto-created
          }

          Logger.info(`Tool config updated with agent ID: ${newAgent.externalId}`)

        } catch (agentCreationError) {
          Logger.error(agentCreationError, `Failed to create agent for workflow tool, using fallback config`)

          // Fallback to original behavior if agent creation fails
          processedConfig = {
            ...processedConfig,
            inputType: "form",
            agentCreationFailed: true,
            agentCreationError: agentCreationError instanceof Error ? agentCreationError.message : String(agentCreationError)
          }
        }
      }

      const [createdTool] = await db
        .insert(workflowTool)
        .values({
          type: tool.type,
          value: processedValue,
          config: processedConfig,
          createdBy: "demo",
        })
        .returning()

      createdTools.push(createdTool)

      // Map frontend tool ID to backend tool ID
      if (tool.id) {
        toolIdMap.set(tool.id, createdTool.id)
      } else {
        // For tools without frontend IDs, create a temporary mapping based on type and content
        const tempId = `${tool.type}_${JSON.stringify(tool.value || {}).slice(0, 50)}`
        toolIdMap.set(tempId, createdTool.id)
        // Also store the original tool reference for matching
        tool._tempId = tempId
      }
    }

    // Create workflow step templates
    const stepIdMap = new Map<string, string>() // frontend step ID -> backend step ID
    const createdSteps: any[] = []

    // Sort nodes by step_order if available, otherwise by position.y
    const sortedNodes = [...requestData.nodes].sort((a, b) => {
      const orderA = a.data?.step?.metadata?.step_order ?? 999
      const orderB = b.data?.step?.metadata?.step_order ?? 999
      if (orderA !== orderB) return orderA - orderB
      return a.position.y - b.position.y
    })

    // First pass: create all steps to get their IDs
    for (const node of sortedNodes) {
      const stepData = node.data.step

      // Check if this step has any trigger tools to determine if it should be manual
      const nodeTools = node.data?.tools || []
      const hasTriggerTool = nodeTools.some((tool: any) => tool.type === ToolType.TRIGGER)
      const hasFormTool = nodeTools.some((tool: any) => tool.type === ToolType.FORM)
      const hasReviewTool = nodeTools.some((tool: any) => tool.type === ToolType.REVIEW)
      
      // Determine step type: manual if it has trigger/form/review tools or is explicitly marked as manual
      const isManualStep = hasTriggerTool || hasFormTool || hasReviewTool || 
                          stepData.type === "form_submission" || 
                          stepData.type === "manual"

      const [createdStep] = await db
        .insert(workflowStepTemplate)
        .values({
          workflowTemplateId: templateId,
          name: stepData.name,
          description: stepData.description || "",
          type: isManualStep ? "manual" : "automated",
          timeEstimate: 180, // Default time estimate
          metadata: {
            icon: stepData.metadata?.icon,
            step_order: stepData.metadata?.step_order,
            schema_version: stepData.metadata?.schema_version,
            user_instructions: stepData.metadata?.user_instructions,
            ai_model: stepData.metadata?.ai_model,
            automated_description: stepData.metadata?.automated_description,
            position: node.position,
            ...stepData.config,
          },
          prevStepIds: [], // Will be updated in second pass
          nextStepIds: [], // Will be updated in second pass
          toolIds: [], // Will be updated in second pass
        })
        .returning()

      createdSteps.push(createdStep)
      stepIdMap.set(stepData.id, createdStep.id)
    }

    // Second pass: update relationships based on edges
    for (const step of createdSteps) {
      const frontendStepId = [...stepIdMap.entries()].find(([_, backendId]) => backendId === step.id)?.[0]
      const correspondingNode = requestData.nodes.find((n: any) => n.data.step.id === frontendStepId)

      // Find edges where this step is involved
      const outgoingEdges = requestData.edges.filter((edge: any) => edge.source === frontendStepId)
      const incomingEdges = requestData.edges.filter((edge: any) => edge.target === frontendStepId)

      // Map frontend step IDs to backend step IDs
      const nextStepIds = outgoingEdges
        .map((edge: any) => stepIdMap.get(edge.target))
        .filter(Boolean)

      const prevStepIds = incomingEdges
        .map((edge: any) => stepIdMap.get(edge.source))
        .filter(Boolean)

      // Map tool IDs for this step
      const stepToolIds: string[] = []
      
      if (correspondingNode?.data?.tools) {
        for (const tool of correspondingNode.data.tools) {
          
          if (tool.id && toolIdMap.has(tool.id)) {
            // Tool has an ID and we have a mapping
            const backendId = toolIdMap.get(tool.id)!
            stepToolIds.push(backendId)
          } else {
            // Try to find by temporary ID for tools without frontend IDs
            const tempId = `${tool.type}_${JSON.stringify(tool.value || {}).slice(0, 50)}`
            
            if (toolIdMap.has(tempId)) {
              const backendId = toolIdMap.get(tempId)!
              stepToolIds.push(backendId)
            } else {
              // Fallback: Find tool by exact type and value match
              const matchingTool = createdTools.find(t => 
                t.type === tool.type && 
                JSON.stringify(t.value) === JSON.stringify(tool.value || {})
              )
              if (matchingTool) {
                stepToolIds.push(matchingTool.id)
              } else {
              }
            }
          }
        }
      }
      

      // Update the step with relationships
      const updateData = {
        prevStepIds,
        nextStepIds,
        toolIds: stepToolIds,
      }
      
      await db
        .update(workflowStepTemplate)
        .set(updateData)
        .where(eq(workflowStepTemplate.id, step.id))
        
    }

    // Third pass: Update review tool configs with backend step IDs
    for (const tool of createdTools) {
      if (tool.type === ToolType.REVIEW && tool.config) {
        const updatedConfig = { ...tool.config }
        let configChanged = false

        // Update approved step ID if it exists and maps to a backend step
        if (updatedConfig.approved && stepIdMap.has(updatedConfig.approved)) {
          updatedConfig.approved = stepIdMap.get(updatedConfig.approved)
          configChanged = true
        }

        // Update rejected step ID if it exists and maps to a backend step
        if (updatedConfig.rejected && stepIdMap.has(updatedConfig.rejected)) {
          updatedConfig.rejected = stepIdMap.get(updatedConfig.rejected)
          configChanged = true
        }

        // Only update if config changed
        if (configChanged) {
          await db
            .update(workflowTool)
            .set({ config: updatedConfig })
            .where(eq(workflowTool.id, tool.id))
          
          // Update the tool object for return data
          tool.config = updatedConfig
        }
      }
    }

    // Set root step (first step in the workflow - usually form submission or trigger)
    let rootStepId = null
    if (createdSteps.length > 0) {
      // Find the step with no incoming edges (root step)
      const rootStep = createdSteps.find(step => {
        const frontendStepId = [...stepIdMap.entries()].find(([_, backendId]) => backendId === step.id)?.[0]
        const hasIncomingEdges = requestData.edges.some((edge: any) => edge.target === frontendStepId)
        return !hasIncomingEdges
      })

      rootStepId = rootStep?.id || createdSteps[0].id

      // Update template with root step ID
      await db
        .update(workflowTemplate)
        .set({
          rootWorkflowStepTemplateId: rootStepId,
        })
        .where(eq(workflowTemplate.id, templateId))
    }

    // Re-query the updated steps from database to get correct toolIds
    const updatedSteps = await db
      .select()
      .from(workflowStepTemplate)
      .where(eq(workflowStepTemplate.workflowTemplateId, template.id))


    // Return the complete workflow template with steps and tools
    const completeTemplate = {
      ...template,
      rootWorkflowStepTemplateId: rootStepId,
      steps: updatedSteps,
      workflow_tools: createdTools,
    }

    return c.json({
      success: true,
      data: completeTemplate,
      message: `Created workflow template with ${createdSteps.length} steps and ${createdTools.length} tools`,
    })
  } catch (error) {
    Logger.error(error, "Failed to create complex workflow template")
    throw new HTTPException(500, {
      message: getErrorMessage(error),
    })
  }
}

// Execute template (alias for ExecuteWorkflowTemplateApi)
export const ExecuteTemplateApi = ExecuteWorkflowTemplateApi

// Update workflow template
export const UpdateWorkflowTemplateApi = async (c: Context) => {
  try {
    const templateId = c.req.param("templateId")
    const requestData = await c.req.json()

    const [template] = await db
      .update(workflowTemplate)
      .set({
        name: requestData.name,
        description: requestData.description,
        version: requestData.version,
        status: requestData.status,
        config: requestData.config,
      })
      .where(eq(workflowTemplate.id, templateId))
      .returning()

    return c.json({
      success: true,
      data: template,
    })
  } catch (error) {
    Logger.error(error, "Failed to update workflow template")
    throw new HTTPException(500, {
      message: getErrorMessage(error),
    })
  }
}

// Create workflow execution
export const CreateWorkflowExecutionApi = async (c: Context) => {
  try {
    const requestData = await c.req.json()

    const [execution] = await db
      .insert(workflowExecution)
      .values({
        workflowTemplateId: requestData.workflowTemplateId,
        name: requestData.name,
        description: requestData.description,
        metadata: requestData.metadata || {},
        status: "draft",
        createdBy: "demo",
      })
      .returning()

    return c.json({
      success: true,
      data: execution,
    })
  } catch (error) {
    Logger.error(error, "Failed to create workflow execution")
    throw new HTTPException(500, {
      message: getErrorMessage(error),
    })
  }
}

// List workflow executions with filters, pagination, and sorting
export const ListWorkflowExecutionsApi = async (c: Context) => {
  try {
    const query = listWorkflowExecutionsQuerySchema.parse({
      id: c.req.query("id"),
      name: c.req.query("name"),
      from_date: c.req.query("from_date"),
      to_date: c.req.query("to_date"),
      limit: c.req.query("limit"),
      page: c.req.query("page"),
    })

    // Build where conditions
    const whereConditions = []

    // Filter by ID (exact match)
    if (query.id) {
      whereConditions.push(eq(workflowExecution.id, query.id))
    }

    // Filter by name (partial match, case-insensitive)
    if (query.name) {
      whereConditions.push(ilike(workflowExecution.name, `%${query.name}%`))
    }

    // Filter by date range (using createdAt as startDate)
    if (query.from_date) {
      whereConditions.push(
        gte(workflowExecution.createdAt, new Date(query.from_date)),
      )
    }

    if (query.to_date) {
      whereConditions.push(
        lte(workflowExecution.createdAt, new Date(query.to_date)),
      )
    }

    // Calculate offset for pagination
    const offset = (query.page - 1) * query.limit

    // Build and execute query with filters, sorting, and pagination
    const baseQuery = db.select().from(workflowExecution)

    let executions
    if (whereConditions.length > 0) {
      executions = await baseQuery
        .where(and(...whereConditions))
        .orderBy(desc(workflowExecution.createdAt))
        .limit(query.limit)
        .offset(offset)
    } else {
      executions = await baseQuery
        .orderBy(desc(workflowExecution.createdAt))
        .limit(query.limit)
        .offset(offset)
    }

    // Get total count for pagination info
    const baseCountQuery = db
      .select({ count: sql<number>`count(*)` })
      .from(workflowExecution)

    let totalCountResult
    if (whereConditions.length > 0) {
      totalCountResult = await baseCountQuery.where(and(...whereConditions))
    } else {
      totalCountResult = await baseCountQuery
    }

    const totalCount = totalCountResult[0].count

    // Calculate pagination metadata
    const totalPages = Math.ceil(totalCount / query.limit)
    const hasNextPage = query.page < totalPages
    const hasPreviousPage = query.page > 1

    return c.json({
      success: true,
      data: executions,
      pagination: {
        page: query.page,
        limit: query.limit,
        totalCount,
        totalPages,
        hasNextPage,
        hasPreviousPage,
      },
      filters: {
        id: query.id || null,
        name: query.name || null,
        from_date: query.from_date || null,
        to_date: query.to_date || null,
      },
    })
  } catch (error) {
    Logger.error(error, "Failed to list workflow executions")
    throw new HTTPException(500, {
      message: getErrorMessage(error),
    })
  }
}

// Create workflow tool
export const CreateWorkflowToolApi = async (c: Context) => {
  try {
    const requestData = await c.req.json()

    const [tool] = await db
      .insert(workflowTool)
      .values({
        type: requestData.type,
        value: requestData.value,
        config: requestData.config || {},
        createdBy: "demo",
      })
      .returning()

    return c.json({
      success: true,
      data: tool,
    })
  } catch (error) {
    Logger.error(error, "Failed to create workflow tool")
    throw new HTTPException(500, {
      message: getErrorMessage(error),
    })
  }
}

// Update workflow tool
export const UpdateWorkflowToolApi = async (c: Context) => {
  try {
    const toolId = c.req.param("toolId")
    const requestData = await c.req.json()

    // Check if tool exists first
    const existingTool = await db
      .select()
      .from(workflowTool)
      .where(eq(workflowTool.id, toolId))

    if (existingTool.length === 0) {
      throw new HTTPException(404, {
        message: "Workflow tool not found",
      })
    }

    // Use database transaction to update both tool and associated step
    const result = await db.transaction(async (trx) => {
      // Update tool fields that are provided
      const toolUpdateData: any = {}
      if (requestData.type !== undefined) toolUpdateData.type = requestData.type
      if (requestData.value !== undefined)
        toolUpdateData.value = requestData.value
      if (requestData.config !== undefined)
        toolUpdateData.config = requestData.config
      toolUpdateData.updatedAt = new Date()

      const [updatedTool] = await trx
        .update(workflowTool)
        .set(toolUpdateData)
        .where(eq(workflowTool.id, toolId))
        .returning()

      // Update associated step if stepName or stepDescription is provided
      let updatedStep = null
      if (
        requestData.stepName !== undefined ||
        requestData.stepDescription !== undefined
      ) {
        // Find step that uses this tool
        const stepWithTool = await trx
          .select()
          .from(workflowStepTemplate)
          .where(sql`${toolId} = ANY(${workflowStepTemplate.toolIds})`)

        if (stepWithTool.length > 0) {
          const stepUpdateData: any = {}
          if (requestData.stepName !== undefined)
            stepUpdateData.name = requestData.stepName
          if (requestData.stepDescription !== undefined)
            stepUpdateData.description = requestData.stepDescription
          stepUpdateData.updatedAt = new Date()

          const [updated] = await trx
            .update(workflowStepTemplate)
            .set(stepUpdateData)
            .where(eq(workflowStepTemplate.id, stepWithTool[0].id))
            .returning()

          updatedStep = updated
        }
      }

      return { tool: updatedTool, step: updatedStep }
    })

    return c.json({
      success: true,
      data: {
        tool: result.tool,
        step: result.step,
        message: result.step
          ? "Tool and associated step updated successfully"
          : "Tool updated successfully",
      },
    })
  } catch (error) {
    Logger.error(error, "Failed to update workflow tool")
    throw new HTTPException(500, {
      message: getErrorMessage(error),
    })
  }
}

// Get single workflow tool
export const GetWorkflowToolApi = async (c: Context) => {
  try {
    const toolId = c.req.param("toolId")

    const [tool] = await db
      .select()
      .from(workflowTool)
      .where(eq(workflowTool.id, toolId))

    if (!tool) {
      throw new HTTPException(404, {
        message: "Workflow tool not found",
      })
    }

    return c.json({
      success: true,
      data: tool,
    })
  } catch (error) {
    Logger.error(error, "Failed to get workflow tool")
    throw new HTTPException(500, {
      message: getErrorMessage(error),
    })
  }
}

// Delete workflow tool
export const DeleteWorkflowToolApi = async (c: Context) => {
  try {
    const toolId = c.req.param("toolId")

    // Check if tool exists first
    const existingTool = await db
      .select()
      .from(workflowTool)
      .where(eq(workflowTool.id, toolId))

    if (existingTool.length === 0) {
      throw new HTTPException(404, {
        message: "Workflow tool not found",
      })
    }

    await db.delete(workflowTool).where(eq(workflowTool.id, toolId))

    return c.json({
      success: true,
      message: "Workflow tool deleted successfully",
    })
  } catch (error) {
    Logger.error(error, "Failed to delete workflow tool")
    throw new HTTPException(500, {
      message: getErrorMessage(error),
    })
  }
}

// Add step with tool to workflow template
export const AddStepToWorkflowApi = async (c: Context) => {
  try {
    const templateId = c.req.param("templateId")
    const requestData = await c.req.json()

    // Validate template exists
    const [template] = await db
      .select()
      .from(workflowTemplate)
      .where(eq(workflowTemplate.id, templateId))

    if (!template) {
      throw new HTTPException(404, {
        message: "Workflow template not found",
      })
    }

    // 1. Create the tool first
    const [newTool] = await db
      .insert(workflowTool)
      .values({
        type: requestData.tool.type,
        value: requestData.tool.value,
        config: requestData.tool.config || {},
        createdBy: "api",
      })
      .returning()

    Logger.info(`Created new tool: ${newTool.id}`)

    // 2. Get all existing steps for this template
    const existingSteps = await db
      .select()
      .from(workflowStepTemplate)
      .where(eq(workflowStepTemplate.workflowTemplateId, templateId))

    const isFirstStep =
      existingSteps.length === 0 || !template.rootWorkflowStepTemplateId

    // 3. Create the new step
    const stepOrder = existingSteps.length + 1
    const [newStep] = await db
      .insert(workflowStepTemplate)
      .values({
        workflowTemplateId: templateId,
        name: requestData.stepName,
        description: requestData.stepDescription || `Step ${stepOrder}`,
        type: requestData.stepType || "automated",
        parentStepId: null,
        prevStepIds: isFirstStep ? [] : [],
        nextStepIds: [],
        toolIds: [newTool.id],
        timeEstimate: requestData.timeEstimate || 300,
        metadata: {
          icon: getStepIcon(requestData.tool.type),
          step_order: stepOrder,
          ...requestData.metadata,
        },
      })
      .returning()

    Logger.info(`Created new step: ${newStep.id}`)

    // 4. Handle step connections
    if (isFirstStep) {
      // This is the first/root step
      await db
        .update(workflowTemplate)
        .set({
          rootWorkflowStepTemplateId: newStep.id,
          updatedAt: new Date(),
        })
        .where(eq(workflowTemplate.id, templateId))

      Logger.info(`Set step ${newStep.id} as root step`)
    } else {
      // Find the current last step (step with no nextStepIds)
      const currentLastStep = existingSteps.find(
        (step) => !step.nextStepIds || step.nextStepIds.length === 0,
      )

      if (currentLastStep) {
        // Update the current last step to point to new step
        await db
          .update(workflowStepTemplate)
          .set({
            nextStepIds: [newStep.id],
            updatedAt: new Date(),
          })
          .where(eq(workflowStepTemplate.id, currentLastStep.id))

        // Update new step to have current last step as previous
        await db
          .update(workflowStepTemplate)
          .set({
            prevStepIds: [currentLastStep.id],
            updatedAt: new Date(),
          })
          .where(eq(workflowStepTemplate.id, newStep.id))

        Logger.info(`Connected step ${currentLastStep.id} -> ${newStep.id}`)
      }
    }

    // 5. Return the complete updated template with new step
    const updatedTemplate = await db
      .select()
      .from(workflowTemplate)
      .where(eq(workflowTemplate.id, templateId))

    const allSteps = await db
      .select()
      .from(workflowStepTemplate)
      .where(eq(workflowStepTemplate.workflowTemplateId, templateId))

    return c.json({
      success: true,
      data: {
        template: updatedTemplate[0],
        newStep: newStep,
        newTool: newTool,
        totalSteps: allSteps.length,
        isRootStep: isFirstStep,
      },
    })
  } catch (error) {
    Logger.error(error, "Failed to add step to workflow")
    throw new HTTPException(500, {
      message: getErrorMessage(error),
    })
  }
}

// Helper function to get step icon based on tool type
function getStepIcon(toolType: string): string {
  const iconMap: Record<string, string> = {
    form: "📁",
    ai_agent: "🤖",
    email: "📧",
    slack: "💬",
    gmail: "📮",
    delay: "⏰",
    agent: "🤖",
    merged_node: "🔀",
    review: "👁️",
  }
  return iconMap[toolType] || "⚙️"
}

// Delete workflow step template API
export const DeleteWorkflowStepTemplateApi = async (c: Context) => {
  try {
    const stepId = c.req.param("stepId")

    // 1. Check if step exists and get its details
    const [stepToDelete] = await db
      .select()
      .from(workflowStepTemplate)
      .where(eq(workflowStepTemplate.id, stepId))

    if (!stepToDelete) {
      throw new HTTPException(404, {
        message: "Workflow step template not found",
      })
    }

    const templateId = stepToDelete.workflowTemplateId

    // 2. Get the workflow template
    const [template] = await db
      .select()
      .from(workflowTemplate)
      .where(eq(workflowTemplate.id, templateId))

    if (!template) {
      throw new HTTPException(404, {
        message: "Workflow template not found",
      })
    }

    // 3. Handle step chain reconnection
    const prevStepIds = stepToDelete.prevStepIds || []
    const nextStepIds = stepToDelete.nextStepIds || []

    // Update previous steps to point to next steps
    for (const prevStepId of prevStepIds) {
      await db
        .update(workflowStepTemplate)
        .set({
          nextStepIds: nextStepIds,
          updatedAt: new Date(),
        })
        .where(eq(workflowStepTemplate.id, prevStepId))
    }

    // Update next steps to point to previous steps
    for (const nextStepId of nextStepIds) {
      await db
        .update(workflowStepTemplate)
        .set({
          prevStepIds: prevStepIds,
          updatedAt: new Date(),
        })
        .where(eq(workflowStepTemplate.id, nextStepId))
    }

    // 5. Handle root step updates
    let newRootStepId = template.rootWorkflowStepTemplateId
    const isRootStep = template.rootWorkflowStepTemplateId === stepId

    if (isRootStep) {
      // If deleting root step, set the first next step as new root
      // If no next steps, set to null
      newRootStepId = nextStepIds.length > 0 ? nextStepIds[0] : null

      await db
        .update(workflowTemplate)
        .set({
          rootWorkflowStepTemplateId: newRootStepId,
          updatedAt: new Date(),
        })
        .where(eq(workflowTemplate.id, templateId))

      Logger.info(`Updated root step from ${stepId} to ${newRootStepId}`)
    }

    // 6. Delete associated tools if they are only used by this step
    const toolIdsToCheck = stepToDelete.toolIds || []

    for (const toolId of toolIdsToCheck) {
      // Check if any other steps use this tool
      const otherStepsUsingTool = await db
        .select()
        .from(workflowStepTemplate)
        .where(
          and(
            eq(workflowStepTemplate.workflowTemplateId, templateId),
            ne(workflowStepTemplate.id, stepId),
          ),
        )

      const toolInUse = otherStepsUsingTool.some(
        (step) => step.toolIds && step.toolIds.includes(toolId),
      )

      if (!toolInUse) {
        // Delete the tool if not used by other steps
        await db.delete(workflowTool).where(eq(workflowTool.id, toolId))
        Logger.info(`Deleted unused tool: ${toolId}`)
      }
    }

    // 7. Delete the step
    await db
      .delete(workflowStepTemplate)
      .where(eq(workflowStepTemplate.id, stepId))

    // 8. Update step orders for remaining steps
    const remainingSteps = await db
      .select()
      .from(workflowStepTemplate)
      .where(eq(workflowStepTemplate.workflowTemplateId, templateId))

    // Reorder remaining steps
    const sortedSteps = remainingSteps.sort((a, b) => {
      const orderA = (a.metadata as any)?.step_order || 0
      const orderB = (b.metadata as any)?.step_order || 0
      return orderA - orderB
    })

    for (let i = 0; i < sortedSteps.length; i++) {
      const step = sortedSteps[i]
      const newOrder = i + 1

      if ((step.metadata as any)?.step_order !== newOrder) {
        await db
          .update(workflowStepTemplate)
          .set({
            metadata: {
              ...(step.metadata || {}),
              step_order: newOrder,
            },
            updatedAt: new Date(),
          })
          .where(eq(workflowStepTemplate.id, step.id))
      }
    }

    // 9. Get updated workflow data
    const updatedTemplate = await db
      .select()
      .from(workflowTemplate)
      .where(eq(workflowTemplate.id, templateId))

    const updatedSteps = await db
      .select()
      .from(workflowStepTemplate)
      .where(eq(workflowStepTemplate.workflowTemplateId, templateId))

    Logger.info(
      `Successfully deleted step ${stepId} and reconnected workflow chain`,
    )

    return c.json({
      success: true,
      data: {
        deletedStepId: stepId,
        wasRootStep: isRootStep,
        newRootStepId: newRootStepId,
        remainingSteps: updatedSteps.length,
        template: updatedTemplate[0],
        message: `Step "${stepToDelete.name}" deleted successfully`,
      },
    })
  } catch (error) {
    Logger.error(error, "Failed to delete workflow step template")
    throw new HTTPException(500, {
      message: getErrorMessage(error),
    })
  }
}

// Update workflow step execution
export const UpdateWorkflowStepExecutionApi = async (c: Context) => {
  try {
    const stepId = c.req.param("stepId")
    const requestData = await c.req.json()

    const [stepExecution] = await db
      .update(workflowStepExecution)
      .set({
        status: requestData.status,
        completedBy: requestData.completedBy,
        completedAt: requestData.status === WorkflowStatus.COMPLETED ? new Date() : null,
        metadata: requestData.metadata,
      })
      .where(eq(workflowStepExecution.id, stepId))
      .returning()

    return c.json({
      success: true,
      data: stepExecution,
    })
  } catch (error) {
    Logger.error(error, "Failed to update workflow step execution")
    throw new HTTPException(500, {
      message: getErrorMessage(error),
    })
  }
}

// Complete workflow step execution
export const CompleteWorkflowStepExecutionApi = async (c: Context) => {
  try {
    const stepId = c.req.param("stepId")

    // Get the current step execution
    const [currentStep] = await db
      .select()
      .from(workflowStepExecution)
      .where(eq(workflowStepExecution.id, stepId))

    if (!currentStep) {
      throw new HTTPException(404, {
        message: "Workflow step execution not found",
      })
    }

    // Check if all previous steps are completed
    const prevStepIds = currentStep.prevStepIds || []
    
    if (prevStepIds.length > 0) {
      // Get all step executions for this workflow
      const allSteps = await db
        .select()
        .from(workflowStepExecution)
        .where(eq(workflowStepExecution.workflowExecutionId, currentStep.workflowExecutionId))

      // Find previous steps and check their status
      const previousSteps = allSteps.filter(step => 
        prevStepIds.includes(step.workflowStepTemplateId)
      )

      const incompletePrevSteps = previousSteps.filter(step => 
        step.status !== WorkflowStatus.COMPLETED
      )

      if (incompletePrevSteps.length > 0) {
        const incompleteStepNames = incompletePrevSteps.map(step => step.name).join(", ")
        throw new HTTPException(400, {
          message: `Cannot complete step. Previous steps must be completed first: ${incompleteStepNames}`,
        })
      }
    }

    // All previous steps are completed, mark this step as complete
    const [stepExecution] = await db
      .update(workflowStepExecution)
      .set({
        status: WorkflowStatus.COMPLETED,
        completedBy: "demo",
        completedAt: new Date(),
      })
      .where(eq(workflowStepExecution.id, stepId))
      .returning()

    // Update status of downstream steps that can now be activated
    await updateDownstreamStepStatuses(currentStep.workflowExecutionId)

    return c.json({
      success: true,
      data: stepExecution,
    })
  } catch (error) {
    Logger.error(error, "Failed to complete workflow step execution")
    throw new HTTPException(500, {
      message: getErrorMessage(error),
    })
  }
}

// Review workflow step execution (approve/reject)
export const ReviewWorkflowStepApi = async (c: Context) => {
  try {
    const stepId = c.req.param("stepId")
    const requestData = await c.req.json()
    
    // Validate input
    if (!requestData.input || !["approved", "rejected"].includes(requestData.input)) {
      throw new HTTPException(400, {
        message: "Input must be either 'approved' or 'rejected'",
      })
    }

    const reviewDecision = requestData.input as "approved" | "rejected"

    // Get the current step execution
    const [currentStep] = await db
      .select()
      .from(workflowStepExecution)
      .where(eq(workflowStepExecution.id, stepId))

    if (!currentStep) {
      throw new HTTPException(404, {
        message: "Workflow step execution not found",
      })
    }

    // Get the step template to access tool configuration
    const stepTemplate = await db
      .select()
      .from(workflowStepTemplate)
      .where(eq(workflowStepTemplate.id, currentStep.workflowStepTemplateId))

    if (!stepTemplate || stepTemplate.length === 0) {
      throw new HTTPException(404, { message: "Step template not found" })
    }

    const toolIds = stepTemplate[0].toolIds || []
    if (toolIds.length === 0) {
      throw new HTTPException(400, {
        message: "No tools configured for this step",
      })
    }

    // Get the review tool
    const reviewTool = await db
      .select()
      .from(workflowTool)
      .where(eq(workflowTool.id, toolIds[0]))

    if (!reviewTool || reviewTool.length === 0) {
      throw new HTTPException(404, { message: "Review tool not found" })
    }

    if (reviewTool[0].type !== ToolType.REVIEW) {
      throw new HTTPException(400, {
        message: "Step is not a review step",
      })
    }

    // Get the next step template ID based on approval/rejection
    const toolConfig = reviewTool[0].config as any
    const nextStepTemplateId = reviewDecision === "approved" 
      ? toolConfig?.approved 
      : toolConfig?.rejected

    if (!nextStepTemplateId) {
      throw new HTTPException(400, {
        message: `No ${reviewDecision} step configured for this review`,
      })
    }

    // Get the single previous step that led to this review step
    const allWorkflowSteps = await db
      .select()
      .from(workflowStepExecution)
      .where(eq(workflowStepExecution.workflowExecutionId, currentStep.workflowExecutionId))

    // Find the single previous step that has the current review step as its next step
    const previousStep = allWorkflowSteps.find(step => 
      step.nextStepIds?.includes(currentStep.workflowStepTemplateId) && 
      step.status === WorkflowStatus.COMPLETED
    )

    // Get previous step tool result
    let previousStepResult = null
    if (previousStep) {
      const allToolExecutions = await db
        .select()
        .from(toolExecution)
        .where(eq(toolExecution.workflowExecutionId, currentStep.workflowExecutionId))

      // Get the first tool execution result from the previous step
      const previousToolExec = allToolExecutions.find(te => 
        previousStep.toolExecIds?.includes(te.id)
      )
      
      if (previousToolExec) {
        previousStepResult = previousToolExec.result
      }
    }

    // Create tool execution record for the review decision
    const [toolExecutionRecord] = await db
      .insert(toolExecution)
      .values({
        workflowToolId: reviewTool[0].id,
        workflowExecutionId: currentStep.workflowExecutionId,
        status: ToolExecutionStatus.COMPLETED,
        result: {
          reviewDecision: reviewDecision,
          decidedAt: new Date().toISOString(),
          decidedBy: "demo",
          nextStepTemplateId: nextStepTemplateId,
          // Include previous step tool result so the next step can access the original input
          input: previousStepResult,
        },
        startedAt: new Date(),
        completedAt: new Date(),
      })
      .returning()

    // Mark the review step as completed
    const [completedStep] = await db
      .update(workflowStepExecution)
      .set({
        status: WorkflowStatus.COMPLETED,
        completedBy: "demo",
        completedAt: new Date(),
        toolExecIds: [toolExecutionRecord.id],
        metadata: {
          ...(currentStep.metadata || {}),
          reviewDecision: {
            decision: reviewDecision,
            decidedAt: new Date().toISOString(),
            decidedBy: "demo",
            nextStepTemplateId: nextStepTemplateId,
          },
        },
      })
      .where(eq(workflowStepExecution.id, stepId))
      .returning()

    // Update status of downstream steps that can now be activated
    await updateDownstreamStepStatuses(currentStep.workflowExecutionId)

    // Continue workflow execution - execute the next step based on decision
    const tools = await db.select().from(workflowTool)
    const stepName = currentStep.name || "Review Step"
    const currentResults: Record<string, any> = {}

    currentResults[stepName] = {
      stepId: currentStep.id,
      reviewDecision: {
        decision: reviewDecision,
        decidedAt: new Date().toISOString(),
        decidedBy: "demo",
        nextStepTemplateId: nextStepTemplateId,
      },
      toolExecution: toolExecutionRecord,
      // Include previous step tool result so the next step can access the original input
      previousStepResult: previousStepResult,
    }

    // Get all step executions for this workflow to find the next step
    const allSteps = await db
      .select()
      .from(workflowStepExecution)
      .where(eq(workflowStepExecution.workflowExecutionId, currentStep.workflowExecutionId))

    // Find the next step execution that matches the template ID
    const nextStep = allSteps.find(
      (s) => s.workflowStepTemplateId === nextStepTemplateId
    )

    if (nextStep && nextStep.type === StepType.AUTOMATED) {
      // Execute the next automated step
      executeWorkflowChain(
        currentStep.workflowExecutionId,
        nextStep.id,
        tools
      ).catch((error) => {
        Logger.error(
          error,
          `Background workflow execution failed after review decision`,
        )
      })
    }

    return c.json({
      success: true,
      message: `Review ${reviewDecision} successfully - workflow continued`,
      data: {
        stepId: stepId,
        reviewDecision: reviewDecision,
        nextStepTemplateId: nextStepTemplateId,
        toolExecution: toolExecutionRecord,
        completedStep: completedStep,
      },
    })
  } catch (error) {
    Logger.error(error, "Failed to process review decision")
    
    if (error instanceof HTTPException) {
      throw error
    }

    throw new HTTPException(500, {
      message: getErrorMessage(error),
    })
  }
}

export const TriggerWorkflowStepApi = async (c: Context) => {
  try {
    const stepId = c.req.param("stepId")
    
    // Get JWT payload for user email
    let jwtPayload
    try {
      jwtPayload = c.get(JwtPayloadKey)
    } catch (e) {
      Logger.info("No JWT payload found in context")
    }

    const userEmail = jwtPayload?.sub
    if (!userEmail) {
      throw new HTTPException(401, { message: "Unauthorized - no user email" })
    }

    // Get the current step execution
    const [currentStep] = await db
      .select()
      .from(workflowStepExecution)
      .where(eq(workflowStepExecution.id, stepId))

    if (!currentStep) {
      throw new HTTPException(404, {
        message: "Workflow step execution not found",
      })
    }

    // Get the step template to access tool configuration
    const stepTemplate = await db
      .select()
      .from(workflowStepTemplate)
      .where(eq(workflowStepTemplate.id, currentStep.workflowStepTemplateId))

    if (!stepTemplate || stepTemplate.length === 0) {
      throw new HTTPException(404, { message: "Step template not found" })
    }

    const toolIds = stepTemplate[0].toolIds || []
    if (toolIds.length === 0) {
      throw new HTTPException(400, {
        message: "No tools configured for this step",
      })
    }

    // Get the trigger tool
    const triggerTool = await db
      .select()
      .from(workflowTool)
      .where(eq(workflowTool.id, toolIds[0]))

    if (!triggerTool || triggerTool.length === 0) {
      throw new HTTPException(404, { message: "Trigger tool not found" })
    }

    if (triggerTool[0].type !== ToolType.TRIGGER) {
      throw new HTTPException(400, {
        message: "Step is not a trigger step",
      })
    }

    // Create a tool execution record with triggered_by information
    const toolResult = {
      triggered_by: userEmail,
      triggered_at: new Date().toISOString(),
      message: "Trigger step completed successfully",
    }

    const [toolExecutionRecord] = await db
      .insert(toolExecution)
      .values({
        workflowToolId: triggerTool[0].id,
        workflowExecutionId: currentStep.workflowExecutionId,
        status: "completed",
        result: toolResult,
        startedAt: new Date(),
        completedAt: new Date(),
      })
      .returning()

    // Mark current step as completed
    const [completedStep] = await db
      .update(workflowStepExecution)
      .set({
        status: WorkflowStatus.COMPLETED,
        completedBy: userEmail,
        completedAt: new Date(),
        toolExecIds: [toolExecutionRecord.id],
        metadata: {
          ...(currentStep.metadata || {}),
          triggerCompletion: {
            triggeredBy: userEmail,
            triggeredAt: new Date().toISOString(),
          },
        },
      })
      .where(eq(workflowStepExecution.id, stepId))
      .returning()

    // Update status of downstream steps that can now be activated
    await updateDownstreamStepStatuses(currentStep.workflowExecutionId)

    // Continue workflow execution with next steps
    const nextStepIds = currentStep.nextStepIds || []
    let executionResults = {}

    if (nextStepIds.length > 0) {
      // Get all step executions for this workflow to find the next steps
      const allSteps = await db
        .select()
        .from(workflowStepExecution)
        .where(eq(workflowStepExecution.workflowExecutionId, currentStep.workflowExecutionId))

      // Find and execute next steps
      for (const nextStepTemplateId of nextStepIds) {
        const nextStep = allSteps.find(step => 
          step.workflowStepTemplateId === nextStepTemplateId
        )
        
        if (nextStep && nextStep.type === StepType.AUTOMATED) {
          try {
            Logger.info(`🚀 Auto-executing next step after trigger: ${nextStep.name}`)
            executionResults = await executeWorkflowChain(
              currentStep.workflowExecutionId,
              nextStep.id,
              toolResult,
            )
          } catch (chainError) {
            Logger.error(`Failed to execute workflow chain from trigger step: ${chainError}`)
          }
        }
      }
    }

    return c.json({
      success: true,
      data: {
        stepId: stepId,
        triggeredBy: userEmail,
        toolExecution: toolExecutionRecord,
        completedStep: completedStep,
        executionResults,
      },
      message: "Trigger step completed successfully",
    })
  } catch (error) {
    Logger.error(error, "Failed to process trigger step")
    
    if (error instanceof HTTPException) {
      throw error
    }

    throw new HTTPException(500, {
      message: getErrorMessage(error),
    })
  }
}

// Submit form step (alias for SubmitWorkflowFormApi)
export const SubmitFormStepApi = SubmitWorkflowFormApi

// Get form definition
export const GetFormDefinitionApi = async (c: Context) => {
  try {
    const stepId = c.req.param("stepId")

    const stepExecutions = await db
      .select()
      .from(workflowStepExecution)
      .where(eq(workflowStepExecution.id, stepId))

    if (!stepExecutions || stepExecutions.length === 0) {
      throw new HTTPException(404, { message: "Step execution not found" })
    }

    const stepExecution = stepExecutions[0]
    const stepTemplate = await db
      .select()
      .from(workflowStepTemplate)
      .where(eq(workflowStepTemplate.id, stepExecution.workflowStepTemplateId))

    if (!stepTemplate || stepTemplate.length === 0) {
      throw new HTTPException(404, { message: "Step template not found" })
    }

    const toolIds = stepTemplate[0].toolIds || []
    if (toolIds.length === 0) {
      throw new HTTPException(400, {
        message: "No tools configured for this step",
      })
    }

    const formTool = await db
      .select()
      .from(workflowTool)
      .where(eq(workflowTool.id, toolIds[0]))

    if (!formTool || formTool.length === 0) {
      throw new HTTPException(404, { message: "Form tool not found" })
    }

    return c.json({
      success: true,
      data: {
        stepId: stepId,
        formDefinition: formTool[0].value,
        stepName: stepExecution.name,
        stepDescription: stepExecution.name, // Use name as description since description doesn't exist
      },
    })
  } catch (error) {
    Logger.error(error, "Failed to get form definition")
    throw new HTTPException(500, {
      message: getErrorMessage(error),
    })
  }
}

// Get VertexAI model enum names for workflow tools (replaces GetGeminiModelEnumsApi)
export const GetVertexAIModelEnumsApi = async (c: Context) => {
  try {
    const { MODEL_CONFIGURATIONS } = await import("@/ai/modelConfig")
    const { AIProviders } = await import("@/ai/types")
    
    // Get all VertexAI model enum values (includes both Claude and Gemini models)
    const vertexAIModelEnums = Object.entries(MODEL_CONFIGURATIONS)
      .filter(([_, config]) => config.provider === AIProviders.VertexAI)
      .map(([enumValue, config]) => ({
        enumValue, // e.g., "vertex-gemini-2-5-flash", "vertex-claude-sonnet-4"
        labelName: config.labelName, // e.g., "Gemini 2.5 Flash", "Claude Sonnet 4"
        actualName: config.actualName, // e.g., "gemini-2.5-flash", "claude-sonnet-4@20250514"
        description: config.description,
        reasoning: config.reasoning,
        websearch: config.websearch,
        deepResearch: config.deepResearch,
        // Add model type for better categorization in frontend
        modelType: enumValue.includes('gemini') ? 'gemini' : 
                   enumValue.includes('claude') ? 'claude' : 'other',
      }))
      .sort((a, b) => {
        const typeOrder: Record<string, number> = { claude: 1, gemini: 2, other: 3 };
        const orderA = typeOrder[a.modelType] ?? 99;
        const orderB = typeOrder[b.modelType] ?? 99;

        if (orderA !== orderB) {
          return orderA - orderB;
        }
        return a.labelName.localeCompare(b.labelName);
      })

    return c.json({
      success: true,
      data: vertexAIModelEnums,
      count: vertexAIModelEnums.length,
      message: "VertexAI models include both Claude and Gemini models optimized for enterprise use",
    })
  } catch (error) {
    Logger.error(error, "Failed to get VertexAI model enums")
    throw new HTTPException(500, {
      message: getErrorMessage(error),
    })
  }
}

// Legacy endpoint - kept for backward compatibility but redirects to VertexAI
export const GetGeminiModelEnumsApi = async (c: Context) => {
  Logger.warn("GetGeminiModelEnumsApi is deprecated, use GetVertexAIModelEnumsApi instead")
  return GetVertexAIModelEnumsApi(c)
}

// Serve workflow file
export const ServeWorkflowFileApi = async (c: Context) => {
  try {
    // This would serve files from workflow executions
    // For now, return a simple response
    return c.json({
      success: true,
      message: "File serving not implemented yet",
    })
  } catch (error) {
    Logger.error(error, "Failed to serve workflow file")
    throw new HTTPException(500, {
      message: getErrorMessage(error),
    })
  }
}

// Download extracted files from workflow execution as ZIP
export const DownloadReviewFilesApi = async (c: Context) => {
  try {
    const { sub } = c.get(JwtPayloadKey)
    const executionId = c.req.param("executionId")

    if (!executionId) {
      throw new HTTPException(400, {
        message: "Execution ID is required",
      })
    }

    Logger.info(`Downloading extracted files for execution ${executionId}`)

    // Get workflow execution to verify user access
    const workflowExecutionRows = await db
      .select()
      .from(workflowExecution)
      .where(eq(workflowExecution.id, executionId))

    if (!workflowExecutionRows || workflowExecutionRows.length === 0) {
      throw new HTTPException(404, { message: "Workflow execution not found" })
    }

    const [workflow] = workflowExecutionRows

    // Debug logging
    Logger.info(`Download access check: executionId=${executionId}, user=${sub}, createdBy=${workflow.createdBy}`)

    // TODO: Re-enable access control in production
    // Temporarily allow any user to access files for development/testing
    // if (workflow.createdBy !== sub) {
    //   Logger.warn(`Access denied: user ${sub} tried to access workflow execution ${executionId} created by ${workflow.createdBy}`)
    //   throw new HTTPException(403, {
    //     message: "Access denied to this workflow execution",
    //   })
    // }

    // Get all tool executions for this workflow to find extracted files
    const toolExecutions = await db
      .select()
      .from(toolExecution)
      .where(eq(toolExecution.workflowExecutionId, executionId))

    // Collect all extracted files from all tool executions
    let allExtractedFiles: string[] = []
    for (const toolExecution of toolExecutions) {
      try {
        const result = toolExecution.result as any
        if (result?.extractedFiles && Array.isArray(result.extractedFiles)) {
          allExtractedFiles.push(...result.extractedFiles)
          Logger.info(`Found ${result.extractedFiles.length} files from tool execution ${toolExecution.id}`)
        }
      } catch (error) {
        Logger.error(error, `Failed to parse tool execution result for ${toolExecution.id}`)
      }
    }

    if (allExtractedFiles.length === 0) {
      throw new HTTPException(404, {
        message: "No extracted files found in this workflow execution",
      })
    }

    Logger.info(`Found ${allExtractedFiles.length} total extracted files available`)

    // Determine which files to download
    let filesToDownload: string[] = []
    
    if (c.req.method === 'POST') {
      // For POST requests, get specific files from request body
      const body = await c.req.json().catch(() => ({}))
      const requestedFiles = body.files || []
      
      if (!Array.isArray(requestedFiles)) {
        throw new HTTPException(400, {
          message: "Invalid request: 'files' must be an array of filenames",
        })
      }

      if (requestedFiles.length === 0) {
        throw new HTTPException(400, {
          message: "Invalid request: at least one file must be specified",
        })
      }

      // Validate that all requested files exist in extracted files
      const invalidFiles = requestedFiles.filter(file => !allExtractedFiles.includes(file))
      if (invalidFiles.length > 0) {
        throw new HTTPException(400, {
          message: `Requested files not found: ${invalidFiles.join(', ')}. Available files: ${allExtractedFiles.join(', ')}`,
        })
      }

      filesToDownload = requestedFiles
      Logger.info(`Downloading ${filesToDownload.length} specific files: ${JSON.stringify(filesToDownload)}`)
    } else {
      // For GET requests, download all files (backward compatibility)
      filesToDownload = allExtractedFiles
      Logger.info(`Downloading all ${filesToDownload.length} extracted files`)
    }

    // Create ZIP archive
    const zip = new JSZip()
    
    // Use the correct directory structure as mentioned by user
    const baseDir = path.resolve(process.cwd(), "script_executor_utils","workflow_files", executionId)
    
    let filesAdded = 0
    const errors: string[] = []

    Logger.info(`Looking for files in directory: ${baseDir}`)
    Logger.info(`Files to process: ${JSON.stringify(filesToDownload)}`)

    // Add each file to the ZIP
    for (const filePath of filesToDownload) {
      try {
        let fullPath: string
        
        // Handle both absolute and relative paths
        if (path.isAbsolute(filePath)) {
          // If it's an absolute path, use it directly but verify it's safe
          fullPath = filePath
          // Ensure the absolute path is within a reasonable scope
          if (!fullPath.includes(executionId)) {
            errors.push(`Skipped potentially unsafe absolute path: ${filePath}`)
            continue
          }
        } else {
          // If it's a relative path, join with base directory
          const safePath = path.normalize(filePath)
          if (safePath.includes("..")) {
            errors.push(`Skipped unsafe relative path: ${filePath}`)
            continue
          }
          fullPath = path.join(baseDir, safePath)
        }

        Logger.info(`Attempting to read file: ${fullPath}`)

        // Read file and add to ZIP
        const fileBuffer = await readFile(fullPath)
        const fileName = path.basename(filePath)
        
        // Add file to ZIP with buffer
        zip.file(fileName, fileBuffer, { binary: true })
        filesAdded++
        
        Logger.info(`Successfully added file to ZIP: ${fileName} (${fileBuffer.length} bytes)`)
      } catch (error) {
        Logger.error(error, `Failed to read file: ${filePath}`)
        errors.push(`Failed to read file: ${filePath} - ${error}`)
      }
    }

    if (filesAdded === 0) {
      throw new HTTPException(404, {
        message: `No files could be read from the filesystem. Errors: ${errors.join('; ')}`,
      })
    }

    Logger.info(`Creating ZIP with ${filesAdded} files`)

    // Test if ZIP has any files
    const fileNames = Object.keys(zip.files)
    Logger.info(`ZIP contains files: ${JSON.stringify(fileNames)}`)

    if (fileNames.length === 0) {
      throw new HTTPException(500, {
        message: "ZIP archive is empty after processing files"
      })
    }

    // Generate ZIP buffer with proper options
    const zipBuffer = await zip.generateAsync({ 
      type: "nodebuffer",
      compression: "DEFLATE",
      compressionOptions: { level: 6 }
    })

    Logger.info(`ZIP buffer generated, size: ${zipBuffer.length} bytes`)
    
    // Set response headers for file download
    const timestamp = new Date().toISOString().slice(0, 19).replace(/:/g, "-")
    const filename = `review-files-${executionId}-${timestamp}.zip`
    
    // Clear any existing headers that might interfere
    c.header("Content-Type", "application/zip")
    c.header("Content-Disposition", `attachment; filename="${filename}"`)
    c.header("Content-Length", zipBuffer.length.toString())
    c.header("Cache-Control", "no-cache")
    c.header("Pragma", "no-cache")

    Logger.info(`Successfully created ZIP with ${filesAdded} files (${errors.length} errors), size: ${zipBuffer.length} bytes`)

    // Return the ZIP file as a proper Response
    return new Response(zipBuffer, {
      status: 200,
      headers: {
        "Content-Type": "application/zip",
        "Content-Disposition": `attachment; filename="${filename}"`,
        "Content-Length": zipBuffer.length.toString(),
        "Cache-Control": "no-cache",
        "Pragma": "no-cache"
      }
    })
  } catch (error) {
    Logger.error(error, "Failed to download review files")
    throw error
  }
}<|MERGE_RESOLUTION|>--- conflicted
+++ resolved
@@ -2159,29 +2159,6 @@
           },
         }
 
-<<<<<<< HEAD
-      case "python_script":
-        // Execute actual Python script from database using unified function
-        const pythonScriptContent =
-          typeof tool.value === "string" ? tool.value : tool.value?.script
-        const config = tool.config
-
-        if (!pythonScriptContent) {
-          return {
-            status: "error",
-            result: { error: "No script content found in tool value" },
-          }
-        }
-
-        // Use unified Python execution function
-        return await executePythonScript(
-          pythonScriptContent,
-          previousStepResults,
-          config,
-          "python_script",
-        )
-=======
->>>>>>> aa29edab
 
       case "email":
         // Enhanced email tool using config for recipients and configurable path for content extraction
