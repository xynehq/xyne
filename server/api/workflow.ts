--- conflicted
+++ resolved
@@ -71,11 +71,7 @@
   type AttachmentUploadResponse,
   type WorkflowFileUpload,
 } from "@/api/workflowFileHandler"
-<<<<<<< HEAD
-import { getActualNameFromEnum } from "@/ai/modelConfig"
-import { getProviderByModel } from "@/ai/provider"
-import { Models } from "@/ai/types"
-import type { Message } from "@aws-sdk/client-bedrock-runtime"
+
 import { 
   createWorkflowTemplate, 
   getAccessibleWorkflowTemplates, 
@@ -96,10 +92,6 @@
   createWorkflowTool,
   createToolExecution,
 } from "@/db/workflowTool"
-=======
-
-
->>>>>>> 0f684f31
 
 const loggerWithChild = getLoggerWithChild(Subsystem.WorkflowApi)
 const { JwtPayloadKey } = config
