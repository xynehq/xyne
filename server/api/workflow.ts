--- conflicted
+++ resolved
@@ -85,16 +85,8 @@
   type AttachmentUploadResponse,
   type WorkflowFileUpload,
 } from "@/api/workflowFileHandler"
-<<<<<<< HEAD
-import { getActualNameFromEnum } from "@/ai/modelConfig"
-import { getProviderByModel } from "@/ai/provider"
-import { Models } from "@/ai/types"
-import type { Message } from "@aws-sdk/client-bedrock-runtime"
-import { executeScript, ScriptLanguage } from "@/workflowScriptExecutorTool"
-=======
-
-
->>>>>>> 2c7cd5b4
+
+
 
 const loggerWithChild = getLoggerWithChild(Subsystem.WorkflowApi)
 const { JwtPayloadKey } = config
@@ -324,16 +316,12 @@
       requestData = await c.req.json()
     }
 
-<<<<<<< HEAD
-    // Get template and validate to check if root step is trigger type
-=======
     // Validate required fields
     if (!requestData.rootStepInput) {
       throw new HTTPException(400, { message: "rootStepInput is required" })
     }
 
     // Get template and validate (allow access to user's own or public templates)
->>>>>>> 2c7cd5b4
     const template = await db
       .select()
       .from(workflowTemplate)
@@ -654,10 +642,26 @@
         .where(eq(workflowStepExecution.id, rootStepExecution.id))
     }
 
-<<<<<<< HEAD
-    // Auto-execute next automated steps (only for completed form tools)
-    const allTools = await db.select().from(workflowTool)
-=======
+    // Mark root step as completed
+    await db
+      .update(workflowStepExecution)
+      .set({
+        status: WorkflowStatus.COMPLETED,
+        completedBy: "api",
+        completedAt: new Date(),
+        toolExecIds: toolExecutionRecord ? [toolExecutionRecord.id] : [],
+        metadata: {
+          ...(rootStepExecution.metadata || {}),
+          formSubmission: {
+            formData: processedFormData,
+            submittedAt: new Date().toISOString(),
+            submittedBy: "api",
+            autoCompleted: true,
+          },
+        },
+      })
+      .where(eq(workflowStepExecution.id, rootStepExecution.id))
+
     // Auto-execute next automated steps
     const allTools = await db
       .select()
@@ -668,7 +672,6 @@
           eq(workflowTool.userId, user.id),
         ),
       )
->>>>>>> 2c7cd5b4
     const rootStepName = rootStepExecution.name || "Root Step"
     const currentResults: Record<string, any> = {}
 
@@ -1986,8 +1989,6 @@
     console.log("Step execution updated successfully")
 
     // Continue workflow execution - execute next automated steps
-<<<<<<< HEAD
-=======
     const tools = await db
       .select()
       .from(workflowTool)
@@ -1997,7 +1998,6 @@
           eq(workflowTool.userId, user.id),
         ),
       )
->>>>>>> 2c7cd5b4
     const stepName = stepExecution.name || "unknown_step"
     const currentResults: Record<string, any> = {}
     currentResults[stepName] = {
@@ -2517,7 +2517,6 @@
           }
         }
 
-<<<<<<< HEAD
       case "script":
         // Execute script using unified script executor
         const scriptContent = tool.value.script
@@ -2618,8 +2617,6 @@
           }
         }
 
-=======
->>>>>>> 2c7cd5b4
       default:
         return {
           status: "error",
