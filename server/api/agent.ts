--- conflicted
+++ resolved
@@ -323,8 +323,7 @@
       // Use return c.json for consistency, though HTTPException might be fine if Hono's default error handler is JSON-friendly
       return c.json({ message: "User or workspace not found" }, 404)
     }
-<<<<<<< HEAD
-
+    
     let agents
     if (filter === "madeByMe") {
       agents = await getAgentsMadeByMe(
@@ -352,15 +351,6 @@
         offset,
       )
     }
-=======
-    const agents = await getAgentsAccessibleToUser(
-      db,
-      userAndWorkspace.user.id,
-      userAndWorkspace.workspace.id,
-      limit,
-      offset,
-    )
->>>>>>> abd5c595
     return c.json(agents)
   } catch (error) {
     const errMsg = getErrorMessage(error)
