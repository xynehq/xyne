// import { Google, type GoogleRefreshedTokens, type GoogleTokens } from "arctic";
import type { Context } from "hono"
import config from "@/config"
import { db } from "@/db/client"
<<<<<<< HEAD
import {
  createUserApiKey,
  getPublicUserAndWorkspaceByEmail,
  getUserByEmail,
} from "@/db/user"
import { type PublicUserWorkspace, apiKeys } from "@/db/schema"
import { getLogger } from "@/logger"
import { Subsystem } from "@/types"
import { getErrorMessage } from "@/utils"
import { HTTPException } from "hono/http-exception"
import { eq, and } from "drizzle-orm"
=======
import { getPublicUserAndWorkspaceByEmail, updateUserTimezone } from "@/db/user"
import { type PublicUserWorkspace } from "@/db/schema"
>>>>>>> c7584a23

const { JwtPayloadKey, agentWhiteList } = config

const Logger = getLogger(Subsystem.Server)

export const GetUserWorkspaceInfo = async (c: Context) => {
  const { sub, workspaceId } = c.get(JwtPayloadKey)
  const email = sub

  // Check for timezone in query parameters
  const timeZone = c.req.query("timeZone")

  const userAndWorkspace: PublicUserWorkspace =
    await getPublicUserAndWorkspaceByEmail(db, workspaceId, email)

  if (userAndWorkspace.user && userAndWorkspace.workspace) {
    // Update user timezone if provided
    if (timeZone) {
      try {
        await updateUserTimezone(db, email, timeZone)
      } catch (error) {
        console.warn("Failed to update user timezone:", error)
      }
    }
  }
  return c.json({
    ...userAndWorkspace,
    agentWhiteList: true,
  })
}

export const GenerateUserApiKey = async (c: Context) => {
  try {
    const payload = c.get("jwtPayload")
    const email = payload.sub as string
    const workspaceId = payload.workspaceId as string
    const user = await getUserByEmail(db, email)
    if (!user || user.length === 0) {
      throw new HTTPException(404, { message: "User not found" })
    }
    const body = await c.req.json()
    const apiKeys = await createUserApiKey({
      db,
      userId: user[0].externalId,
      workspaceId: workspaceId,
      name: body.name,
      scope: body.permissions,
    })
    if (!apiKeys.success) {
      Logger.error(
        `Failed to create API key for user ${email} in workspace ${workspaceId}\nError: ${apiKeys.error}`,
      )
      throw new HTTPException(500, {
        message: apiKeys.error || "Failed to create API key",
      })
    }
    Logger.info(`API key created for user ${email} in workspace ${workspaceId}`)
    return c.json({
      success: true,
      apiKey: apiKeys.apiKey,
    })
  } catch (error) {
    Logger.error(error, "Error fetching agent API keys")
    return c.json(
      {
        success: false,
        message: getErrorMessage(error),
      },
      500,
    )
  }
}

export const GetUserApiKeys = async (c: Context) => {
  try {
    const payload = c.get("jwtPayload")
    const email = payload.sub as string
    const workspaceId = payload.workspaceId as string
    const user = await getUserByEmail(db, email)

    if (!user || user.length === 0) {
      throw new HTTPException(404, { message: "User not found" })
    }

    const userApiKeys = await db
      .select({
        id: apiKeys.id,
        name: apiKeys.name,
        keyPrefix: apiKeys.keyPrefix,
        config: apiKeys.config,
        createdAt: apiKeys.createdAt,
      })
      .from(apiKeys)
      .where(
        and(
          eq(apiKeys.userId, user[0].externalId),
          eq(apiKeys.workspaceId, workspaceId),
        ),
      )
      .orderBy(apiKeys.createdAt)

    const formattedKeys = userApiKeys.map((key) => {
      const config = (key.config as any) || {}
      const displayKey = `${key?.keyPrefix}${"*".repeat(28)}`
      return {
        id: key.id.toString(),
        name: key.name,
        key: displayKey,
        scopes: config.scopes || [],
        agents: config.agents || [],
        createdAt: key.createdAt.toISOString(),
      }
    })

    return c.json({
      success: true,
      keys: formattedKeys,
    })
  } catch (error) {
    Logger.error(error, "Error fetching user API keys")
    return c.json(
      {
        success: false,
        message: getErrorMessage(error),
      },
      500,
    )
  }
}

export const DeleteUserApiKey = async (c: Context) => {
  try {
    const payload = c.get("jwtPayload")
    const email = payload.sub as string
    const workspaceId = payload.workspaceId as string
    const keyId = c.req.param("keyId")

    const user = await getUserByEmail(db, email)
    if (!user || user.length === 0) {
      throw new HTTPException(404, { message: "User not found" })
    }

    // Delete the API key (ensure it belongs to the user)
    const deletedKey = await db
      .delete(apiKeys)
      .where(
        and(
          eq(apiKeys.id, parseInt(keyId)),
          eq(apiKeys.userId, user[0].externalId),
          eq(apiKeys.workspaceId, workspaceId),
        ),
      )
      .returning()

    if (!deletedKey || deletedKey.length === 0) {
      throw new HTTPException(404, { message: "API key not found" })
    }

    Logger.info(
      `API key ${keyId} deleted for user ${email} in workspace ${workspaceId}`,
    )
    return c.json({
      success: true,
      message: "API key deleted successfully",
    })
  } catch (error) {
    Logger.error(error, "Error deleting API key")
    return c.json(
      {
        success: false,
        message: getErrorMessage(error),
      },
      500,
    )
  }
}<|MERGE_RESOLUTION|>--- conflicted
+++ resolved
@@ -2,10 +2,10 @@
 import type { Context } from "hono"
 import config from "@/config"
 import { db } from "@/db/client"
-<<<<<<< HEAD
 import {
   createUserApiKey,
   getPublicUserAndWorkspaceByEmail,
+  updateUserTimezone,
   getUserByEmail,
 } from "@/db/user"
 import { type PublicUserWorkspace, apiKeys } from "@/db/schema"
@@ -14,10 +14,6 @@
 import { getErrorMessage } from "@/utils"
 import { HTTPException } from "hono/http-exception"
 import { eq, and } from "drizzle-orm"
-=======
-import { getPublicUserAndWorkspaceByEmail, updateUserTimezone } from "@/db/user"
-import { type PublicUserWorkspace } from "@/db/schema"
->>>>>>> c7584a23
 
 const { JwtPayloadKey, agentWhiteList } = config
 
