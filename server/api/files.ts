import type { Context } from "hono"
import { mkdir, rm } from "node:fs/promises"
import path, { join } from "node:path"
import { getLogger, getLoggerWithChild } from "@/logger"
import { Subsystem } from "@/types"
import {
  type DataSourceUploadResult,
  DeleteImages,
  handleSingleFileUploadToDataSource,
} from "@/api/dataSource"
import { getUserByEmail } from "@/db/user"
import { db } from "@/db/client"
import {
  checkIfDataSourceFileExistsByNameAndId,
  DeleteDocument,
  getDataSourceByNameAndCreator,
  insert,
  GetDocument,
} from "../search/vespa"
import { NoUserFound } from "@/errors"
import config from "@/config"
import { HTTPException } from "hono/http-exception"
import { isValidFile, isImageFile, getFileType } from "shared/fileUtils"
import { generateThumbnail, getThumbnailPath } from "@/utils/image"
import { attachmentFileTypeMap, type AttachmentMetadata } from "@/shared/types"
import { FileProcessorService, type SheetProcessingResult } from "@/services/fileProcessor"
import { Apps, fileSchema, KbItemsSchema } from "@xyne/vespa-ts/types"
import { getBaseMimeType } from "@/integrations/dataSource/config"
import { isDataSourceError } from "@/integrations/dataSource/errors"
import { handleAttachmentDeleteSchema } from "./search"
import { getErrorMessage } from "@/utils"
import { promises as fs } from "node:fs"
import { expandSheetIds } from "@/search/utils"

const { JwtPayloadKey } = config
const loggerWithChild = getLoggerWithChild(Subsystem.Api, { module: "newApps" })

const DOWNLOADS_DIR = join(process.cwd(), "downloads")
await mkdir(DOWNLOADS_DIR, { recursive: true })

interface FileUploadToDataSourceResult extends DataSourceUploadResult {
  filename: string
}

export const handleFileUpload = async (c: Context) => {
  let email = ""
  try {
    const { sub } = c.get(JwtPayloadKey)
    email = sub
    const userRes = await getUserByEmail(db, sub)
    if (!userRes || !userRes.length) {
      loggerWithChild({ email: email }).error(
        { sub },
        "No user found in file upload",
      )
      throw new NoUserFound({})
    }
    const [user] = userRes

    const formData = await c.req.formData()
    const files = formData.getAll("file") as File[]
    const datasourceName = formData.get("datasourceName") as string | null
    const flag = formData.get("flag") as "creation" | "addition" | null

    if (!datasourceName || datasourceName.trim() === "") {
      throw new HTTPException(400, { message: "Datasource name is required." })
    }

    let dataSourceId: string | undefined
    if (flag === "addition") {
      const dataSource = await getDataSourceByNameAndCreator(
        datasourceName,
        user.email,
      )
      if (!dataSource) {
        throw new HTTPException(404, {
          message: `Datasource "${datasourceName}" not found for user.`,
        })
      }
      dataSourceId = dataSource.docId
    }

    if (!flag || (flag !== "creation" && flag !== "addition")) {
      throw new HTTPException(400, {
        message: "Operation flag ('creation' or 'addition') is required.",
      })
    }

    if (!files.length) {
      throw new HTTPException(400, {
        message: "No files uploaded. Please upload at least one file",
      })
    }

    const invalidFiles = files.filter((file) => !isValidFile(file))
    if (invalidFiles.length > 0) {
      throw new HTTPException(400, {
        message: `${invalidFiles.length} file(s) rejected. Files must be under 40MB, images under 5MB and of supported types.`,
      })
    }

    loggerWithChild({ email: email }).info(
      { fileCount: files.length, email: user.email },
      "Processing uploaded files for DataSource",
    )

    const dataSourceProcessingResults: FileUploadToDataSourceResult[] = []
    const successfullyProcessedFiles: string[] = []
    const erroredFiles: { name: string; error: string }[] = []

    for (const file of files) {
      try {
        if (flag === "addition" && dataSourceId) {
          const fileExists = await checkIfDataSourceFileExistsByNameAndId(
            file.name,
            dataSourceId,
            user.email,
          )
          if (fileExists) {
            loggerWithChild({ email: email }).warn(
              `File "${file.name}" already exists in DataSource ID "${dataSourceId}" for user ${user.email}. Skipping.`,
            )
            erroredFiles.push({
              name: file.name,
              error: "Document already exists in this datasource.",
            })
            continue
          }
        }

        loggerWithChild({ email: email }).info(
          `Processing file "${file.name}" for DataSource for user ${user.email}`,
        )
        const result = await handleSingleFileUploadToDataSource({
          file,
          user,
          dataSourceName: datasourceName,
          flag,
        })
        dataSourceProcessingResults.push({
          filename: file.name,
          ...result,
        })
        successfullyProcessedFiles.push(file.name)
        loggerWithChild({ email: email }).info(
          `File "${file.name}" processed successfully for DataSource. Result: ${result.message}`,
        )
      } catch (error) {
        const errorMessage = isDataSourceError(error)
          ? error.userMessage
          : error instanceof Error
            ? error.message
            : "Unknown error during DataSource processing"
        loggerWithChild({ email: email }).error(
          error,
          `Error processing file "${file.name}" for DataSource`,
        )
        erroredFiles.push({ name: file.name, error: errorMessage })
      }
    }

    const allProcessed = successfullyProcessedFiles.length === files.length
    const partialSuccess =
      successfullyProcessedFiles.length > 0 &&
      successfullyProcessedFiles.length < files.length

    let message = ""
    if (allProcessed) {
      message = `Successfully processed ${successfullyProcessedFiles.length} file(s) for DataSource.`
    } else if (partialSuccess) {
      message = `Processed ${successfullyProcessedFiles.length} file(s) successfully for DataSource. ${erroredFiles.length} file(s) failed.`
    } else if (
      erroredFiles.length > 0 &&
      successfullyProcessedFiles.length === 0
    ) {
      message = `Failed to process all ${erroredFiles.length} file(s) for DataSource.`
    } else {
      message = "No files were processed."
    }

    return c.json({
      success: successfullyProcessedFiles.length > 0,
      message,
      processedFiles: successfullyProcessedFiles,
      failedFiles: erroredFiles,
      dataSourceResults: dataSourceProcessingResults,
    })
  } catch (error) {
    loggerWithChild({ email: email }).error(
      error,
      "Error in file upload handler",
    )
    throw error
  }
}

export const handleAttachmentUpload = async (c: Context) => {
  let email = ""
  try {
    const { sub } = c.get(JwtPayloadKey)
    email = sub
    const userRes = await getUserByEmail(db, sub)
    if (!userRes || !userRes.length) {
      loggerWithChild({ email }).error(
        { sub },
        "No user found in attachment upload",
      )
      throw new NoUserFound({})
    }

    const formData = await c.req.formData()
    const files = formData.getAll("attachment") as File[]

    if (!files.length) {
      throw new HTTPException(400, {
        message: "No attachments uploaded. Please upload at least one file",
      })
    }

    const invalidFiles = files.filter((file) => !isValidFile(file))
    if (invalidFiles.length > 0) {
      throw new HTTPException(400, {
        message: `${invalidFiles.length} attachment(s) rejected. Files must be under 40MB, images under 5MB and of supported types.`,
      })
    }

    const attachmentMetadata: AttachmentMetadata[] = []
    
    for (const file of files) {
      const fileBuffer = await file.arrayBuffer()
      const fileId = `attf_${crypto.randomUUID()}`
      let vespaId = fileId
      const ext = file.name.split(".").pop()?.toLowerCase() || ""
      const fullFileName = `${0}.${ext}`
      const isImage = isImageFile(file.type)
      let thumbnailPath: string | undefined
      let outputDir: string | undefined

      try {
        if (isImage) {
          // For images: save to disk and generate thumbnail
          const baseDir = path.resolve(
            process.env.IMAGE_DIR || "downloads/xyne_images_db",
          )
          outputDir = path.join(baseDir, fileId)

          await mkdir(outputDir, { recursive: true })
          const filePath = path.join(outputDir, fullFileName)
          await Bun.write(filePath, new Uint8Array(fileBuffer))

          // Generate thumbnail for images
          thumbnailPath = getThumbnailPath(outputDir, fileId)
          await generateThumbnail(Buffer.from(fileBuffer), thumbnailPath)

          const vespaDoc = {
            title: file.name,
            url: "",
            app: Apps.Attachment,
            docId: fileId,
            parentId: null,
            owner: email,
            photoLink: "",
            ownerEmail: email,
            entity: attachmentFileTypeMap[getFileType({ type: file.type, name: file.name })],
            chunks: [],
            chunks_pos: [],
            image_chunks: [],
            image_chunks_pos: [],
            chunks_map: [],
            image_chunks_map: [],
            permissions: [email],
            mimeType: getBaseMimeType(file.type),
            metadata: filePath,
            createdAt: Date.now(),
            updatedAt: Date.now(),
          }

          await insert(vespaDoc, fileSchema)
        } else {
          // For non-images: process through FileProcessorService and ingest into file schema

          // Process the file content using FileProcessorService
          const processingResults = await FileProcessorService.processFile(
            Buffer.from(fileBuffer),
            file.type,
            file.name,
            fileId,
            undefined,
            true,
            false,
          )

<<<<<<< HEAD
          // TODO: Ingest the processed content into Vespa
          // This would typically involve calling your Vespa ingestion service
          // For now, we'll log the processing result
          loggerWithChild({ email }).info(
            `Processed non-image file "${file.name}" with ${processingResult.chunks.length} text chunks and ${processingResult.image_chunks.length} image chunks`,
          )

          const { chunks, chunks_pos, image_chunks, image_chunks_pos } =
            processingResult

          const vespaDoc = {
            docId: fileId,
            clId: "attachment",
            itemId: fileId,
            fileName: file.name,
            app: Apps.KnowledgeBase as const,
            entity: KnowledgeBaseEntity.Attachment,
            description: "",
            storagePath: "",
            chunks: chunks,
            chunks_pos: chunks_pos,
            chunks_map: [],
            image_chunks: image_chunks,
            image_chunks_pos: image_chunks_pos,
            image_chunks_map: [],
            metadata: JSON.stringify({
              originalFileName: file.name,
              uploadedBy: email,
              chunksCount: chunks.length,
              imageChunksCount: image_chunks.length,
              processingMethod: getBaseMimeType(file.type || "text/plain"),
              lastModified: Date.now(),
            }),
            createdBy: email,
            duration: 0,
            mimeType: getBaseMimeType(file.type || "text/plain"),
            fileSize: file.size,
            createdAt: Date.now(),
            updatedAt: Date.now(),
=======
          if(processingResults.length > 0 && 'totalSheets' in processingResults[0]) {
            vespaId = `${fileId}_sheet_${(processingResults[0] as SheetProcessingResult).totalSheets}`
>>>>>>> aa29edab
          }
          // Handle multiple processing results (e.g., for spreadsheets with multiple sheets)
          for (const [resultIndex, processingResult] of processingResults.entries()) {
            let docId = fileId
            let fileName = file.name

            // For sheet processing results, append sheet information
            if ('sheetName' in processingResult) {
              const sheetResult = processingResult as SheetProcessingResult
              fileName = processingResults.length > 1 
                ? `${file.name} / ${sheetResult.sheetName}`
                : file.name
              docId = sheetResult.docId
            }

            loggerWithChild({ email }).info(
              `Processed non-image file "${fileName}" with ${processingResult.chunks.length} text chunks and ${processingResult.image_chunks.length} image chunks`,
            )

            const { chunks, chunks_pos, image_chunks, image_chunks_pos } =
              processingResult

            const vespaDoc = {
              title: file.name,
              url: "",
              app: Apps.Attachment,
              docId: docId,
              parentId: null,
              owner: email,
              photoLink: "",
              ownerEmail: email,
              entity: attachmentFileTypeMap[getFileType({ type: file.type, name: file.name })],
              chunks: chunks,
              chunks_pos: chunks_pos,
              image_chunks: image_chunks,
              image_chunks_pos: image_chunks_pos,
              chunks_map: processingResult.chunks_map,
              image_chunks_map: processingResult.image_chunks_map,
              permissions: [email],
              mimeType: getBaseMimeType(file.type || "text/plain"),
              metadata: JSON.stringify({
                originalFileName: file.name,
                uploadedBy: email,
                chunksCount: chunks.length,
                imageChunksCount: image_chunks.length,
                processingMethod: getBaseMimeType(file.type || "text/plain"),
                lastModified: Date.now(),
                ...(('sheetName' in processingResult) && {
                  sheetName: (processingResult as SheetProcessingResult).sheetName,
                  sheetIndex: (processingResult as SheetProcessingResult).sheetIndex,
                  totalSheets: (processingResult as SheetProcessingResult).totalSheets,
                }),
              }),
              createdAt: Date.now(),
              updatedAt: Date.now(),
            }

            await insert(vespaDoc, fileSchema)
          }
        }

        // Create attachment metadata
        const metadata: AttachmentMetadata = {
          fileId: vespaId,
          fileName: file.name,
          fileType: file.type,
          fileSize: file.size,
          isImage,
          thumbnailPath:
            thumbnailPath && outputDir
              ? path.relative(outputDir, thumbnailPath)
              : "",
          createdAt: new Date(),
          url: `/api/v1/attachments/${vespaId}`,
        }

        attachmentMetadata.push(metadata)

        loggerWithChild({ email }).info(
          `Attachment "${file.name}" processed with ID ${vespaId}${isImage ? " (saved to disk with thumbnail)" : " (processed and ingested into Vespa)"}`,
        )
      } catch (error) {
        // Cleanup: remove the directory if file write fails (only for images)
        if (isImage && outputDir) {
          try {
            await rm(outputDir, { recursive: true, force: true })
            loggerWithChild({ email }).warn(
              `Cleaned up directory ${outputDir} after failed file write`,
            )
          } catch (cleanupError) {
            loggerWithChild({ email }).error(
              cleanupError,
              `Failed to cleanup directory ${outputDir} after file write error`,
            )
          }
        }
        throw error
      }
    }

    return c.json({
      success: true,
      attachments: attachmentMetadata,
      message: `Stored ${attachmentMetadata.length} attachment(s) successfully.`,
    })
  } catch (error) {
    loggerWithChild({ email }).error(
      error,
      "Error in attachment upload handler",
    )
    throw error
  }
}

export const handleAttachmentDelete = async (attachments: AttachmentMetadata [], email: string) => {
  const imageAttachmentFileIds: string[] = []
  const nonImageAttachmentFileIds: string[] = []

  for (const attachment of attachments) {
    if (attachment && typeof attachment === "object") {
      if (attachment.fileId) {
        // Check if this is an image attachment using both isImage field and fileType
        const isImageAttachment =
          attachment.isImage ||
          (attachment.fileType && isImageFile(attachment.fileType))

        if (isImageAttachment) {
          imageAttachmentFileIds.push(attachment.fileId)
        } else {
          nonImageAttachmentFileIds.push(attachment.fileId)
        }
      }
    }
  }

  // Delete image attachments and their thumbnails from disk
  if (imageAttachmentFileIds.length > 0) {
    loggerWithChild({ email: email }).info(
      `Deleting ${imageAttachmentFileIds.length} image attachment files and their thumbnails`,
    )

    for (const fileId of imageAttachmentFileIds) {
      try {
        // Validate fileId to prevent path traversal
        if (
          fileId.includes("..") ||
          fileId.includes("/") ||
          fileId.includes("\\")
        ) {
          loggerWithChild({ email: email }).error(
            `Invalid fileId detected: ${fileId}. Skipping deletion for security.`,
          )
          continue
        }
        const imageBaseDir = path.resolve(
          process.env.IMAGE_DIR || "downloads/xyne_images_db",
        )

        const imageDir = path.join(imageBaseDir, fileId)
        try {
          await fs.access(imageDir)
          await fs.rm(imageDir, { recursive: true, force: true })
          await DeleteDocument(fileId, fileSchema)
          
          loggerWithChild({ email: email }).info(
            `Deleted image attachment directory: ${imageDir}`,
          )
        } catch (attachmentError) {
          loggerWithChild({ email: email }).warn(
            `Image attachment file ${fileId} not found in either directory during chat deletion`,
          )
        }
      } catch (error) {
        loggerWithChild({ email: email }).error(
          error,
          `Failed to delete image attachment file ${fileId} during chat deletion: ${getErrorMessage(error)}`,
        )
      }
    }
  }

  // Delete non-image attachments from Vespa
  if (nonImageAttachmentFileIds.length > 0) {
    loggerWithChild({ email: email }).info(
      `Deleting ${nonImageAttachmentFileIds.length} non-image attachments from Vespa`,
    )

    for (const fileId of nonImageAttachmentFileIds) {
      try {
        const vespaIds = expandSheetIds(fileId)
        for (const vespaId of vespaIds) {
          // Delete from Vespa kb_items or file schema
          if(vespaId.startsWith("att_")) {
            await DeleteDocument(vespaId, KbItemsSchema)
          } else {
            await DeleteDocument(vespaId, fileSchema)
          }
          // Delete images from disk
          await DeleteImages(vespaId)
          loggerWithChild({ email: email }).info(
            `Successfully deleted non-image attachment ${vespaId} from Vespa`,
          )
        }
      } catch (error) {
        const errorMessage = getErrorMessage(error)
        if (errorMessage.includes("404 Not Found")) {
          loggerWithChild({ email: email }).warn(
            `Non-image attachment ${fileId} not found in Vespa (may have been already deleted)`,
          )
        } else {
          loggerWithChild({ email: email }).error(
            error,
            `Failed to delete non-image attachment ${fileId} from Vespa: ${errorMessage}`,
          )
        }
      }
    }
  }
}

export const handleAttachmentDeleteApi = async (c: Context) => {
  const { sub } = c.get(JwtPayloadKey)
  const email = sub

  const { attachment } = handleAttachmentDeleteSchema.parse(await c.req.json())
  const fileId = attachment.fileId
  if (!fileId) {
    throw new HTTPException(400, { message: "File ID is required" })
  }

  try {
    // Get the attachment document from the file schema
    const attachmentDoc = await GetDocument(fileSchema, expandSheetIds(fileId)[0])

    if (!attachmentDoc || !attachmentDoc.fields) {
      return c.json({ success: true, message: "Attachment already deleted" })
    }

    // Check permissions - file schema has permissions array
    const fields = attachmentDoc.fields as any
    const permissions = Array.isArray(fields.permissions) ? fields.permissions as string[] : []
    if (!permissions.includes(email)) {
      throw new HTTPException(403, { message: "Access denied to this attachment" })
    }
    
    await handleAttachmentDelete([attachment], email)
    return c.json({ success: true, message: "Attachment deleted successfully" })
  } catch (error) {
    if (error instanceof HTTPException) {
      throw error
    }
    loggerWithChild({ email }).error({ err: error }, "Error checking attachment permissions")
    throw new HTTPException(500, { message: "Internal server error" })
  }
}

/**
 * Serve attachment file by fileId
 */
export const handleAttachmentServe = async (c: Context) => {
  const { sub } = c.get(JwtPayloadKey)
  const email = sub

  try {
    const fileId = c.req.param("fileId")
    if (!fileId) {
      throw new HTTPException(400, { message: "File ID is required" })
    }

    // First, try the legacy path structure (for images)
    const legacyBaseDir = path.resolve(
      process.env.IMAGE_DIR || "downloads/xyne_images_db",
    )
    const legacyDir = path.join(legacyBaseDir, fileId)

    // Check for files in legacy structure
    let filePath: string | null = null
    let fileName: string | null = null
    let fileType: string | null = null

    // Look for any file in the legacy directory
    const possibleExtensions = ["jpg", "jpeg", "png", "gif", "webp"]
    for (const ext of possibleExtensions) {
      const testPath = path.join(legacyDir, `0.${ext}`)
      const testFile = Bun.file(testPath)
      if (await testFile.exists()) {
        filePath = testPath
        fileName = `${fileId}.${ext}`
        fileType = testFile.type || `image/${ext}`
        break
      }
    }

    // Check if file exists
    const file = Bun.file(filePath || "")
    if (!(await file.exists())) {
      // File not found on disk - it might be a non-image file processed through Vespa
      throw new HTTPException(404, {
        message:
          "File not found. Non-image files are processed through Vespa and not stored on disk.",
      })
    }

    loggerWithChild({ email }).info(
      `Serving attachment ${fileId} (${fileName}) for user ${email}`,
    )

    // Set appropriate headers
    c.header("Content-Type", fileType || "application/octet-stream")
    c.header(
      "Content-Disposition",
      `inline; filename*=UTF-8''${encodeURIComponent(fileName || "file")}`,
    )
    c.header("Cache-Control", "public, max-age=31536000") // Cache for 1 year

    // Stream the file
    return new Response(file.stream(), {
      headers: c.res.headers,
    })
  } catch (error) {
    loggerWithChild({ email }).error(
      error,
      `Error serving attachment ${c.req.param("fileId")}`,
    )
    throw error
  }
}

/**
 * Serve thumbnail for attachment
 */
export const handleThumbnailServe = async (c: Context) => {
  const { sub } = c.get(JwtPayloadKey)
  const email = sub

  try {
    const fileId = c.req.param("fileId")
    if (!fileId) {
      throw new HTTPException(400, { message: "File ID is required" })
    }

    // First, try the legacy path structure
    const legacyBaseDir = path.resolve(
      process.env.IMAGE_DIR || "downloads/xyne_images_db",
    )
    const legacyThumbnailPath = path.join(
      legacyBaseDir,
      fileId,
      `${fileId}_thumbnail.jpeg`,
    )

    let thumbnailPath = legacyThumbnailPath
    let thumbnailFile = Bun.file(thumbnailPath)

    // Check if thumbnail exists
    if (!(await thumbnailFile.exists())) {
      throw new HTTPException(404, { message: "Thumbnail not found on disk" })
    }

    loggerWithChild({ email }).info(
      `Serving thumbnail for ${fileId} for user ${email}`,
    )

    // Set appropriate headers for thumbnail
    c.header("Content-Type", "image/jpeg")
    c.header("Cache-Control", "public, max-age=31536000") // Cache for 1 year

    // Stream the thumbnail
    return new Response(thumbnailFile.stream(), {
      headers: c.res.headers,
    })
  } catch (error) {
    loggerWithChild({ email }).error(
      error,
      `Error serving thumbnail ${c.req.param("fileId")}`,
    )
    throw error
  }
}<|MERGE_RESOLUTION|>--- conflicted
+++ resolved
@@ -290,50 +290,8 @@
             false,
           )
 
-<<<<<<< HEAD
-          // TODO: Ingest the processed content into Vespa
-          // This would typically involve calling your Vespa ingestion service
-          // For now, we'll log the processing result
-          loggerWithChild({ email }).info(
-            `Processed non-image file "${file.name}" with ${processingResult.chunks.length} text chunks and ${processingResult.image_chunks.length} image chunks`,
-          )
-
-          const { chunks, chunks_pos, image_chunks, image_chunks_pos } =
-            processingResult
-
-          const vespaDoc = {
-            docId: fileId,
-            clId: "attachment",
-            itemId: fileId,
-            fileName: file.name,
-            app: Apps.KnowledgeBase as const,
-            entity: KnowledgeBaseEntity.Attachment,
-            description: "",
-            storagePath: "",
-            chunks: chunks,
-            chunks_pos: chunks_pos,
-            chunks_map: [],
-            image_chunks: image_chunks,
-            image_chunks_pos: image_chunks_pos,
-            image_chunks_map: [],
-            metadata: JSON.stringify({
-              originalFileName: file.name,
-              uploadedBy: email,
-              chunksCount: chunks.length,
-              imageChunksCount: image_chunks.length,
-              processingMethod: getBaseMimeType(file.type || "text/plain"),
-              lastModified: Date.now(),
-            }),
-            createdBy: email,
-            duration: 0,
-            mimeType: getBaseMimeType(file.type || "text/plain"),
-            fileSize: file.size,
-            createdAt: Date.now(),
-            updatedAt: Date.now(),
-=======
           if(processingResults.length > 0 && 'totalSheets' in processingResults[0]) {
             vespaId = `${fileId}_sheet_${(processingResults[0] as SheetProcessingResult).totalSheets}`
->>>>>>> aa29edab
           }
           // Handle multiple processing results (e.g., for spreadsheets with multiple sheets)
           for (const [resultIndex, processingResult] of processingResults.entries()) {
