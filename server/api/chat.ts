--- conflicted
+++ resolved
@@ -1007,8 +1007,7 @@
   )
 
   let previousResultsLength = 0
-<<<<<<< HEAD
-  const results = await GetDocumentsByDocIds(fileIds, generateAnswerSpan!)
+  const results = await GetDocumentsByDocIds(fileIds, generateAnswerSpan)
 
   // Special case fora single Whole Spreadsheet
   if (fileIds?.length === 1 && !results?.root?.children) {
@@ -1022,16 +1021,10 @@
       for (let i = 0; i < totalSheets; i++) {
         sheetIds.push(`${fileId}_${i}`)
       }
-      const sheetsResults = await GetDocumentsByDocIds(
-        sheetIds,
-        generateAnswerSpan!,
-      )
+      const sheetsResults = await GetDocumentsByDocIds(sheetIds)
       results.root.children = sheetsResults.root.children
     }
   }
-=======
-  const results = await GetDocumentsByDocIds(fileIds)
->>>>>>> daef00cd
   if (!results.root.children) {
     results.root.children = []
   }
