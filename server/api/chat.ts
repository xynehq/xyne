--- conflicted
+++ resolved
@@ -58,11 +58,7 @@
 import { z } from "zod"
 import type { chatSchema } from "@/api/search"
 import { getTracer, type Span, type Tracer } from "@/tracer"
-<<<<<<< HEAD
-import { searchVespa, searchVespaInFiles } from "@/search/vespa"
-=======
-import { searchVespa, SearchModes } from "@/search/vespa"
->>>>>>> b10f7cef
+import { searchVespa, SearchModes, searchVespaInFiles } from "@/search/vespa"
 import {
   Apps,
   chatMessageSchema,
@@ -503,7 +499,6 @@
     console.log("Enterd specific files...................")
     let results = await searchVespaInFiles(message, email, fileIds, {
       limit: pageSize,
-<<<<<<< HEAD
       alpha,
     })
     console.log("results")
@@ -512,332 +507,6 @@
     if (!results.root.children) {
       results.root.children = []
     }
-=======
-      alpha: userAlpha,
-      timestampRange,
-      span: initialSearchSpan,
-    })
-  ).root.children
-  initialSearchSpan?.setAttribute("result_count", latestResults?.length || 0)
-  initialSearchSpan?.setAttribute(
-    "result_ids",
-    JSON.stringify(
-      latestResults?.map((r: VespaSearchResult) => (r.fields as any).docId) ||
-        [],
-    ),
-  )
-  initialSearchSpan?.end()
-  const latestIds = latestResults
-    ?.map((v: VespaSearchResult) => (v?.fields as any).docId)
-    ?.filter((v) => !!v)
-
-  // for the case of reasoning as we are streaming the tokens and the citations
-  // our iterative rag has be aware of the results length(max potential citation index) that is already sent before hand
-  // so this helps us avoid conflict with a previous citation index
-  let previousResultsLength = 0
-  for (var pageNumber = 0; pageNumber < maxPageNumber; pageNumber++) {
-    const pageSpan = rootSpan?.startSpan(`page_iteration_${pageNumber}`)
-    pageSpan?.setAttribute("page_number", pageNumber)
-    // should only do it once
-    if (pageNumber === Math.floor(maxPageNumber / 2)) {
-      // get the first page of results
-      const rewriteSpan = pageSpan?.startSpan("query_rewrite")
-      const vespaSearchSpan = rewriteSpan?.startSpan("vespa_search")
-      let results = await searchVespa(message, email, null, null, {
-        limit: pageSize,
-        alpha: userAlpha,
-        span: vespaSearchSpan,
-      })
-      vespaSearchSpan?.setAttribute(
-        "result_count",
-        results?.root?.children?.length || 0,
-      )
-      vespaSearchSpan?.setAttribute(
-        "result_ids",
-        JSON.stringify(
-          results?.root?.children?.map(
-            (r: VespaSearchResult) => (r.fields as any).docId,
-          ) || [],
-        ),
-      )
-      vespaSearchSpan?.end()
-
-      const initialContext = cleanContext(
-        results?.root?.children
-          ?.map(
-            (v, i) =>
-              `Index ${i} \n ${answerContextMap(v as z.infer<typeof VespaSearchResultsSchema>, maxSummaryCount)}`,
-          )
-          ?.join("\n"),
-      )
-
-      const queryRewriteSpan = rewriteSpan?.startSpan("query_rewriter")
-      const queryResp = await queryRewriter(input, userCtx, initialContext, {
-        modelId: defaultFastModel, //defaultBestModel,
-        stream: false,
-      })
-      const queries = queryResp.queries
-      queryRewriteSpan?.setAttribute("query_count", queries.length)
-      queryRewriteSpan?.setAttribute("queries", JSON.stringify(queries))
-      queryRewriteSpan?.end()
-      rewriteSpan?.end()
-      for (let idx = 0; idx < queries.length; idx++) {
-        const query = queries[idx]
-        const querySpan = pageSpan?.startSpan(`query_${idx}`)
-        querySpan?.setAttribute("query_index", idx)
-        querySpan?.setAttribute("query_text", query)
-
-        const latestSearchSpan = querySpan?.startSpan("latest_results_search")
-        const latestResults: VespaSearchResult[] = (
-          await searchVespa(query, email, null, null, {
-            limit: pageSize,
-            alpha: userAlpha,
-            timestampRange: {
-              from: new Date().getTime() - 4 * monthInMs,
-              to: new Date().getTime(),
-            },
-            span: latestSearchSpan,
-          })
-        )?.root?.children
-        latestSearchSpan?.setAttribute(
-          "result_count",
-          latestResults?.length || 0,
-        )
-        latestSearchSpan?.setAttribute(
-          "result_ids",
-          JSON.stringify(
-            latestResults?.map(
-              (r: VespaSearchResult) => (r.fields as any).docId,
-            ) || [],
-          ),
-        )
-        latestSearchSpan?.end()
-
-        let results = await searchVespa(query, email, null, null, {
-          limit: pageSize,
-          alpha: userAlpha,
-          excludedIds: latestResults
-            ?.map((v: VespaSearchResult) => (v.fields as any).docId)
-            ?.filter((v) => !!v),
-        })
-        const totalResultsSpan = querySpan?.startSpan("total_results")
-        const totalResults = (results?.root?.children || []).concat(
-          latestResults || [],
-        )
-        totalResultsSpan?.setAttribute(
-          "total_result_count",
-          totalResults.length,
-        )
-        totalResultsSpan?.setAttribute(
-          "result_ids",
-          JSON.stringify(
-            totalResults.map((r: VespaSearchResult) => (r.fields as any).docId),
-          ),
-        )
-        totalResultsSpan?.end()
-        const contextSpan = querySpan?.startSpan("build_context")
-        const initialContext = cleanContext(
-          totalResults
-            ?.map(
-              (v, i) =>
-                `Index ${i} \n ${answerContextMap(v as z.infer<typeof VespaSearchResultsSchema>, maxSummaryCount)}`,
-            )
-            ?.join("\n"),
-        )
-        contextSpan?.setAttribute("context_length", initialContext?.length || 0)
-        contextSpan?.setAttribute("context", initialContext || "")
-        contextSpan?.setAttribute("number_of_chunks", totalResults.length)
-        Logger.info(
-          `[Query Rewrite Path] Number of contextual chunks being passed: ${totalResults.length}`,
-        )
-        contextSpan?.end()
-
-        const ragSpan = querySpan?.startSpan("baseline_rag")
-        const iterator = baselineRAGJsonStream(
-          query,
-          userCtx,
-          initialContext,
-          // pageNumber,
-          // maxPageNumber,
-          {
-            stream: true,
-            modelId: defaultBestModel,
-            messages,
-            reasoning: isReasoning,
-          },
-        )
-        let buffer = ""
-        let currentAnswer = ""
-        let parsed = { answer: "" }
-        let thinking = ""
-        let reasoning = isReasoning
-        let yieldedCitations = new Set<number>()
-        const ANSWER_TOKEN = '"answer":'
-        for await (const chunk of iterator) {
-          if (chunk.text) {
-            if (reasoning) {
-              if (thinking && !chunk.text.includes(EndThinkingToken)) {
-                thinking += chunk.text
-                yield* checkAndYieldCitations(
-                  thinking,
-                  yieldedCitations,
-                  totalResults,
-                  previousResultsLength,
-                )
-                yield { text: chunk.text, reasoning }
-              } else {
-                // first time
-                const startThinkingIndex =
-                  chunk.text.indexOf(StartThinkingToken)
-                if (
-                  startThinkingIndex !== -1 &&
-                  chunk.text.trim().length > StartThinkingToken.length
-                ) {
-                  let token = chunk.text.slice(
-                    startThinkingIndex + StartThinkingToken.length,
-                  )
-                  if (chunk.text.includes(EndThinkingToken)) {
-                    token = chunk.text.split(EndThinkingToken)[0]
-                    thinking += token
-                  } else {
-                    thinking += token
-                  }
-                  yield* checkAndYieldCitations(
-                    thinking,
-                    yieldedCitations,
-                    totalResults,
-                    previousResultsLength,
-                  )
-                  yield { text: token, reasoning }
-                }
-              }
-            }
-            if (reasoning && chunk.text.includes(EndThinkingToken)) {
-              reasoning = false
-              chunk.text = chunk.text.split(EndThinkingToken)[1].trim()
-            }
-            if (!reasoning) {
-              buffer += chunk.text
-              try {
-                parsed = jsonParseLLMOutput(buffer, ANSWER_TOKEN) || {}
-                if (parsed.answer === null) {
-                  break
-                }
-                if (parsed.answer && currentAnswer !== parsed.answer) {
-                  if (currentAnswer === "") {
-                    // First valid answer - send the whole thing
-                    yield { text: parsed.answer }
-                  } else {
-                    // Subsequent chunks - send only the new part
-                    const newText = parsed.answer.slice(currentAnswer.length)
-                    yield { text: newText }
-                  }
-                  yield* checkAndYieldCitations(
-                    parsed.answer,
-                    yieldedCitations,
-                    totalResults,
-                    previousResultsLength,
-                  )
-                  currentAnswer = parsed.answer
-                }
-              } catch (err) {
-                const errMessage = (err as Error).message
-                Logger.error(
-                  err,
-                  `Error while parsing LLM output ${errMessage}`,
-                )
-                continue
-              }
-            }
-          }
-          if (chunk.cost) {
-            yield { cost: chunk.cost }
-          }
-        }
-        if (parsed.answer) {
-          ragSpan?.setAttribute("answer_found", true)
-          ragSpan?.end()
-          querySpan?.end()
-          pageSpan?.end()
-          rootSpan?.end()
-          queryRagSpan?.end()
-          return
-        }
-        if (isReasoning) {
-          previousResultsLength += totalResults.length
-        }
-        ragSpan?.end()
-        querySpan?.end()
-      }
-    }
-    const pageSearchSpan = pageSpan?.startSpan("page_search")
-    let results: VespaSearchResponse
-    if (pageNumber === 0) {
-      const searchSpan = pageSearchSpan?.startSpan(
-        "vespa_search_with_excluded_ids",
-      )
-      results = await searchVespa(message, email, null, null, {
-        limit: pageSize,
-        offset: pageNumber * pageSize,
-        alpha: userAlpha,
-        excludedIds: latestIds,
-        span: searchSpan,
-      })
-      searchSpan?.setAttribute(
-        "result_count",
-        results?.root?.children?.length || 0,
-      )
-      searchSpan?.setAttribute(
-        "result_ids",
-        JSON.stringify(
-          results?.root?.children?.map(
-            (r: VespaSearchResult) => (r.fields as any).docId,
-          ) || [],
-        ),
-      )
-      searchSpan?.end()
-      if (!results.root.children) {
-        results.root.children = []
-      }
-      results.root.children = results?.root?.children?.concat(
-        latestResults || [],
-      )
-    } else {
-      const searchSpan = pageSearchSpan?.startSpan("vespa_search")
-      results = await searchVespa(message, email, null, null, {
-        limit: pageSize,
-        offset: pageNumber * pageSize,
-        alpha: userAlpha,
-        span: searchSpan,
-      })
-      searchSpan?.setAttribute(
-        "result_count",
-        results?.root?.children?.length || 0,
-      )
-      searchSpan?.setAttribute(
-        "result_ids",
-        JSON.stringify(
-          results?.root?.children?.map(
-            (r: VespaSearchResult) => (r.fields as any).docId,
-          ) || [],
-        ),
-      )
-      searchSpan?.end()
-    }
-    pageSearchSpan?.setAttribute(
-      "total_result_count",
-      results?.root?.children?.length || 0,
-    )
-    pageSearchSpan?.setAttribute(
-      "total_result_ids",
-      JSON.stringify(
-        results?.root?.children?.map(
-          (r: VespaSearchResult) => (r.fields as any).docId,
-        ) || [],
-      ),
-    )
-    pageSearchSpan?.end()
->>>>>>> b10f7cef
     const startIndex = isReasoning ? previousResultsLength : 0
     // const contextSpan = pageSpan?.startSpan("build_context")
     const initialContext = cleanContext(
