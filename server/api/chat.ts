--- conflicted
+++ resolved
@@ -145,13 +145,10 @@
 } from "@/db/personalization"
 import { entityToSchemaMapper } from "@/search/mappers"
 import { getDocumentOrSpreadsheet } from "@/integrations/google/sync"
-<<<<<<< HEAD
 import type { S } from "ollama/dist/shared/ollama.6319775f.mjs"
-=======
 import { isCuid } from "@paralleldrive/cuid2"
 import { getAgentByExternalId, type SelectAgent } from "@/db/agent"
 
->>>>>>> 7c0377fb
 const {
   JwtPayloadKey,
   chatHistoryPageSize,
