--- conflicted
+++ resolved
@@ -424,20 +424,18 @@
       app: (fields as VespaEvent).app,
       entity: (fields as VespaEvent).entity,
     }
-<<<<<<< HEAD
-  } else if (result.fields.sddocname === chatAttachmentSchema) {
-    return {
-      title: (fields as VespaChatAttachment).title,
-      sddocname: fields.sddocname,
-      mimeType: (fields as VespaChatAttachment).mimeType || "",
-=======
   } else if (result.fields.sddocname === mailAttachmentSchema) {
     return {
       title: (fields as VespaMailAttachment).filename || "No Filename",
       url: `https://mail.google.com/mail/u/0/#inbox/${(fields as VespaMailAttachment).mailId}?projector=1&messagePartId=0.${(fields as VespaMailAttachment).partId}&disp=safe&zw`,
       app: (fields as VespaMailAttachment).app,
       entity: (fields as VespaMailAttachment).entity,
->>>>>>> 34bd50c4
+    }
+  } else if (result.fields.sddocname === chatAttachmentSchema) {
+    return {
+      title: (fields as VespaChatAttachment).title,
+      sddocname: fields.sddocname,
+      mimeType: (fields as VespaChatAttachment).mimeType || "",
     }
   } else {
     throw new Error("Invalid search result type for citation")
