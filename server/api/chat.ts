import { answerContextMap, cleanContext, userContext } from "@/ai/context"
import {
  // baselineRAGIterationJsonStream,
  baselineRAGJsonStream,
  generateSearchQueryOrAnswerFromConversation,
  generateTitleUsingQuery,
  jsonParseLLMOutput,
  mailPromptJsonStream,
  temporalPromptJsonStream,
  queryRewriter,
} from "@/ai/provider"
import {
  Models,
  QueryType,
  type ConverseResponse,
  type QueryRouterResponse,
  type TemporalClassifier,
  type UserQuery,
} from "@/ai/types"
import config from "@/config"
import {
  deleteChatByExternalId,
  deleteMessagesByChatId,
  getChatByExternalId,
  getPublicChats,
  insertChat,
  updateChatByExternalId,
  updateMessageByExternalId,
} from "@/db/chat"
import { db } from "@/db/client"
import {
  getChatMessages,
  insertMessage,
  getMessageByExternalId,
  getChatMessagesBefore,
  updateMessage,
  insertMessageMetadata,
  getMessageMetadata,
} from "@/db/message"
import {
  selectPublicChatSchema,
  selectPublicMessagesSchema,
  type SelectChat,
  type SelectMessage,
} from "@/db/schema"
import { getUserAndWorkspaceByEmail } from "@/db/user"
import { getLogger } from "@/logger"
import { ChatSSEvents, OpenAIError, type MessageReqType } from "@/shared/types"
import { MessageRole, Subsystem } from "@/types"
import {
  delay,
  getErrorMessage,
  getRelativeTime,
  interpretDateFromReturnedTemporalValue,
  splitGroupedCitationsWithSpaces,
} from "@/utils"
import {
  ToolResultContentBlock,
  type ConversationRole,
  type Message,
} from "@aws-sdk/client-bedrock-runtime"
import type { Context } from "hono"
import { HTTPException } from "hono/http-exception"
import { streamSSE, type SSEStreamingApi } from "hono/streaming" // Import SSEStreamingApi
import { z } from "zod"
import type { chatSchema, MessageRetryReqType } from "@/api/search"
import { getTracer, type Span, type Tracer } from "@/tracer"
import {
  searchVespa,
  SearchModes,
  searchVespaInFiles,
  getItems,
  GetDocumentsByDocIds,
  getDocumentOrNull,
} from "@/search/vespa"
import {
  Apps,
  chatMessageSchema,
  entitySchema,
  eventSchema,
  fileSchema,
  GooglePeopleEntity,
  isValidApp,
  isValidEntity,
  mailAttachmentSchema,
  mailSchema,
  userSchema,
  type VespaChatMessage,
  type VespaEvent,
  type VespaEventSearch,
  type VespaFile,
  type VespaMail,
  type VespaMailAttachment,
  type VespaMailSearch,
  type VespaSchema,
  type VespaSearchResponse,
  type VespaSearchResult,
  type VespaSearchResults,
  type VespaSearchResultsSchema,
  type VespaUser,
} from "@/search/types"
import { APIError } from "openai"
import {
  getChatTraceByExternalId,
  insertChatTrace,
  deleteChatTracesByChatExternalId,
  updateChatTrace,
} from "@/db/chatTrace"
import {
  getUserPersonalizationByEmail,
  getUserPersonalizationAlpha,
} from "@/db/personalization"
import { entityToSchemaMapper } from "@/search/mappers"
const {
  JwtPayloadKey,
  chatHistoryPageSize,
  defaultBestModel,
  defaultFastModel,
  maxDefaultSummary,
  chatPageSize,
  isReasoning,
  fastModelReasoning,
  StartThinkingToken,
  EndThinkingToken,
} = config
const Logger = getLogger(Subsystem.Chat)

// Map to store active streams: Key = "chatId", Value = SSEStreamingApi instance
const activeStreams = new Map<string, SSEStreamingApi>()

// this is not always the case but unless our router detects that we need
// these we will by default remove them
const nonWorkMailLabels = ["CATEGORY_UPDATES", "CATEGORY_PROMOTIONS"]

enum RagPipelineStages {
  QueryRouter = "QueryRouter",
  NewChatTitle = "NewChatTitle",
  AnswerOrSearch = "AnswerOrSearch",
  AnswerWithList = "AnswerWithList",
  AnswerOrRewrite = "AnswerOrRewrite",
  RewriteAndAnswer = "RewriteAndAnswer",
  UserChat = "UserChat",
  DefaultRetrieval = "DefaultRetrieval",
}

const ragPipelineConfig = {
  [RagPipelineStages.QueryRouter]: {
    modelId: defaultFastModel,
    reasoning: fastModelReasoning,
  },
  [RagPipelineStages.AnswerOrSearch]: {
    modelId: defaultFastModel, //defaultBestModel,
    reasoning: fastModelReasoning,
  },
  [RagPipelineStages.AnswerWithList]: {
    modelId: defaultBestModel,
  },
  [RagPipelineStages.NewChatTitle]: {
    modelId: defaultFastModel,
  },
  [RagPipelineStages.AnswerOrRewrite]: {
    modelId: defaultBestModel,
  },
  [RagPipelineStages.RewriteAndAnswer]: {
    modelId: defaultBestModel,
  },
  [RagPipelineStages.UserChat]: {
    modelId: defaultBestModel,
  },
  [RagPipelineStages.DefaultRetrieval]: {
    modelId: defaultBestModel,
    page: 5,
  },
}

export const GetChatApi = async (c: Context) => {
  try {
    // @ts-ignore
    const body: z.infer<typeof chatSchema> = c.req.valid("json")
    const { chatId } = body
    const [chat, messages] = await Promise.all([
      getChatByExternalId(db, chatId),
      getChatMessages(db, chatId),
    ])
    return c.json({
      chat: selectPublicChatSchema.parse(chat),
      messages: selectPublicMessagesSchema.parse(messages),
    })
  } catch (error) {
    const errMsg = getErrorMessage(error)
    Logger.error(
      error,
      `Get Chat and Messages Error: ${errMsg} ${(error as Error).stack}`,
    )
    throw new HTTPException(500, {
      message: "Could not fetch chat and messages",
    })
  }
}

export const ChatRenameApi = async (c: Context) => {
  try {
    // @ts-ignore
    const { title, chatId } = c.req.valid("json")
    await updateChatByExternalId(db, chatId, { title })
    return c.json({ success: true })
  } catch (error) {
    const errMsg = getErrorMessage(error)
    Logger.error(
      error,
      `Chat Rename Error: ${errMsg} ${(error as Error).stack}`,
    )
    throw new HTTPException(500, {
      message: "Could not rename chat",
    })
  }
}

export const ChatDeleteApi = async (c: Context) => {
  try {
    // @ts-ignore
    const { chatId } = c.req.valid("json")
    await db.transaction(async (tx) => {
      // First delete chat traces to avoid cascade violations
      await deleteChatTracesByChatExternalId(tx, chatId)
      // Second we have to delete all messages associated with that chat
      await deleteMessagesByChatId(tx, chatId)
      await deleteChatByExternalId(tx, chatId)
    })
    return c.json({ success: true })
  } catch (error) {
    const errMsg = getErrorMessage(error)
    Logger.error(
      error,
      `Chat Delete Error: ${errMsg} ${(error as Error).stack}`,
    )
    throw new HTTPException(500, {
      message: "Could not delete chat",
    })
  }
}

export const ChatHistory = async (c: Context) => {
  try {
    const { sub } = c.get(JwtPayloadKey)
    const email = sub
    // @ts-ignore
    const { page } = c.req.valid("query")
    const offset = page * chatHistoryPageSize
    return c.json(await getPublicChats(db, email, chatHistoryPageSize, offset))
  } catch (error) {
    const errMsg = getErrorMessage(error)
    Logger.error(
      error,
      `Chat History Error: ${errMsg} ${(error as Error).stack}`,
    )
    throw new HTTPException(500, {
      message: "Could not get chat history",
    })
  }
}

export const ChatBookmarkApi = async (c: Context) => {
  try {
    // @ts-ignore
    const body = c.req.valid("json")
    const { chatId, bookmark } = body
    await updateChatByExternalId(db, chatId, { isBookmarked: bookmark })
    return c.json({})
  } catch (error) {
    const errMsg = getErrorMessage(error)
    Logger.error(
      error,
      `Chat Bookmark Error: ${errMsg} ${(error as Error).stack}`,
    )
    throw new HTTPException(500, {
      message: "Could not bookmark chat",
    })
  }
}

const MinimalCitationSchema = z.object({
  docId: z.string(),
  title: z.string().optional(),
  url: z.string().optional(),
  app: z.nativeEnum(Apps),
  entity: entitySchema,
})

export type Citation = z.infer<typeof MinimalCitationSchema>

interface CitationResponse {
  answer?: string
  citations?: number[]
}

export const GetChatTraceApi = async (c: Context) => {
  try {
    // @ts-ignore - Assume validation is handled by middleware in server.ts
    const { chatId, messageId } = c.req.valid("query")

    if (!chatId || !messageId) {
      throw new HTTPException(400, {
        message: "chatId and messageId are required query parameters",
      })
    }
    const trace = await getChatTraceByExternalId(chatId, messageId)

    if (!trace) {
      // Return 404 if the trace is not found for the given IDs
      throw new HTTPException(500, { message: "Chat trace not found" })
    }

    // The traceJson is likely already a JSON object/string in the DB, return it directly
    return c.json(trace)
  } catch (error) {
    const errMsg = getErrorMessage(error)
    if (error instanceof HTTPException) {
      // Re-throw HTTPExceptions to let Hono handle them
      throw error
    }
    Logger.error(
      error,
      `Get Chat Trace Error: ${errMsg} ${(error as Error).stack}`,
    )
    throw new HTTPException(500, {
      message: "Could not fetch chat trace",
    })
  }
}

const searchToCitation = (result: VespaSearchResults): Citation => {
  const fields = result.fields
  if (result.fields.sddocname === userSchema) {
    return {
      docId: (fields as VespaUser).docId,
      title: (fields as VespaUser).name,
      url: `https://contacts.google.com/${(fields as VespaUser).email}`,
      app: (fields as VespaUser).app,
      entity: (fields as VespaUser).entity,
    }
  } else if (result.fields.sddocname === fileSchema) {
    return {
      docId: (fields as VespaFile).docId,
      title: (fields as VespaFile).title,
      url: (fields as VespaFile).url || "",
      app: (fields as VespaFile).app,
      entity: (fields as VespaFile).entity,
    }
  } else if (result.fields.sddocname === mailSchema) {
    return {
      docId: (fields as VespaMail).docId,
      title: (fields as VespaMail).subject,
      url: `https://mail.google.com/mail/u/0/#inbox/${fields.docId}`,
      app: (fields as VespaMail).app,
      entity: (fields as VespaMail).entity,
    }
  } else if (result.fields.sddocname === eventSchema) {
    return {
      docId: (fields as VespaEvent).docId,
      title: (fields as VespaEvent).name || "No Title",
      url: (fields as VespaEvent).url,
      app: (fields as VespaEvent).app,
      entity: (fields as VespaEvent).entity,
    }
  } else if (result.fields.sddocname === mailAttachmentSchema) {
    return {
      docId: (fields as VespaMailAttachment).docId,
      title: (fields as VespaMailAttachment).filename || "No Filename",
      url: `https://mail.google.com/mail/u/0/#inbox/${(fields as VespaMailAttachment).mailId}?projector=1&messagePartId=0.${(fields as VespaMailAttachment).partId}&disp=safe&zw`,
      app: (fields as VespaMailAttachment).app,
      entity: (fields as VespaMailAttachment).entity,
    }
  } else if (result.fields.sddocname === chatMessageSchema) {
    return {
      docId: (fields as VespaChatMessage).docId,
      title: (fields as VespaChatMessage).text,
      url: `https://${(fields as VespaChatMessage).domain}.slack.com/archives/${(fields as VespaChatMessage).channelId}/p${(fields as VespaChatMessage).updatedAt}`,
      app: (fields as VespaChatMessage).app,
      entity: (fields as VespaChatMessage).entity,
    }
  } else {
    throw new Error("Invalid search result type for citation")
  }
}

const searchToCitations = (
  results: z.infer<typeof VespaSearchResultsSchema>[],
): Citation[] => {
  if (results.length === 0) {
    return []
  }
  return results.map((result) => searchToCitation(result as VespaSearchResults))
}

export const textToCitationIndex = /\[(\d+)\]/g

export const processMessage = (
  text: string,
  citationMap: Record<number, number>,
) => {
  if (!text) {
    return ""
  }

  text = splitGroupedCitationsWithSpaces(text)
  return text.replace(textToCitationIndex, (match, num) => {
    const index = citationMap[num]

    return typeof index === "number" ? `[${index + 1}]` : ""
  })
}

// the Set is passed by reference so that singular object will get updated
// but need to be kept in mind
const checkAndYieldCitations = function* (
  textInput: string,
  yieldedCitations: Set<number>,
  results: any[],
  baseIndex: number = 0,
) {
  const text = splitGroupedCitationsWithSpaces(textInput)
  let match
  while ((match = textToCitationIndex.exec(text)) !== null) {
    const citationIndex = parseInt(match[1], 10)
    if (!yieldedCitations.has(citationIndex)) {
      const item = results[citationIndex - baseIndex]
      if (item) {
        yield {
          citation: {
            index: citationIndex,
            item: searchToCitation(item as VespaSearchResults),
          },
        }
        yieldedCitations.add(citationIndex)
      } else {
        Logger.error(
          "Found a citation index but could not find it in the search result ",
          citationIndex,
          results.length,
        )
      }
    }
  }
}

async function* processIterator(
  iterator: AsyncIterableIterator<ConverseResponse>,
  results: VespaSearchResult[],
  previousResultsLength: number = 0,
  userRequestsReasoning?: boolean,
): AsyncIterableIterator<
  ConverseResponse & { citation?: { index: number; item: any } }
> {
  let buffer = ""
  let currentAnswer = ""
  let parsed = { answer: "" }
  let thinking = ""
  let reasoning = config.isReasoning && userRequestsReasoning
  let yieldedCitations = new Set<number>()
  // tied to the json format and output expected, we expect the answer key to be present
  const ANSWER_TOKEN = '"answer":'

  for await (const chunk of iterator) {
    if (chunk.text) {
      if (reasoning) {
        if (thinking && !chunk.text.includes(EndThinkingToken)) {
          thinking += chunk.text
          yield* checkAndYieldCitations(
            thinking,
            yieldedCitations,
            results,
            previousResultsLength,
          )
          yield { text: chunk.text, reasoning }
        } else {
          // first time
          const startThinkingIndex = chunk.text.indexOf(StartThinkingToken)
          if (
            startThinkingIndex !== -1 &&
            chunk.text.trim().length > StartThinkingToken.length
          ) {
            let token = chunk.text.slice(
              startThinkingIndex + StartThinkingToken.length,
            )
            if (chunk.text.includes(EndThinkingToken)) {
              token = chunk.text.split(EndThinkingToken)[0]
              thinking += token
            } else {
              thinking += token
            }
            yield* checkAndYieldCitations(
              thinking,
              yieldedCitations,
              results,
              previousResultsLength,
            )
            yield { text: token, reasoning }
          }
        }
      }
      if (reasoning && chunk.text.includes(EndThinkingToken)) {
        reasoning = false
        chunk.text = chunk.text.split(EndThinkingToken)[1].trim()
      }
      if (!reasoning) {
        buffer += chunk.text
        try {
          parsed = jsonParseLLMOutput(buffer, ANSWER_TOKEN)
          // If we have a null answer, break this inner loop and continue outer loop
          // seen some cases with just "}"
          if (parsed.answer === null || parsed.answer === "}") {
            break
          }

          // If we have an answer and it's different from what we've seen
          if (parsed.answer && currentAnswer !== parsed.answer) {
            if (currentAnswer === "") {
              // First valid answer - send the whole thing
              yield { text: parsed.answer }
            } else {
              // Subsequent chunks - send only the new part
              const newText = parsed.answer.slice(currentAnswer.length)
              yield { text: newText }
            }
            yield* checkAndYieldCitations(
              parsed.answer,
              yieldedCitations,
              results,
              previousResultsLength,
            )
            currentAnswer = parsed.answer
          }
        } catch (e) {
          // If we can't parse the JSON yet, continue accumulating
          continue
        }
      }
    }

    if (chunk.cost) {
      yield { cost: chunk.cost }
    }
  }
  return parsed.answer
}

function buildContext(
  results: VespaSearchResult[],
  maxSummaryCount: number | undefined,
  startIndex: number = 0,
): string {
  return cleanContext(
    results
      ?.map(
        (v, i) =>
          `Index ${i + startIndex} \n ${answerContextMap(
            v as z.infer<typeof VespaSearchResultsSchema>,
            maxSummaryCount,
          )}`,
      )
      ?.join("\n"),
  )
}

async function* generateIterativeTimeFilterAndQueryRewrite(
  input: string,
  messages: Message[],
  email: string,
  userCtx: string,
  alpha: number = 0.5,
  pageSize: number = 10,
  maxPageNumber: number = 3,
  maxSummaryCount: number | undefined,
  classification: TemporalClassifier & QueryRouterResponse,
  userRequestsReasoning?: boolean,
  queryRagSpan?: Span,
): AsyncIterableIterator<
  ConverseResponse & { citation?: { index: number; item: any } }
> {
  // we are not going to do time expansion
  // we are going to do 4 months answer
  // if not found we go back to iterative page search
  // @ts-ignore
  const rootSpan = queryRagSpan?.startSpan(
    "generateIterativeTimeFilterAndQueryRewrite",
  )
  rootSpan?.setAttribute("input", input)
  rootSpan?.setAttribute("email", email)
  rootSpan?.setAttribute("alpha", alpha)
  rootSpan?.setAttribute("pageSize", pageSize)
  rootSpan?.setAttribute("maxPageNumber", maxPageNumber)
  rootSpan?.setAttribute("maxSummaryCount", maxSummaryCount || "none")

  const message = input

  let userAlpha = alpha
  try {
    const personalization = await getUserPersonalizationByEmail(db, email)
    if (personalization) {
      const nativeRankParams =
        personalization.parameters?.[SearchModes.NativeRank]
      if (nativeRankParams?.alpha !== undefined) {
        userAlpha = nativeRankParams.alpha
        Logger.info(
          { email, alpha: userAlpha },
          "Using personalized alpha for iterative RAG",
        )
      } else {
        Logger.info(
          { email },
          "No personalized alpha found in settings, using default for iterative RAG",
        )
      }
    } else {
      Logger.warn(
        { email },
        "User personalization settings not found, using default alpha for iterative RAG",
      )
    }
  } catch (err) {
    Logger.error(
      err,
      "Failed to fetch personalization for iterative RAG, using default alpha",
      { email },
    )
  }
  const initialSearchSpan = rootSpan?.startSpan("latestResults_search")

  const monthInMs = 30 * 24 * 60 * 60 * 1000
  const timestampRange = {
    from: new Date().getTime() - 4 * monthInMs,
    to: new Date().getTime(),
  }
  const latestResults = (
    await searchVespa(message, email, null, null, {
      limit: pageSize,
      alpha: userAlpha,
      timestampRange,
      span: initialSearchSpan,
    })
  ).root.children
  initialSearchSpan?.setAttribute("result_count", latestResults?.length || 0)
  initialSearchSpan?.setAttribute(
    "result_ids",
    JSON.stringify(
      latestResults?.map((r: VespaSearchResult) => (r.fields as any).docId) ||
        [],
    ),
  )
  initialSearchSpan?.end()
  const latestIds = latestResults
    ?.map((v: VespaSearchResult) => (v?.fields as any).docId)
    ?.filter((v) => !!v)

  // for the case of reasoning as we are streaming the tokens and the citations
  // our iterative rag has be aware of the results length(max potential citation index) that is already sent before hand
  // so this helps us avoid conflict with a previous citation index
  let previousResultsLength = 0
  for (var pageNumber = 0; pageNumber < maxPageNumber; pageNumber++) {
    const pageSpan = rootSpan?.startSpan(`page_iteration_${pageNumber}`)
    pageSpan?.setAttribute("page_number", pageNumber)
    // should only do it once
    if (pageNumber === Math.floor(maxPageNumber / 2)) {
      // get the first page of results
      const rewriteSpan = pageSpan?.startSpan("query_rewrite")
      const vespaSearchSpan = rewriteSpan?.startSpan("vespa_search")
      let results = await searchVespa(message, email, null, null, {
        limit: pageSize,
        alpha: userAlpha,
        span: vespaSearchSpan,
      })
      vespaSearchSpan?.setAttribute(
        "result_count",
        results?.root?.children?.length || 0,
      )
      vespaSearchSpan?.setAttribute(
        "result_ids",
        JSON.stringify(
          results?.root?.children?.map(
            (r: VespaSearchResult) => (r.fields as any).docId,
          ) || [],
        ),
      )
      vespaSearchSpan?.end()

      const initialContext = buildContext(
        results?.root?.children,
        maxSummaryCount,
      )

      const queryRewriteSpan = rewriteSpan?.startSpan("query_rewriter")
      const queryResp = await queryRewriter(input, userCtx, initialContext, {
        modelId: defaultFastModel, //defaultBestModel,
        stream: false,
      })
      const queries = queryResp.queries
      queryRewriteSpan?.setAttribute("query_count", queries.length)
      queryRewriteSpan?.setAttribute("queries", JSON.stringify(queries))
      queryRewriteSpan?.end()
      rewriteSpan?.end()
      for (let idx = 0; idx < queries.length; idx++) {
        const query = queries[idx]
        const querySpan = pageSpan?.startSpan(`query_${idx}`)
        querySpan?.setAttribute("query_index", idx)
        querySpan?.setAttribute("query_text", query)

        const latestSearchSpan = querySpan?.startSpan("latest_results_search")
        const latestResults: VespaSearchResult[] = (
          await searchVespa(query, email, null, null, {
            limit: pageSize,
            alpha: userAlpha,
            timestampRange: {
              from: new Date().getTime() - 4 * monthInMs,
              to: new Date().getTime(),
            },
            span: latestSearchSpan,
          })
        )?.root?.children
        latestSearchSpan?.setAttribute(
          "result_count",
          latestResults?.length || 0,
        )
        latestSearchSpan?.setAttribute(
          "result_ids",
          JSON.stringify(
            latestResults?.map(
              (r: VespaSearchResult) => (r.fields as any).docId,
            ) || [],
          ),
        )
        latestSearchSpan?.end()

        let results = await searchVespa(query, email, null, null, {
          limit: pageSize,
          alpha: userAlpha,
          excludedIds: latestResults
            ?.map((v: VespaSearchResult) => (v.fields as any).docId)
            ?.filter((v) => !!v),
        })
        const totalResultsSpan = querySpan?.startSpan("total_results")
        const totalResults = (results?.root?.children || []).concat(
          latestResults || [],
        )
        totalResultsSpan?.setAttribute(
          "total_result_count",
          totalResults.length,
        )
        totalResultsSpan?.setAttribute(
          "result_ids",
          JSON.stringify(
            totalResults.map((r: VespaSearchResult) => (r.fields as any).docId),
          ),
        )
        totalResultsSpan?.end()
        const contextSpan = querySpan?.startSpan("build_context")
        const initialContext = buildContext(totalResults, maxSummaryCount)

        contextSpan?.setAttribute("context_length", initialContext?.length || 0)
        contextSpan?.setAttribute("context", initialContext || "")
        contextSpan?.setAttribute("number_of_chunks", totalResults.length)
        Logger.info(
          `[Query Rewrite Path] Number of contextual chunks being passed: ${totalResults.length}`,
        )
        contextSpan?.end()

        const ragSpan = querySpan?.startSpan("baseline_rag")

        const iterator = baselineRAGJsonStream(
          query,
          userCtx,
          initialContext,
          // pageNumber,
          // maxPageNumber,
          {
            stream: true,
            modelId: defaultBestModel,
            messages,
            reasoning: config.isReasoning && userRequestsReasoning,
          },
        )

        const answer = yield* processIterator(
          iterator,
          totalResults,
          previousResultsLength,
          config.isReasoning && userRequestsReasoning,
        )
        if (answer) {
          ragSpan?.setAttribute("answer_found", true)
          ragSpan?.end()
          querySpan?.end()
          pageSpan?.end()
          rootSpan?.end()
          queryRagSpan?.end()
          return
        }
        if (config.isReasoning && userRequestsReasoning) {
          previousResultsLength += totalResults.length
        }
        ragSpan?.end()
        querySpan?.end()
      }
    }
    const pageSearchSpan = pageSpan?.startSpan("page_search")
    let results: VespaSearchResponse
    if (pageNumber === 0) {
      const searchSpan = pageSearchSpan?.startSpan(
        "vespa_search_with_excluded_ids",
      )
      results = await searchVespa(message, email, null, null, {
        limit: pageSize,
        offset: pageNumber * pageSize,
        alpha: userAlpha,
        excludedIds: latestIds,
        span: searchSpan,
      })
      searchSpan?.setAttribute(
        "result_count",
        results?.root?.children?.length || 0,
      )
      searchSpan?.setAttribute(
        "result_ids",
        JSON.stringify(
          results?.root?.children?.map(
            (r: VespaSearchResult) => (r.fields as any).docId,
          ) || [],
        ),
      )
      searchSpan?.end()
      if (!results.root.children) {
        results.root.children = []
      }
      results.root.children = results?.root?.children?.concat(
        latestResults || [],
      )
    } else {
      const searchSpan = pageSearchSpan?.startSpan("vespa_search")
      results = await searchVespa(message, email, null, null, {
        limit: pageSize,
        offset: pageNumber * pageSize,
        alpha: userAlpha,
        span: searchSpan,
      })
      searchSpan?.setAttribute(
        "result_count",
        results?.root?.children?.length || 0,
      )
      searchSpan?.setAttribute(
        "result_ids",
        JSON.stringify(
          results?.root?.children?.map(
            (r: VespaSearchResult) => (r.fields as any).docId,
          ) || [],
        ),
      )
      searchSpan?.end()
    }
    pageSearchSpan?.setAttribute(
      "total_result_count",
      results?.root?.children?.length || 0,
    )
    pageSearchSpan?.setAttribute(
      "total_result_ids",
      JSON.stringify(
        results?.root?.children?.map(
          (r: VespaSearchResult) => (r.fields as any).docId,
        ) || [],
      ),
    )
    pageSearchSpan?.end()
    const startIndex = isReasoning ? previousResultsLength : 0
    const contextSpan = pageSpan?.startSpan("build_context")
    const initialContext = buildContext(
      results?.root?.children,
      maxSummaryCount,
      startIndex,
    )

    contextSpan?.setAttribute("context_length", initialContext?.length || 0)
    contextSpan?.setAttribute("context", initialContext || "")
    contextSpan?.setAttribute(
      "number_of_chunks",
      results?.root?.children?.length || 0,
    )
    Logger.info(
      `[Main Search Path] Number of contextual chunks being passed: ${results?.root?.children?.length || 0}`,
    )
    contextSpan?.end()

    const ragSpan = pageSpan?.startSpan("baseline_rag")

    const iterator = baselineRAGJsonStream(input, userCtx, initialContext, {
      stream: true,
      modelId: defaultBestModel,
      reasoning: config.isReasoning && userRequestsReasoning,
    })

    const answer = yield* processIterator(
      iterator,
      results?.root?.children,
      previousResultsLength,
      config.isReasoning && userRequestsReasoning,
    )

    if (answer) {
      ragSpan?.setAttribute("answer_found", true)
      ragSpan?.end()
      pageSpan?.end()
      rootSpan?.end()
      queryRagSpan?.end()
      return
    }
    if (config.isReasoning && userRequestsReasoning) {
      previousResultsLength += results?.root?.children?.length || 0
      pageSpan?.setAttribute("previous_results_length", previousResultsLength)
    }
    ragSpan?.end()
    pageSpan?.end()
  }
  const noAnswerSpan = rootSpan?.startSpan("no_answer_response")
  yield {
    text: "I could not find any information to answer it, please change your query",
  }
  noAnswerSpan?.end()
  rootSpan?.end()
  queryRagSpan?.end()
}

async function* generateAnswerFromGivenContext(
  input: string,
  email: string,
  userCtx: string,
  alpha: number = 0.5,
  fileIds: string[],
  userRequestsReasoning?: boolean,
): AsyncIterableIterator<
  ConverseResponse & { citation?: { index: number; item: any } }
> {
  const message = input
  let userAlpha = alpha
  try {
    const personalization = await getUserPersonalizationByEmail(db, email)
    if (personalization) {
      const nativeRankParams =
        personalization.parameters?.[SearchModes.NativeRank]
      if (nativeRankParams?.alpha !== undefined) {
        userAlpha = nativeRankParams.alpha
        Logger.info(
          { email, alpha: userAlpha },
          "Using personalized alpha for iterative RAG",
        )
      } else {
        Logger.info(
          { email },
          "No personalized alpha found in settings, using default for iterative RAG",
        )
      }
    } else {
      Logger.warn(
        { email },
        "User personalization settings not found, using default alpha for iterative RAG",
      )
    }
  } catch (err) {
    Logger.error(
      err,
      "Failed to fetch personalization for iterative RAG, using default alpha",
      { email },
    )
  }

  let previousResultsLength = 0
  const results = await GetDocumentsByDocIds(fileIds)

  // Special case fora single Whole Spreadsheet
  if (fileIds?.length === 1 && !results?.root?.children) {
    const fileId = fileIds[0]
    const result = await getDocumentOrNull(fileSchema, `${fileIds[0]}_0`)
    if (result) {
      //@ts-ignore
      const metadata = JSON.parse(result?.fields?.metadata)
      const totalSheets = metadata.totalSheets
      const sheetIds = []
      for (let i = 0; i < totalSheets; i++) {
        sheetIds.push(`${fileId}_${i}`)
      }
      const sheetsResults = await GetDocumentsByDocIds(sheetIds)
      results.root.children = sheetsResults.root.children
    }
  }
  if (!results.root.children) {
    results.root.children = []
  }
  const startIndex = isReasoning ? previousResultsLength : 0
  const initialContext = cleanContext(
    results?.root?.children
      ?.map(
        (v, i) =>
          `Index ${i + startIndex} \n ${answerContextMap(v as z.infer<typeof VespaSearchResultsSchema>, 0, true)}`,
      )
      ?.join("\n"),
  )
  Logger.info(
    `[Selected Context Path] Number of contextual chunks being passed: ${results?.root?.children?.length || 0}`,
  )

  const selectedContext = isContextSelected(message)
  const builtUserQuery = selectedContext
    ? buildUserQuery(selectedContext)
    : message
  const iterator = baselineRAGJsonStream(
    builtUserQuery,
    userCtx,
    initialContext,
    {
      stream: true,
      modelId: defaultBestModel,
      reasoning: config.isReasoning && userRequestsReasoning,
    },
    true,
  )

  const answer = yield* processIterator(
    iterator,
    results?.root?.children,
    previousResultsLength,
    userRequestsReasoning,
  )
  if (answer) {
    return
  } else if (!answer) {
    // If we give the whole context then also if there's no answer then we can just search once and get the best matching chunks with the query and then make context try answering
    Logger.info(
      "No answer was found when all chunks were given, trying to answer after searching vespa now",
    )
    let results = await searchVespaInFiles(builtUserQuery, email, fileIds, {
      limit: fileIds?.length,
      alpha: userAlpha,
    })
    if (!results.root.children) {
      results.root.children = []
    }
    const startIndex = isReasoning ? previousResultsLength : 0
    const initialContext = cleanContext(
      results?.root?.children
        ?.map(
          (v, i) =>
            `Index ${i + startIndex} \n ${answerContextMap(v as z.infer<typeof VespaSearchResultsSchema>, 20, true)}`,
        )
        ?.join("\n"),
    )
    Logger.info(
      `[Selected Context Path] Number of contextual chunks being passed: ${results?.root?.children?.length || 0}`,
    )
    const iterator = baselineRAGJsonStream(
      builtUserQuery,
      userCtx,
      initialContext,
      {
        stream: true,
        modelId: defaultBestModel,
        reasoning: config.isReasoning && userRequestsReasoning,
      },
      true,
    )

    const answer = yield* processIterator(
      iterator,
      results?.root?.children,
      previousResultsLength,
      userRequestsReasoning,
    )
    if (answer) {
      return
    } else if (
      // If no answer found, exit and yield nothing related to selected context found
      !answer
    ) {
      yield {
        text: "From the selected context, I could not find any information to answer it, please change your query",
      }
      return
    }
    if (config.isReasoning && userRequestsReasoning) {
      previousResultsLength += results?.root?.children?.length || 0
    }
  }
  if (config.isReasoning && userRequestsReasoning) {
    previousResultsLength += results?.root?.children?.length || 0
  }
}

// Checks if the user has selected context
// Meaning if the query contains Pill info
export const isContextSelected = (str: string) => {
  try {
    if (str.startsWith("[{")) {
      return JSON.parse(str)
    } else {
      return null
    }
  } catch {
    return null
  }
}

export const buildUserQuery = (userQuery: UserQuery) => {
  let builtQuery = ""
  userQuery?.map((obj) => {
    if (obj?.type === "text") {
      builtQuery += `${obj?.value} `
    } else if (obj?.type === "pill") {
      builtQuery += `<User referred a file with title "${obj?.value?.title}" here> `
    } else if (obj?.type === "link") {
      builtQuery += `<User added a link with url "${obj?.value}" here> `
    }
  })
  return builtQuery
}

const extractFileIdsFromMessage = (message: string): string[] => {
  const fileIds: string[] = []
  const jsonMessage = JSON.parse(message) as UserQuery
  jsonMessage?.map((obj) => {
    if (obj?.type === "pill") {
      fileIds.push(obj?.value?.docId)
    } else if (obj?.type === "link") {
      const fileId = getFileIdFromLink(obj?.value)
      if (fileId) {
        fileIds.push(fileId)
      }
    }
  })
  return fileIds
}

const getFileIdFromLink = (link: string) => {
  const regex = /(?:\/d\/|[?&]id=)([a-zA-Z0-9_-]+)/
  const match = link.match(regex)
  const fileId = match ? match[1] : null
  return fileId
}

const getSearchRangeSummary = (
  from: number,
  to: number,
  direction: string,
  parentSpan?: Span,
) => {
  const summarySpan = parentSpan?.startSpan("getSearchRangeSummary")
  summarySpan?.setAttribute("from", from)
  summarySpan?.setAttribute("to", to)
  summarySpan?.setAttribute("direction", direction)
  const now = Date.now()
  if ((direction === "next" || direction === "prev") && from && to) {
    // Ensure from is earlier than to
    if (from > to) {
      ;[from, to] = [to, from]
    }

    const fromDate = new Date(from)
    const toDate = new Date(to)

    const format = (date: Date) =>
      `${date.toLocaleString("default", { month: "long" })} ${date.getDate()}, ${date.getFullYear()} - ${formatTime(date)}`

    const formatTime = (date: Date) => {
      const hours = date.getHours()
      const minutes = date.getMinutes()
      const ampm = hours >= 12 ? "PM" : "AM"
      const hour12 = hours % 12 === 0 ? 12 : hours % 12
      const paddedMinutes = minutes.toString().padStart(2, "0")
      return `${hour12}:${paddedMinutes} ${ampm}`
    }

    fromDate.setHours(0, 0, 0, 0)
    toDate.setHours(23, 59, 0, 0)

    return `from ${format(fromDate)} to ${format(toDate)}`
  }
  // For "next" direction, we usually start from now
  else if (direction === "next") {
    // Start from today/now
    const endDate = new Date(to)
    // Format end date to month/year if it's far in future
    const endStr =
      Math.abs(to - now) > 30 * 24 * 60 * 60 * 1000
        ? `${endDate.toLocaleString("default", { month: "long" })} ${endDate.getFullYear()}`
        : getRelativeTime(to)
    const result = `from today until ${endStr}`
    summarySpan?.setAttribute("result", result)
    summarySpan?.end()
    return result
  }
  // For "prev" direction
  else {
    const startDate = new Date(from)
    const startStr =
      Math.abs(now - from) > 30 * 24 * 60 * 60 * 1000
        ? `${startDate.toLocaleString("default", { month: "long" })} ${startDate.getFullYear()}`
        : getRelativeTime(from)
    const result = `from today back to ${startStr}`
    summarySpan?.setAttribute("result", result)
    summarySpan?.end()
    return result
  }
}

async function* generatePointQueryTimeExpansion(
  input: string,
  messages: Message[],
  classification: TemporalClassifier & QueryRouterResponse,
  email: string,
  userCtx: string,
  alpha: number,
  pageSize: number = 10,
  maxSummaryCount: number | undefined,
  userRequestsReasoning?: boolean,
  eventRagSpan?: Span,
): AsyncIterableIterator<
  ConverseResponse & { citation?: { index: number; item: any } }
> {
  const rootSpan = eventRagSpan?.startSpan("generatePointQueryTimeExpansion")
  Logger.debug(`Started rootSpan at ${new Date().toISOString()}`)
  rootSpan?.setAttribute("input", input)
  rootSpan?.setAttribute("email", email)
  rootSpan?.setAttribute("alpha", alpha)
  rootSpan?.setAttribute("pageSize", pageSize)
  rootSpan?.setAttribute("maxSummaryCount", maxSummaryCount || "none")
  rootSpan?.setAttribute("direction", classification.direction || "unknown")

  let userAlpha = await getUserPersonalizationAlpha(db, email, alpha)
  const direction = classification.direction as string

  const message = input
  const maxIterations = 10
  const weekInMs = 12 * 24 * 60 * 60 * 1000
  let costArr: number[] = []

  const { fromDate, toDate } = interpretDateFromReturnedTemporalValue(
    classification.filters,
  )

  let from = fromDate ? fromDate.getTime() : new Date().getTime()
  let to = toDate ? toDate.getTime() : new Date().getTime()
  let lastSearchedTime = direction === "prev" ? from : to

  let previousResultsLength = 0
  const loopLimit = fromDate && toDate ? 2 : maxIterations
  let starting_iteration_date = from

  for (let iteration = 0; iteration < loopLimit; iteration++) {
    // Taking the starting iteration date in a variable
    if (iteration == 0) {
      starting_iteration_date = from
    }

    const iterationSpan = rootSpan?.startSpan(`iteration_${iteration}`)
    iterationSpan?.setAttribute("iteration", iteration)
    const windowSize = (2 + iteration) * weekInMs

    if (direction === "prev") {
      // If we have both the from and to time range we search only for that range
      if (fromDate && toDate) {
        Logger.info(
          `Direction is ${direction} and time range is provided : from ${from} and ${to}`,
        )
      }
      // If we have either no fromDate and toDate, or a to date but no from date - then we set the from date
      else {
        to = toDate ? to : lastSearchedTime
        from = to - windowSize
        lastSearchedTime = from
      }
    } else {
      if (fromDate && toDate) {
        Logger.info(
          `Direction is ${direction} and time range is provided : from ${from} and ${to}`,
        )
      }
      // If we have either no fromDate and toDate, or a from date but no to date - then we set the from date
      else {
        from = fromDate ? from : lastSearchedTime
        to = from + windowSize
        lastSearchedTime = to
      }
    }

    Logger.info(
      `Iteration ${iteration}, searching from ${new Date(from)} to ${new Date(to)}`,
    )
    iterationSpan?.setAttribute("from", new Date(from).toLocaleString())
    iterationSpan?.setAttribute("to", new Date(to).toLocaleString())
    // Search in both calendar events and emails
    const searchSpan = iterationSpan?.startSpan("search_vespa")
    const emailSearchSpan = searchSpan?.startSpan("email_search")
    // TODO: How to combine promise.all with spans?
    // emailSearchSpan?.setAttribute(`promise.all[eventResults, results]-${iteration}`, true)

    const calenderSearchSpan = searchSpan?.startSpan("calender_search")
    const [eventResults, results] = await Promise.all([
      searchVespa(message, email, Apps.GoogleCalendar, null, {
        limit: pageSize,
        alpha: userAlpha,
        timestampRange: { from, to },
        span: calenderSearchSpan,
      }),
      searchVespa(message, email, null, null, {
        limit: pageSize,
        alpha: userAlpha,
        timestampRange: { to, from },
        notInMailLabels: ["CATEGORY_PROMOTIONS"],
        span: emailSearchSpan,
      }),
    ])
    emailSearchSpan?.setAttribute(
      "result_count",
      results?.root?.children?.length || 0,
    )
    emailSearchSpan?.setAttribute(
      "result_ids",
      JSON.stringify(
        results?.root?.children?.map(
          (r: VespaSearchResult) => (r.fields as any).docId,
        ) || [],
      ),
    )
    emailSearchSpan?.setAttribute("result", JSON.stringify(results))
    emailSearchSpan?.end()
    calenderSearchSpan?.setAttribute(
      "result_count",
      eventResults?.root?.children?.length || 0,
    )
    calenderSearchSpan?.setAttribute(
      "result_ids",
      JSON.stringify(
        eventResults?.root?.children?.map(
          (r: VespaSearchResult) => (r.fields as any).docId,
        ) || [],
      ),
    )
    calenderSearchSpan?.setAttribute("result", JSON.stringify(eventResults))
    calenderSearchSpan?.end()
    searchSpan?.end()

    if (!results.root.children && !eventResults.root.children) {
      iterationSpan?.end()
      continue
    }

    // Combine and filter results
    const combineSpan = iterationSpan?.startSpan("combine_results")
    const combinedResults = {
      root: {
        children: [
          ...(results.root.children || []),
          ...(eventResults.root.children || []),
        ].filter(
          (v: VespaSearchResult) =>
            (v.fields as VespaMailSearch).app === Apps.Gmail ||
            (v.fields as VespaEventSearch).app === Apps.GoogleCalendar,
        ),
      },
    }

    combineSpan?.setAttribute(
      "combined_result_count",
      combinedResults?.root?.children?.length || 0,
    )
    combineSpan?.setAttribute(
      "combined_result_ids",
      JSON.stringify(
        combinedResults?.root?.children?.map(
          (r: VespaSearchResult) => (r.fields as any).docId,
        ) || [],
      ),
    )
    combineSpan?.end()

    if (!combinedResults.root.children.length) {
      Logger.info("No gmail or calendar events found")
      iterationSpan?.end()
      continue
    }

    // Prepare context for LLM
    const contextSpan = iterationSpan?.startSpan("build_context")
    const startIndex = isReasoning ? previousResultsLength : 0
    const initialContext = buildContext(
      combinedResults?.root?.children,
      maxSummaryCount,
      startIndex,
    )

    contextSpan?.setAttribute("context_length", initialContext?.length || 0)
    contextSpan?.setAttribute("context", initialContext || "")
    contextSpan?.setAttribute(
      "number_of_chunks",
      combinedResults?.root?.children?.length || 0,
    )
    contextSpan?.end()

    // Stream LLM response
    const ragSpan = iterationSpan?.startSpan("meeting_prompt_stream")
    Logger.info("Using temporalPromptJsonStream")
    const iterator = temporalPromptJsonStream(input, userCtx, initialContext, {
      stream: true,
      modelId: defaultBestModel,
      reasoning: config.isReasoning && userRequestsReasoning,
    })

    const answer = yield* processIterator(
      iterator,
      combinedResults?.root?.children,
      previousResultsLength,
      config.isReasoning && userRequestsReasoning,
    )
    ragSpan?.end()
    if (answer) {
      ragSpan?.setAttribute("answer_found", true)
      iterationSpan?.end()
      Logger.debug(`Ending rootSpan at ${new Date().toISOString()}`)
      rootSpan?.end()
      eventRagSpan?.end()
      return
    }
    // only increment in the case of reasoning
    if (config.isReasoning && userRequestsReasoning) {
      previousResultsLength += combinedResults?.root?.children?.length || 0
      iterationSpan?.setAttribute(
        "previous_results_length",
        previousResultsLength,
      )
    }

    iterationSpan?.end()
  }

  const noAnswerSpan = rootSpan?.startSpan("no_answer_response")
  const searchSummary = getSearchRangeSummary(
    starting_iteration_date,
    to,
    direction,
    noAnswerSpan,
  )
  const totalCost = costArr.reduce((a, b) => a + b, 0)
  noAnswerSpan?.setAttribute("search_summary", searchSummary)
  noAnswerSpan?.setAttribute("total_cost", totalCost)
  yield {
    text: `I searched your calendar events and emails ${searchSummary} but couldn't find any relevant meetings. Please try rephrasing your query.`,
    cost: totalCost,
  }
  noAnswerSpan?.end()
  rootSpan?.end()
  eventRagSpan?.end()
}

const formatTimeDuration = (from: number | null, to: number | null): string => {
  if (from === null && to === null) {
    return ""
  }

  const diffMs = Math.abs((to as number) - (from as number))
  const minutes = Math.floor(diffMs / (1000 * 60)) % 60
  const hours = Math.floor(diffMs / (1000 * 60 * 60)) % 24
  const days = Math.floor(diffMs / (1000 * 60 * 60 * 24))
  let readable = ""

  if (days > 0) {
    readable += `${days} day${days !== 1 ? "s" : ""} `
  }

  if (hours > 0 || (days > 0 && minutes > 0)) {
    readable += `${hours} hour${hours !== 1 ? "s" : ""} `
  }

  if (minutes > 0 && days === 0) {
    readable += `${minutes} minute${minutes !== 1 ? "s" : ""} `
  }

  return readable.trim()
}

async function* processResultsForMetadata(
  items: VespaSearchResult[],
  input: string,
  userCtx: string,
  app: Apps,
  entity: any,
  chunksCount: number | undefined,
  span?: Span,
  userRequestsReasoning?: boolean,
) {
  if (app === Apps.GoogleDrive) {
    chunksCount = 100
    Logger.info(`Google Drive, Chunk size: ${chunksCount}`)
    span?.setAttribute("Google Drive, chunk_size", chunksCount)
  }

  // TODO: Calculate the token count for the selected model's capacity and pass the full context accordingly.
  chunksCount = 20
  span?.setAttribute(
    "Document chunk size",
    `full_context maxed to ${chunksCount}`,
  )
  const context = buildContext(items, chunksCount)
  const streamOptions = {
    stream: true,
    modelId: defaultBestModel,
    reasoning: config.isReasoning && userRequestsReasoning,
  }

  let iterator: AsyncIterableIterator<ConverseResponse>
  if (app === Apps.Gmail) {
    Logger.info(`Using mailPromptJsonStream `)
    iterator = mailPromptJsonStream(input, userCtx, context, streamOptions)
  } else {
    Logger.info(`Using baselineRAGJsonStream`)
    iterator = baselineRAGJsonStream(input, userCtx, context, streamOptions)
  }

  return yield* processIterator(
    iterator,
    items,
    0,
    config.isReasoning && userRequestsReasoning,
  )
}

async function* generateMetadataQueryAnswer(
  input: string,
  messages: Message[],
  email: string,
  userCtx: string,
  userAlpha: number = 0.5,
  pageSize: number = 10,
  maxSummaryCount: number | undefined,
  classification: TemporalClassifier & QueryRouterResponse,
  userRequestsReasoning?: boolean,
  span?: Span,
  maxIterations = 5,
): AsyncIterableIterator<
  ConverseResponse & { citation?: { index: number; item: any } }
> {
  const { app, entity, startTime, endTime, sortDirection } =
    classification.filters
  const count =
    "count" in classification.filters ? classification.filters.count : undefined
  const direction = classification.direction as string
  const isUnspecificMetadataRetrieval =
    classification.type === QueryType.RetrieveUnspecificMetadata
  const isMetadataRetrieval = classification.type === QueryType.RetrieveMetadata
  const isValidAppAndEntity =
    isValidApp(app as Apps) && isValidEntity(entity as any)

  // Process timestamp
  const from = startTime ? new Date(startTime).getTime() : null
  const to = endTime ? new Date(endTime).getTime() : null
  const hasValidTimeRange =
    from !== null && !isNaN(from) && to !== null && !isNaN(to)

  let timestampRange: { from: number | null; to: number | null } = {
    from: null,
    to: null,
  }
  if (hasValidTimeRange) {
    // If we have a valid time range, use the provided dates
    timestampRange.from = from
    timestampRange.to = to
  } else if (direction === "next") {
    // For "next/upcoming" requests without a valid range, search from now into the future
    timestampRange.from = new Date().getTime()
  }

  const timeDescription = formatTimeDuration(
    timestampRange.from,
    timestampRange.to,
  )
  const directionText = direction === "prev" ? "going back" : "up to"

  Logger.info(
    `App : "${app}" , Entity : "${entity}"` +
      (timeDescription ? `, ${directionText} ${timeDescription}` : ""),
  )

  const schema = entityToSchemaMapper(entity, app) as VespaSchema
  let items: VespaSearchResult[] = []

  // Determine search strategy based on conditions
  if (
    !isValidAppAndEntity &&
    classification.filterQuery &&
    classification.filters?.sortDirection === "desc"
  ) {
    span?.setAttribute(
      "isReasoning",
      userRequestsReasoning && config.isReasoning ? true : false,
    )
    span?.setAttribute("modelId", defaultBestModel)
    Logger.info(
      "User requested recent metadata retrieval without specifying app or entity",
    )

    Logger.info(
      `Multiple App Entity - ${classification.filters.multipleAppAndEntity}`,
    )
    const searchOps = {
      limit: pageSize,
      alpha: userAlpha,
      rankProfile: SearchModes.GlobalSorted,
      timestampRange:
        timestampRange.to || timestampRange.from ? timestampRange : null,
    }

    for (let iteration = 0; iteration < maxIterations; iteration++) {
      const pageSpan = span?.startSpan(`metadata_iteration_${iteration}`)
      Logger.info(
        `Retrieve Metadata Iteration - ${iteration} : ${SearchModes.GlobalSorted}`,
      )
      items =
        (
          await searchVespa(
            classification.filterQuery,
            email,
            app as Apps,
            entity as any,
            {
              ...searchOps,
              offset: pageSize * iteration,
              span: pageSpan,
            },
          )
        ).root.children || []

      Logger.info(
        `iteration-${iteration} retrieved documents length - ${items.length}`,
      )
      pageSpan?.setAttribute("offset", pageSize * iteration)
      pageSpan?.setAttribute(
        `iteration-${iteration} retrieved documents length`,
        items.length,
      )
      pageSpan?.setAttribute(
        `iteration-${iteration} retrieved documents id's`,
        JSON.stringify(
          items.map((v: VespaSearchResult) => (v.fields as any).docId),
        ),
      )

      pageSpan?.setAttribute("context", buildContext(items, 20))
      if (!items.length) {
        Logger.info(
          `No documents found on iteration ${iteration}${
            hasValidTimeRange
              ? " within time range."
              : " falling back to iterative RAG"
          }`,
        )
        pageSpan?.end()
        yield { text: "null" }
        return
      }

      const answer = yield* processResultsForMetadata(
        items,
        input,
        userCtx,
        app as Apps,
        entity,
        undefined,
        span,
        userRequestsReasoning,
      )

      if (answer == null) {
        pageSpan?.setAttribute("answer", null)
        if (iteration == maxIterations - 1) {
          pageSpan?.end()
          yield { text: "null" }
          return
        } else {
          Logger.info(`no answer found for iteration - ${iteration}`)
          continue
        }
      } else {
        pageSpan?.setAttribute("answer", answer)
        pageSpan?.end()
        return answer
      }
    }

    span?.setAttribute("rank_profile", SearchModes.GlobalSorted)
    Logger.info(`Rank Profile : ${SearchModes.GlobalSorted}`)
  } else if (isUnspecificMetadataRetrieval && isValidAppAndEntity) {
    const userSpecifiedCountLimit = count ? Math.min(count, 50) : 5
    span?.setAttribute("metadata_type", QueryType.RetrieveUnspecificMetadata)
    span?.setAttribute(
      "isReasoning",
      userRequestsReasoning && config.isReasoning ? true : false,
    )
    span?.setAttribute("modelId", defaultBestModel)
    Logger.info(`Search Type : ${QueryType.RetrieveUnspecificMetadata}`)

    items =
      (
        await getItems({
          email,
          schema,
          app,
          entity,
          timestampRange,
          limit: userSpecifiedCountLimit,
          asc: sortDirection === "asc",
        })
      ).root.children || []

    span?.setAttribute(`retrieved documents length`, items.length)
    span?.setAttribute(
      `retrieved documents id's`,
      JSON.stringify(
        items.map((v: VespaSearchResult) => (v.fields as any).docId),
      ),
    )

    span?.setAttribute("context", buildContext(items, 20))
    span?.end()
    Logger.info(
      `Retrieved Documents : ${QueryType.RetrieveUnspecificMetadata} - ${items.length}`,
    )
    // Early return if no documents found
    if (!items.length) {
      span?.end()
      Logger.info("No documents found for unspecific metadata retrieval")
      yield { text: "no documents found" }
      return
    }

    span?.end()
    yield* processResultsForMetadata(
      items,
      input,
      userCtx,
      app as Apps,
      entity,
      maxSummaryCount,
      span,
      userRequestsReasoning,
    )
    return
  } else if (
    isMetadataRetrieval &&
    isValidAppAndEntity &&
    classification.filterQuery
  ) {
    // Specific metadata retrieval
    span?.setAttribute("metadata_type", QueryType.RetrieveMetadata)
    span?.setAttribute(
      "isReasoning",
      userRequestsReasoning && config.isReasoning ? true : false,
    )
    span?.setAttribute("modelId", defaultBestModel)
    Logger.info(`Search Type : ${QueryType.RetrieveMetadata}`)

    const { filterQuery } = classification
    const query = filterQuery
    const rankProfile =
      sortDirection === "desc"
        ? SearchModes.GlobalSorted
        : SearchModes.NativeRank

    const searchOptions = {
      limit: pageSize,
      alpha: userAlpha,
      rankProfile,
      timestampRange:
        timestampRange.to || timestampRange.from ? timestampRange : null,
    }

    for (let iteration = 0; iteration < maxIterations; iteration++) {
      const iterationSpan = span?.startSpan(`metadata_iteration_${iteration}`)
      Logger.info(`Retrieve Metadata Iteration - ${iteration} : ${rankProfile}`)

      items =
        (
          await searchVespa(query, email, app as Apps, entity as any, {
            ...searchOptions,
            offset: pageSize * iteration,
          })
        ).root.children || []

      Logger.info(`Rank Profile : ${rankProfile}`)

      iterationSpan?.setAttribute("offset", pageSize * iteration)
      iterationSpan?.setAttribute("rank_profile", rankProfile)

      iterationSpan?.setAttribute(
        `iteration - ${iteration} retrieved documents length`,
        items.length,
      )
      iterationSpan?.setAttribute(
        `iteration-${iteration} retrieved documents id's`,
        JSON.stringify(
          items.map((v: VespaSearchResult) => (v.fields as any).docId),
        ),
      )
      iterationSpan?.setAttribute(`context`, buildContext(items, 20))
      iterationSpan?.end()

      Logger.info(
        `Number of documents for ${QueryType.RetrieveMetadata} = ${items.length}`,
      )
      if (!items.length) {
        Logger.info(
          `No documents found on iteration ${iteration}${
            hasValidTimeRange
              ? " within time range."
              : " falling back to iterative RAG"
          }`,
        )
        iterationSpan?.end()
        yield { text: "null" }
        return
      }

      const answer = yield* processResultsForMetadata(
        items,
        input,
        userCtx,
        app as Apps,
        entity,
        undefined,
        span,
        userRequestsReasoning,
      )

      if (answer == null) {
        iterationSpan?.setAttribute("answer", null)
        if (iteration == maxIterations - 1) {
          iterationSpan?.end()
          yield { text: "null" }
          return
        } else {
          Logger.info(`no answer found for iteration - ${iteration}`)
          continue
        }
      } else {
        iterationSpan?.end()
        return answer
      }
    }
  } else {
    // None of the conditions matched
    yield { text: "null" }
    return
  }
}

const fallbackText = (
  classification: TemporalClassifier & QueryRouterResponse,
): string => {
  const { app, entity } = classification.filters
  const direction = classification.direction || ""
  const { startTime, endTime } = classification.filters
  const from = new Date(startTime ?? "").getTime()
  const to = new Date(endTime ?? "").getTime()
  const timePhrase = formatTimeDuration(from, to)

  let searchDescription = ""

  if (app === Apps.GoogleCalendar && entity === "event") {
    searchDescription = "calendar events"
  } else if (app === Apps.Gmail) {
    if (entity === "mail") {
      searchDescription = "emails"
    } else if (entity === "pdf") {
      searchDescription = "email attachments"
    }
  } else if (app === Apps.GoogleDrive) {
    if (entity === "driveFile") {
      searchDescription = "files"
    } else if (entity === "docs") {
      searchDescription = "Google Docs"
    } else if (entity === "sheets") {
      searchDescription = "Google Sheets"
    } else if (entity === "slides") {
      searchDescription = "Google Slides"
    } else if (entity === "pdf") {
      searchDescription = "PDF files"
    } else if (entity === "folder") {
      searchDescription = "folders"
    }
  } else if (
    app === Apps.GoogleWorkspace &&
    entity === GooglePeopleEntity.Contacts
  ) {
    searchDescription = "contacts"
  } else {
    searchDescription = "information"
  }

  let timeDescription = ""
  if (timePhrase) {
    if (direction === "prev") {
      timeDescription = ` from the past ${timePhrase}`
    } else if (direction === "next") {
      timeDescription = ` for the next ${timePhrase}`
    } else {
      timeDescription = ` within that time period`
    }
  }

  return `${searchDescription}${timeDescription}`
}

export async function* UnderstandMessageAndAnswer(
  email: string,
  userCtx: string,
  message: string,
  classification: TemporalClassifier & QueryRouterResponse,
  messages: Message[],
  alpha: number,
  passedSpan?: Span,
  userRequestsReasoning?: boolean,
): AsyncIterableIterator<
  ConverseResponse & { citation?: { index: number; item: any } }
> {
  passedSpan?.setAttribute("email", email)
  passedSpan?.setAttribute("message", message)
  passedSpan?.setAttribute(
    "temporal_direction",
    classification.direction || "none",
  )
  passedSpan?.setAttribute("alpha", alpha)
  passedSpan?.setAttribute("message_count", messages.length)

  const isUnspecificMetadataRetrieval =
    classification.type == QueryType.RetrieveUnspecificMetadata
  const isMetadataRetrieval = classification.type == QueryType.RetrieveMetadata

  if (
    isMetadataRetrieval ||
    isUnspecificMetadataRetrieval ||
    classification.filters.multipleAppAndEntity === false
  ) {
    Logger.info("Metadata Retrieval")

    const metadataRagSpan = passedSpan?.startSpan("metadata_rag")
    metadataRagSpan?.setAttribute("comment", "metadata retrieval")
    metadataRagSpan?.setAttribute(
      "classification",
      JSON.stringify(classification),
    )

    const count =
      isMetadataRetrieval || isUnspecificMetadataRetrieval
        ? classification.filters.count || chatPageSize
        : chatPageSize
    const answerIterator = generateMetadataQueryAnswer(
      message,
      messages,
      email,
      userCtx,
      alpha,
      count,
      maxDefaultSummary,
      classification,
      config.isReasoning && userRequestsReasoning,
      metadataRagSpan,
    )

    let hasYieldedAnswer = false
    for await (const answer of answerIterator) {
      if (answer.text === "no documents found") {
        return yield {
          text: `I couldn't find any ${fallbackText(classification)}. Would you like to try a different search?`,
        }
      } else if (answer.text === "null") {
        Logger.info(
          "No context found for metadata retrieval, moving to iterative RAG",
        )
        hasYieldedAnswer = false
      } else {
        hasYieldedAnswer = true
        yield answer
      }
    }

    metadataRagSpan?.end()
    if (hasYieldedAnswer) return
  }

  if (classification.direction !== null) {
    // user is talking about an event
    Logger.info(`Direction : ${classification.direction}`)
    const eventRagSpan = passedSpan?.startSpan("event_time_expansion")
    eventRagSpan?.setAttribute("comment", "event time expansion")
    return yield* generatePointQueryTimeExpansion(
      message,
      messages,
      classification,
      email,
      userCtx,
      alpha,
      chatPageSize,
      maxDefaultSummary,
      userRequestsReasoning,
      eventRagSpan,
    )
  } else {
    Logger.info("Iterative Rag : Query rewriting and time filtering")
    const ragSpan = passedSpan?.startSpan("iterative_rag")
    ragSpan?.setAttribute("comment", "iterative rag")
    // default case
    return yield* generateIterativeTimeFilterAndQueryRewrite(
      message,
      messages,
      email,
      userCtx,
      alpha,
      chatPageSize,
      3,
      maxDefaultSummary,
      classification,
      userRequestsReasoning,
      ragSpan,
    )
  }
}

export async function* UnderstandMessageAndAnswerForGivenContext(
  email: string,
  userCtx: string,
  message: string,
  alpha: number,
  fileIds: string[],
  passedSpan?: Span,
  userRequestsReasoning?: boolean,
): AsyncIterableIterator<
  ConverseResponse & { citation?: { index: number; item: any } }
> {
  passedSpan?.setAttribute("email", email)
  passedSpan?.setAttribute("message", message)
  passedSpan?.setAttribute("alpha", alpha)

  return yield* generateAnswerFromGivenContext(
    message,
    email,
    userCtx,
    alpha,
    fileIds,
    userRequestsReasoning,
  )
}

const handleError = (error: any) => {
  let errorMessage = "Something went wrong. Please try again."
  if (error?.code === OpenAIError.RateLimitError) {
    errorMessage = "Rate limit exceeded. Please try again later."
  } else if (error?.code === OpenAIError.InvalidAPIKey) {
    errorMessage =
      "Invalid API key provided. Please check your API key and ensure it is correct."
  } else if (
    error?.name === "ThrottlingException" ||
    error?.message === "Too many tokens, please wait before trying again." ||
    error?.$metadata?.httpStatusCode === 429
  ) {
    errorMessage = "Rate limit exceeded. Please try again later."
  } else if (
    error?.name === "ValidationException" ||
    error?.message ===
      "The model returned the following errors: Input is too long for requested model."
  ) {
    errorMessage = "Input context is too large."
  }
  return errorMessage
}

const addErrMessageToMessage = async (
  lastMessage: SelectMessage,
  errorMessage: string,
) => {
  if (lastMessage.messageRole === MessageRole.User) {
    await updateMessageByExternalId(db, lastMessage?.externalId, {
      errorMessage,
    })
  }
}

const isMessageWithContext = (message: string) => {
  return message?.startsWith("[{") && message?.endsWith("}]")
}
function getLatestMessages(messages: SelectMessage[]) {
  let lastUserMessage = null
  let lastAssistanceMessage = null

  for (let i = messages.length - 1; i >= 0; i--) {
    const msg = messages[i]
    if (!lastAssistanceMessage && msg.messageRole === MessageRole.Assistant) {
      lastAssistanceMessage = msg
    } else if (!lastUserMessage && msg.messageRole === MessageRole.User) {
      lastUserMessage = msg
    }

    if (lastUserMessage && lastAssistanceMessage) {
      break
    }
  }

  return { lastUserMessage, lastAssistanceMessage }
}

export const MessageApi = async (c: Context) => {
  // we will use this in catch
  // if the value exists then we send the error to the frontend via it
  const tracer: Tracer = getTracer("chat")
  const rootSpan = tracer.startSpan("MessageApi")

  let stream: any
  let chat: SelectChat
  let assistantMessageId: string | null = null
  let streamKey: string | null = null

  try {
    const { sub, workspaceId } = c.get(JwtPayloadKey)
    const email = sub
    rootSpan.setAttribute("email", email)
    rootSpan.setAttribute("workspaceId", workspaceId)

    // @ts-ignore
    const body = c.req.valid("query")
    let { message, chatId, modelId, isReasoningEnabled }: MessageReqType = body
    const userRequestsReasoning = isReasoningEnabled
    if (!message) {
      throw new HTTPException(400, {
        message: "Message is required",
      })
    }
    message = decodeURIComponent(message)
    rootSpan.setAttribute("message", message)

    const isMsgWithContext = isMessageWithContext(message)
    const fileIds = isMsgWithContext ? extractFileIdsFromMessage(message) : []

    const userAndWorkspace = await getUserAndWorkspaceByEmail(
      db,
      workspaceId,
      email,
    )
    const { user, workspace } = userAndWorkspace
    let messages: SelectMessage[] = []
    const costArr: number[] = []
    const ctx = userContext(userAndWorkspace)
    let chat: SelectChat

    const chatCreationSpan = rootSpan.startSpan("chat_creation")

    let title = ""
    if (!chatId) {
      const titleSpan = chatCreationSpan.startSpan("generate_title")
      // let llm decide a title
      const titleResp = await generateTitleUsingQuery(message, {
        modelId: ragPipelineConfig[RagPipelineStages.NewChatTitle].modelId,
        stream: false,
      })
      title = titleResp.title
      const cost = titleResp.cost
      if (cost) {
        costArr.push(cost)
        titleSpan.setAttribute("cost", cost)
      }
      titleSpan.setAttribute("title", title)
      titleSpan.end()

      let [insertedChat, insertedMsg] = await db.transaction(
        async (tx): Promise<[SelectChat, SelectMessage]> => {
          const chat = await insertChat(tx, {
            workspaceId: workspace.id,
            workspaceExternalId: workspace.externalId,
            userId: user.id,
            email: user.email,
            title,
            attachments: [],
          })

          const insertedMsg = await insertMessage(tx, {
            chatId: chat.id,
            userId: user.id,
            chatExternalId: chat.externalId,
            workspaceExternalId: workspace.externalId,
            messageRole: MessageRole.User,
            email: user.email,
            sources: [],
            message,
            modelId,
            fileIds: fileIds,
          })
          return [chat, insertedMsg]
        },
      )
      Logger.info(
        "First mesage of the conversation, successfully created the chat",
      )
      chat = insertedChat
      messages.push(insertedMsg) // Add the inserted message to messages array
      chatCreationSpan.end()
    } else {
      let [existingChat, allMessages, insertedMsg] = await db.transaction(
        async (tx): Promise<[SelectChat, SelectMessage[], SelectMessage]> => {
          // we are updating the chat and getting it's value in one call itself

          let existingChat = await updateChatByExternalId(db, chatId, {})
          let allMessages = await getChatMessages(tx, chatId)

          let insertedMsg = await insertMessage(tx, {
            chatId: existingChat.id,
            userId: user.id,
            workspaceExternalId: workspace.externalId,
            chatExternalId: existingChat.externalId,
            messageRole: MessageRole.User,
            email: user.email,
            sources: [],
            message,
            modelId,
            fileIds,
          })
          return [existingChat, allMessages, insertedMsg]
        },
      )
      Logger.info("Existing conversation, fetched previous messages")
      messages = allMessages.concat(insertedMsg) // Update messages array
      chat = existingChat
      chatCreationSpan.end()
    }
    return streamSSE(
      c,
      async (stream) => {
        streamKey = `${chat.externalId}` // Create the stream key
        activeStreams.set(streamKey, stream) // Add stream to the map
        Logger.info(`Added stream ${streamKey} to active streams map.`)
        let wasStreamClosedPrematurely = false
        const streamSpan = rootSpan.startSpan("stream_response")
        streamSpan.setAttribute("chatId", chat.externalId)
        try {
          if (!chatId) {
            const titleUpdateSpan = streamSpan.startSpan("send_title_update")
            await stream.writeSSE({
              data: title,
              event: ChatSSEvents.ChatTitleUpdate,
            })
            titleUpdateSpan.end()
          }

          Logger.info("Chat stream started")
          // we do not set the message Id as we don't have it
          await stream.writeSSE({
            event: ChatSSEvents.ResponseMetadata,
            data: JSON.stringify({
              chatId: chat.externalId,
            }),
          })

          if (isMsgWithContext && fileIds && fileIds?.length > 0) {
            Logger.info(
              "User has selected some context with query, answering only based on that given context",
            )
            let answer = ""
            let citations = []
            let citationMap: Record<number, number> = {}
            let thinking = ""
            let reasoning =
              userRequestsReasoning &&
              ragPipelineConfig[RagPipelineStages.AnswerOrSearch].reasoning
            const conversationSpan = streamSpan.startSpan("conversation_search")
            conversationSpan.setAttribute("answer", answer)
            conversationSpan.end()

            const ragSpan = streamSpan.startSpan("rag_processing")

            const understandSpan = ragSpan.startSpan("understand_message")

            const iterator = UnderstandMessageAndAnswerForGivenContext(
              email,
              ctx,
              message,
              0.5,
              fileIds,
              understandSpan,
              userRequestsReasoning,
            )
            stream.writeSSE({
              event: ChatSSEvents.Start,
              data: "",
            })

            answer = ""
            thinking = ""
            reasoning = isReasoning && userRequestsReasoning
            citations = []
            citationMap = {}
            let citationValues: Record<number, string> = {}
            for await (const chunk of iterator) {
              if (stream.closed) {
                Logger.info(
                  "[MessageApi] Stream closed during conversation search loop. Breaking.",
                )
                wasStreamClosedPrematurely = true
                break
              }
              if (chunk.text) {
                if (reasoning && chunk.reasoning) {
                  thinking += chunk.text
                  stream.writeSSE({
                    event: ChatSSEvents.Reasoning,
                    data: chunk.text,
                  })
                  // reasoningSpan.end()
                }
                if (!chunk.reasoning) {
                  answer += chunk.text
                  stream.writeSSE({
                    event: ChatSSEvents.ResponseUpdate,
                    data: chunk.text,
                  })
                }
              }
              if (chunk.cost) {
                costArr.push(chunk.cost)
              }
              if (chunk.citation) {
                const { index, item } = chunk.citation
                citations.push(item)
                citationMap[index] = citations.length - 1
                Logger.info(
                  `Found citations and sending it, current count: ${citations.length}`,
                )
                stream.writeSSE({
                  event: ChatSSEvents.CitationsUpdate,
                  data: JSON.stringify({
                    contextChunks: citations,
                    citationMap,
                  }),
                })
                citationValues[index] = item
              }
            }
            understandSpan.setAttribute("citation_count", citations.length)
            understandSpan.setAttribute(
              "citation_map",
              JSON.stringify(citationMap),
            )
            understandSpan.setAttribute(
              "citation_values",
              JSON.stringify(citationValues),
            )
            understandSpan.end()
            const answerSpan = ragSpan.startSpan("process_final_answer")
            answerSpan.setAttribute(
              "final_answer",
              processMessage(answer, citationMap),
            )
            answerSpan.setAttribute("actual_answer", answer)
            answerSpan.setAttribute("final_answer_length", answer.length)
            answerSpan.end()
            ragSpan.end()

            if (answer || wasStreamClosedPrematurely) {
              // TODO: incase user loses permission
              // to one of the citations what do we do?
              // somehow hide that citation and change
              // the answer to reflect that
              const msg = await insertMessage(db, {
                chatId: chat.id,
                userId: user.id,
                workspaceExternalId: workspace.externalId,
                chatExternalId: chat.externalId,
                messageRole: MessageRole.Assistant,
                email: user.email,
                sources: citations,
                message: processMessage(answer, citationMap),
                thinking: thinking,
                modelId:
                  ragPipelineConfig[RagPipelineStages.AnswerOrRewrite].modelId,
              })
              assistantMessageId = msg.externalId
              const traceJson = tracer.serializeToJson()
              await insertChatTrace({
                workspaceId: workspace.id,
                userId: user.id,
                chatId: chat.id,
                messageId: msg.id,
                chatExternalId: chat.externalId,
                email: user.email,
                messageExternalId: msg.externalId,
                traceJson,
              })
              Logger.info(
                `[MessageApi] Inserted trace for message ${msg.externalId} (premature: ${wasStreamClosedPrematurely}).`,
              )
              await stream.writeSSE({
                event: ChatSSEvents.ResponseMetadata,
                data: JSON.stringify({
                  chatId: chat.externalId,
                  messageId: assistantMessageId,
                }),
              })
            } else {
              const errorSpan = streamSpan.startSpan("handle_no_answer")
              const allMessages = await getChatMessages(db, chat?.externalId)
              const lastMessage = allMessages[allMessages.length - 1]

              await stream.writeSSE({
                event: ChatSSEvents.ResponseMetadata,
                data: JSON.stringify({
                  chatId: chat.externalId,
                  messageId: lastMessage.externalId,
                }),
              })
              await stream.writeSSE({
                event: ChatSSEvents.Error,
                data: "Can you please make your query more specific?",
              })
              await addErrMessageToMessage(
                lastMessage,
                "Can you please make your query more specific?",
              )

              const traceJson = tracer.serializeToJson()
              await insertChatTrace({
                workspaceId: workspace.id,
                userId: user.id,
                chatId: chat.id,
                messageId: lastMessage.id,
                chatExternalId: chat.externalId,
                email: user.email,
                messageExternalId: lastMessage.externalId,
                traceJson,
              })
              errorSpan.end()
            }

            const endSpan = streamSpan.startSpan("send_end_event")
            await stream.writeSSE({
              data: "",
              event: ChatSSEvents.End,
            })
            endSpan.end()
            streamSpan.end()
            rootSpan.end()
          } else {
            const messagesWithNoErrResponse = messages
              .slice(0, messages.length - 1)
              .filter((msg) => !msg?.errorMessage)
              .filter(
                (msg) =>
                  !(msg.messageRole === MessageRole.Assistant && !msg.message),
              ) // filter out assistant messages with no content
              .map((msg) => {
                // If any message from the messagesWithNoErrResponse is a user message, has fileIds and its message is JSON parsable
                // then we should not give that exact stringified message as history
                // We convert it into a AI friendly string only for giving it to LLM
                const fileIds = JSON.parse(JSON.stringify(msg?.fileIds || []))
                if (
                  msg.messageRole === "user" &&
                  fileIds &&
                  fileIds.length > 0
                ) {
                  const originalMsg = msg.message
                  const selectedContext = isContextSelected(originalMsg)
                  msg.message = selectedContext
                    ? buildUserQuery(selectedContext)
                    : originalMsg
                }
                return {
                  role: msg.messageRole as ConversationRole,
                  content: [{ text: msg.message }],
                }
              })

            Logger.info(
              "Checking if answer is in the conversation or a mandatory query rewrite is needed before RAG",
            )
            const { lastUserMessage, lastAssistanceMessage } =
              getLatestMessages(messages.slice(0, messages.length - 1))
            console.log(lastUserMessage, lastAssistanceMessage)
            const searchOrAnswerIterator =
              generateSearchQueryOrAnswerFromConversation(
                message,
                lastUserMessage?.message ?? "",
                lastAssistanceMessage?.message ?? "",
                ctx,
                {
                  modelId:
                    ragPipelineConfig[RagPipelineStages.AnswerOrSearch].modelId,
                  stream: true,
                  json: true,
                  reasoning:
                    userRequestsReasoning &&
                    ragPipelineConfig[RagPipelineStages.AnswerOrSearch]
                      .reasoning,
                  messages: messagesWithNoErrResponse,
                },
              )

            // TODO: for now if the answer is from the conversation itself we don't
            // add any citations for it, we can refer to the original message for citations
            // one more bug is now llm automatically copies the citation text sometimes without any reference
            // leads to [NaN] in the answer
            let currentAnswer = ""
            let answer = ""
            let citations = []
            let citationMap: Record<number, number> = {}
            let queryFilters = {
              app: "",
              entity: "",
              startTime: "",
              endTime: "",
              count: 0,
              sortDirection: "",
            }
            let parsed = {
              isFollowUp: false,
              answer: "",
              queryRewrite: "",
              temporalDirection: null,
              filterQuery: "",
<<<<<<< HEAD
              isFollowUp: false,
=======
>>>>>>> ae4ce21e
              type: "",
              filters: queryFilters,
            }

            let thinking = ""
            let reasoning =
              userRequestsReasoning &&
              ragPipelineConfig[RagPipelineStages.AnswerOrSearch].reasoning
            let buffer = ""
            const conversationSpan = streamSpan.startSpan("conversation_search")
            for await (const chunk of searchOrAnswerIterator) {
              if (stream.closed) {
                Logger.info(
                  "[MessageApi] Stream closed during conversation search loop. Breaking.",
                )
                wasStreamClosedPrematurely = true
                break
              }
              if (chunk.text) {
                if (reasoning) {
                  if (thinking && !chunk.text.includes(EndThinkingToken)) {
                    thinking += chunk.text
                    stream.writeSSE({
                      event: ChatSSEvents.Reasoning,
                      data: chunk.text,
                    })
                  } else {
                    // first time
                    if (!chunk.text.includes(StartThinkingToken)) {
                      let token = chunk.text
                      if (chunk.text.includes(EndThinkingToken)) {
                        token = chunk.text.split(EndThinkingToken)[0]
                        thinking += token
                      } else {
                        thinking += token
                      }
                      stream.writeSSE({
                        event: ChatSSEvents.Reasoning,
                        data: token,
                      })
                    }
                  }
                }
                if (reasoning && chunk.text.includes(EndThinkingToken)) {
                  reasoning = false
                  chunk.text = chunk.text.split(EndThinkingToken)[1].trim()
                }
                if (!reasoning) {
                  buffer += chunk.text
                  try {
                    parsed = jsonParseLLMOutput(buffer) || {}
                    if (parsed.answer && currentAnswer !== parsed.answer) {
                      if (currentAnswer === "") {
                        Logger.info(
                          "We were able to find the answer/respond to users query in the conversation itself so not applying RAG",
                        )
                        stream.writeSSE({
                          event: ChatSSEvents.Start,
                          data: "",
                        })
                        // First valid answer - send the whole thing
                        stream.writeSSE({
                          event: ChatSSEvents.ResponseUpdate,
                          data: parsed.answer,
                        })
                      } else {
                        // Subsequent chunks - send only the new part
                        const newText = parsed.answer.slice(
                          currentAnswer.length,
                        )
                        stream.writeSSE({
                          event: ChatSSEvents.ResponseUpdate,
                          data: newText,
                        })
                      }
                      currentAnswer = parsed.answer
                    }
                  } catch (err) {
                    const errMessage = (err as Error).message
                    Logger.error(
                      err,
                      `Error while parsing LLM output ${errMessage}`,
                    )
                    continue
                  }
                }
              }
              console.log(buffer)
              if (chunk.cost) {
                costArr.push(chunk.cost)
              }
            }

            conversationSpan.setAttribute("answer_found", parsed.answer)
            conversationSpan.setAttribute("answer", answer)
            conversationSpan.setAttribute("query_rewrite", parsed.queryRewrite)
            conversationSpan.end()
            let classification: TemporalClassifier & QueryRouterResponse =
              {} as TemporalClassifier & QueryRouterResponse
            if (parsed.answer === null || parsed.answer === "") {
              const ragSpan = streamSpan.startSpan("rag_processing")
              if (parsed.queryRewrite) {
                Logger.info(
                  `The query is ambigious and requires a mandatory query rewrite from the existing conversation / recent messages ${parsed.queryRewrite}`,
                )
                message = parsed.queryRewrite
                Logger.info(`Rewritten query: ${message}`)
                ragSpan.setAttribute("query_rewrite", parsed.queryRewrite)
              } else {
                Logger.info(
                  "There was no need for a query rewrite and there was no answer in the conversation, applying RAG",
                )
              }
<<<<<<< HEAD
              let classification: TemporalClassifier & QueryRouterResponse = {
                direction: parsed.temporalDirection,
                type: parsed.type as QueryType,
                filterQuery: parsed.filterQuery,
=======
              classification = {
                direction: parsed.temporalDirection,
                type: parsed.type as QueryType,
                filterQuery: parsed.filterQuery,
                isFollowUp: parsed.isFollowUp,
>>>>>>> ae4ce21e
                filters: {
                  ...parsed.filters,
                  app: parsed.filters.app as Apps,
                  entity: parsed.filters.entity as any,
                },
              }
              console.log(classification, "classification")
              if (classification.isFollowUp) {
                console.log(messages, "message lenght")
                if (messages.length >= 2) {
                  const queryRouterClassification =
                    messages[messages.length - 2].queryRouterClassification
                  console.log(
                    queryRouterClassification,
                    "queryRouterClassification",
                  )
                  if (typeof queryRouterClassification === "string") {
                    classification = JSON.parse(
                      queryRouterClassification,
                    ) as TemporalClassifier & QueryRouterResponse
                  }
                }
              }
              // classification = chat.queryRouterClassification

              if (parsed.isFollowUp === false) {
                await insertMessageMetadata(
                  db,
                  {
                    chatId: chatId ?? chat.externalId,
                    classificationMetadata: {
                      ...classification,
                      originalUserQuery: message,
                    } as any,
                  },
                  chatId ?? chat.externalId,
                )
              }

              if (parsed.isFollowUp === true) {
                Logger.info("Classifying as follow up query")
                const metadata = (await getMessageMetadata(
                  db,
                  chatId ?? chat.externalId,
                )) as any
                classification = metadata.classificationMetadata
                  .classificationMetadata as TemporalClassifier &
                  QueryRouterResponse
                Logger.info("Follow up classification", classification)
              }

              Logger.info(
                `Classifying the query as:, ${JSON.stringify(classification)}`,
              )
              const understandSpan = ragSpan.startSpan("understand_message")
              const iterator = UnderstandMessageAndAnswer(
                email,
                ctx,
                message,
                classification,
                messagesWithNoErrResponse,
                0.5,
                understandSpan,
                userRequestsReasoning,
              )
              stream.writeSSE({
                event: ChatSSEvents.Start,
                data: "",
              })

              answer = ""
              thinking = ""
              reasoning = isReasoning && userRequestsReasoning
              citations = []
              citationMap = {}
              let citationValues: Record<number, string> = {}
              for await (const chunk of iterator) {
                if (stream.closed) {
                  Logger.info(
                    "[MessageApi] Stream closed during conversation search loop. Breaking.",
                  )
                  wasStreamClosedPrematurely = true
                  break
                }
                if (chunk.text) {
                  if (reasoning && chunk.reasoning) {
                    thinking += chunk.text
                    stream.writeSSE({
                      event: ChatSSEvents.Reasoning,
                      data: chunk.text,
                    })
                    // reasoningSpan.end()
                  }
                  if (!chunk.reasoning) {
                    answer += chunk.text
                    stream.writeSSE({
                      event: ChatSSEvents.ResponseUpdate,
                      data: chunk.text,
                    })
                  }
                }
                if (chunk.cost) {
                  costArr.push(chunk.cost)
                }
                if (chunk.citation) {
                  const { index, item } = chunk.citation
                  citations.push(item)
                  citationMap[index] = citations.length - 1
                  Logger.info(
                    `Found citations and sending it, current count: ${citations.length}`,
                  )
                  stream.writeSSE({
                    event: ChatSSEvents.CitationsUpdate,
                    data: JSON.stringify({
                      contextChunks: citations,
                      citationMap,
                    }),
                  })
                  citationValues[index] = item
                }
              }
              understandSpan.setAttribute("citation_count", citations.length)
              understandSpan.setAttribute(
                "citation_map",
                JSON.stringify(citationMap),
              )
              understandSpan.setAttribute(
                "citation_values",
                JSON.stringify(citationValues),
              )
              understandSpan.end()
              const answerSpan = ragSpan.startSpan("process_final_answer")
              answerSpan.setAttribute(
                "final_answer",
                processMessage(answer, citationMap),
              )
              answerSpan.setAttribute("actual_answer", answer)
              answerSpan.setAttribute("final_answer_length", answer.length)
              answerSpan.end()
              ragSpan.end()
            } else if (parsed.answer) {
              answer = parsed.answer
            }

            if (answer || wasStreamClosedPrematurely) {
              // Determine if a message (even partial) should be saved
              // TODO: incase user loses permission
              // to one of the citations what do we do?
              // somehow hide that citation and change
              // the answer to reflect that
              console.log(
                JSON.stringify(classification),
                "classification to be inserted",
              )
              const msg = await insertMessage(db, {
                chatId: chat.id,
                userId: user.id,
                workspaceExternalId: workspace.externalId,
                chatExternalId: chat.externalId,
                messageRole: MessageRole.Assistant,
                email: user.email,
                sources: citations,
                message: processMessage(answer, citationMap),
                thinking: thinking,
                queryRouterClassification: JSON.stringify(classification),
                modelId:
                  ragPipelineConfig[RagPipelineStages.AnswerOrRewrite].modelId,
              })
              assistantMessageId = msg.externalId

              const traceJson = tracer.serializeToJson()
              await insertChatTrace({
                workspaceId: workspace.id,
                userId: user.id,
                chatId: chat.id,
                messageId: msg.id,
                chatExternalId: chat.externalId,
                email: user.email,
                messageExternalId: msg.externalId,
                traceJson,
              })
              Logger.info(
                `[MessageApi] Inserted trace for message ${msg.externalId} (premature: ${wasStreamClosedPrematurely}).`,
              )

              await stream.writeSSE({
                event: ChatSSEvents.ResponseMetadata,
                data: JSON.stringify({
                  chatId: chat.externalId,
                  messageId: assistantMessageId,
                }),
              })
            } else {
              const errorSpan = streamSpan.startSpan("handle_no_answer")
              const allMessages = await getChatMessages(db, chat?.externalId)
              const lastMessage = allMessages[allMessages.length - 1]

              await stream.writeSSE({
                event: ChatSSEvents.ResponseMetadata,
                data: JSON.stringify({
                  chatId: chat.externalId,
                  messageId: lastMessage.externalId,
                }),
              })
              await stream.writeSSE({
                event: ChatSSEvents.Error,
                data: "Oops, something went wrong. Please try rephrasing your question or ask something else.",
              })
              await addErrMessageToMessage(
                lastMessage,
                "Oops, something went wrong. Please try rephrasing your question or ask something else.",
              )

              const traceJson = tracer.serializeToJson()
              await insertChatTrace({
                workspaceId: workspace.id,
                userId: user.id,
                chatId: chat.id,
                messageId: lastMessage.id,
                chatExternalId: chat.externalId,
                email: user.email,
                messageExternalId: lastMessage.externalId,
                traceJson,
              })
              errorSpan.end()
            }

            const endSpan = streamSpan.startSpan("send_end_event")
            await stream.writeSSE({
              data: "",
              event: ChatSSEvents.End,
            })
            endSpan.end()
            streamSpan.end()
            rootSpan.end()
          }
        } catch (error) {
          const streamErrorSpan = streamSpan.startSpan("handle_stream_error")
          streamErrorSpan.addEvent("error", {
            message: getErrorMessage(error),
            stack: (error as Error).stack || "",
          })
          const errFomMap = handleError(error)
          const allMessages = await getChatMessages(db, chat?.externalId)
          const lastMessage = allMessages[allMessages.length - 1]
          await stream.writeSSE({
            event: ChatSSEvents.ResponseMetadata,
            data: JSON.stringify({
              chatId: chat.externalId,
              messageId: lastMessage.externalId,
            }),
          })
          await stream.writeSSE({
            event: ChatSSEvents.Error,
            data: errFomMap,
          })

          // Add the error message to last user message
          await addErrMessageToMessage(lastMessage, errFomMap)

          await stream.writeSSE({
            data: "",
            event: ChatSSEvents.End,
          })
          Logger.error(
            error,
            `Streaming Error: ${(error as Error).message} ${(error as Error).stack}`,
          )
          streamErrorSpan.end()
          streamSpan.end()
          rootSpan.end()
        } finally {
          // Ensure stream is removed from the map on completion or error
          if (streamKey && activeStreams.has(streamKey)) {
            activeStreams.delete(streamKey)
            Logger.info(`Removed stream ${streamKey} from active streams map.`)
          }
        }
      },
      async (err, stream) => {
        const streamErrorSpan = rootSpan.startSpan(
          "handle_stream_callback_error",
        )
        streamErrorSpan.addEvent("error", {
          message: getErrorMessage(err),
          stack: (err as Error).stack || "",
        })
        const errFromMap = handleError(err)
        // Use the stored assistant message ID if available when handling callback error
        const allMessages = await getChatMessages(db, chat?.externalId)
        const lastMessage = allMessages[allMessages.length - 1]
        const errorMsgId = assistantMessageId || lastMessage.externalId
        const errorChatId = chat?.externalId || "unknown"

        if (errorChatId !== "unknown" && errorMsgId !== "unknown") {
          await stream.writeSSE({
            event: ChatSSEvents.ResponseMetadata,
            data: JSON.stringify({
              chatId: errorChatId,
              messageId: errorMsgId,
            }),
          })
          // Try to get the last message again for error reporting
          const allMessages = await getChatMessages(db, errorChatId)
          if (allMessages.length > 0) {
            const lastMessage = allMessages[allMessages.length - 1]
            await addErrMessageToMessage(lastMessage, errFromMap)
          }
        }
        await stream.writeSSE({
          event: ChatSSEvents.Error,
          data: errFromMap,
        })
        await addErrMessageToMessage(lastMessage, errFromMap)

        await stream.writeSSE({
          data: "",
          event: ChatSSEvents.End,
        })
        Logger.error(
          err,
          `Streaming Error: ${err.message} ${(err as Error).stack}`,
        )
        // Ensure stream is removed from the map in the error callback too
        if (streamKey && activeStreams.has(streamKey)) {
          activeStreams.delete(streamKey)
          Logger.info(
            `Removed stream ${streamKey} from active streams map in error callback.`,
          )
        }
        streamErrorSpan.end()
        rootSpan.end()
      },
    )
  } catch (error) {
    const errorSpan = rootSpan.startSpan("handle_top_level_error")
    errorSpan.addEvent("error", {
      message: getErrorMessage(error),
      stack: (error as Error).stack || "",
    })
    const errMsg = getErrorMessage(error)
    // TODO: add more errors like bedrock, this is only openai
    const errFromMap = handleError(error)
    // @ts-ignore
    if (chat?.externalId) {
      const allMessages = await getChatMessages(db, chat?.externalId)
      // Add the error message to last user message
      if (allMessages.length > 0) {
        const lastMessage = allMessages[allMessages.length - 1]
        // Use the stored assistant message ID if available for metadata
        const errorMsgId = assistantMessageId || lastMessage.externalId
        await stream.writeSSE({
          event: ChatSSEvents.ResponseMetadata,
          data: JSON.stringify({
            chatId: chat.externalId,
            messageId: errorMsgId,
          }),
        })
        await addErrMessageToMessage(lastMessage, errFromMap)
      }
    }
    if (error instanceof APIError) {
      // quota error
      if (error.status === 429) {
        Logger.error(error, "You exceeded your current quota")
        if (stream) {
          await stream.writeSSE({
            event: ChatSSEvents.Error,
            data: errFromMap,
          })
        }
      }
    } else {
      Logger.error(error, `Message Error: ${errMsg} ${(error as Error).stack}`)
      throw new HTTPException(500, {
        message: "Could not create message or Chat",
      })
    }
    // Ensure stream is removed from the map in the top-level catch block
    if (streamKey && activeStreams.has(streamKey)) {
      activeStreams.delete(streamKey)
      Logger.info(
        `Removed stream ${streamKey} from active streams map in top-level catch.`,
      )
    }
    errorSpan.end()
    rootSpan.end()
  }
}

// We support both retrying of already valid assistant respone & retrying of an error
// When the assitant gives error, that error message is stored in the user query's message object of that respective user query
// On the frontend, an error message can be seen from the assistant's side, but it is not really present in the DB, it is taken from the user query's errorMessage property
// On retry of that error, we send the user message itself again (like asking the same query again)
// If the retry is successful and we get a valid response, we store that message inside DB with a 'createdAt' value just 1 unit ahead of the respective user query's createdAt value
// This is done to maintain the order of user-assistant message pattern in messages which helps both in the frontend and server logic
// If the retry also fails, we do the same thing, storing error message in the user query's respective message object
// If a retry fails on a completely valid assistant response, the error is shown in the UI but not stored anywhere, we retain the valid response (can be seen after reload)
export const MessageRetryApi = async (c: Context) => {
  const tracer: Tracer = getTracer("chat")
  const rootSpan = tracer.startSpan("MessageRetryApi")
  let streamKey: string | null = null // Add stream key for stop functionality
  let relevantMessageId: string | null = null // Track message ID being generated/updated
  try {
    // @ts-ignore
    const body = c.req.valid("query")
    const { messageId, isReasoningEnabled }: MessageRetryReqType = body
    const userRequestsReasoning = isReasoningEnabled
    const { sub, workspaceId } = c.get(JwtPayloadKey)
    const email = sub
    rootSpan.setAttribute("email", email)
    rootSpan.setAttribute("workspaceId", workspaceId)
    rootSpan.setAttribute("messageId", messageId)

    const costArr: number[] = []
    // Fetch the original message
    const fetchMessageSpan = rootSpan.startSpan("fetch_original_message")
    const originalMessage = await getMessageByExternalId(db, messageId)
    if (!originalMessage) {
      const errorSpan = fetchMessageSpan.startSpan("message_not_found")
      errorSpan.addEvent("error", { message: "Message not found" })
      errorSpan.end()
      fetchMessageSpan.end()
      throw new HTTPException(404, { message: "Message not found" })
    }
    const isUserMessage = originalMessage.messageRole === "user"
    fetchMessageSpan.setAttribute("isUserMessage", isUserMessage)
    fetchMessageSpan.end()

    // Fetch conversation history
    const conversationSpan = rootSpan.startSpan("fetch_conversation")
    let conversation = await getChatMessagesBefore(
      db,
      originalMessage.chatId,
      originalMessage.createdAt,
    )
    // This !isUserMessage is useful for the case when the user retries the error he gets on the very first user query
    // Becoz on retry of the error, there will be no conversation availble as there wouldn't be anything before the very first query
    // And for retry on error, we use the user query itself
    if (!isUserMessage && (!conversation || !conversation.length)) {
      const errorSpan = conversationSpan.startSpan("no_conversation")
      errorSpan.addEvent("error", {
        message: "Could not fetch previous messages",
      })
      errorSpan.end()
      conversationSpan.end()
      throw new HTTPException(400, {
        message: "Could not fetch previous messages",
      })
    }
    conversationSpan.setAttribute("conversationLength", conversation.length)
    conversationSpan.end()

    // Use the same modelId
    const modelId = originalMessage.modelId as Models

    // Get user and workspace
    const userAndWorkspace = await getUserAndWorkspaceByEmail(
      db,
      workspaceId,
      email,
    )
    const { user, workspace } = userAndWorkspace
    const ctx = userContext(userAndWorkspace)

    let newCitations: Citation[] = []
    // the last message before our assistant's message was the user's message
    const prevUserMessage = isUserMessage
      ? originalMessage
      : conversation[conversation.length - 1]
    let fileIds: string[] = []
    const fileIdsFromDB = JSON.parse(
      JSON.stringify(prevUserMessage?.fileIds || []),
    )
    if (
      prevUserMessage.messageRole === "user" &&
      fileIdsFromDB &&
      fileIdsFromDB.length > 0
    ) {
      fileIds = fileIdsFromDB
    }
    // we are trying to retry the first assistant's message
    if (conversation.length === 1) {
      conversation = []
    }
    if (!prevUserMessage.message) {
      const errorSpan = rootSpan.startSpan("invalid_user_chat")
      errorSpan.addEvent("error", {
        message: "Cannot retry the message, invalid user chat",
      })
      errorSpan.end()
      throw new HTTPException(400, {
        message: "Cannot retry the message, invalid user chat",
      })
    }

    // Set stream key before streaming
    streamKey = originalMessage.chatExternalId
    Logger.info(`[MessageRetryApi] Constructed streamKey: ${streamKey}`)

    return streamSSE(
      c,
      async (stream) => {
        activeStreams.set(streamKey!, stream)
        const streamSpan = rootSpan.startSpan("stream_response")
        streamSpan.setAttribute("chatId", originalMessage.chatExternalId)
        let wasStreamClosedPrematurely = false

        try {
          let message = prevUserMessage.message
          if (fileIds && fileIds?.length > 0) {
            Logger.info(
              "[RETRY] User has selected some context with query, answering only based on that given context",
            )

            let answer = ""
            let citations = []
            let citationMap: Record<number, number> = {}
            let thinking = ""
            let reasoning =
              userRequestsReasoning &&
              ragPipelineConfig[RagPipelineStages.AnswerOrSearch].reasoning
            const conversationSpan = streamSpan.startSpan("conversation_search")
            conversationSpan.setAttribute("answer", answer)
            conversationSpan.end()

            const ragSpan = streamSpan.startSpan("rag_processing")

            const understandSpan = ragSpan.startSpan("understand_message")

            const iterator = UnderstandMessageAndAnswerForGivenContext(
              email,
              ctx,
              message,
              0.5,
              fileIds,
              understandSpan,
              userRequestsReasoning,
            )
            stream.writeSSE({
              event: ChatSSEvents.Start,
              data: "",
            })

            answer = ""
            thinking = ""
            reasoning = isReasoning && userRequestsReasoning
            citations = []
            citationMap = {}
            let citationValues: Record<number, string> = {}
            for await (const chunk of iterator) {
              if (stream.closed) {
                Logger.info(
                  "[MessageRetryApi] Stream closed during conversation search loop. Breaking.",
                )
                wasStreamClosedPrematurely = true
                break
              }
              if (chunk.text) {
                if (reasoning && chunk.reasoning) {
                  thinking += chunk.text
                  stream.writeSSE({
                    event: ChatSSEvents.Reasoning,
                    data: chunk.text,
                  })
                  // reasoningSpan.end()
                }
                if (!chunk.reasoning) {
                  answer += chunk.text
                  stream.writeSSE({
                    event: ChatSSEvents.ResponseUpdate,
                    data: chunk.text,
                  })
                }
              }
              if (chunk.cost) {
                costArr.push(chunk.cost)
              }
              if (chunk.citation) {
                const { index, item } = chunk.citation
                citations.push(item)
                citationMap[index] = citations.length - 1
                Logger.info(
                  `Found citations and sending it, current count: ${citations.length}`,
                )
                stream.writeSSE({
                  event: ChatSSEvents.CitationsUpdate,
                  data: JSON.stringify({
                    contextChunks: citations,
                    citationMap,
                  }),
                })
                citationValues[index] = item
              }
            }
            understandSpan.setAttribute("citation_count", citations.length)
            understandSpan.setAttribute(
              "citation_map",
              JSON.stringify(citationMap),
            )
            understandSpan.setAttribute(
              "citation_values",
              JSON.stringify(citationValues),
            )
            understandSpan.end()
            const answerSpan = ragSpan.startSpan("process_final_answer")
            answerSpan.setAttribute(
              "final_answer",
              processMessage(answer, citationMap),
            )
            answerSpan.setAttribute("actual_answer", answer)
            answerSpan.setAttribute("final_answer_length", answer.length)
            answerSpan.end()
            ragSpan.end()

            // Database Update Logic
            const insertSpan = streamSpan.startSpan("insert_assistant_message")
            if (wasStreamClosedPrematurely) {
              Logger.info(
                `[MessageRetryApi] Stream closed prematurely. Saving partial state.`,
              )
              if (isUserMessage) {
                await db.transaction(async (tx) => {
                  await updateMessage(tx, messageId, { errorMessage: "" })
                  const msg = await insertMessage(tx, {
                    chatId: originalMessage.chatId,
                    userId: user.id,
                    workspaceExternalId: workspace.externalId,
                    chatExternalId: originalMessage.chatExternalId,
                    messageRole: MessageRole.Assistant,
                    email: user.email,
                    sources: citations,
                    message: processMessage(answer, citationMap),
                    thinking,
                    modelId:
                      ragPipelineConfig[RagPipelineStages.AnswerOrRewrite]
                        .modelId,
                    createdAt: new Date(
                      new Date(originalMessage.createdAt).getTime() + 1,
                    ),
                  })
                  relevantMessageId = msg.externalId
                })
              } else {
                relevantMessageId = originalMessage.externalId
                await updateMessage(db, messageId, {
                  message: processMessage(answer, citationMap),
                  updatedAt: new Date(),
                  sources: citations,
                  thinking,
                  errorMessage: null,
                })
              }
            } else {
              if (answer) {
                if (isUserMessage) {
                  let msg = await db.transaction(async (tx) => {
                    await updateMessage(tx, messageId, { errorMessage: "" })
                    const msg = await insertMessage(tx, {
                      chatId: originalMessage.chatId,
                      userId: user.id,
                      workspaceExternalId: workspace.externalId,
                      chatExternalId: originalMessage.chatExternalId,
                      messageRole: MessageRole.Assistant,
                      email: user.email,
                      sources: citations,
                      message: processMessage(answer, citationMap),
                      thinking,
                      modelId:
                        ragPipelineConfig[RagPipelineStages.AnswerOrRewrite]
                          .modelId,
                      // The createdAt for this response which was error before
                      // should be just 1 unit more than the respective user query's createdAt value
                      // This is done to maintain order of user-assistant pattern of messages in UI
                      createdAt: new Date(
                        new Date(originalMessage.createdAt).getTime() + 1,
                      ),
                    })
                    return msg
                  })
                  relevantMessageId = msg.externalId
                } else {
                  Logger.info(
                    `Updated trace for message ${originalMessage.externalId}`,
                  )
                  insertSpan.setAttribute(
                    "message_id",
                    originalMessage.externalId,
                  )
                  relevantMessageId = originalMessage.externalId
                  await updateMessage(db, messageId, {
                    message: processMessage(answer, citationMap),
                    updatedAt: new Date(),
                    sources: citations,
                    thinking,
                    errorMessage: null,
                  })
                }
              } else {
                Logger.error(
                  `[MessageRetryApi] Stream finished but no answer generated.`,
                )
                const failureErrorMsg =
                  "Assistant failed to generate a response on retry."
                await addErrMessageToMessage(originalMessage, failureErrorMsg)
                relevantMessageId = originalMessage.externalId
                await stream.writeSSE({
                  event: ChatSSEvents.Error,
                  data: failureErrorMsg,
                })
              }
            }

            await stream.writeSSE({
              event: ChatSSEvents.ResponseMetadata,
              data: JSON.stringify({
                chatId: originalMessage.chatExternalId,
                messageId: relevantMessageId,
              }),
            })

            const endSpan = streamSpan.startSpan("send_end_event")
            await stream.writeSSE({
              data: "",
              event: ChatSSEvents.End,
            })
            endSpan.end()
            streamSpan.end()
            rootSpan.end()
            const traceJson = tracer.serializeToJson()
            await updateChatTrace(
              originalMessage.chatExternalId,
              originalMessage.externalId,
              traceJson,
            )
          } else {
            const convWithNoErrMsg = isUserMessage
              ? conversation
                  .filter((con) => !con?.errorMessage)
                  .filter(
                    (msg) =>
                      !(
                        msg.messageRole === MessageRole.Assistant &&
                        !msg.message
                      ),
                  ) // filter out assistant messages with no content
                  .map((m) => {
                    // If any message from the messagesWithNoErrResponse is a user message, has fileIds and its message is JSON parsable
                    // then we should not give that exact stringified message as history
                    // We convert it into a AI friendly string only for giving it to LLM
                    const fileIds = JSON.parse(JSON.stringify(m?.fileIds || []))
                    if (
                      m.messageRole === "user" &&
                      fileIds &&
                      fileIds.length > 0
                    ) {
                      const originalMsg = m.message
                      const selectedContext = isContextSelected(originalMsg)
                      m.message = selectedContext
                        ? buildUserQuery(selectedContext)
                        : originalMsg
                    }
                    return {
                      role: m.messageRole as ConversationRole,
                      content: [{ text: m.message }],
                    }
                  })
              : conversation
                  .slice(0, conversation.length - 1)
                  .filter((con) => !con?.errorMessage)
                  .filter(
                    (msg) =>
                      !(
                        msg.messageRole === MessageRole.Assistant &&
                        !msg.message
                      ),
                  )
                  .map((m) => {
                    // If any message from the messagesWithNoErrResponse is a user message, has fileIds and its message is JSON parsable
                    // then we should not give that exact stringified message as history
                    // We convert it into a AI friendly string only for giving it to LLM
                    const fileIds = JSON.parse(JSON.stringify(m?.fileIds || []))
                    if (
                      m.messageRole === "user" &&
                      fileIds &&
                      fileIds.length > 0
                    ) {
                      const originalMsg = m.message
                      const selectedContext = isContextSelected(originalMsg)
                      m.message = selectedContext
                        ? buildUserQuery(selectedContext)
                        : originalMsg
                    }
                    return {
                      role: m.messageRole as ConversationRole,
                      content: [{ text: m.message }],
                    }
                  })

            Logger.info(
              "retry: Checking if answer is in the conversation or a mandatory query rewrite is needed before RAG",
            )
            const searchSpan = streamSpan.startSpan("conversation_search")
            const { lastUserMessage, lastAssistanceMessage } =
              getLatestMessages(conversation)
            const searchOrAnswerIterator =
              generateSearchQueryOrAnswerFromConversation(
                message,
                lastUserMessage?.message ?? "",
                lastAssistanceMessage?.message ?? "",
                ctx,
                {
                  modelId:
                    ragPipelineConfig[RagPipelineStages.AnswerOrSearch].modelId,
                  stream: true,
                  json: true,
                  reasoning:
                    userRequestsReasoning &&
                    ragPipelineConfig[RagPipelineStages.AnswerOrSearch]
                      .reasoning,
                  messages: convWithNoErrMsg,
                },
              )
            let currentAnswer = ""
            let answer = ""
            let citations: Citation[] = [] // Changed to Citation[] for consistency
            let citationMap: Record<number, number> = {}
            let queryFilters = {
              app: "",
              entity: "",
              startTime: "",
              endTime: "",
              count: 0,
              sortDirection: "",
            }
            let parsed = {
              answer: "",
              queryRewrite: "",
              temporalDirection: null,
              filterQuery: "",
              type: "",
              filters: queryFilters,
            }
            let thinking = ""
            let reasoning =
              userRequestsReasoning &&
              ragPipelineConfig[RagPipelineStages.AnswerOrSearch].reasoning
            let buffer = ""
            for await (const chunk of searchOrAnswerIterator) {
              if (stream.closed) {
                Logger.info(
                  "[MessageRetryApi] Stream closed during conversation search loop. Breaking.",
                )
                wasStreamClosedPrematurely = true
                break
              }
              if (chunk.text) {
                if (reasoning) {
                  if (thinking && !chunk.text.includes(EndThinkingToken)) {
                    thinking += chunk.text
                    stream.writeSSE({
                      event: ChatSSEvents.Reasoning,
                      data: chunk.text,
                    })
                  } else {
                    // first time
                    if (!chunk.text.includes(StartThinkingToken)) {
                      let token = chunk.text
                      if (chunk.text.includes(EndThinkingToken)) {
                        token = chunk.text.split(EndThinkingToken)[0]
                        thinking += token
                      } else {
                        thinking += token
                      }
                      stream.writeSSE({
                        event: ChatSSEvents.Reasoning,
                        data: token,
                      })
                    }
                  }
                }
                if (reasoning && chunk.text.includes(EndThinkingToken)) {
                  reasoning = false
                  chunk.text = chunk.text.split(EndThinkingToken)[1].trim()
                }
                buffer += chunk.text
                if (!reasoning) {
                  try {
                    parsed = jsonParseLLMOutput(buffer) || {}
                    if (parsed.answer && currentAnswer !== parsed.answer) {
                      if (currentAnswer === "") {
                        Logger.info(
                          "retry: We were able to find the answer/respond to users query in the conversation itself so not applying RAG",
                        )
                        stream.writeSSE({
                          event: ChatSSEvents.Start,
                          data: "",
                        })
                        // First valid answer - send the whole thing
                        stream.writeSSE({
                          event: ChatSSEvents.ResponseUpdate,
                          data: parsed.answer,
                        })
                      } else {
                        // Subsequent chunks - send only the new part
                        const newText = parsed.answer.slice(
                          currentAnswer.length,
                        )
                        stream.writeSSE({
                          event: ChatSSEvents.ResponseUpdate,
                          data: newText,
                        })
                      }
                      currentAnswer = parsed.answer
                    }
                  } catch (err) {
                    Logger.error(
                      err,
                      `Error while parsing LLM output ${(err as Error).message}`,
                    )
                    continue
                  }
                }
              }
              if (chunk.cost) {
                costArr.push(chunk.cost)
              }
            }
            searchSpan.setAttribute("answer_found", parsed.answer)
            searchSpan.setAttribute("answer", answer)
            searchSpan.setAttribute("query_rewrite", parsed.queryRewrite)
            searchSpan.end()

            if (parsed.answer === null) {
              const ragSpan = streamSpan.startSpan("rag_processing")
              if (parsed.queryRewrite) {
                Logger.info(
                  "retry: The query is ambiguous and requires a mandatory query rewrite from the existing conversation / recent messages",
                )
                message = parsed.queryRewrite
                ragSpan.setAttribute("query_rewrite", parsed.queryRewrite)
              } else {
                Logger.info(
                  "retry: There was no need for a query rewrite and there was no answer in the conversation, applying RAG",
                )
              }
              const classification: TemporalClassifier & QueryRouterResponse = {
                direction: parsed.temporalDirection,
                type: parsed.type as QueryType,
                filterQuery: parsed.filterQuery,
                filters: {
                  ...parsed.filters,
                  app: parsed.filters.app as Apps,
                  entity: parsed.filters.entity as any,
                },
              }
              const understandSpan = ragSpan.startSpan("understand_message")
              const iterator = UnderstandMessageAndAnswer(
                email,
                ctx,
                message,
                classification,
                convWithNoErrMsg,
                0.5,
                understandSpan,
                userRequestsReasoning,
              )
              // throw new Error("Hello, how are u doing?")
              stream.writeSSE({
                event: ChatSSEvents.Start,
                data: "",
              })
              answer = ""
              thinking = ""
              reasoning = config.isReasoning && userRequestsReasoning
              citations = []
              citationMap = {}
              let citationValues: Record<number, string> = {}
              for await (const chunk of iterator) {
                if (stream.closed) {
                  Logger.info(
                    "[MessageRetryApi] Stream closed during RAG loop. Breaking.",
                  )
                  wasStreamClosedPrematurely = true
                  break
                }
                if (chunk.text) {
                  if (reasoning && chunk.reasoning) {
                    thinking += chunk.text
                    stream.writeSSE({
                      event: ChatSSEvents.Reasoning,
                      data: chunk.text,
                    })
                  }
                  if (!chunk.reasoning) {
                    answer += chunk.text
                    stream.writeSSE({
                      event: ChatSSEvents.ResponseUpdate,
                      data: chunk.text,
                    })
                  }
                }
                if (chunk.cost) {
                  costArr.push(chunk.cost)
                }
                if (chunk.citation) {
                  const { index, item } = chunk.citation
                  citations.push(item)
                  citationMap[index] = citations.length - 1
                  Logger.info(
                    `retry: Found citations and sending it, current count: ${citations.length}`,
                  )
                  stream.writeSSE({
                    event: ChatSSEvents.CitationsUpdate,
                    data: JSON.stringify({
                      contextChunks: citations,
                      citationMap,
                    }),
                  })
                  citationValues[index] = item
                }
              }
              understandSpan.setAttribute("citation_count", citations.length)
              understandSpan.setAttribute(
                "citation_map",
                JSON.stringify(citationMap),
              )
              understandSpan.setAttribute(
                "citation_values",
                JSON.stringify(citationValues),
              )
              understandSpan.end()
              const answerSpan = ragSpan.startSpan("process_final_answer")
              answerSpan.setAttribute(
                "final_answer",
                processMessage(answer, citationMap),
              )
              answerSpan.setAttribute("actual_answer", answer)
              answerSpan.setAttribute("final_answer_length", answer.length)
              answerSpan.end()
              ragSpan.end()
            } else if (parsed.answer) {
              answer = parsed.answer
            }

            // Database Update Logic
            const insertSpan = streamSpan.startSpan("insert_assistant_message")
            if (wasStreamClosedPrematurely) {
              Logger.info(
                `[MessageRetryApi] Stream closed prematurely. Saving partial state.`,
              )
              if (isUserMessage) {
                await db.transaction(async (tx) => {
                  await updateMessage(tx, messageId, { errorMessage: "" })
                  const msg = await insertMessage(tx, {
                    chatId: originalMessage.chatId,
                    userId: user.id,
                    workspaceExternalId: workspace.externalId,
                    chatExternalId: originalMessage.chatExternalId,
                    messageRole: MessageRole.Assistant,
                    email: user.email,
                    sources: citations,
                    message: processMessage(answer, citationMap),
                    thinking,
                    modelId:
                      ragPipelineConfig[RagPipelineStages.AnswerOrRewrite]
                        .modelId,
                    createdAt: new Date(
                      new Date(originalMessage.createdAt).getTime() + 1,
                    ),
                  })
                  relevantMessageId = msg.externalId
                })
              } else {
                relevantMessageId = originalMessage.externalId
                await updateMessage(db, messageId, {
                  message: processMessage(answer, citationMap),
                  updatedAt: new Date(),
                  sources: citations,
                  thinking,
                  errorMessage: null,
                })
              }
            } else {
              if (answer) {
                if (isUserMessage) {
                  let msg = await db.transaction(async (tx) => {
                    await updateMessage(tx, messageId, { errorMessage: "" })
                    const msg = await insertMessage(tx, {
                      chatId: originalMessage.chatId,
                      userId: user.id,
                      workspaceExternalId: workspace.externalId,
                      chatExternalId: originalMessage.chatExternalId,
                      messageRole: MessageRole.Assistant,
                      email: user.email,
                      sources: citations,
                      message: processMessage(answer, citationMap),
                      thinking,
                      modelId:
                        ragPipelineConfig[RagPipelineStages.AnswerOrRewrite]
                          .modelId,
                      // The createdAt for this response which was error before
                      // should be just 1 unit more than the respective user query's createdAt value
                      // This is done to maintain order of user-assistant pattern of messages in UI
                      createdAt: new Date(
                        new Date(originalMessage.createdAt).getTime() + 1,
                      ),
                    })
                    return msg
                  })
                  relevantMessageId = msg.externalId
                } else {
                  Logger.info(
                    `Updated trace for message ${originalMessage.externalId}`,
                  )
                  insertSpan.setAttribute(
                    "message_id",
                    originalMessage.externalId,
                  )
                  relevantMessageId = originalMessage.externalId
                  await updateMessage(db, messageId, {
                    message: processMessage(answer, citationMap),
                    updatedAt: new Date(),
                    sources: citations,
                    thinking,
                    errorMessage: null,
                  })
                }
              } else {
                Logger.error(
                  `[MessageRetryApi] Stream finished but no answer generated.`,
                )
                const failureErrorMsg =
                  "Assistant failed to generate a response on retry."
                await addErrMessageToMessage(originalMessage, failureErrorMsg)
                relevantMessageId = originalMessage.externalId
                await stream.writeSSE({
                  event: ChatSSEvents.Error,
                  data: failureErrorMsg,
                })
              }
            }

            await stream.writeSSE({
              event: ChatSSEvents.ResponseMetadata,
              data: JSON.stringify({
                chatId: originalMessage.chatExternalId,
                messageId: relevantMessageId,
              }),
            })

            const endSpan = streamSpan.startSpan("send_end_event")
            await stream.writeSSE({
              data: "",
              event: ChatSSEvents.End,
            })
            endSpan.end()
            streamSpan.end()
            rootSpan.end()
            const traceJson = tracer.serializeToJson()
            await updateChatTrace(
              originalMessage.chatExternalId,
              originalMessage.externalId,
              traceJson,
            )
          }
        } catch (error) {
          const streamErrorSpan = streamSpan.startSpan("handle_stream_error")
          streamErrorSpan.addEvent("error", {
            message: getErrorMessage(error),
            stack: (error as Error).stack || "",
          })
          const errFromMap = handleError(error)
          relevantMessageId = relevantMessageId || originalMessage.externalId
          await stream.writeSSE({
            event: ChatSSEvents.ResponseMetadata,
            data: JSON.stringify({
              chatId: originalMessage.chatExternalId,
              messageId: relevantMessageId,
            }),
          })
          await stream.writeSSE({
            event: ChatSSEvents.Error,
            data: errFromMap,
          })
          await addErrMessageToMessage(originalMessage, errFromMap)
          await stream.writeSSE({
            data: "",
            event: ChatSSEvents.End,
          })
          Logger.error(
            error,
            `Streaming Error: ${(error as Error).message} ${(error as Error).stack}`,
          )
          streamErrorSpan.end()
          streamSpan.end()
          rootSpan.end()
        } finally {
          if (streamKey && activeStreams.has(streamKey)) {
            activeStreams.delete(streamKey)
            Logger.info(
              `[MessageRetryApi] Removed stream ${streamKey} from active streams map.`,
            )
          }
        }
      },
      async (err, stream) => {
        const streamErrorSpan = rootSpan.startSpan(
          "handle_stream_callback_error",
        )
        streamErrorSpan.addEvent("error", {
          message: getErrorMessage(err),
          stack: (err as Error).stack || "",
        })
        const errFromMap = handleError(err)
        relevantMessageId = relevantMessageId || originalMessage.externalId
        await stream.writeSSE({
          event: ChatSSEvents.ResponseMetadata,
          data: JSON.stringify({
            chatId: originalMessage.chatExternalId,
            messageId: relevantMessageId,
          }),
        })
        await stream.writeSSE({
          event: ChatSSEvents.Error,
          data: errFromMap,
        })
        await addErrMessageToMessage(originalMessage, errFromMap)
        await stream.writeSSE({
          data: "",
          event: ChatSSEvents.End,
        })
        Logger.error(
          err,
          `Streaming Error: ${err.message} ${(err as Error).stack}`,
        )
        streamErrorSpan.end()
        rootSpan.end()
        if (streamKey && activeStreams.has(streamKey)) {
          activeStreams.delete(streamKey)
          Logger.info(
            `[MessageRetryApi] Removed stream ${streamKey} from active streams map in error callback.`,
          )
        }
      },
    )
  } catch (error) {
    const errorSpan = rootSpan.startSpan("handle_top_level_error")
    errorSpan.addEvent("error", {
      message: getErrorMessage(error),
      stack: (error as Error).stack || "",
    })
    const errMsg = getErrorMessage(error)
    Logger.error(
      error,
      `Message Retry Error: ${errMsg} ${(error as Error).stack}`,
    )
    if (streamKey && activeStreams.has(streamKey)) {
      activeStreams.delete(streamKey)
      Logger.info(
        `[MessageRetryApi] Removed stream ${streamKey} from active streams map in top-level catch.`,
      )
    }
    throw new HTTPException(500, {
      message: "Could not retry message",
    })
  }
}

// New API Endpoint to stop streaming
export const StopStreamingApi = async (c: Context) => {
  try {
    // @ts-ignore - Assuming validation middleware handles this
    const { chatId } = c.req.valid("json")
    Logger.info(
      `[StopStreamingApi] Received stop request. ChatId from client: ${chatId}`,
    )

    if (!chatId) {
      Logger.warn(
        "[StopStreamingApi] Received stop request with missing chatId.",
      )
      throw new HTTPException(400, { message: "chatId is required." })
    }

    const streamKey = chatId
    const stream = activeStreams.get(streamKey)

    if (stream) {
      Logger.info(`[StopStreamingApi] Closing active stream: ${streamKey}.`)
      try {
        await stream.close()
      } catch (closeError) {
        Logger.error(
          closeError,
          `[StopStreamingApi] Error closing stream ${streamKey}: ${getErrorMessage(closeError)}`,
        )
      } finally {
        activeStreams.delete(streamKey!)
      }
    } else {
      Logger.warn(
        `[StopStreamingApi] Stop request for non-existent or already finished stream with key: ${streamKey}. No action taken.`,
      )
    }

    return c.json({ success: true })
  } catch (error) {
    const errMsg = getErrorMessage(error)
    if (error instanceof HTTPException) {
      Logger.error(
        `[StopStreamingApi] HTTP Exception: ${error.status} - ${error.message}`,
      )
      throw error
    }
    Logger.error(
      error,
      `[StopStreamingApi] Unexpected Error: ${errMsg} ${(error as Error).stack}`,
    )
    throw new HTTPException(500, { message: "Could not stop streaming." })
  }
}<|MERGE_RESOLUTION|>--- conflicted
+++ resolved
@@ -2524,10 +2524,6 @@
               queryRewrite: "",
               temporalDirection: null,
               filterQuery: "",
-<<<<<<< HEAD
-              isFollowUp: false,
-=======
->>>>>>> ae4ce21e
               type: "",
               filters: queryFilters,
             }
@@ -2641,18 +2637,11 @@
                   "There was no need for a query rewrite and there was no answer in the conversation, applying RAG",
                 )
               }
-<<<<<<< HEAD
-              let classification: TemporalClassifier & QueryRouterResponse = {
-                direction: parsed.temporalDirection,
-                type: parsed.type as QueryType,
-                filterQuery: parsed.filterQuery,
-=======
               classification = {
                 direction: parsed.temporalDirection,
                 type: parsed.type as QueryType,
                 filterQuery: parsed.filterQuery,
                 isFollowUp: parsed.isFollowUp,
->>>>>>> ae4ce21e
                 filters: {
                   ...parsed.filters,
                   app: parsed.filters.app as Apps,
@@ -2677,32 +2666,6 @@
                 }
               }
               // classification = chat.queryRouterClassification
-
-              if (parsed.isFollowUp === false) {
-                await insertMessageMetadata(
-                  db,
-                  {
-                    chatId: chatId ?? chat.externalId,
-                    classificationMetadata: {
-                      ...classification,
-                      originalUserQuery: message,
-                    } as any,
-                  },
-                  chatId ?? chat.externalId,
-                )
-              }
-
-              if (parsed.isFollowUp === true) {
-                Logger.info("Classifying as follow up query")
-                const metadata = (await getMessageMetadata(
-                  db,
-                  chatId ?? chat.externalId,
-                )) as any
-                classification = metadata.classificationMetadata
-                  .classificationMetadata as TemporalClassifier &
-                  QueryRouterResponse
-                Logger.info("Follow up classification", classification)
-              }
 
               Logger.info(
                 `Classifying the query as:, ${JSON.stringify(classification)}`,
