import { answerContextMap, cleanContext, userContext } from "@/ai/context";
import {
  // baselineRAGIterationJsonStream,
  baselineRAGJsonStream,
  generateSearchQueryOrAnswerFromConversation,
  generateTitleUsingQuery,
  jsonParseLLMOutput,
  mailPromptJsonStream,
  temporalPromptJsonStream,
  queryRewriter,
  generateAnswerBasedOnToolOutput,
  meetingPromptJsonStream,
} from "@/ai/provider";
import { getConnectorByExternalId, getConnectorByApp } from "@/db/connector";
import { Client } from "@modelcontextprotocol/sdk/client/index.js";
import { StdioClientTransport } from "@modelcontextprotocol/sdk/client/stdio.js";
import { SSEClientTransport } from "@modelcontextprotocol/sdk/client/sse.js";
import {
  Models,
  QueryType,
  type ConverseResponse,
  type QueryRouterResponse,
  type TemporalClassifier,
  type UserQuery,
} from "@/ai/types";
import config from "@/config";
import {
  deleteChatByExternalId,
  deleteMessagesByChatId,
  getChatByExternalId,
  getPublicChats,
  insertChat,
  updateChatByExternalId,
  updateMessageByExternalId,
} from "@/db/chat";
import { db } from "@/db/client";
import {
  getChatMessages,
  insertMessage,
  getMessageByExternalId,
  getChatMessagesBefore,
  updateMessage,
} from "@/db/message";
import { syncConnectorTools } from "@/db/tool";
import {
  selectPublicChatSchema,
  selectPublicMessagesSchema,
  messageFeedbackEnum,
  type SelectChat,
  type SelectMessage,
} from "@/db/schema";
import { getUserAndWorkspaceByEmail } from "@/db/user";
import { getLogger } from "@/logger";
import { ChatSSEvents, OpenAIError, type MessageReqType } from "@/shared/types";
import { MessageRole, Subsystem } from "@/types";
import {
  delay,
  getErrorMessage,
  getRelativeTime,
  interpretDateFromReturnedTemporalValue,
  splitGroupedCitationsWithSpaces,
} from "@/utils";
import {
  ToolResultContentBlock,
  type ConversationRole,
  type Message,
} from "@aws-sdk/client-bedrock-runtime";
import type { Context } from "hono";
import { HTTPException } from "hono/http-exception";
import { streamSSE, type SSEStreamingApi } from "hono/streaming"; // Import SSEStreamingApi
import { z } from "zod";
import type { chatSchema, MessageRetryReqType } from "@/api/search";
import { getTracer, type Span, type Tracer } from "@/tracer";
import {
  searchVespa,
  SearchModes,
  searchVespaInFiles,
  getItems,
  GetDocumentsByDocIds,
  getDocumentOrNull,
} from "@/search/vespa";
import {
  Apps,
  chatMessageSchema,
  DriveEntity,
  entitySchema,
  eventSchema,
  fileSchema,
  GooglePeopleEntity,
  isValidApp,
  isValidEntity,
  mailAttachmentSchema,
  mailSchema,
  userSchema,
  type Entity,
  type VespaChatMessage,
  type VespaEvent,
  type VespaEventSearch,
  type VespaFile,
  type VespaMail,
  type VespaMailAttachment,
  type VespaMailSearch,
  type VespaSchema,
  type VespaSearchResponse,
  type VespaSearchResult,
  type VespaSearchResults,
  type VespaSearchResultsSchema,
  type VespaUser,
} from "@/search/types";
import { APIError } from "openai";
import {
  getChatTraceByExternalId,
  insertChatTrace,
  deleteChatTracesByChatExternalId,
  updateChatTrace,
} from "@/db/chatTrace";
import {
  getUserPersonalizationByEmail,
  getUserPersonalizationAlpha,
} from "@/db/personalization";
import { entityToSchemaMapper } from "@/search/mappers";
import { getDocumentOrSpreadsheet } from "@/integrations/google/sync";
const {
  JwtPayloadKey,
  chatHistoryPageSize,
  defaultBestModel,
  defaultFastModel,
  maxDefaultSummary,
  chatPageSize,
  isReasoning,
  fastModelReasoning,
  StartThinkingToken,
  EndThinkingToken,
  maxValidLinks,
} = config;
const Logger = getLogger(Subsystem.Chat);

// Map to store active streams: Key = "chatId", Value = SSEStreamingApi instance
const activeStreams = new Map<string, SSEStreamingApi>();

// this is not always the case but unless our router detects that we need
// these we will by default remove them
const nonWorkMailLabels = ["CATEGORY_UPDATES", "CATEGORY_PROMOTIONS"];

enum RagPipelineStages {
  QueryRouter = "QueryRouter",
  NewChatTitle = "NewChatTitle",
  AnswerOrSearch = "AnswerOrSearch",
  AnswerWithList = "AnswerWithList",
  AnswerOrRewrite = "AnswerOrRewrite",
  RewriteAndAnswer = "RewriteAndAnswer",
  UserChat = "UserChat",
  DefaultRetrieval = "DefaultRetrieval",
}

const ragPipelineConfig = {
  [RagPipelineStages.QueryRouter]: {
    modelId: defaultFastModel,
    reasoning: fastModelReasoning,
  },
  [RagPipelineStages.AnswerOrSearch]: {
    modelId: defaultBestModel, //defaultBestModel,
    reasoning: fastModelReasoning,
  },
  [RagPipelineStages.AnswerWithList]: {
    modelId: defaultBestModel,
  },
  [RagPipelineStages.NewChatTitle]: {
    modelId: defaultFastModel,
  },
  [RagPipelineStages.AnswerOrRewrite]: {
    modelId: defaultBestModel,
  },
  [RagPipelineStages.RewriteAndAnswer]: {
    modelId: defaultBestModel,
  },
  [RagPipelineStages.UserChat]: {
    modelId: defaultBestModel,
  },
  [RagPipelineStages.DefaultRetrieval]: {
    modelId: defaultBestModel,
    page: 5,
  },
};

export const GetChatApi = async (c: Context) => {
  try {
    // @ts-ignore
    const body: z.infer<typeof chatSchema> = c.req.valid("json");
    const { chatId } = body;
    const [chat, messages] = await Promise.all([
      getChatByExternalId(db, chatId),
      getChatMessages(db, chatId),
    ]);
    return c.json({
      chat: selectPublicChatSchema.parse(chat),
      messages: selectPublicMessagesSchema.parse(messages),
    });
  } catch (error) {
    const errMsg = getErrorMessage(error);
    Logger.error(
      error,
      `Get Chat and Messages Error: ${errMsg} ${(error as Error).stack}`,
    );
    throw new HTTPException(500, {
      message: "Could not fetch chat and messages",
    });
  }
};

export const ChatRenameApi = async (c: Context) => {
  try {
    // @ts-ignore
    const { title, chatId } = c.req.valid("json");
    await updateChatByExternalId(db, chatId, { title });
    return c.json({ success: true });
  } catch (error) {
    const errMsg = getErrorMessage(error);
    Logger.error(
      error,
      `Chat Rename Error: ${errMsg} ${(error as Error).stack}`,
    );
    throw new HTTPException(500, {
      message: "Could not rename chat",
    });
  }
};

export const ChatDeleteApi = async (c: Context) => {
  try {
    // @ts-ignore
    const { chatId } = c.req.valid("json");
    await db.transaction(async (tx) => {
      // First delete chat traces to avoid cascade violations
      await deleteChatTracesByChatExternalId(tx, chatId);
      // Second we have to delete all messages associated with that chat
      await deleteMessagesByChatId(tx, chatId);
      await deleteChatByExternalId(tx, chatId);
    });
    return c.json({ success: true });
  } catch (error) {
    const errMsg = getErrorMessage(error);
    Logger.error(
      error,
      `Chat Delete Error: ${errMsg} ${(error as Error).stack}`,
    );
    throw new HTTPException(500, {
      message: "Could not delete chat",
    });
  }
};

export const ChatHistory = async (c: Context) => {
  try {
    const { sub } = c.get(JwtPayloadKey);
    const email = sub;
    // @ts-ignore
    const { page } = c.req.valid("query");
    const offset = page * chatHistoryPageSize;
    return c.json(await getPublicChats(db, email, chatHistoryPageSize, offset));
  } catch (error) {
    const errMsg = getErrorMessage(error);
    Logger.error(
      error,
      `Chat History Error: ${errMsg} ${(error as Error).stack}`,
    );
    throw new HTTPException(500, {
      message: "Could not get chat history",
    });
  }
};

export const ChatBookmarkApi = async (c: Context) => {
  try {
    // @ts-ignore
    const body = c.req.valid("json");
    const { chatId, bookmark } = body;
    await updateChatByExternalId(db, chatId, { isBookmarked: bookmark });
    return c.json({});
  } catch (error) {
    const errMsg = getErrorMessage(error);
    Logger.error(
      error,
      `Chat Bookmark Error: ${errMsg} ${(error as Error).stack}`,
    );
    throw new HTTPException(500, {
      message: "Could not bookmark chat",
    });
  }
};

const MinimalCitationSchema = z.object({
  docId: z.string(),
  title: z.string().optional(),
  url: z.string().optional(),
  app: z.nativeEnum(Apps),
  entity: entitySchema,
});

export type Citation = z.infer<typeof MinimalCitationSchema>;

interface CitationResponse {
  answer?: string;
  citations?: number[];
}

export const GetChatTraceApi = async (c: Context) => {
  try {
    // @ts-ignore - Assume validation is handled by middleware in server.ts
    const { chatId, messageId } = c.req.valid("query");

    if (!chatId || !messageId) {
      throw new HTTPException(400, {
        message: "chatId and messageId are required query parameters",
      });
    }
    const trace = await getChatTraceByExternalId(chatId, messageId);

    if (!trace) {
      // Return 404 if the trace is not found for the given IDs
      throw new HTTPException(500, { message: "Chat trace not found" });
    }

    // The traceJson is likely already a JSON object/string in the DB, return it directly
    return c.json(trace);
  } catch (error) {
    const errMsg = getErrorMessage(error);
    if (error instanceof HTTPException) {
      // Re-throw HTTPExceptions to let Hono handle them
      throw error;
    }
    Logger.error(
      error,
      `Get Chat Trace Error: ${errMsg} ${(error as Error).stack}`,
    );
    throw new HTTPException(500, {
      message: "Could not fetch chat trace",
    });
  }
};

const searchToCitation = (result: VespaSearchResults): Citation => {
  const fields = result.fields;
  if (result.fields.sddocname === userSchema) {
    return {
      docId: (fields as VespaUser).docId,
      title: (fields as VespaUser).name,
      url: `https://contacts.google.com/${(fields as VespaUser).email}`,
      app: (fields as VespaUser).app,
      entity: (fields as VespaUser).entity,
    };
  } else if (result.fields.sddocname === fileSchema) {
    return {
      docId: (fields as VespaFile).docId,
      title: (fields as VespaFile).title,
      url: (fields as VespaFile).url || "",
      app: (fields as VespaFile).app,
      entity: (fields as VespaFile).entity,
    };
  } else if (result.fields.sddocname === mailSchema) {
    return {
      docId: (fields as VespaMail).docId,
      title: (fields as VespaMail).subject,
      url: `https://mail.google.com/mail/u/0/#inbox/${fields.docId}`,
      app: (fields as VespaMail).app,
      entity: (fields as VespaMail).entity,
    };
  } else if (result.fields.sddocname === eventSchema) {
    return {
      docId: (fields as VespaEvent).docId,
      title: (fields as VespaEvent).name || "No Title",
      url: (fields as VespaEvent).url,
      app: (fields as VespaEvent).app,
      entity: (fields as VespaEvent).entity,
    };
  } else if (result.fields.sddocname === mailAttachmentSchema) {
    return {
      docId: (fields as VespaMailAttachment).docId,
      title: (fields as VespaMailAttachment).filename || "No Filename",
      url: `https://mail.google.com/mail/u/0/#inbox/${
        (fields as VespaMailAttachment).mailId
      }?projector=1&messagePartId=0.${
        (fields as VespaMailAttachment).partId
      }&disp=safe&zw`,
      app: (fields as VespaMailAttachment).app,
      entity: (fields as VespaMailAttachment).entity,
    };
  } else if (result.fields.sddocname === chatMessageSchema) {
    return {
      docId: (fields as VespaChatMessage).docId,
      title: (fields as VespaChatMessage).text,
      url: `https://${(fields as VespaChatMessage).domain}.slack.com/archives/${
        (fields as VespaChatMessage).channelId
      }/p${(fields as VespaChatMessage).updatedAt}`,
      app: (fields as VespaChatMessage).app,
      entity: (fields as VespaChatMessage).entity,
    };
  } else {
    throw new Error("Invalid search result type for citation");
  }
};

const searchToCitations = (
  results: z.infer<typeof VespaSearchResultsSchema>[],
): Citation[] => {
  if (results.length === 0) {
    return [];
  }
  return results.map((result) =>
    searchToCitation(result as VespaSearchResults),
  );
};

export const textToCitationIndex = /\[(\d+)\]/g;

export const processMessage = (
  text: string,
  citationMap: Record<number, number>,
) => {
  if (!text) {
    return "";
  }

  text = splitGroupedCitationsWithSpaces(text);
  return text.replace(textToCitationIndex, (match, num) => {
    const index = citationMap[num];

    return typeof index === "number" ? `[${index + 1}]` : "";
  });
};

// the Set is passed by reference so that singular object will get updated
// but need to be kept in mind
const checkAndYieldCitations = function* (
  textInput: string,
  yieldedCitations: Set<number>,
  results: any[],
  baseIndex: number = 0,
) {
  const text = splitGroupedCitationsWithSpaces(textInput);
  let match;
  while ((match = textToCitationIndex.exec(text)) !== null) {
    const citationIndex = parseInt(match[1], 10);
    if (!yieldedCitations.has(citationIndex)) {
      const item = results[citationIndex - baseIndex];
      if (item) {
        yield {
          citation: {
            index: citationIndex,
            item: searchToCitation(item as VespaSearchResults),
          },
        };
        yieldedCitations.add(citationIndex);
      } else {
        Logger.error(
          "Found a citation index but could not find it in the search result ",
          citationIndex,
          results.length,
        );
      }
    }
  }
};

async function* processIterator(
  iterator: AsyncIterableIterator<ConverseResponse>,
  results: VespaSearchResult[],
  previousResultsLength: number = 0,
  userRequestsReasoning?: boolean,
): AsyncIterableIterator<
  ConverseResponse & { citation?: { index: number; item: any } }
> {
  let buffer = "";
  let currentAnswer = "";
  let parsed = { answer: "" };
  let thinking = "";
  let reasoning = config.isReasoning && userRequestsReasoning;
  let yieldedCitations = new Set<number>();
  // tied to the json format and output expected, we expect the answer key to be present
  const ANSWER_TOKEN = '"answer":';

  for await (const chunk of iterator) {
    if (chunk.text) {
      if (reasoning) {
        if (thinking && !chunk.text.includes(EndThinkingToken)) {
          thinking += chunk.text;
          yield* checkAndYieldCitations(
            thinking,
            yieldedCitations,
            results,
            previousResultsLength,
          );
          yield { text: chunk.text, reasoning };
        } else {
          // first time
          const startThinkingIndex = chunk.text.indexOf(StartThinkingToken);
          if (
            startThinkingIndex !== -1 &&
            chunk.text.trim().length > StartThinkingToken.length
          ) {
            let token = chunk.text.slice(
              startThinkingIndex + StartThinkingToken.length,
            );
            if (chunk.text.includes(EndThinkingToken)) {
              token = chunk.text.split(EndThinkingToken)[0];
              thinking += token;
            } else {
              thinking += token;
            }
            yield* checkAndYieldCitations(
              thinking,
              yieldedCitations,
              results,
              previousResultsLength,
            );
            yield { text: token, reasoning };
          }
        }
      }
      if (reasoning && chunk.text.includes(EndThinkingToken)) {
        reasoning = false;
        chunk.text = chunk.text.split(EndThinkingToken)[1].trim();
      }
      if (!reasoning) {
        buffer += chunk.text;
        try {
          parsed = jsonParseLLMOutput(buffer, ANSWER_TOKEN);
          // If we have a null answer, break this inner loop and continue outer loop
          // seen some cases with just "}"
          if (parsed.answer === null || parsed.answer === "}") {
            break;
          }

          // If we have an answer and it's different from what we've seen
          if (parsed.answer && currentAnswer !== parsed.answer) {
            if (currentAnswer === "") {
              // First valid answer - send the whole thing
              yield { text: parsed.answer };
            } else {
              // Subsequent chunks - send only the new part
              const newText = parsed.answer.slice(currentAnswer.length);
              yield { text: newText };
            }
            yield* checkAndYieldCitations(
              parsed.answer,
              yieldedCitations,
              results,
              previousResultsLength,
            );
            currentAnswer = parsed.answer;
          }
        } catch (e) {
          // If we can't parse the JSON yet, continue accumulating
          continue;
        }
      }
    }

    if (chunk.cost) {
      yield { cost: chunk.cost };
    }
  }
  return parsed.answer;
}

function buildContext(
  results: VespaSearchResult[],
  maxSummaryCount: number | undefined,
  startIndex: number = 0,
): string {
  return cleanContext(
    results
      ?.map(
        (v, i) =>
          `Index ${i + startIndex} \n ${answerContextMap(
            v as z.infer<typeof VespaSearchResultsSchema>,
            maxSummaryCount,
          )}`,
      )
      ?.join("\n"),
  );
}

async function* generateIterativeTimeFilterAndQueryRewrite(
  input: string,
  messages: Message[],
  email: string,
  userCtx: string,
  alpha: number = 0.5,
  pageSize: number = 10,
  maxPageNumber: number = 3,
  maxSummaryCount: number | undefined,
  classification: TemporalClassifier & QueryRouterResponse,
  userRequestsReasoning?: boolean,
  queryRagSpan?: Span,
): AsyncIterableIterator<
  ConverseResponse & { citation?: { index: number; item: any } }
> {
  // we are not going to do time expansion
  // we are going to do 4 months answer
  // if not found we go back to iterative page search
  // @ts-ignore
  const rootSpan = queryRagSpan?.startSpan(
    "generateIterativeTimeFilterAndQueryRewrite",
  );
  rootSpan?.setAttribute("input", input);
  rootSpan?.setAttribute("email", email);
  rootSpan?.setAttribute("alpha", alpha);
  rootSpan?.setAttribute("pageSize", pageSize);
  rootSpan?.setAttribute("maxPageNumber", maxPageNumber);
  rootSpan?.setAttribute("maxSummaryCount", maxSummaryCount || "none");

  let message = input;

  let userAlpha = alpha;
  try {
    const personalization = await getUserPersonalizationByEmail(db, email);
    if (personalization) {
      const nativeRankParams =
        personalization.parameters?.[SearchModes.NativeRank];
      if (nativeRankParams?.alpha !== undefined) {
        userAlpha = nativeRankParams.alpha;
        Logger.info(
          { email, alpha: userAlpha },
          "Using personalized alpha for iterative RAG",
        );
      } else {
        Logger.info(
          { email },
          "No personalized alpha found in settings, using default for iterative RAG",
        );
      }
    } else {
      Logger.warn(
        { email },
        "User personalization settings not found, using default alpha for iterative RAG",
      );
    }
  } catch (err) {
    Logger.error(
      err,
      "Failed to fetch personalization for iterative RAG, using default alpha",
      { email },
    );
  }
  const initialSearchSpan = rootSpan?.startSpan("latestResults_search");

  const monthInMs = 30 * 24 * 60 * 60 * 1000;
  let timestampRange = {
    from: new Date().getTime() - 4 * monthInMs,
    to: new Date().getTime(),
  };
  const { startTime, endTime } = classification.filters;

  if (startTime && endTime) {
    const fromMs = new Date(startTime).getTime();
    const toMs = new Date(endTime).getTime();
    if (!isNaN(fromMs) && !isNaN(toMs) && fromMs <= toMs) {
      timestampRange.from = fromMs;
      timestampRange.to = toMs;
    } else {
      rootSpan?.setAttribute(
        "invalidTimestampRange",
        JSON.stringify({ startTime, endTime }),
      );
    }
  }

  let userSpecifiedCount = pageSize;
  if (classification.filters.count) {
    rootSpan?.setAttribute("userSpecifiedCount", classification.filters.count);
    userSpecifiedCount = Math.min(
      classification.filters.count,
      config.maxUserRequestCount,
    );
  }
  if (classification.filterQuery) {
    message = classification.filterQuery;
  }
  const latestResults = (
    await searchVespa(message, email, null, null, {
      limit: userSpecifiedCount,
      alpha: userAlpha,
      timestampRange,
      span: initialSearchSpan,
    })
  ).root.children;
  initialSearchSpan?.setAttribute("result_count", latestResults?.length || 0);
  initialSearchSpan?.setAttribute(
    "result_ids",
    JSON.stringify(
      latestResults?.map((r: VespaSearchResult) => (r.fields as any).docId) ||
        [],
    ),
  );
  initialSearchSpan?.end();
  const latestIds = latestResults
    ?.map((v: VespaSearchResult) => (v?.fields as any).docId)
    ?.filter((v) => !!v);

  // for the case of reasoning as we are streaming the tokens and the citations
  // our iterative rag has be aware of the results length(max potential citation index) that is already sent before hand
  // so this helps us avoid conflict with a previous citation index
  let previousResultsLength = 0;
  for (var pageNumber = 0; pageNumber < maxPageNumber; pageNumber++) {
    const pageSpan = rootSpan?.startSpan(`page_iteration_${pageNumber}`);
    pageSpan?.setAttribute("page_number", pageNumber);
    // should only do it once
    if (pageNumber === Math.floor(maxPageNumber / 2)) {
      // get the first page of results
      const rewriteSpan = pageSpan?.startSpan("query_rewrite");
      const vespaSearchSpan = rewriteSpan?.startSpan("vespa_search");
      let results = await searchVespa(message, email, null, null, {
        limit: pageSize,
        alpha: userAlpha,
        span: vespaSearchSpan,
      });
      vespaSearchSpan?.setAttribute(
        "result_count",
        results?.root?.children?.length || 0,
      );
      vespaSearchSpan?.setAttribute(
        "result_ids",
        JSON.stringify(
          results?.root?.children?.map(
            (r: VespaSearchResult) => (r.fields as any).docId,
          ) || [],
        ),
      );
      vespaSearchSpan?.end();

      const initialContext = buildContext(
        results?.root?.children,
        maxSummaryCount,
      );

      const queryRewriteSpan = rewriteSpan?.startSpan("query_rewriter");
      const queryResp = await queryRewriter(input, userCtx, initialContext, {
        modelId: defaultFastModel, //defaultBestModel,
        stream: false,
      });
      const queries = queryResp.queries;
      queryRewriteSpan?.setAttribute("query_count", queries.length);
      queryRewriteSpan?.setAttribute("queries", JSON.stringify(queries));
      queryRewriteSpan?.end();
      rewriteSpan?.end();
      for (let idx = 0; idx < queries.length; idx++) {
        const query = queries[idx];
        const querySpan = pageSpan?.startSpan(`query_${idx}`);
        querySpan?.setAttribute("query_index", idx);
        querySpan?.setAttribute("query_text", query);

        const latestSearchSpan = querySpan?.startSpan("latest_results_search");
        const latestResults: VespaSearchResult[] = (
          await searchVespa(query, email, null, null, {
            limit: pageSize,
            alpha: userAlpha,
            timestampRange: {
              from: new Date().getTime() - 4 * monthInMs,
              to: new Date().getTime(),
            },
            span: latestSearchSpan,
          })
        )?.root?.children;
        latestSearchSpan?.setAttribute(
          "result_count",
          latestResults?.length || 0,
        );
        latestSearchSpan?.setAttribute(
          "result_ids",
          JSON.stringify(
            latestResults?.map(
              (r: VespaSearchResult) => (r.fields as any).docId,
            ) || [],
          ),
        );
        latestSearchSpan?.end();

        let results = await searchVespa(query, email, null, null, {
          limit: pageSize,
          alpha: userAlpha,
          excludedIds: latestResults
            ?.map((v: VespaSearchResult) => (v.fields as any).docId)
            ?.filter((v) => !!v),
        });
        const totalResultsSpan = querySpan?.startSpan("total_results");
        const totalResults = (results?.root?.children || []).concat(
          latestResults || [],
        );
        totalResultsSpan?.setAttribute(
          "total_result_count",
          totalResults.length,
        );
        totalResultsSpan?.setAttribute(
          "result_ids",
          JSON.stringify(
            totalResults.map((r: VespaSearchResult) => (r.fields as any).docId),
          ),
        );
        totalResultsSpan?.end();
        const contextSpan = querySpan?.startSpan("build_context");
        const initialContext = buildContext(totalResults, maxSummaryCount);

        contextSpan?.setAttribute(
          "context_length",
          initialContext?.length || 0,
        );
        contextSpan?.setAttribute("context", initialContext || "");
        contextSpan?.setAttribute("number_of_chunks", totalResults.length);
        Logger.info(
          `[Query Rewrite Path] Number of contextual chunks being passed: ${totalResults.length}`,
        );
        contextSpan?.end();

        const ragSpan = querySpan?.startSpan("baseline_rag");

        const iterator = baselineRAGJsonStream(
          query,
          userCtx,
          initialContext,
          // pageNumber,
          // maxPageNumber,
          {
            stream: true,
            modelId: defaultBestModel,
            messages,
            reasoning: config.isReasoning && userRequestsReasoning,
          },
        );

        const answer = yield* processIterator(
          iterator,
          totalResults,
          previousResultsLength,
          config.isReasoning && userRequestsReasoning,
        );
        if (answer) {
          ragSpan?.setAttribute("answer_found", true);
          ragSpan?.end();
          querySpan?.end();
          pageSpan?.end();
          rootSpan?.end();
          queryRagSpan?.end();
          return;
        }
        if (config.isReasoning && userRequestsReasoning) {
          previousResultsLength += totalResults.length;
        }
        ragSpan?.end();
        querySpan?.end();
      }
    }
    const pageSearchSpan = pageSpan?.startSpan("page_search");
    let results: VespaSearchResponse;
    if (pageNumber === 0) {
      const searchSpan = pageSearchSpan?.startSpan(
        "vespa_search_with_excluded_ids",
      );
      results = await searchVespa(message, email, null, null, {
        limit: userSpecifiedCount,
        offset: pageNumber * userSpecifiedCount,
        alpha: userAlpha,
        excludedIds: latestIds,
        span: searchSpan,
      });
      searchSpan?.setAttribute(
        "result_count",
        results?.root?.children?.length || 0,
      );
      searchSpan?.setAttribute(
        "result_ids",
        JSON.stringify(
          results?.root?.children?.map(
            (r: VespaSearchResult) => (r.fields as any).docId,
          ) || [],
        ),
      );
      searchSpan?.end();
      if (!results.root.children) {
        results.root.children = [];
      }
      results.root.children = results?.root?.children?.concat(
        latestResults || [],
      );
    } else {
      const searchSpan = pageSearchSpan?.startSpan("vespa_search");
      results = await searchVespa(message, email, null, null, {
        limit: userSpecifiedCount,
        offset: pageNumber * userSpecifiedCount,
        alpha: userAlpha,
        span: searchSpan,
      });
      searchSpan?.setAttribute(
        "result_count",
        results?.root?.children?.length || 0,
      );
      searchSpan?.setAttribute(
        "result_ids",
        JSON.stringify(
          results?.root?.children?.map(
            (r: VespaSearchResult) => (r.fields as any).docId,
          ) || [],
        ),
      );
      searchSpan?.end();
    }
    pageSearchSpan?.setAttribute(
      "total_result_count",
      results?.root?.children?.length || 0,
    );
    pageSearchSpan?.setAttribute(
      "total_result_ids",
      JSON.stringify(
        results?.root?.children?.map(
          (r: VespaSearchResult) => (r.fields as any).docId,
        ) || [],
      ),
    );
    pageSearchSpan?.end();
    const startIndex = isReasoning ? previousResultsLength : 0;
    const contextSpan = pageSpan?.startSpan("build_context");
    const initialContext = buildContext(
      results?.root?.children,
      maxSummaryCount,
      startIndex,
    );

    contextSpan?.setAttribute("context_length", initialContext?.length || 0);
    contextSpan?.setAttribute("context", initialContext || "");
    contextSpan?.setAttribute(
      "number_of_chunks",
      results?.root?.children?.length || 0,
    );
    Logger.info(
      `[Main Search Path] Number of contextual chunks being passed: ${
        results?.root?.children?.length || 0
      }`,
    );
    contextSpan?.end();

    const ragSpan = pageSpan?.startSpan("baseline_rag");

    const iterator = baselineRAGJsonStream(input, userCtx, initialContext, {
      stream: true,
      modelId: defaultBestModel,
      reasoning: config.isReasoning && userRequestsReasoning,
    });

    const answer = yield* processIterator(
      iterator,
      results?.root?.children,
      previousResultsLength,
      config.isReasoning && userRequestsReasoning,
    );

    if (answer) {
      ragSpan?.setAttribute("answer_found", true);
      ragSpan?.end();
      pageSpan?.end();
      rootSpan?.end();
      queryRagSpan?.end();
      return;
    }
    if (config.isReasoning && userRequestsReasoning) {
      previousResultsLength += results?.root?.children?.length || 0;
      pageSpan?.setAttribute("previous_results_length", previousResultsLength);
    }
    ragSpan?.end();
    pageSpan?.end();
  }
  const noAnswerSpan = rootSpan?.startSpan("no_answer_response");
  yield {
    text: "I could not find any information to answer it, please change your query",
  };
  noAnswerSpan?.end();
  rootSpan?.end();
  queryRagSpan?.end();
}

async function* generateAnswerFromGivenContext(
  input: string,
  email: string,
  userCtx: string,
  alpha: number = 0.5,
  fileIds: string[],
  userRequestsReasoning?: boolean,
  passedSpan?: Span,
): AsyncIterableIterator<
  ConverseResponse & { citation?: { index: number; item: any } }
> {
  const message = input;
  let userAlpha = alpha;
  try {
    const personalization = await getUserPersonalizationByEmail(db, email);
    if (personalization) {
      const nativeRankParams =
        personalization.parameters?.[SearchModes.NativeRank];
      if (nativeRankParams?.alpha !== undefined) {
        userAlpha = nativeRankParams.alpha;
        Logger.info(
          { email, alpha: userAlpha },
          "Using personalized alpha for iterative RAG",
        );
      } else {
        Logger.info(
          { email },
          "No personalized alpha found in settings, using default for iterative RAG",
        );
      }
    } else {
      Logger.warn(
        { email },
        "User personalization settings not found, using default alpha for iterative RAG",
      );
    }
  } catch (err) {
    Logger.error(
      err,
      "Failed to fetch personalization for iterative RAG, using default alpha",
      { email },
    );
  }

<<<<<<< HEAD
  let previousResultsLength = 0;
  const results = await GetDocumentsByDocIds(fileIds);
=======
  const generateAnswerSpan = passedSpan?.startSpan(
    "generateAnswerFromGivenContext",
  )

  let previousResultsLength = 0
  const results = await GetDocumentsByDocIds(fileIds, generateAnswerSpan!)
>>>>>>> 954fbb23
  if (!results.root.children) {
    results.root.children = [];
  }
  const startIndex = isReasoning ? previousResultsLength : 0;
  const initialContext = cleanContext(
    results?.root?.children
      ?.map(
        (v, i) =>
          `Index ${i + startIndex} \n ${answerContextMap(
            v as z.infer<typeof VespaSearchResultsSchema>,
            0,
            true,
          )}`,
      )
      ?.join("\n"),
<<<<<<< HEAD
  );
=======
  )

  const initialContextSpan = generateAnswerSpan?.startSpan("initialContext")
  initialContextSpan?.setAttribute(
    "context_length",
    initialContext?.length || 0,
  )
  initialContextSpan?.setAttribute("context", initialContext || "")
  initialContextSpan?.setAttribute(
    "number_of_chunks",
    results.root?.children?.length || 0,
  )
  initialContextSpan?.end()

>>>>>>> 954fbb23
  Logger.info(
    `[Selected Context Path] Number of contextual chunks being passed: ${
      results?.root?.children?.length || 0
    }`,
  );

  const selectedContext = isContextSelected(message);
  const builtUserQuery = selectedContext
    ? buildUserQuery(selectedContext)
    : message;
  const iterator = baselineRAGJsonStream(
    builtUserQuery,
    userCtx,
    initialContext,
    {
      stream: true,
      modelId: defaultBestModel,
      reasoning: config.isReasoning && userRequestsReasoning,
    },
    true,
  );

  const answer = yield* processIterator(
    iterator,
    results?.root?.children,
    previousResultsLength,
    userRequestsReasoning,
  );
  if (answer) {
<<<<<<< HEAD
    return;
=======
    generateAnswerSpan?.setAttribute("answer_found", true)
    generateAnswerSpan?.end()
    return
>>>>>>> 954fbb23
  } else if (!answer) {
    // If we give the whole context then also if there's no answer then we can just search once and get the best matching chunks with the query and then make context try answering
    Logger.info(
      "No answer was found when all chunks were given, trying to answer after searching vespa now",
    );
    let results = await searchVespaInFiles(builtUserQuery, email, fileIds, {
      limit: fileIds?.length,
      alpha: userAlpha,
<<<<<<< HEAD
    });
=======
    })

    const searchVespaSpan = generateAnswerSpan?.startSpan("searchVespaSpan")
    searchVespaSpan?.setAttribute("parsed_message", message)
    searchVespaSpan?.setAttribute("msgToSearch", builtUserQuery)
    searchVespaSpan?.setAttribute("limit", fileIds?.length)
    searchVespaSpan?.setAttribute(
      "results length",
      results?.root?.children?.length || 0,
    )

>>>>>>> 954fbb23
    if (!results.root.children) {
      results.root.children = [];
    }
    const startIndex = isReasoning ? previousResultsLength : 0;
    const initialContext = cleanContext(
      results?.root?.children
        ?.map(
          (v, i) =>
            `Index ${i + startIndex} \n ${answerContextMap(
              v as z.infer<typeof VespaSearchResultsSchema>,
              20,
              true,
            )}`,
        )
        ?.join("\n"),
    );
    Logger.info(
<<<<<<< HEAD
      `[Selected Context Path] Number of contextual chunks being passed: ${
        results?.root?.children?.length || 0
      }`,
    );
=======
      `[Selected Context Path] Number of contextual chunks being passed: ${results?.root?.children?.length || 0}`,
    )

    searchVespaSpan?.setAttribute("context_length", initialContext?.length || 0)
    searchVespaSpan?.setAttribute("context", initialContext || "")
    searchVespaSpan?.setAttribute(
      "number_of_chunks",
      results.root?.children?.length || 0,
    )

>>>>>>> 954fbb23
    const iterator = baselineRAGJsonStream(
      builtUserQuery,
      userCtx,
      initialContext,
      {
        stream: true,
        modelId: defaultBestModel,
        reasoning: config.isReasoning && userRequestsReasoning,
      },
      true,
    );

    const answer = yield* processIterator(
      iterator,
      results?.root?.children,
      previousResultsLength,
      userRequestsReasoning,
    );
    if (answer) {
<<<<<<< HEAD
      return;
=======
      searchVespaSpan?.setAttribute("answer_found", true)
      searchVespaSpan?.end()
      generateAnswerSpan?.end()
      return
>>>>>>> 954fbb23
    } else if (
      // If no answer found, exit and yield nothing related to selected context found
      !answer
    ) {
      const noAnswerSpan = searchVespaSpan?.startSpan("no_answer_response")
      yield {
        text: "From the selected context, I could not find any information to answer it, please change your query",
<<<<<<< HEAD
      };
      return;
=======
      }
      noAnswerSpan?.end()
      searchVespaSpan?.end()
      generateAnswerSpan?.end()
      return
>>>>>>> 954fbb23
    }
    if (config.isReasoning && userRequestsReasoning) {
      previousResultsLength += results?.root?.children?.length || 0;
    }
  }
  if (config.isReasoning && userRequestsReasoning) {
    previousResultsLength += results?.root?.children?.length || 0;
  }
  generateAnswerSpan?.end()
}

// Checks if the user has selected context
// Meaning if the query contains Pill info
export const isContextSelected = (str: string) => {
  try {
    if (str.startsWith("[{")) {
      return JSON.parse(str);
    } else {
      return null;
    }
  } catch {
    return null;
  }
};

export const buildUserQuery = (userQuery: UserQuery) => {
  let builtQuery = "";
  userQuery?.map((obj) => {
    if (obj?.type === "text") {
      builtQuery += `${obj?.value} `;
    } else if (obj?.type === "pill") {
      builtQuery += `<User referred a file with title "${obj?.value?.title}" here> `;
    } else if (obj?.type === "link") {
      builtQuery += `<User added a link with url here, this url's content is already available to you in the prompt> `;
    }
  });
  return builtQuery;
};

const extractFileIdsFromMessage = async (
  message: string,
): Promise<{
  totalValidFileIdsFromLinkCount: number;
  fileIds: string[];
}> => {
  const fileIds: string[] = [];
  const jsonMessage = JSON.parse(message) as UserQuery;
  let validFileIdsFromLinkCount = 0;
  let totalValidFileIdsFromLinkCount = 0;
  for (const obj of jsonMessage) {
    if (obj?.type === "pill") {
      fileIds.push(obj?.value?.docId);
    } else if (obj?.type === "link") {
      const fileId = getFileIdFromLink(obj?.value);
      if (fileId) {
        // Check if it's a valid Drive File Id ingested in Vespa
        // Only works for fileSchema
        const validFile = await getDocumentOrSpreadsheet(fileId);
        if (validFile) {
          totalValidFileIdsFromLinkCount++;
          if (validFileIdsFromLinkCount >= maxValidLinks) {
            continue;
          }
          const fields = validFile?.fields as VespaFile;
          // If any of them happens to a spreadsheet, add all its subsheet ids also here
          if (
            fields?.app === Apps.GoogleDrive &&
            fields?.entity === DriveEntity.Sheets
          ) {
            const sheetsMetadata = JSON.parse(fields?.metadata as string);
            const totalSheets = sheetsMetadata?.totalSheets;
            for (let i = 0; i < totalSheets; i++) {
              fileIds.push(`${fileId}_${i}`);
            }
          } else {
            fileIds.push(fileId);
          }
          validFileIdsFromLinkCount++;
        }
      }
    }
  }
  return { totalValidFileIdsFromLinkCount, fileIds };
};

const getFileIdFromLink = (link: string) => {
  const regex = /(?:\/d\/|[?&]id=)([a-zA-Z0-9_-]+)/;
  const match = link.match(regex);
  const fileId = match ? match[1] : null;
  return fileId;
};

const getSearchRangeSummary = (
  from: number,
  to: number,
  direction: string,
  parentSpan?: Span,
) => {
  const summarySpan = parentSpan?.startSpan("getSearchRangeSummary");
  summarySpan?.setAttribute("from", from);
  summarySpan?.setAttribute("to", to);
  summarySpan?.setAttribute("direction", direction);
  const now = Date.now();
  if ((direction === "next" || direction === "prev") && from && to) {
    // Ensure from is earlier than to
    if (from > to) {
      [from, to] = [to, from];
    }

    const fromDate = new Date(from);
    const toDate = new Date(to);

    const format = (date: Date) =>
      `${date.toLocaleString("default", {
        month: "long",
      })} ${date.getDate()}, ${date.getFullYear()} - ${formatTime(date)}`;

    const formatTime = (date: Date) => {
      const hours = date.getHours();
      const minutes = date.getMinutes();
      const ampm = hours >= 12 ? "PM" : "AM";
      const hour12 = hours % 12 === 0 ? 12 : hours % 12;
      const paddedMinutes = minutes.toString().padStart(2, "0");
      return `${hour12}:${paddedMinutes} ${ampm}`;
    };

    fromDate.setHours(0, 0, 0, 0);
    toDate.setHours(23, 59, 0, 0);

    return `from ${format(fromDate)} to ${format(toDate)}`;
  }
  // For "next" direction, we usually start from now
  else if (direction === "next") {
    // Start from today/now
    const endDate = new Date(to);
    // Format end date to month/year if it's far in future
    const endStr =
      Math.abs(to - now) > 30 * 24 * 60 * 60 * 1000
        ? `${endDate.toLocaleString("default", {
            month: "long",
          })} ${endDate.getFullYear()}`
        : getRelativeTime(to);
    const result = `from today until ${endStr}`;
    summarySpan?.setAttribute("result", result);
    summarySpan?.end();
    return result;
  }
  // For "prev" direction
  else {
    const startDate = new Date(from);
    const startStr =
      Math.abs(now - from) > 30 * 24 * 60 * 60 * 1000
        ? `${startDate.toLocaleString("default", {
            month: "long",
          })} ${startDate.getFullYear()}`
        : getRelativeTime(from);
    const result = `from today back to ${startStr}`;
    summarySpan?.setAttribute("result", result);
    summarySpan?.end();
    return result;
  }
};

async function* generatePointQueryTimeExpansion(
  input: string,
  messages: Message[],
  classification: TemporalClassifier & QueryRouterResponse,
  email: string,
  userCtx: string,
  alpha: number,
  pageSize: number = 10,
  maxSummaryCount: number | undefined,
  userRequestsReasoning?: boolean,
  eventRagSpan?: Span,
): AsyncIterableIterator<
  ConverseResponse & { citation?: { index: number; item: any } }
> {
  const rootSpan = eventRagSpan?.startSpan("generatePointQueryTimeExpansion");
  Logger.debug(`Started rootSpan at ${new Date().toISOString()}`);
  rootSpan?.setAttribute("input", input);
  rootSpan?.setAttribute("email", email);
  rootSpan?.setAttribute("alpha", alpha);
  rootSpan?.setAttribute("pageSize", pageSize);
  rootSpan?.setAttribute("maxSummaryCount", maxSummaryCount || "none");
  rootSpan?.setAttribute("direction", classification.direction || "unknown");

  let userAlpha = await getUserPersonalizationAlpha(db, email, alpha);
  const direction = classification.direction as string;

  const message = input;
  const maxIterations = 10;
  const weekInMs = 12 * 24 * 60 * 60 * 1000;
  let costArr: number[] = [];

  const { fromDate, toDate } = interpretDateFromReturnedTemporalValue(
    classification.filters,
  );

  let from = fromDate ? fromDate.getTime() : new Date().getTime();
  let to = toDate ? toDate.getTime() : new Date().getTime();
  let lastSearchedTime = direction === "prev" ? from : to;

  let previousResultsLength = 0;
  const loopLimit = fromDate && toDate ? 2 : maxIterations;
  let starting_iteration_date = from;

  for (let iteration = 0; iteration < loopLimit; iteration++) {
    // Taking the starting iteration date in a variable
    if (iteration == 0) {
      starting_iteration_date = from;
    }

    const iterationSpan = rootSpan?.startSpan(`iteration_${iteration}`);
    iterationSpan?.setAttribute("iteration", iteration);
    const windowSize = (2 + iteration) * weekInMs;

    if (direction === "prev") {
      // If we have both the from and to time range we search only for that range
      if (fromDate && toDate) {
        Logger.info(
          `Direction is ${direction} and time range is provided : from ${from} and ${to}`,
        );
      }
      // If we have either no fromDate and toDate, or a to date but no from date - then we set the from date
      else {
        to = toDate ? to : lastSearchedTime;
        from = to - windowSize;
        lastSearchedTime = from;
      }
    } else {
      if (fromDate && toDate) {
        Logger.info(
          `Direction is ${direction} and time range is provided : from ${from} and ${to}`,
        );
      }
      // If we have either no fromDate and toDate, or a from date but no to date - then we set the from date
      else {
        from = fromDate ? from : lastSearchedTime;
        to = from + windowSize;
        lastSearchedTime = to;
      }
    }

    Logger.info(
      `Iteration ${iteration}, searching from ${new Date(from)} to ${new Date(
        to,
      )}`,
    );
    iterationSpan?.setAttribute("from", new Date(from).toLocaleString());
    iterationSpan?.setAttribute("to", new Date(to).toLocaleString());
    // Search in both calendar events and emails
    const searchSpan = iterationSpan?.startSpan("search_vespa");
    const emailSearchSpan = searchSpan?.startSpan("email_search");
    // TODO: How to combine promise.all with spans?
    // emailSearchSpan?.setAttribute(`promise.all[eventResults, results]-${iteration}`, true)

    const calenderSearchSpan = searchSpan?.startSpan("calender_search");
    const [eventResults, results] = await Promise.all([
      searchVespa(message, email, Apps.GoogleCalendar, null, {
        limit: pageSize,
        alpha: userAlpha,
        timestampRange: { from, to },
        span: calenderSearchSpan,
      }),
      searchVespa(message, email, null, null, {
        limit: pageSize,
        alpha: userAlpha,
        timestampRange: { to, from },
        notInMailLabels: ["CATEGORY_PROMOTIONS"],
        span: emailSearchSpan,
      }),
    ]);
    emailSearchSpan?.setAttribute(
      "result_count",
      results?.root?.children?.length || 0,
    );
    emailSearchSpan?.setAttribute(
      "result_ids",
      JSON.stringify(
        results?.root?.children?.map(
          (r: VespaSearchResult) => (r.fields as any).docId,
        ) || [],
      ),
    );
    emailSearchSpan?.setAttribute("result", JSON.stringify(results));
    emailSearchSpan?.end();
    calenderSearchSpan?.setAttribute(
      "result_count",
      eventResults?.root?.children?.length || 0,
    );
    calenderSearchSpan?.setAttribute(
      "result_ids",
      JSON.stringify(
        eventResults?.root?.children?.map(
          (r: VespaSearchResult) => (r.fields as any).docId,
        ) || [],
      ),
    );
    calenderSearchSpan?.setAttribute("result", JSON.stringify(eventResults));
    calenderSearchSpan?.end();
    searchSpan?.end();

    if (!results.root.children && !eventResults.root.children) {
      iterationSpan?.end();
      continue;
    }

    // Combine and filter results
    const combineSpan = iterationSpan?.startSpan("combine_results");
    const combinedResults = {
      root: {
        children: [
          ...(results.root.children || []),
          ...(eventResults.root.children || []),
        ].filter(
          (v: VespaSearchResult) =>
            (v.fields as VespaMailSearch).app === Apps.Gmail ||
            (v.fields as VespaEventSearch).app === Apps.GoogleCalendar,
        ),
      },
    };

    combineSpan?.setAttribute(
      "combined_result_count",
      combinedResults?.root?.children?.length || 0,
    );
    combineSpan?.setAttribute(
      "combined_result_ids",
      JSON.stringify(
        combinedResults?.root?.children?.map(
          (r: VespaSearchResult) => (r.fields as any).docId,
        ) || [],
      ),
    );
    combineSpan?.end();

    if (!combinedResults.root.children.length) {
      Logger.info("No gmail or calendar events found");
      iterationSpan?.end();
      continue;
    }

    // Prepare context for LLM
    const contextSpan = iterationSpan?.startSpan("build_context");
    const startIndex = isReasoning ? previousResultsLength : 0;
    const initialContext = buildContext(
      combinedResults?.root?.children,
      maxSummaryCount,
      startIndex,
    );

    contextSpan?.setAttribute("context_length", initialContext?.length || 0);
    contextSpan?.setAttribute("context", initialContext || "");
    contextSpan?.setAttribute(
      "number_of_chunks",
      combinedResults?.root?.children?.length || 0,
    );
    contextSpan?.end();

    // Stream LLM response
    const ragSpan = iterationSpan?.startSpan("meeting_prompt_stream");
    Logger.info("Using meetingPromptJsonStream");
    const iterator = meetingPromptJsonStream(input, userCtx, initialContext, {
      stream: true,
      modelId: defaultBestModel,
      reasoning: config.isReasoning && userRequestsReasoning,
    });

    const answer = yield* processIterator(
      iterator,
      combinedResults?.root?.children,
      previousResultsLength,
      config.isReasoning && userRequestsReasoning,
    );
    ragSpan?.end();
    if (answer) {
      ragSpan?.setAttribute("answer_found", true);
      iterationSpan?.end();
      Logger.debug(`Ending rootSpan at ${new Date().toISOString()}`);
      rootSpan?.end();
      eventRagSpan?.end();
      return;
    }
    // only increment in the case of reasoning
    if (config.isReasoning && userRequestsReasoning) {
      previousResultsLength += combinedResults?.root?.children?.length || 0;
      iterationSpan?.setAttribute(
        "previous_results_length",
        previousResultsLength,
      );
    }

    iterationSpan?.end();
  }

  const noAnswerSpan = rootSpan?.startSpan("no_answer_response");
  const searchSummary = getSearchRangeSummary(
    starting_iteration_date,
    to,
    direction,
    noAnswerSpan,
  );
  const totalCost = costArr.reduce((a, b) => a + b, 0);
  noAnswerSpan?.setAttribute("search_summary", searchSummary);
  noAnswerSpan?.setAttribute("total_cost", totalCost);
  yield {
    text: `I searched your calendar events and emails ${searchSummary} but couldn't find any relevant meetings. Please try rephrasing your query.`,
    cost: totalCost,
  };
  noAnswerSpan?.end();
  rootSpan?.end();
  eventRagSpan?.end();
}

const formatTimeDuration = (from: number | null, to: number | null): string => {
  if (from === null && to === null) {
    return "";
  }

  const diffMs = Math.abs((to as number) - (from as number));
  const minutes = Math.floor(diffMs / (1000 * 60)) % 60;
  const hours = Math.floor(diffMs / (1000 * 60 * 60)) % 24;
  const days = Math.floor(diffMs / (1000 * 60 * 60 * 24));
  let readable = "";

  if (days > 0) {
    readable += `${days} day${days !== 1 ? "s" : ""} `;
  }

  if (hours > 0 || (days > 0 && minutes > 0)) {
    readable += `${hours} hour${hours !== 1 ? "s" : ""} `;
  }

  if (minutes > 0 && days === 0) {
    readable += `${minutes} minute${minutes !== 1 ? "s" : ""} `;
  }

  return readable.trim();
};

async function* processResultsForMetadata(
  items: VespaSearchResult[],
  input: string,
  userCtx: string,
  app: Apps,
  entity: any,
  chunksCount: number | undefined,
  span?: Span,
  userRequestsReasoning?: boolean,
) {
  if (app === Apps.GoogleDrive) {
    chunksCount = config.maxGoogleDriveSummary;
    Logger.info(`Google Drive, Chunk size: ${chunksCount}`);
    span?.setAttribute("Google Drive, chunk_size", chunksCount);
  }

  // TODO: Calculate the token count for the selected model's capacity and pass the full context accordingly.
  chunksCount = 20;
  span?.setAttribute(
    "Document chunk size",
    `full_context maxed to ${chunksCount}`,
  );
  const context = buildContext(items, chunksCount);
  const streamOptions = {
    stream: true,
    modelId: defaultBestModel,
    reasoning: config.isReasoning && userRequestsReasoning,
  };

  let iterator: AsyncIterableIterator<ConverseResponse>;
  if (app === Apps.Gmail) {
    Logger.info(`Using mailPromptJsonStream `);
    iterator = mailPromptJsonStream(input, userCtx, context, streamOptions);
  } else {
    Logger.info(`Using baselineRAGJsonStream`);
    iterator = baselineRAGJsonStream(input, userCtx, context, streamOptions);
  }

  return yield* processIterator(
    iterator,
    items,
    0,
    config.isReasoning && userRequestsReasoning,
  );
}

async function* generateMetadataQueryAnswer(
  input: string,
  messages: Message[],
  email: string,
  userCtx: string,
  userAlpha: number = 0.5,
  pageSize: number = 10,
  maxSummaryCount: number | undefined,
  classification: TemporalClassifier & QueryRouterResponse,
  userRequestsReasoning?: boolean,
  span?: Span,
  maxIterations = 5,
): AsyncIterableIterator<
  ConverseResponse & { citation?: { index: number; item: any } }
> {
  const { app, entity, startTime, endTime, sortDirection } =
    classification.filters;
  const count = classification.filters.count;
  const direction = classification.direction as string;
  const isGenericItemFetch = classification.type === QueryType.GetItems;
  const isFilteredItemSearch =
    classification.type === QueryType.SearchWithFilters;
  const isValidAppAndEntity =
    isValidApp(app as Apps) && isValidEntity(entity as Entity);

  // Process timestamp
  const from = startTime ? new Date(startTime).getTime() : null;
  const to = endTime ? new Date(endTime).getTime() : null;
  const hasValidTimeRange =
    from !== null && !isNaN(from) && to !== null && !isNaN(to);

  let timestampRange: { from: number | null; to: number | null } = {
    from: null,
    to: null,
  };
  if (hasValidTimeRange) {
    // If we have a valid time range, use the provided dates
    timestampRange.from = from;
    timestampRange.to = to;
  } else if (direction === "next") {
    // For "next/upcoming" requests without a valid range, search from now into the future
    timestampRange.from = new Date().getTime();
  }

  const timeDescription = formatTimeDuration(
    timestampRange.from,
    timestampRange.to,
  );
  const directionText = direction === "prev" ? "going back" : "up to";

  Logger.info(
    `App : "${app}" , Entity : "${entity}"` +
      (timeDescription ? `, ${directionText} ${timeDescription}` : ""),
  );

  const schema = entityToSchemaMapper(entity, app) as VespaSchema;
  let items: VespaSearchResult[] = [];

  // Determine search strategy based on conditions
  if (
    !isValidAppAndEntity &&
    classification.filterQuery &&
    classification.filters?.sortDirection === "desc"
  ) {
    span?.setAttribute(
      "isReasoning",
      userRequestsReasoning && config.isReasoning ? true : false,
    );
    span?.setAttribute("modelId", defaultBestModel);
    Logger.info(
      "User requested recent metadata retrieval without specifying app or entity",
    );

    const searchOps = {
      limit: pageSize,
      alpha: userAlpha,
      rankProfile: SearchModes.GlobalSorted,
      timestampRange:
        timestampRange.to || timestampRange.from ? timestampRange : null,
    };

    for (let iteration = 0; iteration < maxIterations; iteration++) {
      const pageSpan = span?.startSpan(`search_iteration_${iteration}`);
      Logger.info(
        `Search Iteration - ${iteration} : ${SearchModes.GlobalSorted}`,
      );
      items =
        (
          await searchVespa(
            classification.filterQuery,
            email,
            app as Apps,
            entity as Entity,
            {
              ...searchOps,
              offset: pageSize * iteration,
              span: pageSpan,
            },
          )
        ).root.children || [];

      Logger.info(
        `iteration-${iteration} retrieved documents length - ${items.length}`,
      );
      pageSpan?.setAttribute("offset", pageSize * iteration);
      pageSpan?.setAttribute(
        `iteration-${iteration} retrieved documents length`,
        items.length,
      );
      pageSpan?.setAttribute(
        `iteration-${iteration} retrieved documents id's`,
        JSON.stringify(
          items.map((v: VespaSearchResult) => (v.fields as any).docId),
        ),
      );

      pageSpan?.setAttribute("context", buildContext(items, 20));
      if (!items.length) {
        Logger.info(
          `No documents found on iteration ${iteration}${
            hasValidTimeRange
              ? " within time range."
              : " falling back to iterative RAG"
          }`,
        );
        pageSpan?.end();
        yield { text: "null" };
        return;
      }

      const answer = yield* processResultsForMetadata(
        items,
        input,
        userCtx,
        app as Apps,
        entity,
        undefined,
        span,
        userRequestsReasoning,
      );

      if (answer == null) {
        pageSpan?.setAttribute("answer", null);
        if (iteration == maxIterations - 1) {
          pageSpan?.end();
          yield { text: "null" };
          return;
        } else {
          Logger.info(`no answer found for iteration - ${iteration}`);
          continue;
        }
      } else {
        pageSpan?.setAttribute("answer", answer);
        pageSpan?.end();
        return answer;
      }
    }

    span?.setAttribute("rank_profile", SearchModes.GlobalSorted);
    Logger.info(`Rank Profile : ${SearchModes.GlobalSorted}`);
  } else if (isGenericItemFetch && isValidAppAndEntity) {
    const userSpecifiedCountLimit = count
      ? Math.min(count, config.maxUserRequestCount)
      : 5;
    span?.setAttribute("Search_Type", QueryType.GetItems);
    span?.setAttribute(
      "isReasoning",
      userRequestsReasoning && config.isReasoning ? true : false,
    );
    span?.setAttribute("modelId", defaultBestModel);
    Logger.info(`Search Type : ${QueryType.GetItems}`);

    items =
      (
        await getItems({
          email,
          schema,
          app,
          entity,
          timestampRange,
          limit: userSpecifiedCountLimit,
          asc: sortDirection === "asc",
        })
      ).root.children || [];

    span?.setAttribute(`retrieved documents length`, items.length);
    span?.setAttribute(
      `retrieved documents id's`,
      JSON.stringify(
        items.map((v: VespaSearchResult) => (v.fields as any).docId),
      ),
    );

    span?.setAttribute("context", buildContext(items, 20));
    span?.end();
    Logger.info(
      `Retrieved Documents : ${QueryType.GetItems} - ${items.length}`,
    );
    // Early return if no documents found
    if (!items.length) {
      span?.end();
      Logger.info("No documents found for unspecific metadata retrieval");
      yield { text: "no documents found" };
      return;
    }

    span?.end();
    yield* processResultsForMetadata(
      items,
      input,
      userCtx,
      app as Apps,
      entity,
      maxSummaryCount,
      span,
      userRequestsReasoning,
    );
    return;
  } else if (
    isFilteredItemSearch &&
    isValidAppAndEntity &&
    classification.filterQuery
  ) {
    // Specific metadata retrieval
    span?.setAttribute("Search_Type", QueryType.SearchWithFilters);
    span?.setAttribute(
      "isReasoning",
      userRequestsReasoning && config.isReasoning ? true : false,
    );
    span?.setAttribute("modelId", defaultBestModel);
    Logger.info(`Search Type : ${QueryType.SearchWithFilters}`);

    const { filterQuery } = classification;
    const query = filterQuery;
    const rankProfile =
      sortDirection === "desc"
        ? SearchModes.GlobalSorted
        : SearchModes.NativeRank;

    const searchOptions = {
      limit: pageSize,
      alpha: userAlpha,
      rankProfile,
      timestampRange:
        timestampRange.to || timestampRange.from ? timestampRange : null,
    };

    for (let iteration = 0; iteration < maxIterations; iteration++) {
      const iterationSpan = span?.startSpan(`search_iteration_${iteration}`);
      Logger.info(
        `Search ${QueryType.SearchWithFilters} Iteration - ${iteration} : ${rankProfile}`,
      );

      items =
        (
          await searchVespa(query, email, app as Apps, entity as any, {
            ...searchOptions,
            offset: pageSize * iteration,
          })
        ).root.children || [];

      Logger.info(`Rank Profile : ${rankProfile}`);

      iterationSpan?.setAttribute("offset", pageSize * iteration);
      iterationSpan?.setAttribute("rank_profile", rankProfile);

      iterationSpan?.setAttribute(
        `iteration - ${iteration} retrieved documents length`,
        items.length,
      );
      iterationSpan?.setAttribute(
        `iteration-${iteration} retrieved documents id's`,
        JSON.stringify(
          items.map((v: VespaSearchResult) => (v.fields as any).docId),
        ),
      );
      iterationSpan?.setAttribute(`context`, buildContext(items, 20));
      iterationSpan?.end();

      Logger.info(
        `Number of documents for ${QueryType.SearchWithFilters} = ${items.length}`,
      );
      if (!items.length) {
        Logger.info(
          `No documents found on iteration ${iteration}${
            hasValidTimeRange
              ? " within time range."
              : " falling back to iterative RAG"
          }`,
        );
        iterationSpan?.end();
        yield { text: "null" };
        return;
      }

      const answer = yield* processResultsForMetadata(
        items,
        input,
        userCtx,
        app as Apps,
        entity,
        undefined,
        span,
        userRequestsReasoning,
      );

      if (answer == null) {
        iterationSpan?.setAttribute("answer", null);
        if (iteration == maxIterations - 1) {
          iterationSpan?.end();
          yield { text: "null" };
          return;
        } else {
          Logger.info(`no answer found for iteration - ${iteration}`);
          continue;
        }
      } else {
        iterationSpan?.end();
        return answer;
      }
    }
  } else {
    // None of the conditions matched
    yield { text: "null" };
    return;
  }
}

const fallbackText = (
  classification: TemporalClassifier & QueryRouterResponse,
): string => {
  const { app, entity } = classification.filters;
  const direction = classification.direction || "";
  const { startTime, endTime } = classification.filters;
  const from = new Date(startTime ?? "").getTime();
  const to = new Date(endTime ?? "").getTime();
  const timePhrase = formatTimeDuration(from, to);

  let searchDescription = "";

  if (app === Apps.GoogleCalendar && entity === "event") {
    searchDescription = "calendar events";
  } else if (app === Apps.Gmail) {
    if (entity === "mail") {
      searchDescription = "emails";
    } else if (entity === "pdf") {
      searchDescription = "email attachments";
    }
  } else if (app === Apps.GoogleDrive) {
    if (entity === "driveFile") {
      searchDescription = "files";
    } else if (entity === "docs") {
      searchDescription = "Google Docs";
    } else if (entity === "sheets") {
      searchDescription = "Google Sheets";
    } else if (entity === "slides") {
      searchDescription = "Google Slides";
    } else if (entity === "pdf") {
      searchDescription = "PDF files";
    } else if (entity === "folder") {
      searchDescription = "folders";
    }
  } else if (
    app === Apps.GoogleWorkspace &&
    entity === GooglePeopleEntity.Contacts
  ) {
    searchDescription = "contacts";
  } else {
    searchDescription = "information";
  }

  let timeDescription = "";
  if (timePhrase) {
    if (direction === "prev") {
      timeDescription = ` from the past ${timePhrase}`;
    } else if (direction === "next") {
      timeDescription = ` for the next ${timePhrase}`;
    } else {
      timeDescription = ` within that time period`;
    }
  }

  return `${searchDescription}${timeDescription}`;
};

export async function* UnderstandMessageAndAnswer(
  email: string,
  userCtx: string,
  message: string,
  classification: TemporalClassifier & QueryRouterResponse,
  messages: Message[],
  alpha: number,
  passedSpan?: Span,
  userRequestsReasoning?: boolean,
): AsyncIterableIterator<
  ConverseResponse & { citation?: { index: number; item: any } }
> {
  passedSpan?.setAttribute("email", email);
  passedSpan?.setAttribute("message", message);
  passedSpan?.setAttribute(
    "temporal_direction",
    classification.direction || "none",
  );
  passedSpan?.setAttribute("alpha", alpha);
  passedSpan?.setAttribute("message_count", messages.length);
  const isGenericItemFetch = classification.type === QueryType.GetItems;
  const isFilteredItemSearch =
    classification.type === QueryType.SearchWithFilters;
  const isFilteredSearchSortedByRecency =
    classification.filterQuery &&
    classification.filters.sortDirection === "desc";

  if (isGenericItemFetch || isFilteredItemSearch) {
    Logger.info("Metadata Retrieval");

    const metadataRagSpan = passedSpan?.startSpan("metadata_rag");
    metadataRagSpan?.setAttribute("comment", "metadata retrieval");
    metadataRagSpan?.setAttribute(
      "classification",
      JSON.stringify(classification),
    );

    const count = classification.filters.count || chatPageSize;
    const answerIterator = generateMetadataQueryAnswer(
      message,
      messages,
      email,
      userCtx,
      alpha,
      count,
      maxDefaultSummary,
      classification,
      config.isReasoning && userRequestsReasoning,
      metadataRagSpan,
    );

    let hasYieldedAnswer = false;
    for await (const answer of answerIterator) {
      if (answer.text === "no documents found") {
        return yield {
          text: `I couldn't find any ${fallbackText(
            classification,
          )}. Would you like to try a different search?`,
        };
      } else if (answer.text === "null") {
        Logger.info(
          "No context found for metadata retrieval, moving to iterative RAG",
        );
        hasYieldedAnswer = false;
      } else {
        hasYieldedAnswer = true;
        yield answer;
      }
    }

    metadataRagSpan?.end();
    if (hasYieldedAnswer) return;
  }

  if (
    classification.direction !== null &&
    classification.filters.app === Apps.GoogleCalendar
  ) {
    // user is talking about an event
    Logger.info(`Direction : ${classification.direction}`);
    const eventRagSpan = passedSpan?.startSpan("event_time_expansion");
    eventRagSpan?.setAttribute("comment", "event time expansion");
    return yield* generatePointQueryTimeExpansion(
      message,
      messages,
      classification,
      email,
      userCtx,
      alpha,
      chatPageSize,
      maxDefaultSummary,
      userRequestsReasoning,
      eventRagSpan,
    );
  } else {
    Logger.info("Iterative Rag : Query rewriting and time filtering");
    const ragSpan = passedSpan?.startSpan("iterative_rag");
    ragSpan?.setAttribute("comment", "iterative rag");
    // default case
    return yield* generateIterativeTimeFilterAndQueryRewrite(
      message,
      messages,
      email,
      userCtx,
      alpha,
      chatPageSize,
      3,
      maxDefaultSummary,
      classification,
      userRequestsReasoning,
      ragSpan,
    );
  }
}

export async function* UnderstandMessageAndAnswerForGivenContext(
  email: string,
  userCtx: string,
  message: string,
  alpha: number,
  fileIds: string[],
  passedSpan?: Span,
  userRequestsReasoning?: boolean,
): AsyncIterableIterator<
  ConverseResponse & { citation?: { index: number; item: any } }
> {
<<<<<<< HEAD
  passedSpan?.setAttribute("email", email);
  passedSpan?.setAttribute("message", message);
  passedSpan?.setAttribute("alpha", alpha);
=======
  passedSpan?.setAttribute("email", email)
  passedSpan?.setAttribute("message", message)
  passedSpan?.setAttribute("alpha", alpha)
  passedSpan?.setAttribute("fileIds", JSON.stringify(fileIds))
  passedSpan?.setAttribute("fileIds_count", fileIds?.length)
  passedSpan?.setAttribute(
    "userRequestsReasoning",
    userRequestsReasoning || false,
  )
>>>>>>> 954fbb23

  return yield* generateAnswerFromGivenContext(
    message,
    email,
    userCtx,
    alpha,
    fileIds,
    userRequestsReasoning,
<<<<<<< HEAD
  );
=======
    passedSpan,
  )
>>>>>>> 954fbb23
}

const handleError = (error: any) => {
  let errorMessage = "Something went wrong. Please try again.";
  if (error?.code === OpenAIError.RateLimitError) {
    errorMessage = "Rate limit exceeded. Please try again later.";
  } else if (error?.code === OpenAIError.InvalidAPIKey) {
    errorMessage =
      "Invalid API key provided. Please check your API key and ensure it is correct.";
  } else if (
    error?.name === "ThrottlingException" ||
    error?.message === "Too many tokens, please wait before trying again." ||
    error?.$metadata?.httpStatusCode === 429
  ) {
    errorMessage = "Rate limit exceeded. Please try again later.";
  } else if (
    error?.name === "ValidationException" ||
    error?.message ===
      "The model returned the following errors: Input is too long for requested model."
  ) {
    errorMessage = "Input context is too large.";
  }
  return errorMessage;
};

const addErrMessageToMessage = async (
  lastMessage: SelectMessage,
  errorMessage: string,
) => {
  if (lastMessage.messageRole === MessageRole.User) {
    await updateMessageByExternalId(db, lastMessage?.externalId, {
      errorMessage,
    });
  }
};

const isMessageWithContext = (message: string) => {
  return message?.startsWith("[{") && message?.endsWith("}]");
};

function formatMessagesForLLM(
  msgs: SelectMessage[],
): { role: ConversationRole; content: { text: string }[] }[] {
  return msgs.map((msg) => {
    // If any message from the messagesWithNoErrResponse is a user message, has fileIds and its message is JSON parsable
    // then we should not give that exact stringified message as history
    // We convert it into a AI friendly string only for giving it to LLM
    const fileIds = Array.isArray(msg?.fileIds) ? msg.fileIds : [];
    if (msg.messageRole === "user" && fileIds && fileIds.length > 0) {
      const originalMsg = msg.message;
      const selectedContext = isContextSelected(originalMsg);
      msg.message = selectedContext
        ? buildUserQuery(selectedContext)
        : originalMsg;
    }
    return {
      role: msg.messageRole as ConversationRole,
      content: [{ text: msg.message }],
    };
  });
}

function buildTopicConversationThread(
  messages: SelectMessage[],
  currentMessageIndex: number,
) {
  const conversationThread = [];
  let index = currentMessageIndex;

  while (index >= 0) {
    const message = messages[index];

    if (
      message.messageRole === MessageRole.User &&
      message.queryRouterClassification
    ) {
      const classification =
        typeof message.queryRouterClassification === "string"
          ? JSON.parse(message.queryRouterClassification)
          : message.queryRouterClassification;

      // If this message is NOT a follow-up, it means we've hit a topic boundary
      if (!classification.isFollowUp) {
        // Include this message as it's the start of the current topic thread
        conversationThread.unshift(message);
        break;
      }
    }

    conversationThread.unshift(message);
    index--;
  }

  return conversationThread;
}

export const MessageApi = async (c: Context) => {
  // we will use this in catch
  // if the value exists then we send the error to the frontend via it
  const tracer: Tracer = getTracer("chat");
  const rootSpan = tracer.startSpan("MessageApi");
  Logger.info("MessageApi..");

  let stream: any;
  let chat: SelectChat;
  let assistantMessageId: string | null = null;
  let streamKey: string | null = null;

  try {
    const { sub, workspaceId } = c.get(JwtPayloadKey);
    const email = sub;
    rootSpan.setAttribute("email", email);
    rootSpan.setAttribute("workspaceId", workspaceId);

    // @ts-ignore
    const body = c.req.valid("query");
    let { message, chatId, modelId, isReasoningEnabled }: MessageReqType = body;
    const userRequestsReasoning = isReasoningEnabled;
    if (!message) {
      throw new HTTPException(400, {
        message: "Message is required",
      });
    }
    message = decodeURIComponent(message);
    rootSpan.setAttribute("message", message);

    const isMsgWithContext = isMessageWithContext(message);
    const extractedInfo = isMsgWithContext
      ? await extractFileIdsFromMessage(message)
      : {
          totalValidFileIdsFromLinkCount: 0,
          fileIds: [],
        };
    const fileIds = extractedInfo?.fileIds;
    const totalValidFileIdsFromLinkCount =
      extractedInfo?.totalValidFileIdsFromLinkCount;

    const userAndWorkspace = await getUserAndWorkspaceByEmail(
      db,
      workspaceId,
      email,
    );
    const { user, workspace } = userAndWorkspace;
    let messages: SelectMessage[] = [];
    const costArr: number[] = [];
    const ctx = userContext(userAndWorkspace);
    let chat: SelectChat;

    const chatCreationSpan = rootSpan.startSpan("chat_creation");

    let title = "";
    Logger.info(`MessageApi chat.. ${chat}`);
    if (!chatId) {
      Logger.info(`MessageApi before the span.. ${chatId}`);
      const titleSpan = chatCreationSpan.startSpan("generate_title");
      Logger.info(`MessageApi after the span.. ${titleSpan}`);
      // let llm decide a title
      const titleResp = await generateTitleUsingQuery(message, {
        modelId: ragPipelineConfig[RagPipelineStages.NewChatTitle].modelId,
        stream: false,
      });
      Logger.info(`MessageApi after the titleResp.. ${titleResp}`);
      title = titleResp.title;
      const cost = titleResp.cost;
      if (cost) {
        costArr.push(cost);
        titleSpan.setAttribute("cost", cost);
      }
      titleSpan.setAttribute("title", title);
      titleSpan.end();

      Logger.info(`MessageApi before the first message.. ${titleSpan}`);
      let [insertedChat, insertedMsg] = await db.transaction(
        async (tx): Promise<[SelectChat, SelectMessage]> => {
          const chat = await insertChat(tx, {
            workspaceId: workspace.id,
            workspaceExternalId: workspace.externalId,
            userId: user.id,
            email: user.email,
            title,
            attachments: [],
          });

          const insertedMsg = await insertMessage(tx, {
            chatId: chat.id,
            userId: user.id,
            chatExternalId: chat.externalId,
            workspaceExternalId: workspace.externalId,
            messageRole: MessageRole.User,
            email: user.email,
            sources: [],
            message,
            modelId,
            fileIds: fileIds,
          });
          return [chat, insertedMsg];
        },
      );
      Logger.info(
        "First mesage of the conversation, successfully created the chat",
      );
      chat = insertedChat;
      messages.push(insertedMsg); // Add the inserted message to messages array
      chatCreationSpan.end();
    } else {
      let [existingChat, allMessages, insertedMsg] = await db.transaction(
        async (tx): Promise<[SelectChat, SelectMessage[], SelectMessage]> => {
          // we are updating the chat and getting it's value in one call itself

          let existingChat = await updateChatByExternalId(db, chatId, {});
          let allMessages = await getChatMessages(tx, chatId);

          let insertedMsg = await insertMessage(tx, {
            chatId: existingChat.id,
            userId: user.id,
            workspaceExternalId: workspace.externalId,
            chatExternalId: existingChat.externalId,
            messageRole: MessageRole.User,
            email: user.email,
            sources: [],
            message,
            modelId,
            fileIds,
          });
          return [existingChat, allMessages, insertedMsg];
        },
      );
      Logger.info("Existing conversation, fetched previous messages");
      messages = allMessages.concat(insertedMsg); // Update messages array
      chat = existingChat;
      chatCreationSpan.end();
    }
    Logger.info("starting the streaming..");
    return streamSSE(
      c,
      async (stream) => {
        streamKey = `${chat.externalId}`; // Create the stream key
        activeStreams.set(streamKey, stream); // Add stream to the map
        Logger.info(`Added stream ${streamKey} to active streams map.`);
        let wasStreamClosedPrematurely = false;
        const streamSpan = rootSpan.startSpan("stream_response");
        streamSpan.setAttribute("chatId", chat.externalId);
        try {
          if (!chatId) {
            const titleUpdateSpan = streamSpan.startSpan("send_title_update");
            await stream.writeSSE({
              data: title,
              event: ChatSSEvents.ChatTitleUpdate,
            });
            titleUpdateSpan.end();
          }

          Logger.info("Chat stream started");
          // we do not set the message Id as we don't have it
          await stream.writeSSE({
            event: ChatSSEvents.ResponseMetadata,
            data: JSON.stringify({
              chatId: chat.externalId,
            }),
          });

          if (isMsgWithContext && fileIds && fileIds?.length > 0) {
            Logger.info(
              "User has selected some context with query, answering only based on that given context",
            );
            let answer = "";
            let citations = [];
            let citationMap: Record<number, number> = {};
            let thinking = "";
            let reasoning =
              userRequestsReasoning &&
<<<<<<< HEAD
              ragPipelineConfig[RagPipelineStages.AnswerOrSearch].reasoning;
            const conversationSpan = streamSpan.startSpan(
              "conversation_search",
            );
            conversationSpan.setAttribute("answer", answer);
            conversationSpan.end();

            const ragSpan = streamSpan.startSpan("rag_processing");

            const understandSpan = ragSpan.startSpan("understand_message");
=======
              ragPipelineConfig[RagPipelineStages.AnswerOrSearch].reasoning

            const understandSpan = streamSpan.startSpan("understand_message")
            understandSpan?.setAttribute(
              "totalValidFileIdsFromLinkCount",
              totalValidFileIdsFromLinkCount,
            )
            understandSpan?.setAttribute("maxValidLinks", maxValidLinks)
>>>>>>> 954fbb23

            const iterator = UnderstandMessageAndAnswerForGivenContext(
              email,
              ctx,
              message,
              0.5,
              fileIds,
              understandSpan,
              userRequestsReasoning,
            );
            stream.writeSSE({
              event: ChatSSEvents.Start,
              data: "",
            });

            answer = "";
            thinking = "";
            reasoning = isReasoning && userRequestsReasoning;
            citations = [];
            citationMap = {};
            let citationValues: Record<number, string> = {};
            let count = 0;
            for await (const chunk of iterator) {
              if (stream.closed) {
                Logger.info(
                  "[MessageApi] Stream closed during conversation search loop. Breaking.",
                );
                wasStreamClosedPrematurely = true;
                break;
              }
              if (chunk.text) {
                if (
                  totalValidFileIdsFromLinkCount > maxValidLinks &&
                  count === 0
                ) {
                  stream.writeSSE({
                    event: ChatSSEvents.ResponseUpdate,
                    data: `Skipping last ${
                      totalValidFileIdsFromLinkCount - maxValidLinks
                    } links as it exceeds max limit of ${maxValidLinks}. `,
                  });
                }
                if (reasoning && chunk.reasoning) {
                  thinking += chunk.text;
                  stream.writeSSE({
                    event: ChatSSEvents.Reasoning,
                    data: chunk.text,
                  });
                  // reasoningSpan.end()
                }
                if (!chunk.reasoning) {
                  answer += chunk.text;
                  stream.writeSSE({
                    event: ChatSSEvents.ResponseUpdate,
                    data: chunk.text,
                  });
                }
              }
              if (chunk.cost) {
                costArr.push(chunk.cost);
              }
              if (chunk.citation) {
                const { index, item } = chunk.citation;
                citations.push(item);
                citationMap[index] = citations.length - 1;
                Logger.info(
                  `Found citations and sending it, current count: ${citations.length}`,
                );
                stream.writeSSE({
                  event: ChatSSEvents.CitationsUpdate,
                  data: JSON.stringify({
                    contextChunks: citations,
                    citationMap,
                  }),
                });
                citationValues[index] = item;
              }
              count++;
            }
            understandSpan.setAttribute("citation_count", citations.length);
            understandSpan.setAttribute(
              "citation_map",
              JSON.stringify(citationMap),
            );
            understandSpan.setAttribute(
              "citation_values",
              JSON.stringify(citationValues),
<<<<<<< HEAD
            );
            understandSpan.end();
            const answerSpan = ragSpan.startSpan("process_final_answer");
            answerSpan.setAttribute(
              "final_answer",
              processMessage(answer, citationMap),
            );
            answerSpan.setAttribute("actual_answer", answer);
            answerSpan.setAttribute("final_answer_length", answer.length);
            answerSpan.end();
            ragSpan.end();
=======
            )
            understandSpan.end()
            const answerSpan = streamSpan.startSpan("process_final_answer")
            answerSpan.setAttribute(
              "final_answer",
              processMessage(answer, citationMap),
            )
            answerSpan.setAttribute("actual_answer", answer)
            answerSpan.setAttribute("final_answer_length", answer.length)
            answerSpan.end()
>>>>>>> 954fbb23

            if (answer || wasStreamClosedPrematurely) {
              // TODO: incase user loses permission
              // to one of the citations what do we do?
              // somehow hide that citation and change
              // the answer to reflect that
              const msg = await insertMessage(db, {
                chatId: chat.id,
                userId: user.id,
                workspaceExternalId: workspace.externalId,
                chatExternalId: chat.externalId,
                messageRole: MessageRole.Assistant,
                email: user.email,
                sources: citations,
                message: processMessage(answer, citationMap),
                thinking: thinking,
                modelId:
                  ragPipelineConfig[RagPipelineStages.AnswerOrRewrite].modelId,
              });
              assistantMessageId = msg.externalId;
              const traceJson = tracer.serializeToJson();
              await insertChatTrace({
                workspaceId: workspace.id,
                userId: user.id,
                chatId: chat.id,
                messageId: msg.id,
                chatExternalId: chat.externalId,
                email: user.email,
                messageExternalId: msg.externalId,
                traceJson,
              });
              Logger.info(
                `[MessageApi] Inserted trace for message ${msg.externalId} (premature: ${wasStreamClosedPrematurely}).`,
              );
              await stream.writeSSE({
                event: ChatSSEvents.ResponseMetadata,
                data: JSON.stringify({
                  chatId: chat.externalId,
                  messageId: assistantMessageId,
                }),
              });
            } else {
              const errorSpan = streamSpan.startSpan("handle_no_answer");
              const allMessages = await getChatMessages(db, chat?.externalId);
              const lastMessage = allMessages[allMessages.length - 1];

              await stream.writeSSE({
                event: ChatSSEvents.ResponseMetadata,
                data: JSON.stringify({
                  chatId: chat.externalId,
                  messageId: lastMessage.externalId,
                }),
              });
              await stream.writeSSE({
                event: ChatSSEvents.Error,
                data: "Can you please make your query more specific?",
              });
              await addErrMessageToMessage(
                lastMessage,
                "Can you please make your query more specific?",
              );

              const traceJson = tracer.serializeToJson();
              await insertChatTrace({
                workspaceId: workspace.id,
                userId: user.id,
                chatId: chat.id,
                messageId: lastMessage.id,
                chatExternalId: chat.externalId,
                email: user.email,
                messageExternalId: lastMessage.externalId,
                traceJson,
              });
              errorSpan.end();
            }

            const endSpan = streamSpan.startSpan("send_end_event");
            await stream.writeSSE({
              data: "",
              event: ChatSSEvents.End,
            });
            endSpan.end();
            streamSpan.end();
            rootSpan.end();
          } else {
            const filteredMessages = messages
              .slice(0, messages.length - 1)
              .filter((msg) => !msg?.errorMessage)
              .filter(
                (msg) =>
                  !(msg.messageRole === MessageRole.Assistant && !msg.message),
              );

            Logger.info(
              "Checking if answer is in the conversation or a mandatory query rewrite is needed before RAG",
            );

            const topicConversationThread = buildTopicConversationThread(
              filteredMessages,
              filteredMessages.length - 1,
            );
            const llmFormattedMessages: Message[] = formatMessagesForLLM(
              topicConversationThread,
            );

            const searchOrAnswerIterator =
              generateSearchQueryOrAnswerFromConversation(message, ctx, {
                modelId:
                  ragPipelineConfig[RagPipelineStages.AnswerOrSearch].modelId,
                stream: true,
                json: true,
                reasoning:
                  userRequestsReasoning &&
                  ragPipelineConfig[RagPipelineStages.AnswerOrSearch].reasoning,
                messages: llmFormattedMessages,
              });

            // TODO: for now if the answer is from the conversation itself we don't
            // add any citations for it, we can refer to the original message for citations
            // one more bug is now llm automatically copies the citation text sometimes without any reference
            // leads to [NaN] in the answer
            let currentAnswer = "";
            let answer = "";
            let citations = [];
            let citationMap: Record<number, number> = {};
            let queryFilters = {
              app: "",
              entity: "",
              startTime: "",
              endTime: "",
              count: 0,
              sortDirection: "",
            };
            let parsed = {
              isFollowUp: false,
              answer: "",
              queryRewrite: "",
              temporalDirection: null,
              filterQuery: "",
              type: "",
              filters: queryFilters,
            };

            let thinking = "";
            let reasoning =
              userRequestsReasoning &&
              ragPipelineConfig[RagPipelineStages.AnswerOrSearch].reasoning;
            let buffer = "";
            const conversationSpan = streamSpan.startSpan(
              "conversation_search",
            );
            for await (const chunk of searchOrAnswerIterator) {
              if (stream.closed) {
                Logger.info(
                  "[MessageApi] Stream closed during conversation search loop. Breaking.",
                );
                wasStreamClosedPrematurely = true;
                break;
              }
              if (chunk.text) {
                if (reasoning) {
                  if (thinking && !chunk.text.includes(EndThinkingToken)) {
                    thinking += chunk.text;
                    stream.writeSSE({
                      event: ChatSSEvents.Reasoning,
                      data: chunk.text,
                    });
                  } else {
                    // first time
                    if (!chunk.text.includes(StartThinkingToken)) {
                      let token = chunk.text;
                      if (chunk.text.includes(EndThinkingToken)) {
                        token = chunk.text.split(EndThinkingToken)[0];
                        thinking += token;
                      } else {
                        thinking += token;
                      }
                      stream.writeSSE({
                        event: ChatSSEvents.Reasoning,
                        data: token,
                      });
                    }
                  }
                }
                if (reasoning && chunk.text.includes(EndThinkingToken)) {
                  reasoning = false;
                  chunk.text = chunk.text.split(EndThinkingToken)[1].trim();
                }
                if (!reasoning) {
                  buffer += chunk.text;
                  try {
                    parsed = jsonParseLLMOutput(buffer) || {};
                    if (parsed.answer && currentAnswer !== parsed.answer) {
                      if (currentAnswer === "") {
                        Logger.info(
                          "We were able to find the answer/respond to users query in the conversation itself so not applying RAG",
                        );
                        stream.writeSSE({
                          event: ChatSSEvents.Start,
                          data: "",
                        });
                        // First valid answer - send the whole thing
                        stream.writeSSE({
                          event: ChatSSEvents.ResponseUpdate,
                          data: parsed.answer,
                        });
                      } else {
                        // Subsequent chunks - send only the new part
                        const newText = parsed.answer.slice(
                          currentAnswer.length,
                        );
                        stream.writeSSE({
                          event: ChatSSEvents.ResponseUpdate,
                          data: newText,
                        });
                      }
                      currentAnswer = parsed.answer;
                    }
                  } catch (err) {
                    const errMessage = (err as Error).message;
                    Logger.error(
                      err,
                      `Error while parsing LLM output ${errMessage}`,
                    );
                    continue;
                  }
                }
              }
              if (chunk.cost) {
                costArr.push(chunk.cost);
              }
            }

            console.log(buffer, "buffer");
            conversationSpan.setAttribute("answer_found", parsed.answer);
            conversationSpan.setAttribute("answer", answer);
            conversationSpan.setAttribute("query_rewrite", parsed.queryRewrite);
            conversationSpan.end();
            let classification;
            const { app, count, endTime, entity, sortDirection, startTime } =
              parsed?.filters;
            classification = {
              direction: parsed.temporalDirection,
              type: parsed.type,
              filterQuery: parsed.filterQuery,
              isFollowUp: parsed.isFollowUp,
              filters: {
                app: app as Apps,
                entity: entity as Entity,
                endTime,
                sortDirection,
                startTime,
                count,
              },
            } as TemporalClassifier & QueryRouterResponse;

            if (parsed.answer === null || parsed.answer === "") {
              const ragSpan = streamSpan.startSpan("rag_processing");
              if (parsed.queryRewrite) {
                Logger.info(
                  `The query is ambigious and requires a mandatory query rewrite from the existing conversation / recent messages ${parsed.queryRewrite}`,
                );
                message = parsed.queryRewrite;
                Logger.info(`Rewritten query: ${message}`);
                ragSpan.setAttribute("query_rewrite", parsed.queryRewrite);
              } else {
                Logger.info(
                  "There was no need for a query rewrite and there was no answer in the conversation, applying RAG",
                );
              }

              Logger.info(
                `Classifying the query as:, ${JSON.stringify(classification)}`,
              );

              ragSpan.setAttribute(
                "isFollowUp",
                classification.isFollowUp ?? false,
              );
              if (messages.length < 2) {
                classification.isFollowUp = false; // First message or not enough history to be a follow-up
              } else if (classification.isFollowUp) {
                // If it's marked as a follow-up, try to reuse the last user message's classification
                const lastUserMessage = messages[messages.length - 3]; // Assistant is at -2, last user is at -3

                if (lastUserMessage?.queryRouterClassification) {
                  Logger.info(
                    `Reusing previous message classification for follow-up query ${JSON.stringify(
                      lastUserMessage.queryRouterClassification,
                    )}`,
                  );

                  classification =
                    lastUserMessage.queryRouterClassification as any;
                } else {
                  Logger.info(
                    "Follow-up query detected, but no classification found in previous message.",
                  );
                }
              }

              const understandSpan = ragSpan.startSpan("understand_message");
              const iterator = UnderstandMessageAndAnswer(
                email,
                ctx,
                message,
                classification,
                llmFormattedMessages,
                0.5,
                understandSpan,
                userRequestsReasoning,
              );
              stream.writeSSE({
                event: ChatSSEvents.Start,
                data: "",
              });

              answer = "";
              thinking = "";
              reasoning = isReasoning && userRequestsReasoning;
              citations = [];
              citationMap = {};
              let citationValues: Record<number, string> = {};
              for await (const chunk of iterator) {
                if (stream.closed) {
                  Logger.info(
                    "[MessageApi] Stream closed during conversation search loop. Breaking.",
                  );
                  wasStreamClosedPrematurely = true;
                  break;
                }
                if (chunk.text) {
                  if (reasoning && chunk.reasoning) {
                    thinking += chunk.text;
                    stream.writeSSE({
                      event: ChatSSEvents.Reasoning,
                      data: chunk.text,
                    });
                    // reasoningSpan.end()
                  }
                  if (!chunk.reasoning) {
                    answer += chunk.text;
                    stream.writeSSE({
                      event: ChatSSEvents.ResponseUpdate,
                      data: chunk.text,
                    });
                  }
                }
                if (chunk.cost) {
                  costArr.push(chunk.cost);
                }
                if (chunk.citation) {
                  const { index, item } = chunk.citation;
                  citations.push(item);
                  citationMap[index] = citations.length - 1;
                  Logger.info(
                    `Found citations and sending it, current count: ${citations.length}`,
                  );
                  stream.writeSSE({
                    event: ChatSSEvents.CitationsUpdate,
                    data: JSON.stringify({
                      contextChunks: citations,
                      citationMap,
                    }),
                  });
                  citationValues[index] = item;
                }
              }
              understandSpan.setAttribute("citation_count", citations.length);
              understandSpan.setAttribute(
                "citation_map",
                JSON.stringify(citationMap),
              );
              understandSpan.setAttribute(
                "citation_values",
                JSON.stringify(citationValues),
              );
              understandSpan.end();
              const answerSpan = ragSpan.startSpan("process_final_answer");
              answerSpan.setAttribute(
                "final_answer",
                processMessage(answer, citationMap),
              );
              answerSpan.setAttribute("actual_answer", answer);
              answerSpan.setAttribute("final_answer_length", answer.length);
              answerSpan.end();
              ragSpan.end();
            } else if (parsed.answer) {
              answer = parsed.answer;
            }

            const latestUserMessage = messages[messages.length - 1];
            if (latestUserMessage && answer) {
              const isFollowUp = parsed?.isFollowUp;
              const lastMessageIndex = messages.length - 1;
              const referenceIndex = lastMessageIndex - 2;

              const previousClassification = messages[referenceIndex]
                ?.queryRouterClassification as Record<string, any> | undefined;

              let queryRouterClassification: Record<string, any> | undefined;

              if (isFollowUp && previousClassification) {
                queryRouterClassification = {
                  ...previousClassification,
                  isFollowUp,
                };
              } else if (classification) {
                queryRouterClassification = classification;
              }

              if (queryRouterClassification) {
                Logger.info(
                  `Updating queryRouter classification for last user message: ${JSON.stringify(
                    queryRouterClassification,
                  )}`,
                );

                await updateMessage(db, latestUserMessage.externalId, {
                  queryRouterClassification,
                });
              } else {
                Logger.warn(
                  "queryRouterClassification is undefined, skipping update.",
                );
              }
            }

            if (answer || wasStreamClosedPrematurely) {
              // Determine if a message (even partial) should be saved
              // TODO: incase user loses permission
              // to one of the citations what do we do?
              // somehow hide that citation and change
              // the answer to reflect that
              const msg = await insertMessage(db, {
                chatId: chat.id,
                userId: user.id,
                workspaceExternalId: workspace.externalId,
                chatExternalId: chat.externalId,
                messageRole: MessageRole.Assistant,
                queryRouterClassification: JSON.stringify(classification),
                email: user.email,
                sources: citations,
                message: processMessage(answer, citationMap),
                thinking: thinking,
                modelId:
                  ragPipelineConfig[RagPipelineStages.AnswerOrRewrite].modelId,
              });
              assistantMessageId = msg.externalId;

              const traceJson = tracer.serializeToJson();
              await insertChatTrace({
                workspaceId: workspace.id,
                userId: user.id,
                chatId: chat.id,
                messageId: msg.id,
                chatExternalId: chat.externalId,
                email: user.email,
                messageExternalId: msg.externalId,
                traceJson,
              });
              Logger.info(
                `[MessageApi] Inserted trace for message ${msg.externalId} (premature: ${wasStreamClosedPrematurely}).`,
              );

              await stream.writeSSE({
                event: ChatSSEvents.ResponseMetadata,
                data: JSON.stringify({
                  chatId: chat.externalId,
                  messageId: assistantMessageId,
                }),
              });
            } else {
              const errorSpan = streamSpan.startSpan("handle_no_answer");
              const allMessages = await getChatMessages(db, chat?.externalId);
              const lastMessage = allMessages[allMessages.length - 1];

              await stream.writeSSE({
                event: ChatSSEvents.ResponseMetadata,
                data: JSON.stringify({
                  chatId: chat.externalId,
                  messageId: lastMessage.externalId,
                }),
              });
              await stream.writeSSE({
                event: ChatSSEvents.Error,
                data: "Oops, something went wrong. Please try rephrasing your question or ask something else.",
              });
              await addErrMessageToMessage(
                lastMessage,
                "Oops, something went wrong. Please try rephrasing your question or ask something else.",
              );

              const traceJson = tracer.serializeToJson();
              await insertChatTrace({
                workspaceId: workspace.id,
                userId: user.id,
                chatId: chat.id,
                messageId: lastMessage.id,
                chatExternalId: chat.externalId,
                email: user.email,
                messageExternalId: lastMessage.externalId,
                traceJson,
              });
              errorSpan.end();
            }

            const endSpan = streamSpan.startSpan("send_end_event");
            await stream.writeSSE({
              data: "",
              event: ChatSSEvents.End,
            });
            endSpan.end();
            streamSpan.end();
            rootSpan.end();
          }
        } catch (error) {
          const streamErrorSpan = streamSpan.startSpan("handle_stream_error");
          streamErrorSpan.addEvent("error", {
            message: getErrorMessage(error),
            stack: (error as Error).stack || "",
          });
          const errFomMap = handleError(error);
          const allMessages = await getChatMessages(db, chat?.externalId);
          const lastMessage = allMessages[allMessages.length - 1];
          await stream.writeSSE({
            event: ChatSSEvents.ResponseMetadata,
            data: JSON.stringify({
              chatId: chat.externalId,
              messageId: lastMessage.externalId,
            }),
          });
          await stream.writeSSE({
            event: ChatSSEvents.Error,
            data: errFomMap,
          });

          // Add the error message to last user message
          await addErrMessageToMessage(lastMessage, errFomMap);

          await stream.writeSSE({
            data: "",
            event: ChatSSEvents.End,
          });
          Logger.error(
            error,
            `Streaming Error: ${(error as Error).message} ${
              (error as Error).stack
            }`,
          );
          streamErrorSpan.end();
          streamSpan.end();
          rootSpan.end();
        } finally {
          // Ensure stream is removed from the map on completion or error
          if (streamKey && activeStreams.has(streamKey)) {
            activeStreams.delete(streamKey);
            Logger.info(`Removed stream ${streamKey} from active streams map.`);
          }
        }
      },
      async (err, stream) => {
        const streamErrorSpan = rootSpan.startSpan(
          "handle_stream_callback_error",
        );
        streamErrorSpan.addEvent("error", {
          message: getErrorMessage(err),
          stack: (err as Error).stack || "",
        });
        const errFromMap = handleError(err);
        // Use the stored assistant message ID if available when handling callback error
        const allMessages = await getChatMessages(db, chat?.externalId);
        const lastMessage = allMessages[allMessages.length - 1];
        const errorMsgId = assistantMessageId || lastMessage.externalId;
        const errorChatId = chat?.externalId || "unknown";

        if (errorChatId !== "unknown" && errorMsgId !== "unknown") {
          await stream.writeSSE({
            event: ChatSSEvents.ResponseMetadata,
            data: JSON.stringify({
              chatId: errorChatId,
              messageId: errorMsgId,
            }),
          });
          // Try to get the last message again for error reporting
          const allMessages = await getChatMessages(db, errorChatId);
          if (allMessages.length > 0) {
            const lastMessage = allMessages[allMessages.length - 1];
            await addErrMessageToMessage(lastMessage, errFromMap);
          }
        }
        await stream.writeSSE({
          event: ChatSSEvents.Error,
          data: errFromMap,
        });
        await addErrMessageToMessage(lastMessage, errFromMap);

        await stream.writeSSE({
          data: "",
          event: ChatSSEvents.End,
        });
        Logger.error(
          err,
          `Streaming Error: ${err.message} ${(err as Error).stack}`,
        );
        // Ensure stream is removed from the map in the error callback too
        if (streamKey && activeStreams.has(streamKey)) {
          activeStreams.delete(streamKey);
          Logger.info(
            `Removed stream ${streamKey} from active streams map in error callback.`,
          );
        }
        streamErrorSpan.end();
        rootSpan.end();
      },
    );
  } catch (error) {
    Logger.info(`MessageApi Error occurred.. {error}`);
    const errorSpan = rootSpan.startSpan("handle_top_level_error");
    errorSpan.addEvent("error", {
      message: getErrorMessage(error),
      stack: (error as Error).stack || "",
    });
    const errMsg = getErrorMessage(error);
    // TODO: add more errors like bedrock, this is only openai
    const errFromMap = handleError(error);
    // @ts-ignore
    if (chat?.externalId) {
      const allMessages = await getChatMessages(db, chat?.externalId);
      // Add the error message to last user message
      if (allMessages.length > 0) {
        const lastMessage = allMessages[allMessages.length - 1];
        // Use the stored assistant message ID if available for metadata
        const errorMsgId = assistantMessageId || lastMessage.externalId;
        await stream.writeSSE({
          event: ChatSSEvents.ResponseMetadata,
          data: JSON.stringify({
            chatId: chat.externalId,
            messageId: errorMsgId,
          }),
        });
        await addErrMessageToMessage(lastMessage, errFromMap);
      }
    }
    if (error instanceof APIError) {
      // quota error
      if (error.status === 429) {
        Logger.error(error, "You exceeded your current quota");
        if (stream) {
          await stream.writeSSE({
            event: ChatSSEvents.Error,
            data: errFromMap,
          });
        }
      }
    } else {
      Logger.error(error, `Message Error: ${errMsg} ${(error as Error).stack}`);
      throw new HTTPException(500, {
        message: "Could not create message or Chat",
      });
    }
    // Ensure stream is removed from the map in the top-level catch block
    if (streamKey && activeStreams.has(streamKey)) {
      activeStreams.delete(streamKey);
      Logger.info(
        `Removed stream ${streamKey} from active streams map in top-level catch.`,
      );
    }
    errorSpan.end();
    rootSpan.end();
  }
};

// We support both retrying of already valid assistant respone & retrying of an error
// When the assitant gives error, that error message is stored in the user query's message object of that respective user query
// On the frontend, an error message can be seen from the assistant's side, but it is not really present in the DB, it is taken from the user query's errorMessage property
// On retry of that error, we send the user message itself again (like asking the same query again)
// If the retry is successful and we get a valid response, we store that message inside DB with a 'createdAt' value just 1 unit ahead of the respective user query's createdAt value
// This is done to maintain the order of user-assistant message pattern in messages which helps both in the frontend and server logic
// If the retry also fails, we do the same thing, storing error message in the user query's respective message object
// If a retry fails on a completely valid assistant response, the error is shown in the UI but not stored anywhere, we retain the valid response (can be seen after reload)
export const MessageRetryApi = async (c: Context) => {
  const tracer: Tracer = getTracer("chat");
  const rootSpan = tracer.startSpan("MessageRetryApi");
  let streamKey: string | null = null; // Add stream key for stop functionality
  let relevantMessageId: string | null = null; // Track message ID being generated/updated
  try {
    // @ts-ignore
    const body = c.req.valid("query");
    const { messageId, isReasoningEnabled }: MessageRetryReqType = body;
    const userRequestsReasoning = isReasoningEnabled;
    const { sub, workspaceId } = c.get(JwtPayloadKey);
    const email = sub;
    rootSpan.setAttribute("email", email);
    rootSpan.setAttribute("workspaceId", workspaceId);
    rootSpan.setAttribute("messageId", messageId);

    const costArr: number[] = [];
    // Fetch the original message
    const fetchMessageSpan = rootSpan.startSpan("fetch_original_message");
    const originalMessage = await getMessageByExternalId(db, messageId);
    if (!originalMessage) {
      const errorSpan = fetchMessageSpan.startSpan("message_not_found");
      errorSpan.addEvent("error", { message: "Message not found" });
      errorSpan.end();
      fetchMessageSpan.end();
      throw new HTTPException(404, { message: "Message not found" });
    }
    const isUserMessage = originalMessage.messageRole === "user";
    fetchMessageSpan.setAttribute("isUserMessage", isUserMessage);
    fetchMessageSpan.end();

    // Fetch conversation history
    const conversationSpan = rootSpan.startSpan("fetch_conversation");
    let conversation = await getChatMessagesBefore(
      db,
      originalMessage.chatId,
      originalMessage.createdAt,
    );
    // This !isUserMessage is useful for the case when the user retries the error he gets on the very first user query
    // Becoz on retry of the error, there will be no conversation availble as there wouldn't be anything before the very first query
    // And for retry on error, we use the user query itself
    if (!isUserMessage && (!conversation || !conversation.length)) {
      const errorSpan = conversationSpan.startSpan("no_conversation");
      errorSpan.addEvent("error", {
        message: "Could not fetch previous messages",
      });
      errorSpan.end();
      conversationSpan.end();
      throw new HTTPException(400, {
        message: "Could not fetch previous messages",
      });
    }
    conversationSpan.setAttribute("conversationLength", conversation.length);
    conversationSpan.end();

    // Use the same modelId
    const modelId = originalMessage.modelId as Models;

    // Get user and workspace
    const userAndWorkspace = await getUserAndWorkspaceByEmail(
      db,
      workspaceId,
      email,
    );
    const { user, workspace } = userAndWorkspace;
    const ctx = userContext(userAndWorkspace);

    let newCitations: Citation[] = [];
    // the last message before our assistant's message was the user's message
    const prevUserMessage = isUserMessage
      ? originalMessage
      : conversation[conversation.length - 1];
    let fileIds: string[] = [];
    const fileIdsFromDB = JSON.parse(
      JSON.stringify(prevUserMessage?.fileIds || []),
    );
    let totalValidFileIdsFromLinkCount = 0;
    if (
      prevUserMessage.messageRole === "user" &&
      fileIdsFromDB &&
      fileIdsFromDB.length > 0
    ) {
      fileIds = fileIdsFromDB;
      const isMsgWithContext = isMessageWithContext(prevUserMessage.message);
      const extractedInfo = isMsgWithContext
        ? await extractFileIdsFromMessage(prevUserMessage.message)
        : {
            totalValidFileIdsFromLinkCount: 0,
            fileIds: [],
          };
      totalValidFileIdsFromLinkCount =
        extractedInfo?.totalValidFileIdsFromLinkCount;
    }
    // we are trying to retry the first assistant's message
    if (conversation.length === 1) {
      conversation = [];
    }
    if (!prevUserMessage.message) {
      const errorSpan = rootSpan.startSpan("invalid_user_chat");
      errorSpan.addEvent("error", {
        message: "Cannot retry the message, invalid user chat",
      });
      errorSpan.end();
      throw new HTTPException(400, {
        message: "Cannot retry the message, invalid user chat",
      });
    }

    // Set stream key before streaming
    streamKey = originalMessage.chatExternalId;
    Logger.info(`[MessageRetryApi] Constructed streamKey: ${streamKey}`);

    return streamSSE(
      c,
      async (stream) => {
        activeStreams.set(streamKey!, stream);
        const streamSpan = rootSpan.startSpan("stream_response");
        streamSpan.setAttribute("chatId", originalMessage.chatExternalId);
        let wasStreamClosedPrematurely = false;

        try {
          let message = prevUserMessage.message;
          if (fileIds && fileIds?.length > 0) {
            Logger.info(
              "[RETRY] User has selected some context with query, answering only based on that given context",
            );

            let answer = "";
            let citations = [];
            let citationMap: Record<number, number> = {};
            let thinking = "";
            let reasoning =
              userRequestsReasoning &&
<<<<<<< HEAD
              ragPipelineConfig[RagPipelineStages.AnswerOrSearch].reasoning;
            const conversationSpan = streamSpan.startSpan(
              "conversation_search",
            );
            conversationSpan.setAttribute("answer", answer);
            conversationSpan.end();

            const ragSpan = streamSpan.startSpan("rag_processing");

            const understandSpan = ragSpan.startSpan("understand_message");
=======
              ragPipelineConfig[RagPipelineStages.AnswerOrSearch].reasoning

            const understandSpan = streamSpan.startSpan("understand_message")
            understandSpan?.setAttribute(
              "totalValidFileIdsFromLinkCount",
              totalValidFileIdsFromLinkCount,
            )
            understandSpan?.setAttribute("maxValidLinks", maxValidLinks)
>>>>>>> 954fbb23

            const iterator = UnderstandMessageAndAnswerForGivenContext(
              email,
              ctx,
              message,
              0.5,
              fileIds,
              understandSpan,
              userRequestsReasoning,
            );
            stream.writeSSE({
              event: ChatSSEvents.Start,
              data: "",
            });

            answer = "";
            thinking = "";
            reasoning = isReasoning && userRequestsReasoning;
            citations = [];
            citationMap = {};
            let count = 0;
            let citationValues: Record<number, string> = {};
            for await (const chunk of iterator) {
              if (stream.closed) {
                Logger.info(
                  "[MessageRetryApi] Stream closed during conversation search loop. Breaking.",
                );
                wasStreamClosedPrematurely = true;
                break;
              }
              if (chunk.text) {
                if (
                  totalValidFileIdsFromLinkCount > maxValidLinks &&
                  count === 0
                ) {
                  stream.writeSSE({
                    event: ChatSSEvents.ResponseUpdate,
                    data: `Skipping last ${
                      totalValidFileIdsFromLinkCount - maxValidLinks
                    } valid link/s as it exceeds max limit of ${maxValidLinks}. `,
                  });
                }
                if (reasoning && chunk.reasoning) {
                  thinking += chunk.text;
                  stream.writeSSE({
                    event: ChatSSEvents.Reasoning,
                    data: chunk.text,
                  });
                  // reasoningSpan.end()
                }
                if (!chunk.reasoning) {
                  answer += chunk.text;
                  stream.writeSSE({
                    event: ChatSSEvents.ResponseUpdate,
                    data: chunk.text,
                  });
                }
              }
              if (chunk.cost) {
                costArr.push(chunk.cost);
              }
              if (chunk.citation) {
                const { index, item } = chunk.citation;
                citations.push(item);
                citationMap[index] = citations.length - 1;
                Logger.info(
                  `Found citations and sending it, current count: ${citations.length}`,
                );
                stream.writeSSE({
                  event: ChatSSEvents.CitationsUpdate,
                  data: JSON.stringify({
                    contextChunks: citations,
                    citationMap,
                  }),
                });
                citationValues[index] = item;
              }
              count++;
            }
            understandSpan.setAttribute("citation_count", citations.length);
            understandSpan.setAttribute(
              "citation_map",
              JSON.stringify(citationMap),
            );
            understandSpan.setAttribute(
              "citation_values",
              JSON.stringify(citationValues),
<<<<<<< HEAD
            );
            understandSpan.end();
            const answerSpan = ragSpan.startSpan("process_final_answer");
            answerSpan.setAttribute(
              "final_answer",
              processMessage(answer, citationMap),
            );
            answerSpan.setAttribute("actual_answer", answer);
            answerSpan.setAttribute("final_answer_length", answer.length);
            answerSpan.end();
            ragSpan.end();
=======
            )
            understandSpan.end()
            const answerSpan = streamSpan.startSpan("process_final_answer")
            answerSpan.setAttribute(
              "final_answer",
              processMessage(answer, citationMap),
            )
            answerSpan.setAttribute("actual_answer", answer)
            answerSpan.setAttribute("final_answer_length", answer.length)
            answerSpan.end()
>>>>>>> 954fbb23

            // Database Update Logic
            const insertSpan = streamSpan.startSpan("insert_assistant_message");
            if (wasStreamClosedPrematurely) {
              Logger.info(
                `[MessageRetryApi] Stream closed prematurely. Saving partial state.`,
              );
              if (isUserMessage) {
                await db.transaction(async (tx) => {
                  await updateMessage(tx, messageId, { errorMessage: "" });
                  const msg = await insertMessage(tx, {
                    chatId: originalMessage.chatId,
                    userId: user.id,
                    workspaceExternalId: workspace.externalId,
                    chatExternalId: originalMessage.chatExternalId,
                    messageRole: MessageRole.Assistant,
                    email: user.email,
                    sources: citations,
                    message: processMessage(answer, citationMap),
                    thinking,
                    modelId:
                      ragPipelineConfig[RagPipelineStages.AnswerOrRewrite]
                        .modelId,
                    createdAt: new Date(
                      new Date(originalMessage.createdAt).getTime() + 1,
                    ),
                  });
                  relevantMessageId = msg.externalId;
                });
              } else {
                relevantMessageId = originalMessage.externalId;
                await updateMessage(db, messageId, {
                  message: processMessage(answer, citationMap),
                  updatedAt: new Date(),
                  sources: citations,
                  thinking,
                  errorMessage: null,
                });
              }
            } else {
              if (answer) {
                if (isUserMessage) {
                  let msg = await db.transaction(async (tx) => {
                    await updateMessage(tx, messageId, { errorMessage: "" });
                    const msg = await insertMessage(tx, {
                      chatId: originalMessage.chatId,
                      userId: user.id,
                      workspaceExternalId: workspace.externalId,
                      chatExternalId: originalMessage.chatExternalId,
                      messageRole: MessageRole.Assistant,
                      email: user.email,
                      sources: citations,
                      message: processMessage(answer, citationMap),
                      thinking,
                      modelId:
                        ragPipelineConfig[RagPipelineStages.AnswerOrRewrite]
                          .modelId,
                      // The createdAt for this response which was error before
                      // should be just 1 unit more than the respective user query's createdAt value
                      // This is done to maintain order of user-assistant pattern of messages in UI
                      createdAt: new Date(
                        new Date(originalMessage.createdAt).getTime() + 1,
                      ),
                    });
                    return msg;
                  });
                  relevantMessageId = msg.externalId;
                } else {
                  Logger.info(
                    `Updated trace for message ${originalMessage.externalId}`,
                  );
                  insertSpan.setAttribute(
                    "message_id",
                    originalMessage.externalId,
                  );
                  relevantMessageId = originalMessage.externalId;
                  await updateMessage(db, messageId, {
                    message: processMessage(answer, citationMap),
                    updatedAt: new Date(),
                    sources: citations,
                    thinking,
                    errorMessage: null,
                  });
                }
              } else {
                Logger.error(
                  `[MessageRetryApi] Stream finished but no answer generated.`,
                );
                const failureErrorMsg =
                  "Assistant failed to generate a response on retry.";
                await addErrMessageToMessage(originalMessage, failureErrorMsg);
                relevantMessageId = originalMessage.externalId;
                await stream.writeSSE({
                  event: ChatSSEvents.Error,
                  data: failureErrorMsg,
                });
              }
            }

            await stream.writeSSE({
              event: ChatSSEvents.ResponseMetadata,
              data: JSON.stringify({
                chatId: originalMessage.chatExternalId,
                messageId: relevantMessageId,
              }),
            });

            const endSpan = streamSpan.startSpan("send_end_event");
            await stream.writeSSE({
              data: "",
              event: ChatSSEvents.End,
            });
            endSpan.end();
            streamSpan.end();
            rootSpan.end();
            const traceJson = tracer.serializeToJson();
            await updateChatTrace(
              originalMessage.chatExternalId,
              originalMessage.externalId,
              traceJson,
            );
          } else {
            const topicConversationThread = buildTopicConversationThread(
              conversation,
              conversation.length - 1,
            );

            const convWithNoErrMsg = isUserMessage
              ? formatMessagesForLLM(
                  topicConversationThread
                    .filter((con) => !con?.errorMessage)
                    .filter(
                      (msg) =>
                        !(
                          (
                            msg.messageRole === MessageRole.Assistant &&
                            !msg.message
                          ) // filter out assistant messages with no content
                        ),
                    ),
                )
              : formatMessagesForLLM(
                  topicConversationThread
                    .slice(0, topicConversationThread.length - 1)
                    .filter((con) => !con?.errorMessage)
                    .filter(
                      (msg) =>
                        !(
                          msg.messageRole === MessageRole.Assistant &&
                          !msg.message
                        ),
                    ),
                );
            Logger.info(
              "retry: Checking if answer is in the conversation or a mandatory query rewrite is needed before RAG",
            );
            const searchSpan = streamSpan.startSpan("conversation_search");
            const searchOrAnswerIterator =
              generateSearchQueryOrAnswerFromConversation(message, ctx, {
                modelId:
                  ragPipelineConfig[RagPipelineStages.AnswerOrSearch].modelId,
                stream: true,
                json: true,
                reasoning:
                  userRequestsReasoning &&
                  ragPipelineConfig[RagPipelineStages.AnswerOrSearch].reasoning,
                messages: formatMessagesForLLM(topicConversationThread),
              });
            let currentAnswer = "";
            let answer = "";
            let citations: Citation[] = []; // Changed to Citation[] for consistency
            let citationMap: Record<number, number> = {};
            let queryFilters = {
              app: "",
              entity: "",
              startTime: "",
              endTime: "",
              count: 0,
              sortDirection: "",
            };
            let parsed = {
              isFollowUp: false,
              answer: "",
              queryRewrite: "",
              temporalDirection: null,
              filterQuery: "",
              type: "",
              filters: queryFilters,
            };
            let thinking = "";
            let reasoning =
              userRequestsReasoning &&
              ragPipelineConfig[RagPipelineStages.AnswerOrSearch].reasoning;
            let buffer = "";
            for await (const chunk of searchOrAnswerIterator) {
              if (stream.closed) {
                Logger.info(
                  "[MessageRetryApi] Stream closed during conversation search loop. Breaking.",
                );
                wasStreamClosedPrematurely = true;
                break;
              }
              if (chunk.text) {
                if (reasoning) {
                  if (thinking && !chunk.text.includes(EndThinkingToken)) {
                    thinking += chunk.text;
                    stream.writeSSE({
                      event: ChatSSEvents.Reasoning,
                      data: chunk.text,
                    });
                  } else {
                    // first time
                    if (!chunk.text.includes(StartThinkingToken)) {
                      let token = chunk.text;
                      if (chunk.text.includes(EndThinkingToken)) {
                        token = chunk.text.split(EndThinkingToken)[0];
                        thinking += token;
                      } else {
                        thinking += token;
                      }
                      stream.writeSSE({
                        event: ChatSSEvents.Reasoning,
                        data: token,
                      });
                    }
                  }
                }
                if (reasoning && chunk.text.includes(EndThinkingToken)) {
                  reasoning = false;
                  chunk.text = chunk.text.split(EndThinkingToken)[1].trim();
                }
                buffer += chunk.text;
                if (!reasoning) {
                  try {
                    parsed = jsonParseLLMOutput(buffer) || {};
                    if (parsed.answer && currentAnswer !== parsed.answer) {
                      if (currentAnswer === "") {
                        Logger.info(
                          "retry: We were able to find the answer/respond to users query in the conversation itself so not applying RAG",
                        );
                        stream.writeSSE({
                          event: ChatSSEvents.Start,
                          data: "",
                        });
                        // First valid answer - send the whole thing
                        stream.writeSSE({
                          event: ChatSSEvents.ResponseUpdate,
                          data: parsed.answer,
                        });
                      } else {
                        // Subsequent chunks - send only the new part
                        const newText = parsed.answer.slice(
                          currentAnswer.length,
                        );
                        stream.writeSSE({
                          event: ChatSSEvents.ResponseUpdate,
                          data: newText,
                        });
                      }
                      currentAnswer = parsed.answer;
                    }
                  } catch (err) {
                    Logger.error(
                      err,
                      `Error while parsing LLM output ${
                        (err as Error).message
                      }`,
                    );
                    continue;
                  }
                }
              }
              if (chunk.cost) {
                costArr.push(chunk.cost);
              }
            }
            searchSpan.setAttribute("answer_found", parsed.answer);
            searchSpan.setAttribute("answer", answer);
            searchSpan.setAttribute("query_rewrite", parsed.queryRewrite);
            searchSpan.end();
            let classification: TemporalClassifier & QueryRouterResponse;
            if (parsed.answer === null) {
              const ragSpan = streamSpan.startSpan("rag_processing");
              if (parsed.queryRewrite) {
                Logger.info(
                  "retry: The query is ambiguous and requires a mandatory query rewrite from the existing conversation / recent messages",
                );
                message = parsed.queryRewrite;
                ragSpan.setAttribute("query_rewrite", parsed.queryRewrite);
              } else {
                Logger.info(
                  "retry: There was no need for a query rewrite and there was no answer in the conversation, applying RAG",
                );
              }
              const { app, count, endTime, entity, sortDirection, startTime } =
                parsed?.filters;
              classification = {
                direction: parsed.temporalDirection,
                type: parsed.type,
                filterQuery: parsed.filterQuery,
                isFollowUp: parsed.isFollowUp,
                filters: {
                  app: app as Apps,
                  entity: entity as Entity,
                  endTime,
                  sortDirection,
                  startTime,
                  count,
                },
              } as TemporalClassifier & QueryRouterResponse;

              Logger.info(
                `Classifying the query as:, ${JSON.stringify(classification)}`,
              );

              if (conversation.length < 2) {
                classification.isFollowUp = false; // First message or not enough history to be a follow-up
              } else if (classification.isFollowUp) {
                // If it's marked as a follow-up, try to reuse the last user message's classification
                const lastUserMessage = conversation[conversation.length - 3]; // Assistant is at -2, last user is at -3

                if (lastUserMessage?.queryRouterClassification) {
                  Logger.info(
                    `Reusing previous message classification for follow-up query ${JSON.stringify(
                      lastUserMessage.queryRouterClassification,
                    )}`,
                  );

                  classification =
                    lastUserMessage.queryRouterClassification as any;
                } else {
                  Logger.info(
                    "Follow-up query detected, but no classification found in previous message.",
                  );
                }
              }

              const understandSpan = ragSpan.startSpan("understand_message");
              const iterator = UnderstandMessageAndAnswer(
                email,
                ctx,
                message,
                classification,
                convWithNoErrMsg,
                0.5,
                understandSpan,
                userRequestsReasoning,
              );
              // throw new Error("Hello, how are u doing?")
              stream.writeSSE({
                event: ChatSSEvents.Start,
                data: "",
              });
              answer = "";
              thinking = "";
              reasoning = config.isReasoning && userRequestsReasoning;
              citations = [];
              citationMap = {};
              let citationValues: Record<number, string> = {};
              for await (const chunk of iterator) {
                if (stream.closed) {
                  Logger.info(
                    "[MessageRetryApi] Stream closed during RAG loop. Breaking.",
                  );
                  wasStreamClosedPrematurely = true;
                  break;
                }
                if (chunk.text) {
                  if (reasoning && chunk.reasoning) {
                    thinking += chunk.text;
                    stream.writeSSE({
                      event: ChatSSEvents.Reasoning,
                      data: chunk.text,
                    });
                  }
                  if (!chunk.reasoning) {
                    answer += chunk.text;
                    stream.writeSSE({
                      event: ChatSSEvents.ResponseUpdate,
                      data: chunk.text,
                    });
                  }
                }
                if (chunk.cost) {
                  costArr.push(chunk.cost);
                }
                if (chunk.citation) {
                  const { index, item } = chunk.citation;
                  citations.push(item);
                  citationMap[index] = citations.length - 1;
                  Logger.info(
                    `retry: Found citations and sending it, current count: ${citations.length}`,
                  );
                  stream.writeSSE({
                    event: ChatSSEvents.CitationsUpdate,
                    data: JSON.stringify({
                      contextChunks: citations,
                      citationMap,
                    }),
                  });
                  citationValues[index] = item;
                }
              }
              understandSpan.setAttribute("citation_count", citations.length);
              understandSpan.setAttribute(
                "citation_map",
                JSON.stringify(citationMap),
              );
              understandSpan.setAttribute(
                "citation_values",
                JSON.stringify(citationValues),
              );
              understandSpan.end();
              const answerSpan = ragSpan.startSpan("process_final_answer");
              answerSpan.setAttribute(
                "final_answer",
                processMessage(answer, citationMap),
              );
              answerSpan.setAttribute("actual_answer", answer);
              answerSpan.setAttribute("final_answer_length", answer.length);
              answerSpan.end();
              ragSpan.end();
            } else if (parsed.answer) {
              answer = parsed.answer;
            }

            // Database Update Logic
            const insertSpan = streamSpan.startSpan("insert_assistant_message");
            if (wasStreamClosedPrematurely) {
              Logger.info(
                `[MessageRetryApi] Stream closed prematurely. Saving partial state.`,
              );
              if (isUserMessage) {
                await db.transaction(async (tx) => {
                  await updateMessage(tx, messageId, { errorMessage: "" });
                  const msg = await insertMessage(tx, {
                    chatId: originalMessage.chatId,
                    userId: user.id,
                    workspaceExternalId: workspace.externalId,
                    chatExternalId: originalMessage.chatExternalId,
                    messageRole: MessageRole.Assistant,
                    email: user.email,
                    sources: citations,
                    message: processMessage(answer, citationMap),
                    queryRouterClassification: JSON.stringify(classification),
                    thinking,
                    modelId:
                      ragPipelineConfig[RagPipelineStages.AnswerOrRewrite]
                        .modelId,
                    createdAt: new Date(
                      new Date(originalMessage.createdAt).getTime() + 1,
                    ),
                  });
                  relevantMessageId = msg.externalId;
                });
              } else {
                relevantMessageId = originalMessage.externalId;
                await updateMessage(db, messageId, {
                  message: processMessage(answer, citationMap),
                  updatedAt: new Date(),
                  sources: citations,
                  thinking,
                  errorMessage: null,
                });
              }
            } else {
              if (answer) {
                if (isUserMessage) {
                  let msg = await db.transaction(async (tx) => {
                    await updateMessage(tx, messageId, { errorMessage: "" });
                    const msg = await insertMessage(tx, {
                      chatId: originalMessage.chatId,
                      userId: user.id,
                      workspaceExternalId: workspace.externalId,
                      chatExternalId: originalMessage.chatExternalId,
                      messageRole: MessageRole.Assistant,
                      email: user.email,
                      sources: citations,
                      message: processMessage(answer, citationMap),
                      queryRouterClassification: JSON.stringify(classification),
                      thinking,
                      modelId:
                        ragPipelineConfig[RagPipelineStages.AnswerOrRewrite]
                          .modelId,
                      // The createdAt for this response which was error before
                      // should be just 1 unit more than the respective user query's createdAt value
                      // This is done to maintain order of user-assistant pattern of messages in UI
                      createdAt: new Date(
                        new Date(originalMessage.createdAt).getTime() + 1,
                      ),
                    });
                    return msg;
                  });
                  relevantMessageId = msg.externalId;
                } else {
                  Logger.info(
                    `Updated trace for message ${originalMessage.externalId}`,
                  );
                  insertSpan.setAttribute(
                    "message_id",
                    originalMessage.externalId,
                  );
                  relevantMessageId = originalMessage.externalId;
                  await updateMessage(db, messageId, {
                    message: processMessage(answer, citationMap),
                    updatedAt: new Date(),
                    sources: citations,
                    thinking,
                    errorMessage: null,
                  });
                }
              } else {
                Logger.error(
                  `[MessageRetryApi] Stream finished but no answer generated.`,
                );
                const failureErrorMsg =
                  "Assistant failed to generate a response on retry.";
                await addErrMessageToMessage(originalMessage, failureErrorMsg);
                relevantMessageId = originalMessage.externalId;
                await stream.writeSSE({
                  event: ChatSSEvents.Error,
                  data: failureErrorMsg,
                });
              }
            }

            await stream.writeSSE({
              event: ChatSSEvents.ResponseMetadata,
              data: JSON.stringify({
                chatId: originalMessage.chatExternalId,
                messageId: relevantMessageId,
              }),
            });

            const endSpan = streamSpan.startSpan("send_end_event");
            await stream.writeSSE({
              data: "",
              event: ChatSSEvents.End,
            });
            endSpan.end();
            streamSpan.end();
            rootSpan.end();
            const traceJson = tracer.serializeToJson();
            await updateChatTrace(
              originalMessage.chatExternalId,
              originalMessage.externalId,
              traceJson,
            );
          }
        } catch (error) {
          const streamErrorSpan = streamSpan.startSpan("handle_stream_error");
          streamErrorSpan.addEvent("error", {
            message: getErrorMessage(error),
            stack: (error as Error).stack || "",
          });
          const errFromMap = handleError(error);
          relevantMessageId = relevantMessageId || originalMessage.externalId;
          await stream.writeSSE({
            event: ChatSSEvents.ResponseMetadata,
            data: JSON.stringify({
              chatId: originalMessage.chatExternalId,
              messageId: relevantMessageId,
            }),
          });
          await stream.writeSSE({
            event: ChatSSEvents.Error,
            data: errFromMap,
          });
          await addErrMessageToMessage(originalMessage, errFromMap);
          await stream.writeSSE({
            data: "",
            event: ChatSSEvents.End,
          });
          Logger.error(
            error,
            `Streaming Error: ${(error as Error).message} ${
              (error as Error).stack
            }`,
          );
          streamErrorSpan.end();
          streamSpan.end();
          rootSpan.end();
        } finally {
          if (streamKey && activeStreams.has(streamKey)) {
            activeStreams.delete(streamKey);
            Logger.info(
              `[MessageRetryApi] Removed stream ${streamKey} from active streams map.`,
            );
          }
        }
      },
      async (err, stream) => {
        const streamErrorSpan = rootSpan.startSpan(
          "handle_stream_callback_error",
        );
        streamErrorSpan.addEvent("error", {
          message: getErrorMessage(err),
          stack: (err as Error).stack || "",
        });
        const errFromMap = handleError(err);
        relevantMessageId = relevantMessageId || originalMessage.externalId;
        await stream.writeSSE({
          event: ChatSSEvents.ResponseMetadata,
          data: JSON.stringify({
            chatId: originalMessage.chatExternalId,
            messageId: relevantMessageId,
          }),
        });
        await stream.writeSSE({
          event: ChatSSEvents.Error,
          data: errFromMap,
        });
        await addErrMessageToMessage(originalMessage, errFromMap);
        await stream.writeSSE({
          data: "",
          event: ChatSSEvents.End,
        });
        Logger.error(
          err,
          `Streaming Error: ${err.message} ${(err as Error).stack}`,
        );
        streamErrorSpan.end();
        rootSpan.end();
        if (streamKey && activeStreams.has(streamKey)) {
          activeStreams.delete(streamKey);
          Logger.info(
            `[MessageRetryApi] Removed stream ${streamKey} from active streams map in error callback.`,
          );
        }
      },
    );
  } catch (error) {
    const errorSpan = rootSpan.startSpan("handle_top_level_error");
    errorSpan.addEvent("error", {
      message: getErrorMessage(error),
      stack: (error as Error).stack || "",
    });
    const errMsg = getErrorMessage(error);
    Logger.error(
      error,
      `Message Retry Error: ${errMsg} ${(error as Error).stack}`,
    );
    if (streamKey && activeStreams.has(streamKey)) {
      activeStreams.delete(streamKey);
      Logger.info(
        `[MessageRetryApi] Removed stream ${streamKey} from active streams map in top-level catch.`,
      );
    }
    throw new HTTPException(500, {
      message: "Could not retry message",
    });
  }
};

// New API Endpoint to stop streaming
export const StopStreamingApi = async (c: Context) => {
  try {
    // @ts-ignore - Assuming validation middleware handles this
    const { chatId } = c.req.valid("json");
    Logger.info(
      `[StopStreamingApi] Received stop request. ChatId from client: ${chatId}`,
    );

    if (!chatId) {
      Logger.warn(
        "[StopStreamingApi] Received stop request with missing chatId.",
      );
      throw new HTTPException(400, { message: "chatId is required." });
    }

    const streamKey = chatId;
    const stream = activeStreams.get(streamKey);

    if (stream) {
      Logger.info(`[StopStreamingApi] Closing active stream: ${streamKey}.`);
      try {
        await stream.close();
      } catch (closeError) {
        Logger.error(
          closeError,
          `[StopStreamingApi] Error closing stream ${streamKey}: ${getErrorMessage(
            closeError,
          )}`,
        );
      } finally {
        activeStreams.delete(streamKey!);
      }
    } else {
      Logger.warn(
        `[StopStreamingApi] Stop request for non-existent or already finished stream with key: ${streamKey}. No action taken.`,
      );
    }

    return c.json({ success: true });
  } catch (error) {
    const errMsg = getErrorMessage(error);
    if (error instanceof HTTPException) {
      Logger.error(
        `[StopStreamingApi] HTTP Exception: ${error.status} - ${error.message}`,
      );
      throw error;
    }
    Logger.error(
      error,
      `[StopStreamingApi] Unexpected Error: ${errMsg} ${
        (error as Error).stack
      }`,
    );
    throw new HTTPException(500, { message: "Could not stop streaming." });
  }
};

// New message api with Tools
export const MessageWithToolsApi = async (c: Context) => {
  const tracer: Tracer = getTracer("chat");
  const rootSpan = tracer.startSpan("MessageWithToolsApi");

  let stream: any;
  let chat: SelectChat;
  let assistantMessageId: string | null = null;
  let streamKey: string | null = null;

  try {
    const { sub, workspaceId } = c.get(JwtPayloadKey);
    const email = sub;
    rootSpan.setAttribute("email", email);
    rootSpan.setAttribute("workspaceId", workspaceId);

    // @ts-ignore
    const body = c.req.valid("query");
    let {
      message,
      chatId,
      modelId,
      stringifiedfileIds,
      toolsList,
    }: MessageReqType = body;
    Logger.info(`getting mcp create with body: ${JSON.stringify(body)}`);
    const fileIds: string[] = stringifiedfileIds
      ? JSON.parse(stringifiedfileIds)
      : [];
    if (!message) {
      throw new HTTPException(400, {
        message: "Message is required",
      });
    }
    message = decodeURIComponent(message);
    rootSpan.setAttribute("message", message);

    const userAndWorkspace = await getUserAndWorkspaceByEmail(
      db,
      workspaceId,
      email,
    );
    const { user, workspace } = userAndWorkspace;
    let messages: SelectMessage[] = [];
    const costArr: number[] = [];
    const ctx = userContext(userAndWorkspace);
    let chat: SelectChat;

    const chatCreationSpan = rootSpan.startSpan("chat_creation");

    let title = "";
    if (!chatId) {
      const titleSpan = chatCreationSpan.startSpan("generate_title");
      // let llm decide a title
      const titleResp = await generateTitleUsingQuery(message, {
        modelId: ragPipelineConfig[RagPipelineStages.NewChatTitle].modelId,
        stream: false,
      });
      title = titleResp.title;
      const cost = titleResp.cost;
      if (cost) {
        costArr.push(cost);
        titleSpan.setAttribute("cost", cost);
      }
      titleSpan.setAttribute("title", title);
      titleSpan.end();

      let [insertedChat, insertedMsg] = await db.transaction(
        async (tx): Promise<[SelectChat, SelectMessage]> => {
          const chat = await insertChat(tx, {
            workspaceId: workspace.id,
            workspaceExternalId: workspace.externalId,
            userId: user.id,
            email: user.email,
            title,
            attachments: [],
          });

          const insertedMsg = await insertMessage(tx, {
            chatId: chat.id,
            userId: user.id,
            chatExternalId: chat.externalId,
            workspaceExternalId: workspace.externalId,
            messageRole: MessageRole.User,
            email: user.email,
            sources: [],
            message,
            modelId,
            fileIds: fileIds,
          });
          return [chat, insertedMsg];
        },
      );
      Logger.info(
        "First mesage of the conversation, successfully created the chat",
      );
      chat = insertedChat;
      messages.push(insertedMsg); // Add the inserted message to messages array
      chatCreationSpan.end();
    } else {
      let [existingChat, allMessages, insertedMsg] = await db.transaction(
        async (tx): Promise<[SelectChat, SelectMessage[], SelectMessage]> => {
          // we are updating the chat and getting it's value in one call itself

          let existingChat = await updateChatByExternalId(db, chatId, {});
          let allMessages = await getChatMessages(tx, chatId);

          let insertedMsg = await insertMessage(tx, {
            chatId: existingChat.id,
            userId: user.id,
            workspaceExternalId: workspace.externalId,
            chatExternalId: existingChat.externalId,
            messageRole: MessageRole.User,
            email: user.email,
            sources: [],
            message,
            modelId,
            fileIds,
          });
          return [existingChat, allMessages, insertedMsg];
        },
      );
      Logger.info("Existing conversation, fetched previous messages");
      messages = allMessages.concat(insertedMsg); // Update messages array
      chat = existingChat;
      chatCreationSpan.end();
    }
    return streamSSE(
      c,
      async (stream) => {
        streamKey = `${chat.externalId}`; // Create the stream key
        activeStreams.set(streamKey, stream); // Add stream to the map
        Logger.info(`Added stream ${streamKey} to active streams map.`);
        const streamSpan = rootSpan.startSpan("stream_response");
        streamSpan.setAttribute("chatId", chat.externalId);
        try {
          if (!chatId) {
            const titleUpdateSpan = streamSpan.startSpan("send_title_update");
            await stream.writeSSE({
              data: title,
              event: ChatSSEvents.ChatTitleUpdate,
            });
            titleUpdateSpan.end();
          }

          Logger.info("Chat stream started");
          // we do not set the message Id as we don't have it
          await stream.writeSSE({
            event: ChatSSEvents.ResponseMetadata,
            data: JSON.stringify({
              chatId: chat.externalId,
            }),
          });

          let messagesWithNoErrResponse = messages
            .slice(0, messages.length - 1)
            .filter((msg) => !msg?.errorMessage)
            .map((m) => ({
              role: m.messageRole as ConversationRole,
              content: [{ text: m.message }],
            }));

          Logger.info(
            "Checking if answer is in the conversation or a mandatory query rewrite is needed before RAG",
          );
          const finalToolsList: Record<
            number,
            { tools: { name: string; schema: string }[]; client: Client }
          > = {};

          // Get if any github mcp connectors are there for the user
          try {
            const connector = await getConnectorByApp(
              db,
              user.id,
              Apps.GITHUB_MCP,
            );

            const config = connector.config as MCPClientStdioConfig;
            const client = new Client({
              name: `connector-${connector.externalId}`,
              version: config.version,
            });
            await client.connect(
              new StdioClientTransport({
                command: config.command,
                args: config.args.split(" "),
              }),
            );
            // Fetch all available tools from the client
            // TODO: look in the DB. cache logic has to be discussed.
            const response = await client.listTools();
            const clientTools = response.tools;

            // Update tool definitions in the database for future use
            await syncConnectorTools(
              db,
              workspace.id,
              connector.id,
              clientTools.map((tool) => ({
                toolName: tool.name,
                toolSchema: JSON.stringify(tool),
                description: tool.description,
              })),
            );
            const filteredTools = [];
            for (const tool of clientTools) {
              filteredTools.push({
                name: tool.name,
                schema: JSON.stringify(tool),
              });
            }
            finalToolsList[connector.externalId] = {
              tools: filteredTools,
              client: client,
            };
          } catch (error) {
            Logger.error(`no connector found with error: ${error}`);
            // if no github connector setup for the user. Do nothing
          }
          if (toolsList && toolsList.length > 0) {
            for (const item of toolsList) {
              const { connectorId, tools: toolNames } = item;

              // Fetch connector info and create client
              const connector = await getConnectorByExternalId(
                db,
                connectorId,
                user.id,
              );
              const config = connector.config as MCPClientConfig;
              const client = new Client({
                name: `connector-${connectorId}`,
                version: config.version,
              });
              Logger.info(
                `invoking client initialize for url: ${new URL(config.url)} ${
                  config.url
                }`,
              );
              await client.connect(new SSEClientTransport(new URL(config.url)));

              // Fetch all available tools from the client
              // TODO: look in the DB. cache logic has to be discussed.
              const respone = await client.listTools();
              const clientTools = response.tools;

              // Update tool definitions in the database for future use
              await syncConnectorTools(
                db,
                workspace.id,
                connector.id,
                clientTools.map((tool) => ({
                  toolName: tool.name,
                  toolSchema: JSON.stringify(tool),
                  description: tool.description,
                })),
              );
              // Create a map for quick lookup
              const toolSchemaMap = new Map(
                clientTools.map((tool) => [tool.name, JSON.stringify(tool)]),
              );

              // Filter to only the requested tools, or use all tools if toolNames is empty
              const filteredTools = [];
              if (toolNames.length === 0) {
                // If toolNames is empty, add all tools
                for (const [toolName, schema] of toolSchemaMap.entries()) {
                  filteredTools.push({
                    name: toolName,
                    schema: schema || "",
                  });
                }
              } else {
                // Otherwise, filter to only the requested tools
                for (const toolName of toolNames) {
                  if (toolSchemaMap.has(toolName)) {
                    filteredTools.push({
                      name: toolName,
                      schema: toolSchemaMap.get(toolName) || "",
                    });
                  } else {
                    Logger.info(
                      `[MessageWithToolsApi] Tool schema not found for ${connectorId}:${toolName}.`,
                    );
                  }
                }
              }

              finalToolsList[connectorId] = {
                tools: filteredTools,
                client: client,
              };
            }
          }

          // Build tools prompt
          let toolsPrompt = "";
          // TODO: make more sense to move this inside prompt such that format of output can be written together.
          if (Object.keys(finalToolsList).length > 0) {
            toolsPrompt = `While answering check if any below given AVAILABLE_TOOLS can be invoked to get more context to answer the user query more accurately, this is very IMPORTANT so you should check this properly based on the given tools information. 
AVAILABLE_TOOLS:\n\n`;

            // Format each client's tools
            for (const [connectorId, { tools }] of Object.entries(
              finalToolsList,
            )) {
              if (tools.length > 0) {
                for (const tool of tools) {
                  toolsPrompt += `${tool.schema}\n\n`;
                }
              }
            }
          }

          const searchOrAnswerIterator =
            generateSearchQueryOrAnswerFromConversation(
              message,
              ctx,
              {
                modelId:
                  ragPipelineConfig[RagPipelineStages.AnswerOrSearch].modelId,
                stream: true,
                json: true,
                reasoning:
                  ragPipelineConfig[RagPipelineStages.AnswerOrSearch].reasoning,
                messages: messagesWithNoErrResponse,
              },
              toolsPrompt,
            );

          let currentAnswer = "";
          let answer = "";
          let citations = [];
          let citationMap: Record<number, number> = {};
          let parsed = {
            answer: "",
            queryRewrite: "",
            temporalDirection: null,
            from: null,
            to: null,
          };
          let thinking = "";
          let reasoning =
            ragPipelineConfig[RagPipelineStages.AnswerOrSearch].reasoning;
          let buffer = "";
          const conversationSpan = streamSpan.startSpan("conversation_search");
          function isValidToolCall(
            toolSelection: any,
            jsonString: string,
          ): boolean {
            // Must have a tool property with a non-empty string value
            if (
              !toolSelection ||
              typeof toolSelection.tool !== "string" ||
              !toolSelection.tool.trim()
            ) {
              return false;
            }

            // Must have arguments property
            if (!toolSelection.hasOwnProperty("arguments")) {
              return false;
            }

            // Count opening and closing braces to ensure balance
            let openBraces = 0;
            let closeBraces = 0;
            for (const char of jsonString) {
              if (char === "{") openBraces++;
              if (char === "}") closeBraces++;
            }

            if (openBraces !== closeBraces) {
              return false;
            }

            // Check for special keywords that might indicate incomplete JSON
            if (
              jsonString.includes('"tool": "') &&
              !jsonString.includes('"arguments":')
            ) {
              return false;
            }

            return true;
          }
          // Define a function to handle the tool selection and invocation loop
          async function processToolSelectionLoop(
            initialBuffer: string,
            initialMessages: any[],
          ) {
            let buffer = initialBuffer;
            let messages = [...initialMessages]; // Clone to avoid modifying the original array
            let toolCallCount = 0;
            const MAX_TOOL_CALLS = 5; // Safety limit to prevent infinite loops
            let finalAnswer = "";

            while (toolCallCount < MAX_TOOL_CALLS) {
              try {
                const potentialToolSelection = jsonParseLLMOutput(
                  buffer,
                ) as ToolAnswerResponse;

                // Check if the response is a tool call
                if (
                  (!potentialToolSelection || !potentialToolSelection.tool) &&
                  isValidToolCall(potentialToolSelection, buffer)
                ) {
                  // Not a tool call, this is the final answer
                  if (potentialToolSelection && potentialToolSelection.answer) {
                    finalAnswer = potentialToolSelection.answer;
                  } else {
                    finalAnswer = buffer; // Use the raw buffer as the answer
                  }
                  break; // Exit the tool loop, we have our final answer
                }

                // We have a tool call to process
                toolCallCount++;
                // TODO: ask LLM  to return the connectorId also. so filter later need not to be through all connectors.
                const toolName = potentialToolSelection.tool;
                const toolParams = potentialToolSelection.arguments;

                Logger.info(
                  `Tool selection #${toolCallCount}: ${toolName} with params: ${JSON.stringify(
                    toolParams,
                  )}`,
                );

                // Find the connector ID and client that has this tool
                let foundClient: Client | null = null;
                let connectorId: number | null = null;

                // Search through all connectors and their tools to find the matching tool
                for (const [connId, { tools, client }] of Object.entries(
                  finalToolsList,
                )) {
                  const matchingTool = tools.find((t) => t.name === toolName);
                  if (matchingTool) {
                    foundClient = client;
                    connectorId = connId;
                    break;
                  }
                }
                let toolOutput = null;

                if (!foundClient || !connectorId) {
                  Logger.error(
                    `Tool ${toolName} was selected but not found in available tools`,
                  );
                  stream.writeSSE({
                    event: ChatSSEvents.ResponseUpdate,
                    data: `\n\nError: Tool "${toolName}" was requested but is not available.\n\n`,
                  });
                } else {
                  try {
                    // Create a tool response span for tracing
                    const toolInvocationSpan = streamSpan.startSpan(
                      `tool_invocation_${toolCallCount}`,
                    );
                    toolInvocationSpan.setAttribute("tool_name", toolName);
                    toolInvocationSpan.setAttribute(
                      "connector_id",
                      connectorId,
                    );

                    // Inform the user about the tool invocation
                    stream.writeSSE({
                      event: ChatSSEvents.Reasoning,
                      data: `\n\nInvoking tool: ${toolName}...\n`,
                    });

                    // TODO: add a logic to validate the toolParams with the schema we have.
                    // Invoke the tool and get the result
                    const toolResponse = await foundClient.callTool({
                      name: toolName,
                      arguments: toolParams,
                    });
                    // Add tool response metadata to the span
                    toolInvocationSpan.setAttribute(
                      "tool_response_status",
                      "success",
                    );
                    toolInvocationSpan.end();

                    // Format the tool response for display
                    const formattedToolResponse = JSON.stringify(
                      toolResponse,
                      null,
                      2,
                    );

                    // Show the tool response to the user
                    stream.writeSSE({
                      event: ChatSSEvents.Reasoning,
                      data: `Tool response:\n\`\`\`json\n${formattedToolResponse}\n\`\`\`\n\n`,
                    });
                    toolOutput = formattedToolResponse;
                  } catch (error) {
                    const errMessage = (error as Error).message;
                    Logger.error(
                      error,
                      `Error invoking tool ${toolName}: ${errMessage}`,
                    );

                    stream.writeSSE({
                      event: ChatSSEvents.ResponseUpdate,
                      data: `\n\nError using tool "${toolName}": ${errMessage}\n\n`,
                    });

                    toolOutput = errMessage;
                  }
                }

                // Ask the model to continue the conversation with the tool results
                stream.writeSSE({
                  event: ChatSSEvents.ResponseUpdate,
                  data: `Thinking...\n`,
                });

                // Reset buffer for the next iteration
                buffer = "";

                // Generate a continuation response using the updated message history
                const continuationIterator = generateAnswerBasedOnToolOutput(
                  message, // Use the original message for continuity
                  ctx,
                  {
                    modelId:
                      ragPipelineConfig[RagPipelineStages.AnswerOrSearch]
                        .modelId,
                    stream: true,
                    json: true, // Keep JSON format so we can detect more tool calls
                    reasoning: false,
                  },
                  toolsPrompt,
                  toolOutput,
                );

                // Process and collect the continuation response
                for await (const chunk of continuationIterator) {
                  if (stream.closed) {
                    Logger.info(
                      "Stream closed during tool continuation. Breaking.",
                    );
                    break;
                  }

                  if (chunk.text) {
                    buffer += chunk.text;
                  }

                  if (chunk.cost) {
                    costArr.push(chunk.cost);
                  }
                }
                // Try to parse early to see if we have a complete response
                try {
                  const partialResponse = jsonParseLLMOutput(buffer);
                  if (partialResponse && !partialResponse.tool) {
                    // We have a complete response that's not a tool call
                    finalAnswer = partialResponse.answer || buffer;
                  }
                  //TODO: handle more tool calls.
                } catch {
                  Logger.error(`exception while getting tool output.`);
                }

                // If we have a final answer after continuation, break the loop
                if (finalAnswer) {
                  break;
                }
              } catch (error) {
                // Error in the tool calling loop
                Logger.error(
                  error,
                  `Error in tool calling loop: ${(error as Error).message}`,
                );
                stream.writeSSE({
                  event: ChatSSEvents.ResponseUpdate,
                  data: `\n\nAn error occurred while processing tools: ${
                    (error as Error).message
                  }\n\n`,
                });
                break;
              }
            }

            // If we hit the max tool calls, explain to the user
            if (toolCallCount >= MAX_TOOL_CALLS && !finalAnswer) {
              Logger.warn(
                `Reached maximum tool call limit (${MAX_TOOL_CALLS})`,
              );
              stream.writeSSE({
                event: ChatSSEvents.ResponseUpdate,
                data: `\n\nReached the maximum number of sequential tool calls (${MAX_TOOL_CALLS}). Stopping to prevent an infinite loop.\n\n`,
              });

              // Generate a final response that explains we hit the limit
              const finalResponseIterator =
                generateSearchQueryOrAnswerFromConversation(
                  "Please provide a final answer based on all the tool calls so far without using any more tools.",
                  ctx,
                  {
                    modelId:
                      ragPipelineConfig[RagPipelineStages.AnswerOrSearch]
                        .modelId,
                    stream: true,
                    json: false,
                    reasoning: false,
                    messages: messages,
                  },
                  "", // No tools to prevent more tool calls
                );

              // Process the final response
              for await (const chunk of finalResponseIterator) {
                if (stream.closed) break;

                if (chunk.text) {
                  stream.writeSSE({
                    event: ChatSSEvents.ResponseUpdate,
                    data: chunk.text,
                  });
                  finalAnswer += chunk.text;
                }

                if (chunk.cost) {
                  costArr.push(chunk.cost);
                }
              }
            }

            // Return the messages and final answer
            return {
              finalAnswer,
              messages,
            };
          }

          // Process the conversation stream
          for await (const chunk of searchOrAnswerIterator) {
            if (stream.closed) {
              Logger.info(
                "[MessageWithToolsApi] Stream closed during conversation search loop. Breaking.",
              );
              break;
            }
            if (chunk.text) {
              if (reasoning) {
                if (thinking && !chunk.text.includes(EndThinkingToken)) {
                  thinking += chunk.text;
                  stream.writeSSE({
                    event: ChatSSEvents.Reasoning,
                    data: chunk.text,
                  });
                } else {
                  // first time
                  if (!chunk.text.includes(StartThinkingToken)) {
                    let token = chunk.text;
                    if (chunk.text.includes(EndThinkingToken)) {
                      token = chunk.text.split(EndThinkingToken)[0];
                      thinking += token;
                    } else {
                      thinking += token;
                    }
                    stream.writeSSE({
                      event: ChatSSEvents.Reasoning,
                      data: token,
                    });
                  }
                }
              }
              if (reasoning && chunk.text.includes(EndThinkingToken)) {
                reasoning = false;
                chunk.text = chunk.text.split(EndThinkingToken)[1].trim();
              }
              if (!reasoning) {
                buffer += chunk.text;
                try {
                  // Check for tool selection in the current buffer
                  const potentialToolSelection = jsonParseLLMOutput(
                    buffer,
                  ) as ToolAnswerResponse;

                  if (
                    potentialToolSelection &&
                    potentialToolSelection.tool &&
                    isValidToolCall(potentialToolSelection, buffer)
                  ) {
                    // We detected a tool call, enter the tool processing loop
                    const toolLoopSpan = streamSpan.startSpan(
                      "tool_processing_loop",
                    );

                    try {
                      // Start the tool processing loop
                      const { finalAnswer, messages: updatedMessages } =
                        await processToolSelectionLoop(
                          buffer,
                          messagesWithNoErrResponse,
                        );

                      // Update our messages with the result of the tool processing
                      messagesWithNoErrResponse = updatedMessages;

                      // Set the answer to the final result
                      parsed.answer = finalAnswer;
                      currentAnswer = finalAnswer;
                      // Send the final answer if it wasn't already streamed
                      if (finalAnswer && finalAnswer !== buffer) {
                        stream.writeSSE({
                          event: ChatSSEvents.ResponseUpdate,
                          data: finalAnswer,
                        });
                      }

                      toolLoopSpan.setAttribute("tool_calls_completed", true);
                      toolLoopSpan.end();
                    } catch (error) {
                      Logger.error(error, "Error in tool processing loop");
                      toolLoopSpan.setAttribute(
                        "error",
                        (error as Error).message,
                      );
                      toolLoopSpan.end();
                    }

                    // Reset buffer after tool processing
                    buffer = "";
                  } else {
                    // Try to parse as regular response with answer
                    parsed = jsonParseLLMOutput(buffer) || {};
                    if (parsed.answer && currentAnswer !== parsed.answer) {
                      if (currentAnswer === "") {
                        Logger.info(
                          "We were able to find the answer/respond to users query in the conversation itself so not applying RAG",
                        );
                        stream.writeSSE({
                          event: ChatSSEvents.Start,
                          data: "",
                        });
                        // First valid answer - send the whole thing
                        stream.writeSSE({
                          event: ChatSSEvents.ResponseUpdate,
                          data: parsed.answer,
                        });
                      } else {
                        // Subsequent chunks - send only the new part
                        const newText = parsed.answer.slice(
                          currentAnswer.length,
                        );
                        stream.writeSSE({
                          event: ChatSSEvents.ResponseUpdate,
                          data: newText,
                        });
                      }
                      currentAnswer = parsed.answer;
                    }
                  }
                } catch (err) {
                  const errMessage = (err as Error).message;
                  Logger.error(
                    err,
                    `Error while parsing LLM output ${errMessage}`,
                  );
                  continue;
                }
              }
            }
            if (chunk.cost) {
              costArr.push(chunk.cost);
            }
          }

          conversationSpan.setAttribute("answer_found", parsed.answer);
          conversationSpan.setAttribute("answer", answer);
          conversationSpan.setAttribute("query_rewrite", parsed.queryRewrite);
          conversationSpan.end();

          if (parsed.answer === null || parsed.answer === "") {
            const ragSpan = streamSpan.startSpan("rag_processing");
            if (parsed.queryRewrite) {
              Logger.info(
                `The query is ambigious and requires a mandatory query rewrite from the existing conversation / recent messages ${parsed.queryRewrite}`,
              );
              message = parsed.queryRewrite;
              Logger.info(`Rewritten query: ${message}`);
              ragSpan.setAttribute("query_rewrite", parsed.queryRewrite);
            } else {
              Logger.info(
                "There was no need for a query rewrite and there was no answer in the conversation, applying RAG",
              );
            }
            const classification: TemporalClassifier & QueryRouterResponse = {
              direction: parsed.temporalDirection,
              type: parsed.type as QueryType,
              filter_query: parsed.filter_query,
              filters: {
                ...parsed.filters,
                app: parsed.filters.app as Apps,
                entity: parsed.filters.entity as any,
              },
            };

            Logger.info(
              `Classifying the query as:, ${JSON.stringify(classification)}`,
            );
            const understandSpan = ragSpan.startSpan("understand_message");
            const iterator = UnderstandMessageAndAnswer(
              email,
              ctx,
              message,
              classification,
              messagesWithNoErrResponse,
              0.5,
              understandSpan,
              userRequestsReasoning,
            );
            stream.writeSSE({
              event: ChatSSEvents.Start,
              data: "",
            });

            answer = "";
            thinking = "";
            reasoning = isReasoning && userRequestsReasoning;
            citations = [];
            citationMap = {};
            let citationValues: Record<number, string> = {};
            for await (const chunk of iterator) {
              if (stream.closed) {
                Logger.info(
                  "[MessageApi] Stream closed during conversation search loop. Breaking.",
                );
                wasStreamClosedPrematurely = true;
                break;
              }
              if (chunk.text) {
                if (reasoning && chunk.reasoning) {
                  thinking += chunk.text;
                  stream.writeSSE({
                    event: ChatSSEvents.Reasoning,
                    data: chunk.text,
                  });
                  // reasoningSpan.end()
                }
                if (!chunk.reasoning) {
                  answer += chunk.text;
                  stream.writeSSE({
                    event: ChatSSEvents.ResponseUpdate,
                    data: chunk.text,
                  });
                }
              }
              if (chunk.cost) {
                costArr.push(chunk.cost);
              }
              if (chunk.citation) {
                const { index, item } = chunk.citation;
                citations.push(item);
                citationMap[index] = citations.length - 1;
                Logger.info(
                  `Found citations and sending it, current count: ${citations.length}`,
                );
                stream.writeSSE({
                  event: ChatSSEvents.CitationsUpdate,
                  data: JSON.stringify({
                    contextChunks: citations,
                    citationMap,
                  }),
                });
                citationValues[index] = item;
              }
            }
            understandSpan.setAttribute("citation_count", citations.length);
            understandSpan.setAttribute(
              "citation_map",
              JSON.stringify(citationMap),
            );
            understandSpan.setAttribute(
              "citation_values",
              JSON.stringify(citationValues),
            );
            understandSpan.end();
            const answerSpan = ragSpan.startSpan("process_final_answer");
            answerSpan.setAttribute(
              "final_answer",
              processMessage(answer, citationMap),
            );
            answerSpan.setAttribute("actual_answer", answer);
            answerSpan.setAttribute("final_answer_length", answer.length);
            answerSpan.end();
            ragSpan.end();
          } else if (parsed.answer) {
            answer = parsed.answer;
          }

          if (answer || wasStreamClosedPrematurely) {
            // Determine if a message (even partial) should be saved
            // TODO: incase user loses permission
            // to one of the citations what do we do?
            // somehow hide that citation and change
            // the answer to reflect that

            const msg = await insertMessage(db, {
              chatId: chat.id,
              userId: user.id,
              workspaceExternalId: workspace.externalId,
              chatExternalId: chat.externalId,
              messageRole: MessageRole.Assistant,
              email: user.email,
              sources: citations,
              message: processMessage(answer, citationMap),
              thinking: thinking,
              modelId:
                ragPipelineConfig[RagPipelineStages.AnswerOrRewrite].modelId,
            });
            assistantMessageId = msg.externalId;

            const traceJson = tracer.serializeToJson();
            await insertChatTrace({
              workspaceId: workspace.id,
              userId: user.id,
              chatId: chat.id,
              messageId: msg.id,
              chatExternalId: chat.externalId,
              email: user.email,
              messageExternalId: msg.externalId,
              traceJson,
            });
            Logger.info(
              `[MessageApi] Inserted trace for message ${msg.externalId} (premature: ${wasStreamClosedPrematurely}).`,
            );

            await stream.writeSSE({
              event: ChatSSEvents.ResponseMetadata,
              data: JSON.stringify({
                chatId: chat.externalId,
                messageId: assistantMessageId,
              }),
            });
          } else {
            const errorSpan = streamSpan.startSpan("handle_no_answer");
            const allMessages = await getChatMessages(db, chat?.externalId);
            const lastMessage = allMessages[allMessages.length - 1];

            await stream.writeSSE({
              event: ChatSSEvents.ResponseMetadata,
              data: JSON.stringify({
                chatId: chat.externalId,
                messageId: lastMessage.externalId,
              }),
            });
            await stream.writeSSE({
              event: ChatSSEvents.Error,
              data: "Oops, something went wrong. Please try rephrasing your question or ask something else.",
            });
            await addErrMessageToMessage(
              lastMessage,
              "Oops, something went wrong. Please try rephrasing your question or ask something else.",
            );

            const traceJson = tracer.serializeToJson();
            await insertChatTrace({
              workspaceId: workspace.id,
              userId: user.id,
              chatId: chat.id,
              messageId: lastMessage.id,
              chatExternalId: chat.externalId,
              email: user.email,
              messageExternalId: lastMessage.externalId,
              traceJson,
            });
            errorSpan.end();
          }

          const endSpan = streamSpan.startSpan("send_end_event");
          await stream.writeSSE({
            data: "",
            event: ChatSSEvents.End,
          });
          endSpan.end();
          streamSpan.end();
          rootSpan.end();
        } catch (error) {
          const streamErrorSpan = streamSpan.startSpan("handle_stream_error");
          streamErrorSpan.addEvent("error", {
            message: getErrorMessage(error),
            stack: (error as Error).stack || "",
          });
          const errFomMap = handleError(error);
          const allMessages = await getChatMessages(db, chat?.externalId);
          const lastMessage = allMessages[allMessages.length - 1];
          await stream.writeSSE({
            event: ChatSSEvents.ResponseMetadata,
            data: JSON.stringify({
              chatId: chat.externalId,
              messageId: lastMessage.externalId,
            }),
          });
          await stream.writeSSE({
            event: ChatSSEvents.Error,
            data: errFomMap,
          });

          // Add the error message to last user message
          await addErrMessageToMessage(lastMessage, errFomMap);

          await stream.writeSSE({
            data: "",
            event: ChatSSEvents.End,
          });
          Logger.error(
            error,
            `Streaming Error: ${(error as Error).message} ${
              (error as Error).stack
            }`,
          );
          streamErrorSpan.end();
          streamSpan.end();
          rootSpan.end();
        } finally {
          // Ensure stream is removed from the map on completion or error
          if (streamKey && activeStreams.has(streamKey)) {
            activeStreams.delete(streamKey);
            Logger.info(`Removed stream ${streamKey} from active streams map.`);
          }
        }
      },
      async (err, stream) => {
        const streamErrorSpan = rootSpan.startSpan(
          "handle_stream_callback_error",
        );
        streamErrorSpan.addEvent("error", {
          message: getErrorMessage(err),
          stack: (err as Error).stack || "",
        });
        const errFromMap = handleError(err);
        // Use the stored assistant message ID if available when handling callback error
        const allMessages = await getChatMessages(db, chat?.externalId);
        const lastMessage = allMessages[allMessages.length - 1];
        const errorMsgId = assistantMessageId || lastMessage.externalId;
        const errorChatId = chat?.externalId || "unknown";

        if (errorChatId !== "unknown" && errorMsgId !== "unknown") {
          await stream.writeSSE({
            event: ChatSSEvents.ResponseMetadata,
            data: JSON.stringify({
              chatId: errorChatId,
              messageId: errorMsgId,
            }),
          });
          // Try to get the last message again for error reporting
          const allMessages = await getChatMessages(db, errorChatId);
          if (allMessages.length > 0) {
            const lastMessage = allMessages[allMessages.length - 1];
            await addErrMessageToMessage(lastMessage, errFromMap);
          }
        }
        await stream.writeSSE({
          event: ChatSSEvents.Error,
          data: errFromMap,
        });
        await addErrMessageToMessage(lastMessage, errFromMap);

        await stream.writeSSE({
          data: "",
          event: ChatSSEvents.End,
        });
        Logger.error(
          err,
          `Streaming Error: ${err.message} ${(err as Error).stack}`,
        );
        // Ensure stream is removed from the map in the error callback too
        if (streamKey && activeStreams.has(streamKey)) {
          activeStreams.delete(streamKey);
          Logger.info(
            `Removed stream ${streamKey} from active streams map in error callback.`,
          );
        }
        streamErrorSpan.end();
        rootSpan.end();
      },
    );
  } catch (error) {
    Logger.info(`MessageApi Error occurred.. {error}`);
    const errorSpan = rootSpan.startSpan("handle_top_level_error");
    errorSpan.addEvent("error", {
      message: getErrorMessage(error),
      stack: (error as Error).stack || "",
    });
    const errMsg = getErrorMessage(error);
    // TODO: add more errors like bedrock, this is only openai
    const errFromMap = handleError(error);
    // @ts-ignore
    if (chat?.externalId) {
      const allMessages = await getChatMessages(db, chat?.externalId);
      // Add the error message to last user message
      if (allMessages.length > 0) {
        const lastMessage = allMessages[allMessages.length - 1];
        // Use the stored assistant message ID if available for metadata
        const errorMsgId = assistantMessageId || lastMessage.externalId;
        await stream.writeSSE({
          event: ChatSSEvents.ResponseMetadata,
          data: JSON.stringify({
            chatId: chat.externalId,
            messageId: errorMsgId,
          }),
        });
        await addErrMessageToMessage(lastMessage, errFromMap);
      }
    }
    if (error instanceof APIError) {
      // quota error
      if (error.status === 429) {
        Logger.error(error, "You exceeded your current quota");
        if (stream) {
          await stream.writeSSE({
            event: ChatSSEvents.Error,
            data: errFromMap,
          });
        }
      }
    } else {
      Logger.error(error, `Message Error: ${errMsg} ${(error as Error).stack}`);
      throw new HTTPException(500, {
        message: "Could not create message or Chat",
      });
    }
    // Ensure stream is removed from the map in the top-level catch block
    if (streamKey && activeStreams.has(streamKey)) {
      activeStreams.delete(streamKey);
      Logger.info(
        `Removed stream ${streamKey} from active streams map in top-level catch.`,
      );
    }
    errorSpan.end();
    rootSpan.end();
  }
};

export const messageFeedbackSchema = z.object({
  messageId: z.string(),
  feedback: z.enum(messageFeedbackEnum.enumValues).nullable(), // Allows 'like', 'dislike', or null
});

export const MessageFeedbackApi = async (c: Context) => {
  const { sub, workspaceId } = c.get(JwtPayloadKey);
  const email = sub;
  const Logger = getLogger(Subsystem.Chat);

  try {
    //@ts-ignore - Assuming validation middleware handles this
    const { messageId, feedback } = await c.req.valid("json");

    const message = await getMessageByExternalId(db, messageId);
    if (!message) {
      throw new HTTPException(404, { message: "Message not found" });
    }
    if (
      message.email !== email ||
      message.workspaceExternalId !== workspaceId
    ) {
      throw new HTTPException(403, { message: "Forbidden" });
    }

    await updateMessageByExternalId(db, messageId, {
      feedback: feedback, // feedback can be 'like', 'dislike', or null
      updatedAt: new Date(), // Update the updatedAt timestamp
    });

    Logger.info(
      `Feedback ${
        feedback ? `'${feedback}'` : "removed"
      } for message ${messageId} by user ${email}`,
    );
    return c.json({ success: true, messageId, feedback });
  } catch (error) {
    const errMsg = getErrorMessage(error);
    Logger.error(
      error,
      `Message Feedback Error: ${errMsg} ${(error as Error).stack}`,
    );
    if (error instanceof HTTPException) throw error;
    throw new HTTPException(500, {
      message: "Could not submit feedback",
    });
  }
};<|MERGE_RESOLUTION|>--- conflicted
+++ resolved
@@ -1021,17 +1021,12 @@
     );
   }
 
-<<<<<<< HEAD
-  let previousResultsLength = 0;
-  const results = await GetDocumentsByDocIds(fileIds);
-=======
   const generateAnswerSpan = passedSpan?.startSpan(
     "generateAnswerFromGivenContext",
   )
 
   let previousResultsLength = 0
   const results = await GetDocumentsByDocIds(fileIds, generateAnswerSpan!)
->>>>>>> 954fbb23
   if (!results.root.children) {
     results.root.children = [];
   }
@@ -1047,9 +1042,6 @@
           )}`,
       )
       ?.join("\n"),
-<<<<<<< HEAD
-  );
-=======
   )
 
   const initialContextSpan = generateAnswerSpan?.startSpan("initialContext")
@@ -1064,7 +1056,6 @@
   )
   initialContextSpan?.end()
 
->>>>>>> 954fbb23
   Logger.info(
     `[Selected Context Path] Number of contextual chunks being passed: ${
       results?.root?.children?.length || 0
@@ -1094,13 +1085,9 @@
     userRequestsReasoning,
   );
   if (answer) {
-<<<<<<< HEAD
-    return;
-=======
     generateAnswerSpan?.setAttribute("answer_found", true)
     generateAnswerSpan?.end()
     return
->>>>>>> 954fbb23
   } else if (!answer) {
     // If we give the whole context then also if there's no answer then we can just search once and get the best matching chunks with the query and then make context try answering
     Logger.info(
@@ -1109,9 +1096,6 @@
     let results = await searchVespaInFiles(builtUserQuery, email, fileIds, {
       limit: fileIds?.length,
       alpha: userAlpha,
-<<<<<<< HEAD
-    });
-=======
     })
 
     const searchVespaSpan = generateAnswerSpan?.startSpan("searchVespaSpan")
@@ -1123,7 +1107,6 @@
       results?.root?.children?.length || 0,
     )
 
->>>>>>> 954fbb23
     if (!results.root.children) {
       results.root.children = [];
     }
@@ -1141,12 +1124,6 @@
         ?.join("\n"),
     );
     Logger.info(
-<<<<<<< HEAD
-      `[Selected Context Path] Number of contextual chunks being passed: ${
-        results?.root?.children?.length || 0
-      }`,
-    );
-=======
       `[Selected Context Path] Number of contextual chunks being passed: ${results?.root?.children?.length || 0}`,
     )
 
@@ -1157,7 +1134,6 @@
       results.root?.children?.length || 0,
     )
 
->>>>>>> 954fbb23
     const iterator = baselineRAGJsonStream(
       builtUserQuery,
       userCtx,
@@ -1177,14 +1153,10 @@
       userRequestsReasoning,
     );
     if (answer) {
-<<<<<<< HEAD
-      return;
-=======
       searchVespaSpan?.setAttribute("answer_found", true)
       searchVespaSpan?.end()
       generateAnswerSpan?.end()
       return
->>>>>>> 954fbb23
     } else if (
       // If no answer found, exit and yield nothing related to selected context found
       !answer
@@ -1192,16 +1164,11 @@
       const noAnswerSpan = searchVespaSpan?.startSpan("no_answer_response")
       yield {
         text: "From the selected context, I could not find any information to answer it, please change your query",
-<<<<<<< HEAD
-      };
-      return;
-=======
       }
       noAnswerSpan?.end()
       searchVespaSpan?.end()
       generateAnswerSpan?.end()
       return
->>>>>>> 954fbb23
     }
     if (config.isReasoning && userRequestsReasoning) {
       previousResultsLength += results?.root?.children?.length || 0;
@@ -2199,11 +2166,6 @@
 ): AsyncIterableIterator<
   ConverseResponse & { citation?: { index: number; item: any } }
 > {
-<<<<<<< HEAD
-  passedSpan?.setAttribute("email", email);
-  passedSpan?.setAttribute("message", message);
-  passedSpan?.setAttribute("alpha", alpha);
-=======
   passedSpan?.setAttribute("email", email)
   passedSpan?.setAttribute("message", message)
   passedSpan?.setAttribute("alpha", alpha)
@@ -2213,7 +2175,6 @@
     "userRequestsReasoning",
     userRequestsReasoning || false,
   )
->>>>>>> 954fbb23
 
   return yield* generateAnswerFromGivenContext(
     message,
@@ -2222,12 +2183,8 @@
     alpha,
     fileIds,
     userRequestsReasoning,
-<<<<<<< HEAD
-  );
-=======
     passedSpan,
   )
->>>>>>> 954fbb23
 }
 
 const handleError = (error: any) => {
@@ -2499,18 +2456,6 @@
             let thinking = "";
             let reasoning =
               userRequestsReasoning &&
-<<<<<<< HEAD
-              ragPipelineConfig[RagPipelineStages.AnswerOrSearch].reasoning;
-            const conversationSpan = streamSpan.startSpan(
-              "conversation_search",
-            );
-            conversationSpan.setAttribute("answer", answer);
-            conversationSpan.end();
-
-            const ragSpan = streamSpan.startSpan("rag_processing");
-
-            const understandSpan = ragSpan.startSpan("understand_message");
-=======
               ragPipelineConfig[RagPipelineStages.AnswerOrSearch].reasoning
 
             const understandSpan = streamSpan.startSpan("understand_message")
@@ -2519,7 +2464,6 @@
               totalValidFileIdsFromLinkCount,
             )
             understandSpan?.setAttribute("maxValidLinks", maxValidLinks)
->>>>>>> 954fbb23
 
             const iterator = UnderstandMessageAndAnswerForGivenContext(
               email,
@@ -2607,19 +2551,6 @@
             understandSpan.setAttribute(
               "citation_values",
               JSON.stringify(citationValues),
-<<<<<<< HEAD
-            );
-            understandSpan.end();
-            const answerSpan = ragSpan.startSpan("process_final_answer");
-            answerSpan.setAttribute(
-              "final_answer",
-              processMessage(answer, citationMap),
-            );
-            answerSpan.setAttribute("actual_answer", answer);
-            answerSpan.setAttribute("final_answer_length", answer.length);
-            answerSpan.end();
-            ragSpan.end();
-=======
             )
             understandSpan.end()
             const answerSpan = streamSpan.startSpan("process_final_answer")
@@ -2630,7 +2561,6 @@
             answerSpan.setAttribute("actual_answer", answer)
             answerSpan.setAttribute("final_answer_length", answer.length)
             answerSpan.end()
->>>>>>> 954fbb23
 
             if (answer || wasStreamClosedPrematurely) {
               // TODO: incase user loses permission
@@ -3445,18 +3375,6 @@
             let thinking = "";
             let reasoning =
               userRequestsReasoning &&
-<<<<<<< HEAD
-              ragPipelineConfig[RagPipelineStages.AnswerOrSearch].reasoning;
-            const conversationSpan = streamSpan.startSpan(
-              "conversation_search",
-            );
-            conversationSpan.setAttribute("answer", answer);
-            conversationSpan.end();
-
-            const ragSpan = streamSpan.startSpan("rag_processing");
-
-            const understandSpan = ragSpan.startSpan("understand_message");
-=======
               ragPipelineConfig[RagPipelineStages.AnswerOrSearch].reasoning
 
             const understandSpan = streamSpan.startSpan("understand_message")
@@ -3465,7 +3383,6 @@
               totalValidFileIdsFromLinkCount,
             )
             understandSpan?.setAttribute("maxValidLinks", maxValidLinks)
->>>>>>> 954fbb23
 
             const iterator = UnderstandMessageAndAnswerForGivenContext(
               email,
@@ -3553,19 +3470,6 @@
             understandSpan.setAttribute(
               "citation_values",
               JSON.stringify(citationValues),
-<<<<<<< HEAD
-            );
-            understandSpan.end();
-            const answerSpan = ragSpan.startSpan("process_final_answer");
-            answerSpan.setAttribute(
-              "final_answer",
-              processMessage(answer, citationMap),
-            );
-            answerSpan.setAttribute("actual_answer", answer);
-            answerSpan.setAttribute("final_answer_length", answer.length);
-            answerSpan.end();
-            ragSpan.end();
-=======
             )
             understandSpan.end()
             const answerSpan = streamSpan.startSpan("process_final_answer")
@@ -3576,7 +3480,6 @@
             answerSpan.setAttribute("actual_answer", answer)
             answerSpan.setAttribute("final_answer_length", answer.length)
             answerSpan.end()
->>>>>>> 954fbb23
 
             // Database Update Logic
             const insertSpan = streamSpan.startSpan("insert_assistant_message");
