import { answerContextMap, cleanContext, userContext } from "@/ai/context"
import {
  // baselineRAGIterationJsonStream,
  baselineRAGJsonStream,
  generateSearchQueryOrAnswerFromConversation,
  generateTitleUsingQuery,
  jsonParseLLMOutput,
  mailPromptJsonStream,
  meetingPromptJsonStream,
  queryRewriter,
} from "@/ai/provider"
import {
  Models,
  QueryType,
  type ConverseResponse,
  type QueryRouterResponse,
  type TemporalClassifier,
} from "@/ai/types"
import config from "@/config"
import {
  deleteChatByExternalId,
  deleteMessagesByChatId,
  getChatByExternalId,
  getPublicChats,
  insertChat,
  updateChatByExternalId,
  updateMessageByExternalId,
} from "@/db/chat"
import { db } from "@/db/client"
import {
  getChatMessages,
  insertMessage,
  getMessageByExternalId,
  getChatMessagesBefore,
  updateMessage,
} from "@/db/message"
import {
  selectPublicChatSchema,
  selectPublicMessagesSchema,
  type SelectChat,
  type SelectMessage,
} from "@/db/schema"
import { getUserAndWorkspaceByEmail } from "@/db/user"
import { getLogger } from "@/logger"
import { ChatSSEvents, OpenAIError, type MessageReqType } from "@/shared/types"
import { MessageRole, Subsystem } from "@/types"
import {
  getErrorMessage,
  getRelativeTime,
  interpretDateFromReturnedTemporalValue,
  splitGroupedCitationsWithSpaces,
} from "@/utils"
import {
  ToolResultContentBlock,
  type ConversationRole,
  type Message,
} from "@aws-sdk/client-bedrock-runtime"
import type { Context } from "hono"
import { HTTPException } from "hono/http-exception"
import { streamSSE, type SSEStreamingApi } from "hono/streaming" // Import SSEStreamingApi
import { z } from "zod"
import type { chatSchema } from "@/api/search"
import { getTracer, type Span, type Tracer } from "@/tracer"
<<<<<<< HEAD
import { searchVespa, SearchModes, getItems } from "@/search/vespa"
=======
import { searchVespa, SearchModes, searchVespaInFiles } from "@/search/vespa"
>>>>>>> dd0e4595
import {
  Apps,
  chatMessageSchema,
  entitySchema,
  eventSchema,
  fileSchema,
  isValidApp,
  isValidEntity,
  mailAttachmentSchema,
  mailSchema,
  userSchema,
  type VespaChatMessage,
  type VespaEvent,
  type VespaEventSearch,
  type VespaFile,
  type VespaMail,
  type VespaMailAttachment,
  type VespaMailSearch,
  type VespaSchema,
  type VespaSearchResponse,
  type VespaSearchResult,
  type VespaSearchResults,
  type VespaSearchResultsSchema,
  type VespaUser,
} from "@/search/types"
import { APIError } from "openai"
import {
  getChatTraceByExternalId,
  insertChatTrace,
  deleteChatTracesByChatExternalId,
  updateChatTrace,
} from "@/db/chatTrace"
import {
  getUserPersonalizationByEmail,
  getUserPersonalizationAlpha,
} from "@/db/personalization"
import { entityToSchemaMapper } from "@/search/mappers"
import { is } from "drizzle-orm"
const {
  JwtPayloadKey,
  chatHistoryPageSize,
  defaultBestModel,
  defaultFastModel,
  maxDefaultSummary,
  chatPageSize,
  isReasoning,
  fastModelReasoning,
  StartThinkingToken,
  EndThinkingToken,
} = config
const Logger = getLogger(Subsystem.Chat)

// Map to store active streams: Key = "chatId", Value = SSEStreamingApi instance
const activeStreams = new Map<string, SSEStreamingApi>()

// this is not always the case but unless our router detects that we need
// these we will by default remove them
const nonWorkMailLabels = ["CATEGORY_UPDATES", "CATEGORY_PROMOTIONS"]

enum RagPipelineStages {
  QueryRouter = "QueryRouter",
  NewChatTitle = "NewChatTitle",
  AnswerOrSearch = "AnswerOrSearch",
  AnswerWithList = "AnswerWithList",
  AnswerOrRewrite = "AnswerOrRewrite",
  RewriteAndAnswer = "RewriteAndAnswer",
  UserChat = "UserChat",
  DefaultRetrieval = "DefaultRetrieval",
}

const ragPipelineConfig = {
  [RagPipelineStages.QueryRouter]: {
    modelId: defaultFastModel,
    reasoning: fastModelReasoning,
  },
  [RagPipelineStages.AnswerOrSearch]: {
    modelId: defaultFastModel, //defaultBestModel,
    reasoning: fastModelReasoning,
  },
  [RagPipelineStages.AnswerWithList]: {
    modelId: defaultBestModel,
  },
  [RagPipelineStages.NewChatTitle]: {
    modelId: defaultFastModel,
  },
  [RagPipelineStages.AnswerOrRewrite]: {
    modelId: defaultBestModel,
  },
  [RagPipelineStages.RewriteAndAnswer]: {
    modelId: defaultBestModel,
  },
  [RagPipelineStages.UserChat]: {
    modelId: defaultBestModel,
  },
  [RagPipelineStages.DefaultRetrieval]: {
    modelId: defaultBestModel,
    page: 5,
  },
}

export const GetChatApi = async (c: Context) => {
  try {
    // @ts-ignore
    const body: z.infer<typeof chatSchema> = c.req.valid("json")
    const { chatId } = body
    const [chat, messages] = await Promise.all([
      getChatByExternalId(db, chatId),
      getChatMessages(db, chatId),
    ])
    return c.json({
      chat: selectPublicChatSchema.parse(chat),
      messages: selectPublicMessagesSchema.parse(messages),
    })
  } catch (error) {
    const errMsg = getErrorMessage(error)
    Logger.error(
      error,
      `Get Chat and Messages Error: ${errMsg} ${(error as Error).stack}`,
    )
    throw new HTTPException(500, {
      message: "Could not fetch chat and messages",
    })
  }
}

export const ChatRenameApi = async (c: Context) => {
  try {
    // @ts-ignore
    const { title, chatId } = c.req.valid("json")
    await updateChatByExternalId(db, chatId, { title })
    return c.json({ success: true })
  } catch (error) {
    const errMsg = getErrorMessage(error)
    Logger.error(
      error,
      `Chat Rename Error: ${errMsg} ${(error as Error).stack}`,
    )
    throw new HTTPException(500, {
      message: "Could not rename chat",
    })
  }
}

export const ChatDeleteApi = async (c: Context) => {
  try {
    // @ts-ignore
    const { chatId } = c.req.valid("json")
    await db.transaction(async (tx) => {
      // First delete chat traces to avoid cascade violations
      await deleteChatTracesByChatExternalId(tx, chatId)
      // Second we have to delete all messages associated with that chat
      await deleteMessagesByChatId(tx, chatId)
      await deleteChatByExternalId(tx, chatId)
    })
    return c.json({ success: true })
  } catch (error) {
    const errMsg = getErrorMessage(error)
    Logger.error(
      error,
      `Chat Delete Error: ${errMsg} ${(error as Error).stack}`,
    )
    throw new HTTPException(500, {
      message: "Could not delete chat",
    })
  }
}

export const ChatHistory = async (c: Context) => {
  try {
    const { sub } = c.get(JwtPayloadKey)
    const email = sub
    // @ts-ignore
    const { page } = c.req.valid("query")
    const offset = page * chatHistoryPageSize
    return c.json(await getPublicChats(db, email, chatHistoryPageSize, offset))
  } catch (error) {
    const errMsg = getErrorMessage(error)
    Logger.error(
      error,
      `Chat History Error: ${errMsg} ${(error as Error).stack}`,
    )
    throw new HTTPException(500, {
      message: "Could not get chat history",
    })
  }
}

export const ChatBookmarkApi = async (c: Context) => {
  try {
    // @ts-ignore
    const body = c.req.valid("json")
    const { chatId, bookmark } = body
    await updateChatByExternalId(db, chatId, { isBookmarked: bookmark })
    return c.json({})
  } catch (error) {
    const errMsg = getErrorMessage(error)
    Logger.error(
      error,
      `Chat Bookmark Error: ${errMsg} ${(error as Error).stack}`,
    )
    throw new HTTPException(500, {
      message: "Could not bookmark chat",
    })
  }
}

const MinimalCitationSchema = z.object({
  docId: z.string(),
  title: z.string().optional(),
  url: z.string().optional(),
  app: z.nativeEnum(Apps),
  entity: entitySchema,
})

export type Citation = z.infer<typeof MinimalCitationSchema>

interface CitationResponse {
  answer?: string
  citations?: number[]
}

export const GetChatTraceApi = async (c: Context) => {
  try {
    // @ts-ignore - Assume validation is handled by middleware in server.ts
    const { chatId, messageId } = c.req.valid("query")

    if (!chatId || !messageId) {
      throw new HTTPException(400, {
        message: "chatId and messageId are required query parameters",
      })
    }
    const trace = await getChatTraceByExternalId(chatId, messageId)

    if (!trace) {
      // Return 404 if the trace is not found for the given IDs
      throw new HTTPException(500, { message: "Chat trace not found" })
    }

    // The traceJson is likely already a JSON object/string in the DB, return it directly
    return c.json(trace)
  } catch (error) {
    const errMsg = getErrorMessage(error)
    if (error instanceof HTTPException) {
      // Re-throw HTTPExceptions to let Hono handle them
      throw error
    }
    Logger.error(
      error,
      `Get Chat Trace Error: ${errMsg} ${(error as Error).stack}`,
    )
    throw new HTTPException(500, {
      message: "Could not fetch chat trace",
    })
  }
}

const searchToCitation = (result: VespaSearchResults): Citation => {
  const fields = result.fields
  if (result.fields.sddocname === userSchema) {
    return {
      docId: (fields as VespaUser).docId,
      title: (fields as VespaUser).name,
      url: `https://contacts.google.com/${(fields as VespaUser).email}`,
      app: (fields as VespaUser).app,
      entity: (fields as VespaUser).entity,
    }
  } else if (result.fields.sddocname === fileSchema) {
    return {
      docId: (fields as VespaFile).docId,
      title: (fields as VespaFile).title,
      url: (fields as VespaFile).url || "",
      app: (fields as VespaFile).app,
      entity: (fields as VespaFile).entity,
    }
  } else if (result.fields.sddocname === mailSchema) {
    return {
      docId: (fields as VespaMail).docId,
      title: (fields as VespaMail).subject,
      url: `https://mail.google.com/mail/u/0/#inbox/${fields.docId}`,
      app: (fields as VespaMail).app,
      entity: (fields as VespaMail).entity,
    }
  } else if (result.fields.sddocname === eventSchema) {
    return {
      docId: (fields as VespaEvent).docId,
      title: (fields as VespaEvent).name || "No Title",
      url: (fields as VespaEvent).url,
      app: (fields as VespaEvent).app,
      entity: (fields as VespaEvent).entity,
    }
  } else if (result.fields.sddocname === mailAttachmentSchema) {
    return {
      docId: (fields as VespaMailAttachment).docId,
      title: (fields as VespaMailAttachment).filename || "No Filename",
      url: `https://mail.google.com/mail/u/0/#inbox/${(fields as VespaMailAttachment).mailId}?projector=1&messagePartId=0.${(fields as VespaMailAttachment).partId}&disp=safe&zw`,
      app: (fields as VespaMailAttachment).app,
      entity: (fields as VespaMailAttachment).entity,
    }
  } else if (result.fields.sddocname === chatMessageSchema) {
    return {
      docId: (fields as VespaChatMessage).docId,
      title: (fields as VespaChatMessage).text,
      url: `https://${(fields as VespaChatMessage).domain}.slack.com/archives/${(fields as VespaChatMessage).channelId}/p${(fields as VespaChatMessage).updatedAt}`,
      app: (fields as VespaChatMessage).app,
      entity: (fields as VespaChatMessage).entity,
    }
  } else {
    throw new Error("Invalid search result type for citation")
  }
}

const searchToCitations = (
  results: z.infer<typeof VespaSearchResultsSchema>[],
): Citation[] => {
  if (results.length === 0) {
    return []
  }
  return results.map((result) => searchToCitation(result as VespaSearchResults))
}

export const textToCitationIndex = /\[(\d+)\]/g

export const processMessage = (
  text: string,
  citationMap: Record<number, number>,
) => {
  if (!text) {
    return ""
  }

  text = splitGroupedCitationsWithSpaces(text)
  return text.replace(textToCitationIndex, (match, num) => {
    const index = citationMap[num]

    return typeof index === "number" ? `[${index + 1}]` : ""
  })
}

// the Set is passed by reference so that singular object will get updated
// but need to be kept in mind
const checkAndYieldCitations = function* (
  text: string,
  yieldedCitations: Set<number>,
  results: any[],
  baseIndex: number = 0,
) {
  let match
  while ((match = textToCitationIndex.exec(text)) !== null) {
    const citationIndex = parseInt(match[1], 10)
    if (!yieldedCitations.has(citationIndex)) {
      const item = results[citationIndex - baseIndex]
      if (item) {
        yield {
          citation: {
            index: citationIndex,
            item: searchToCitation(item as VespaSearchResults),
          },
        }
        yieldedCitations.add(citationIndex)
      } else {
        Logger.error(
          "Found a citation index but could not find it in the search result ",
          citationIndex,
          results.length,
        )
      }
    }
  }
}

async function* processIterator(
  iterator: AsyncIterableIterator<ConverseResponse>,
  results: VespaSearchResult[],
  previousResultsLength: number = 0,
): AsyncIterableIterator<
  ConverseResponse & { citation?: { index: number; item: any } }
> {
  let buffer = ""
  let currentAnswer = ""
  let parsed = { answer: "" }
  let thinking = ""
  let reasoning = isReasoning
  let yieldedCitations = new Set<number>()
  // tied to the json format and output expected, we expect the answer key to be present
  const ANSWER_TOKEN = '"answer":'

  for await (const chunk of iterator) {
    if (chunk.text) {
      if (reasoning) {
        if (thinking && !chunk.text.includes(EndThinkingToken)) {
          thinking += chunk.text
          yield* checkAndYieldCitations(
            thinking,
            yieldedCitations,
            results,
            previousResultsLength,
          )
          yield { text: chunk.text, reasoning }
        } else {
          // first time
          const startThinkingIndex = chunk.text.indexOf(StartThinkingToken)
          if (
            startThinkingIndex !== -1 &&
            chunk.text.trim().length > StartThinkingToken.length
          ) {
            let token = chunk.text.slice(
              startThinkingIndex + StartThinkingToken.length,
            )
            if (chunk.text.includes(EndThinkingToken)) {
              token = chunk.text.split(EndThinkingToken)[0]
              thinking += token
            } else {
              thinking += token
            }
            yield* checkAndYieldCitations(
              thinking,
              yieldedCitations,
              results,
              previousResultsLength,
            )
            yield { text: token, reasoning }
          }
        }
      }
      if (reasoning && chunk.text.includes(EndThinkingToken)) {
        reasoning = false
        chunk.text = chunk.text.split(EndThinkingToken)[1].trim()
      }
      if (!reasoning) {
        buffer += chunk.text
        try {
          parsed = jsonParseLLMOutput(buffer, ANSWER_TOKEN)
          // If we have a null answer, break this inner loop and continue outer loop
          // seen some cases with just "}"
          if (parsed.answer === null || parsed.answer === "}") {
            break
          }

          // If we have an answer and it's different from what we've seen
          if (parsed.answer && currentAnswer !== parsed.answer) {
            if (currentAnswer === "") {
              // First valid answer - send the whole thing
              yield { text: parsed.answer }
            } else {
              // Subsequent chunks - send only the new part
              const newText = parsed.answer.slice(currentAnswer.length)
              yield { text: newText }
            }
            yield* checkAndYieldCitations(
              parsed.answer,
              yieldedCitations,
              results,
              previousResultsLength,
            )
            currentAnswer = parsed.answer
          }
        } catch (e) {
          // If we can't parse the JSON yet, continue accumulating
          continue
        }
      }
    }

    if (chunk.cost) {
      yield { cost: chunk.cost }
    }
  }
  return parsed.answer
}

function buildContext(
  results: VespaSearchResult[],
  maxSummaryCount: number | undefined,
  startIndex: number = 0,
): string {
  return cleanContext(
    results
      ?.map(
        (v, i) =>
          `Index ${i + startIndex} \n ${answerContextMap(
            v as z.infer<typeof VespaSearchResultsSchema>,
            maxSummaryCount,
          )}`,
      )
      ?.join("\n"),
  )
}

async function* generateIterativeTimeFilterAndQueryRewrite(
  input: string,
  messages: Message[],
  email: string,
  userCtx: string,
  alpha: number = 0.5,
  pageSize: number = 10,
  maxPageNumber: number = 3,
  maxSummaryCount: number | undefined,
  classification: TemporalClassifier & QueryRouterResponse,
  queryRagSpan?: Span,
): AsyncIterableIterator<
  ConverseResponse & { citation?: { index: number; item: any } }
> {
  // we are not going to do time expansion
  // we are going to do 4 months answer
  // if not found we go back to iterative page search
  // @ts-ignore
  const rootSpan = queryRagSpan?.startSpan(
    "generateIterativeTimeFilterAndQueryRewrite",
  )
  rootSpan?.setAttribute("input", input)
  rootSpan?.setAttribute("email", email)
  rootSpan?.setAttribute("alpha", alpha)
  rootSpan?.setAttribute("pageSize", pageSize)
  rootSpan?.setAttribute("maxPageNumber", maxPageNumber)
  rootSpan?.setAttribute("maxSummaryCount", maxSummaryCount || "none")

  const message = input

  let userAlpha = alpha
  try {
    const personalization = await getUserPersonalizationByEmail(db, email)
    if (personalization) {
      const nativeRankParams =
        personalization.parameters?.[SearchModes.NativeRank]
      if (nativeRankParams?.alpha !== undefined) {
        userAlpha = nativeRankParams.alpha
        Logger.info(
          { email, alpha: userAlpha },
          "Using personalized alpha for iterative RAG",
        )
      } else {
        Logger.info(
          { email },
          "No personalized alpha found in settings, using default for iterative RAG",
        )
      }
    } else {
      Logger.warn(
        { email },
        "User personalization settings not found, using default alpha for iterative RAG",
      )
    }
  } catch (err) {
    Logger.error(
      err,
      "Failed to fetch personalization for iterative RAG, using default alpha",
      { email },
    )
  }
  const initialSearchSpan = rootSpan?.startSpan("latestResults_search")

  const monthInMs = 30 * 24 * 60 * 60 * 1000
  const timestampRange = {
    from: new Date().getTime() - 4 * monthInMs,
    to: new Date().getTime(),
  }
  const latestResults = (
    await searchVespa(message, email, null, null, {
      limit: pageSize,
      alpha: userAlpha,
      timestampRange,
      span: initialSearchSpan,
    })
  ).root.children
  initialSearchSpan?.setAttribute("result_count", latestResults?.length || 0)
  initialSearchSpan?.setAttribute(
    "result_ids",
    JSON.stringify(
      latestResults?.map((r: VespaSearchResult) => (r.fields as any).docId) ||
        [],
    ),
  )
  initialSearchSpan?.end()
  const latestIds = latestResults
    ?.map((v: VespaSearchResult) => (v?.fields as any).docId)
    ?.filter((v) => !!v)

  // for the case of reasoning as we are streaming the tokens and the citations
  // our iterative rag has be aware of the results length(max potential citation index) that is already sent before hand
  // so this helps us avoid conflict with a previous citation index
  let previousResultsLength = 0
  for (var pageNumber = 0; pageNumber < maxPageNumber; pageNumber++) {
    const pageSpan = rootSpan?.startSpan(`page_iteration_${pageNumber}`)
    pageSpan?.setAttribute("page_number", pageNumber)
    // should only do it once
    if (pageNumber === Math.floor(maxPageNumber / 2)) {
      // get the first page of results
      const rewriteSpan = pageSpan?.startSpan("query_rewrite")
      const vespaSearchSpan = rewriteSpan?.startSpan("vespa_search")
      let results = await searchVespa(message, email, null, null, {
        limit: pageSize,
        alpha: userAlpha,
        span: vespaSearchSpan,
      })
      vespaSearchSpan?.setAttribute(
        "result_count",
        results?.root?.children?.length || 0,
      )
      vespaSearchSpan?.setAttribute(
        "result_ids",
        JSON.stringify(
          results?.root?.children?.map(
            (r: VespaSearchResult) => (r.fields as any).docId,
          ) || [],
        ),
      )
      vespaSearchSpan?.end()

      const initialContext = buildContext(
        results?.root?.children,
        maxSummaryCount,
      )

      const queryRewriteSpan = rewriteSpan?.startSpan("query_rewriter")
      const queryResp = await queryRewriter(input, userCtx, initialContext, {
        modelId: defaultFastModel, //defaultBestModel,
        stream: false,
      })
      const queries = queryResp.queries
      queryRewriteSpan?.setAttribute("query_count", queries.length)
      queryRewriteSpan?.setAttribute("queries", JSON.stringify(queries))
      queryRewriteSpan?.end()
      rewriteSpan?.end()
      for (let idx = 0; idx < queries.length; idx++) {
        const query = queries[idx]
        const querySpan = pageSpan?.startSpan(`query_${idx}`)
        querySpan?.setAttribute("query_index", idx)
        querySpan?.setAttribute("query_text", query)

        const latestSearchSpan = querySpan?.startSpan("latest_results_search")
        const latestResults: VespaSearchResult[] = (
          await searchVespa(query, email, null, null, {
            limit: pageSize,
            alpha: userAlpha,
            timestampRange: {
              from: new Date().getTime() - 4 * monthInMs,
              to: new Date().getTime(),
            },
            span: latestSearchSpan,
          })
        )?.root?.children
        latestSearchSpan?.setAttribute(
          "result_count",
          latestResults?.length || 0,
        )
        latestSearchSpan?.setAttribute(
          "result_ids",
          JSON.stringify(
            latestResults?.map(
              (r: VespaSearchResult) => (r.fields as any).docId,
            ) || [],
          ),
        )
        latestSearchSpan?.end()

        let results = await searchVespa(query, email, null, null, {
          limit: pageSize,
          alpha: userAlpha,
          excludedIds: latestResults
            ?.map((v: VespaSearchResult) => (v.fields as any).docId)
            ?.filter((v) => !!v),
        })
        const totalResultsSpan = querySpan?.startSpan("total_results")
        const totalResults = (results?.root?.children || []).concat(
          latestResults || [],
        )
        totalResultsSpan?.setAttribute(
          "total_result_count",
          totalResults.length,
        )
        totalResultsSpan?.setAttribute(
          "result_ids",
          JSON.stringify(
            totalResults.map((r: VespaSearchResult) => (r.fields as any).docId),
          ),
        )
        totalResultsSpan?.end()
        const contextSpan = querySpan?.startSpan("build_context")
        const initialContext = buildContext(totalResults, maxSummaryCount)

        contextSpan?.setAttribute("context_length", initialContext?.length || 0)
        contextSpan?.setAttribute("context", initialContext || "")
        contextSpan?.setAttribute("number_of_chunks", totalResults.length)
        Logger.info(
          `[Query Rewrite Path] Number of contextual chunks being passed: ${totalResults.length}`,
        )
        contextSpan?.end()

        const ragSpan = querySpan?.startSpan("baseline_rag")
        const iterator = baselineRAGJsonStream(
          query,
          userCtx,
          initialContext,
          // pageNumber,
          // maxPageNumber,
          {
            stream: true,
            modelId: defaultBestModel,
            messages,
            reasoning: isReasoning,
          },
        )

        const answer = yield* processIterator(
          iterator,
          totalResults,
          previousResultsLength,
        )
        if (answer) {
          ragSpan?.setAttribute("answer_found", true)
          ragSpan?.end()
          querySpan?.end()
          pageSpan?.end()
          rootSpan?.end()
          queryRagSpan?.end()
          return
        }
        if (isReasoning) {
          previousResultsLength += totalResults.length
        }
        ragSpan?.end()
        querySpan?.end()
      }
    }
    const pageSearchSpan = pageSpan?.startSpan("page_search")
    let results: VespaSearchResponse
    if (pageNumber === 0) {
      const searchSpan = pageSearchSpan?.startSpan(
        "vespa_search_with_excluded_ids",
      )
      results = await searchVespa(message, email, null, null, {
        limit: pageSize,
        offset: pageNumber * pageSize,
        alpha: userAlpha,
        excludedIds: latestIds,
        span: searchSpan,
      })
      searchSpan?.setAttribute(
        "result_count",
        results?.root?.children?.length || 0,
      )
      searchSpan?.setAttribute(
        "result_ids",
        JSON.stringify(
          results?.root?.children?.map(
            (r: VespaSearchResult) => (r.fields as any).docId,
          ) || [],
        ),
      )
      searchSpan?.end()
      if (!results.root.children) {
        results.root.children = []
      }
      results.root.children = results?.root?.children?.concat(
        latestResults || [],
      )
    } else {
      const searchSpan = pageSearchSpan?.startSpan("vespa_search")
      results = await searchVespa(message, email, null, null, {
        limit: pageSize,
        offset: pageNumber * pageSize,
        alpha: userAlpha,
        span: searchSpan,
      })
      searchSpan?.setAttribute(
        "result_count",
        results?.root?.children?.length || 0,
      )
      searchSpan?.setAttribute(
        "result_ids",
        JSON.stringify(
          results?.root?.children?.map(
            (r: VespaSearchResult) => (r.fields as any).docId,
          ) || [],
        ),
      )
      searchSpan?.end()
    }
    pageSearchSpan?.setAttribute(
      "total_result_count",
      results?.root?.children?.length || 0,
    )
    pageSearchSpan?.setAttribute(
      "total_result_ids",
      JSON.stringify(
        results?.root?.children?.map(
          (r: VespaSearchResult) => (r.fields as any).docId,
        ) || [],
      ),
    )
    pageSearchSpan?.end()
    const startIndex = isReasoning ? previousResultsLength : 0
    const contextSpan = pageSpan?.startSpan("build_context")
    const initialContext = buildContext(
      results?.root?.children,
      maxSummaryCount,
      startIndex,
    )

    contextSpan?.setAttribute("context_length", initialContext?.length || 0)
    contextSpan?.setAttribute("context", initialContext || "")
    contextSpan?.setAttribute(
      "number_of_chunks",
      results?.root?.children?.length || 0,
    )
    Logger.info(
      `[Main Search Path] Number of contextual chunks being passed: ${results?.root?.children?.length || 0}`,
    )
    contextSpan?.end()

    const ragSpan = pageSpan?.startSpan("baseline_rag")

    const iterator = baselineRAGJsonStream(input, userCtx, initialContext, {
      stream: true,
      modelId: defaultBestModel,
      reasoning: isReasoning,
    })

    const answer = yield* processIterator(
      iterator,
      results?.root?.children,
      previousResultsLength,
    )

    if (answer) {
      ragSpan?.setAttribute("answer_found", true)
      ragSpan?.end()
      pageSpan?.end()
      rootSpan?.end()
      queryRagSpan?.end()
      return
    }
    if (isReasoning) {
      previousResultsLength += results?.root?.children?.length || 0
      pageSpan?.setAttribute("previous_results_length", previousResultsLength)
    }
    ragSpan?.end()
    pageSpan?.end()
  }
  const noAnswerSpan = rootSpan?.startSpan("no_answer_response")
  yield {
    text: "I could not find any information to answer it, please change your query",
  }
  noAnswerSpan?.end()
  rootSpan?.end()
  queryRagSpan?.end()
}

async function* generateAnswerFromGivenContext(
  input: string,
  email: string,
  userCtx: string,
  alpha: number = 0.5,
  fileIds: string[],
): AsyncIterableIterator<
  ConverseResponse & { citation?: { index: number; item: any } }
> {
  const message = input
  let userAlpha = alpha
  try {
    const personalization = await getUserPersonalizationByEmail(db, email)
    if (personalization) {
      const nativeRankParams =
        personalization.parameters?.[SearchModes.NativeRank]
      if (nativeRankParams?.alpha !== undefined) {
        userAlpha = nativeRankParams.alpha
        Logger.info(
          { email, alpha: userAlpha },
          "Using personalized alpha for iterative RAG",
        )
      } else {
        Logger.info(
          { email },
          "No personalized alpha found in settings, using default for iterative RAG",
        )
      }
    } else {
      Logger.warn(
        { email },
        "User personalization settings not found, using default alpha for iterative RAG",
      )
    }
  } catch (err) {
    Logger.error(
      err,
      "Failed to fetch personalization for iterative RAG, using default alpha",
      { email },
    )
  }

  const selectedFiles = fileIds && fileIds.length > 0

  let previousResultsLength = 0
  if (selectedFiles) {
    let results = await searchVespaInFiles(message, email, fileIds, {
      limit: fileIds?.length,
      alpha: userAlpha,
    })
    if (!results.root.children) {
      results.root.children = []
    }
    const startIndex = isReasoning ? previousResultsLength : 0
    const initialContext = cleanContext(
      results?.root?.children
        ?.map(
          (v, i) =>
            `Index ${i + startIndex} \n ${answerContextMap(v as z.infer<typeof VespaSearchResultsSchema>, 20, true)}`,
        )
        ?.join("\n"),
    )
    Logger.info(
      `[Main Search Path] Number of contextual chunks being passed: ${results?.root?.children?.length || 0}`,
    )

    const iterator = baselineRAGJsonStream(
      input,
      userCtx,
      initialContext,
      {
        stream: true,
        modelId: defaultBestModel,
        reasoning: isReasoning,
      },
      true,
    )

    let buffer = ""
    let currentAnswer = ""
    let parsed = { answer: "" }
    let thinking = ""
    let reasoning = isReasoning
    let yieldedCitations = new Set<number>()
    // tied to the json format and output expected, we expect the answer key to be present
    const ANSWER_TOKEN = '"answer":'
    for await (const chunk of iterator) {
      if (chunk.text) {
        if (reasoning) {
          if (thinking && !chunk.text.includes(EndThinkingToken)) {
            thinking += chunk.text
            yield* checkAndYieldCitations(
              thinking,
              yieldedCitations,
              results?.root?.children,
              previousResultsLength,
            )
            yield { text: chunk.text, reasoning }
          } else {
            // first time
            const startThinkingIndex = chunk.text.indexOf(StartThinkingToken)
            if (
              startThinkingIndex !== -1 &&
              chunk.text.trim().length > StartThinkingToken.length
            ) {
              let token = chunk.text.slice(
                startThinkingIndex + StartThinkingToken.length,
              )
              if (chunk.text.includes(EndThinkingToken)) {
                token = chunk.text.split(EndThinkingToken)[0]
                thinking += token
              } else {
                thinking += token
              }

              yield* checkAndYieldCitations(
                thinking,
                yieldedCitations,
                results?.root?.children,
                previousResultsLength,
              )
              yield { text: token, reasoning }
            }
          }
        }
        if (reasoning && chunk.text.includes(EndThinkingToken)) {
          reasoning = false
          chunk.text = chunk.text.split(EndThinkingToken)[1].trim()
        }

        if (!reasoning) {
          buffer += chunk.text
          try {
            parsed = jsonParseLLMOutput(buffer, ANSWER_TOKEN) || {}
            if (parsed.answer === null) {
              break
            }
            if (parsed.answer && currentAnswer !== parsed.answer) {
              if (currentAnswer === "") {
                // First valid answer - send the whole thing
                yield { text: parsed.answer }
              } else {
                // Subsequent chunks - send only the new part
                const newText = parsed.answer.slice(currentAnswer.length)
                yield { text: newText }
              }
              // Extract all citations from the parsed answer
              // const citationSpan = chunkSpan.startSpan("check_citations")
              yield* checkAndYieldCitations(
                parsed.answer,
                yieldedCitations,
                results?.root?.children,
                previousResultsLength,
              )
              currentAnswer = parsed.answer
            }
          } catch (err) {
            const errMessage = (err as Error).message
            Logger.error(err, `Error while parsing LLM output ${errMessage}`)
            continue
          }
        }
      }
      if (chunk.cost) {
        yield { cost: chunk.cost }
      }
    }
    if (parsed.answer) {
      return
    } else if (
      // Condition if fileIds are present has some values meaning context has been selected.
      // If no answer found, exit and yield nothing related to selected context found
      !parsed?.answer
    ) {
      yield {
        text: "From the selected context, I could not find any information to answer it, please change your query",
      }
      return
    }
    if (isReasoning) {
      previousResultsLength += results?.root?.children?.length || 0
    }
  }
}

const getSearchRangeSummary = (
  from: number,
  to: number,
  direction: string,
  parentSpan?: Span,
) => {
  const summarySpan = parentSpan?.startSpan("getSearchRangeSummary")
  summarySpan?.setAttribute("from", from)
  summarySpan?.setAttribute("to", to)
  summarySpan?.setAttribute("direction", direction)
  const now = Date.now()
  if ((direction === "next" || direction === "prev") && (from && to) ) {
    // Ensure from is earlier than to
    if (from > to) {
      [from, to] = [to, from]
    }

    const fromDate = new Date(from)
    const toDate = new Date(to)

    const format = (date: Date) =>
      `${date.toLocaleString("default", { month: "long" })} ${date.getDate()}, ${date.getFullYear()} - ${formatTime(date)}`

    const formatTime = (date: Date) => {
      const hours = date.getHours()
      const minutes = date.getMinutes()
      const ampm = hours >= 12 ? "PM" : "AM"
      const hour12 = hours % 12 === 0 ? 12 : hours % 12
      const paddedMinutes = minutes.toString().padStart(2, "0")
      return `${hour12}:${paddedMinutes} ${ampm}`
    }

    fromDate.setHours(0, 0, 0, 0)
    toDate.setHours(23, 59, 0, 0)

    return `from ${format(fromDate)} to ${format(toDate)}`
  } 
  // For "next" direction, we usually start from now
  else if (direction === "next") {
    // Start from today/now
    const endDate = new Date(to)
    // Format end date to month/year if it's far in future
    const endStr =
      Math.abs(to - now) > 30 * 24 * 60 * 60 * 1000
        ? `${endDate.toLocaleString("default", { month: "long" })} ${endDate.getFullYear()}`
        : getRelativeTime(to)
    const result = `from today until ${endStr}`
    summarySpan?.setAttribute("result", result)
    summarySpan?.end()
    return result
  }  
  // For "prev" direction
  else {
    const startDate = new Date(from)
    const startStr =
      Math.abs(now - from) > 30 * 24 * 60 * 60 * 1000
        ? `${startDate.toLocaleString("default", { month: "long" })} ${startDate.getFullYear()}`
        : getRelativeTime(from)
    const result = `from today back to ${startStr}`
    summarySpan?.setAttribute("result", result)
    summarySpan?.end()
    return result
  }
}

async function* generatePointQueryTimeExpansion(
  input: string,
  messages: Message[],
  classification: TemporalClassifier & QueryRouterResponse,
  email: string,
  userCtx: string,
  alpha: number,
  pageSize: number = 10,
  maxSummaryCount: number | undefined,
  eventRagSpan?: Span,
): AsyncIterableIterator<
  ConverseResponse & { citation?: { index: number; item: any } }
> {
  const rootSpan = eventRagSpan?.startSpan("generatePointQueryTimeExpansion")
  Logger.debug(`Started rootSpan at ${new Date().toISOString()}`)
  rootSpan?.setAttribute("input", input)
  rootSpan?.setAttribute("email", email)
  rootSpan?.setAttribute("alpha", alpha)
  rootSpan?.setAttribute("pageSize", pageSize)
  rootSpan?.setAttribute("maxSummaryCount", maxSummaryCount || "none")
  rootSpan?.setAttribute("direction", classification.direction || "unknown")

  let userAlpha = await getUserPersonalizationAlpha(db, email, alpha)
  let from = new Date().getTime()
  let to = new Date().getTime()
  const direction = classification.direction as string

  Logger.info("Proceeding with iterative RAG.")
  const message = input
  const maxIterations = 10
  const weekInMs = 12 * 24 * 60 * 60 * 1000
  let costArr: number[] = []

<<<<<<< HEAD
=======
  const { fromDate, toDate } =
    interpretDateFromReturnedTemporalValue(classification)

  let from = fromDate ? fromDate.getTime() : new Date().getTime()
  let to = toDate ? toDate.getTime() : new Date().getTime()
>>>>>>> dd0e4595
  let lastSearchedTime = direction === "prev" ? from : to

  let previousResultsLength = 0
  const loopLimit = (fromDate && toDate) ? 2 : maxIterations

  for (let iteration = 0; iteration < loopLimit; iteration++) {
    const iterationSpan = rootSpan?.startSpan(`iteration_${iteration}`)
    iterationSpan?.setAttribute("iteration", iteration)
    const windowSize = (2 + iteration) * weekInMs

    if (direction === "prev") {
      // If we have both the from and to time range we search only for that range
      if(fromDate && toDate) {
        Logger.info(`Direction is ${direction} and time range is provided : from ${from} and ${to}`)
      }
      // If we have either no fromDate and toDate, or a to date but no from date - then we set the from date 
      else {
        to = toDate ? to : lastSearchedTime
        from = to - windowSize
        lastSearchedTime = from
      }
     
    } else {
      if(fromDate && toDate) {
        Logger.info(`Direction is ${direction} and time range is provided : from ${from} and ${to}`)
      }
      // If we have either no fromDate and toDate, or a from date but no to date - then we set the from date 
      else {
      from = fromDate ? from : lastSearchedTime
      to = from + windowSize
      lastSearchedTime = to
      }
    } 

    Logger.info(
      `Iteration ${iteration}, searching from ${new Date(from)} to ${new Date(to)}`,
    )
    iterationSpan?.setAttribute("from", new Date(from).toLocaleString())
    iterationSpan?.setAttribute("to", new Date(to).toLocaleString())
    // Search in both calendar events and emails
    const searchSpan = iterationSpan?.startSpan("search_vespa")
    const emailSearchSpan = searchSpan?.startSpan("email_search")
    // TODO: How to combine promise.all with spans?
    // emailSearchSpan?.setAttribute(`promise.all[eventResults, results]-${iteration}`, true)

    const calenderSearchSpan = searchSpan?.startSpan("calender_search")
    const [eventResults, results] = await Promise.all([
      searchVespa(message, email, Apps.GoogleCalendar, null, {
        limit: pageSize,
        alpha: userAlpha,
        timestampRange: { from, to },
        span: calenderSearchSpan,
      }),
      searchVespa(message, email, null, null, {
        limit: pageSize,
        alpha: userAlpha,
        timestampRange: { to, from },
        notInMailLabels: ["CATEGORY_PROMOTIONS"],
        span: emailSearchSpan,
      }),
    ])
    emailSearchSpan?.setAttribute(
      "result_count",
      results?.root?.children?.length || 0,
    )
    emailSearchSpan?.setAttribute(
      "result_ids",
      JSON.stringify(
        results?.root?.children?.map(
          (r: VespaSearchResult) => (r.fields as any).docId,
        ) || [],
      ),
    )
    emailSearchSpan?.setAttribute("result", JSON.stringify(results))
    emailSearchSpan?.end()
    calenderSearchSpan?.setAttribute(
      "result_count",
      eventResults?.root?.children?.length || 0,
    )
    calenderSearchSpan?.setAttribute(
      "result_ids",
      JSON.stringify(
        eventResults?.root?.children?.map(
          (r: VespaSearchResult) => (r.fields as any).docId,
        ) || [],
      ),
    )
    calenderSearchSpan?.setAttribute("result", JSON.stringify(eventResults))
    calenderSearchSpan?.end()
    searchSpan?.end()

    if (!results.root.children && !eventResults.root.children) {
      iterationSpan?.end()
      continue
    }

    // Combine and filter results
    const combineSpan = iterationSpan?.startSpan("combine_results")
    const combinedResults = {
      root: {
        children: [
          ...(results.root.children || []),
          ...(eventResults.root.children || []),
        ].filter(
          (v: VespaSearchResult) =>
            (v.fields as VespaMailSearch).app === Apps.Gmail ||
            (v.fields as VespaEventSearch).app === Apps.GoogleCalendar,
        ),
      },
    }

    combineSpan?.setAttribute(
      "combined_result_count",
      combinedResults?.root?.children?.length || 0,
    )
    combineSpan?.setAttribute(
      "combined_result_ids",
      JSON.stringify(
        combinedResults?.root?.children?.map(
          (r: VespaSearchResult) => (r.fields as any).docId,
        ) || [],
      ),
    )
    combineSpan?.end()

    if (!combinedResults.root.children.length) {
      Logger.info("No gmail or calendar events found")
      iterationSpan?.end()
      continue
    }

    // Prepare context for LLM
    const contextSpan = iterationSpan?.startSpan("build_context")
    const startIndex = isReasoning ? previousResultsLength : 0
    const initialContext = buildContext(
      combinedResults?.root?.children,
      maxSummaryCount,
      startIndex,
    )

    contextSpan?.setAttribute("context_length", initialContext?.length || 0)
    contextSpan?.setAttribute("context", initialContext || "")
    contextSpan?.setAttribute(
      "number_of_chunks",
      combinedResults?.root?.children?.length || 0,
    )
    contextSpan?.end()

    // Stream LLM response
    const ragSpan = iterationSpan?.startSpan("meeting_prompt_stream")
    const iterator = meetingPromptJsonStream(input, userCtx, initialContext, {
      stream: true,
      modelId: defaultBestModel,
      reasoning: isReasoning,
    })

    const answer = yield* processIterator(
      iterator,
      combinedResults?.root?.children,
      previousResultsLength,
    )
    ragSpan?.end()
    if (answer) {
      ragSpan?.setAttribute("answer_found", true)
      iterationSpan?.end()
      Logger.debug(`Ending rootSpan at ${new Date().toISOString()}`)
      rootSpan?.end()
      eventRagSpan?.end()
      return
    }
    // only increment in the case of reasoning
    if (isReasoning) {
      previousResultsLength += combinedResults?.root?.children?.length || 0
      iterationSpan?.setAttribute(
        "previous_results_length",
        previousResultsLength,
      )
    }

    iterationSpan?.end()
  }

  const noAnswerSpan = rootSpan?.startSpan("no_answer_response")
  const searchSummary = getSearchRangeSummary(from, to, direction, noAnswerSpan)
  const totalCost = costArr.reduce((a, b) => a + b, 0)
  noAnswerSpan?.setAttribute("search_summary", searchSummary)
  noAnswerSpan?.setAttribute("total_cost", totalCost)
  yield {
    text: `I searched your calendar events and emails ${searchSummary} but couldn't find any relevant meetings. Please try rephrasing your query.`,
    cost: totalCost,
  }
  noAnswerSpan?.end()
  rootSpan?.end()
  eventRagSpan?.end()
}

async function* generateMetadataQueryAnswer(
  input: string,
  messages: Message[],
  email: string,
  userCtx: string,
  userAlpha: number = 0.5,
  pageSize: number = 10,
  maxSummaryCount: number | undefined,
  classification: TemporalClassifier & QueryRouterResponse,
  span?: Span,
): AsyncIterableIterator<
  ConverseResponse & { citation?: { index: number; item: any } }
> {
  let from = 0,
    to = 0
  const direction = classification.direction as string
  const isUnspecificMetadataRetrieval =
    classification.type == QueryType.RetrievedUnspecificMetadata
  const isMetadataRetrieval = classification.type == QueryType.RetrieveMetadata

  let { app, entity, startTime, endTime } = classification.filters
  const isValidAppAndEntity =
    isValidApp(app as Apps) && isValidEntity(entity as any)

  from = new Date(startTime ?? "").getTime()
  to = new Date(endTime ?? "").getTime()

  if (isValidAppAndEntity) {
    let items: VespaSearchResult[] = []
    let schema = entityToSchemaMapper(entity, app) as VespaSchema

    // Ensure `from` and `to` are valid timestamps before performing a search for unspecific metadata retrieval
    if (!isNaN(from) && !isNaN(to) && isUnspecificMetadataRetrieval) {
      Logger.info(
        `User requested metadata search : ${QueryType.RetrievedUnspecificMetadata}`,
      )
      const diffMs = to - from
      const hours = Math.floor(diffMs / (1000 * 60 * 60)) % 24
      const days = Math.floor(diffMs / (1000 * 60 * 60 * 24))

      let readable = ""
      if (days) readable += `${days} days `
      if (hours) readable += `${hours} hours `
      Logger.info(
        `Searching for documents from app: ${app} and entity: ${entity} ${readable ? `from ${readable}` : ""}`,
      )

      items =
        (
          await getItems({
            email,
            schema,
            app,
            entity,
            timestampRange: { from, to },
            limit: pageSize,
          })
        ).root.children || []
      Logger.info(`Found ${items.length} items for metadata retrieval`)
    } else if (isMetadataRetrieval) {
      Logger.info(
        `User requested metadata search : ${QueryType.RetrieveMetadata}`,
      )
      items =
        (
          await searchVespa(input, email, app as Apps, entity as any, {
            limit: pageSize,
            alpha: userAlpha,
            timestampRange: isNaN(from) || isNaN(to) ? null : { from, to },
          })
        ).root.children || []
      Logger.info(`Found ${items.length} items for metadata retrieval`)
    }
    // if no documents found will go with iterative RAG
    if (!items.length) {
      return null
    } else {
      const results = items
      // const searchRangeSummary = getSearchRangeSummary(
      //   from,
      //   to,
      //   direction,
      //   span,
      // )
      const initialContext = buildContext(results, maxSummaryCount)

      let iterator: AsyncIterableIterator<ConverseResponse>
      if (app === Apps.Gmail) {
        iterator = mailPromptJsonStream(input, userCtx, initialContext, {
          stream: true,
          modelId: defaultBestModel,
          reasoning: isReasoning,
        })
      } else {
        iterator = baselineRAGJsonStream(input, userCtx, initialContext, {
          stream: true,
          modelId: defaultBestModel,
          reasoning: isReasoning,
        })
      }

      return yield* processIterator(iterator, results, 0)
    }
  }

  return null
}

export async function* UnderstandMessageAndAnswer(
  email: string,
  userCtx: string,
  message: string,
  classification: TemporalClassifier & QueryRouterResponse,
  messages: Message[],
  alpha: number,
  fileIds: string[],
  passedSpan?: Span,
): AsyncIterableIterator<
  ConverseResponse & { citation?: { index: number; item: any } }
> {
  passedSpan?.setAttribute("email", email)
  passedSpan?.setAttribute("message", message)
  passedSpan?.setAttribute(
    "temporal_direction",
    classification.direction || "none",
  )
  passedSpan?.setAttribute("alpha", alpha)
  passedSpan?.setAttribute("message_count", messages.length)
<<<<<<< HEAD
  
  const isUnspecificMetadataRetrieval =
    classification.type == QueryType.RetrievedUnspecificMetadata
  const isMetadataRetrieval = classification.type == QueryType.RetrieveMetadata

  if (isMetadataRetrieval || isUnspecificMetadataRetrieval) {
    Logger.info("User is asking for metadata retrieval")
    const metadataRagSpan = passedSpan?.startSpan("metadata_rag")
    metadataRagSpan?.setAttribute("comment", "metadata retrieval")
    const answer = yield* generateMetadataQueryAnswer(
      message,
      messages,
      email,
      userCtx,
      alpha,
      classification.filters.count
        ? classification.filters.count
        : chatPageSize,
      maxDefaultSummary,
      classification,
      metadataRagSpan,
    )

    if (!answer) {
      Logger.info(
        `No context found for metadata retrieval, moving to iterative RAG`,
      )
    } else {
      return answer
    }
  }
  // user is talking about an event
  if (classification.direction !== null) {
    Logger.info(`Direction: ${classification.direction}`)
=======
  if (fileIds && fileIds?.length > 0) {
    Logger.info(
      "User has selected some context with query, answering only based on that given context",
    )
    return yield* generateAnswerFromGivenContext(
      message,
      email,
      userCtx,
      alpha,
      fileIds,
    )
  } else if (classification.direction !== null) {
    // user is talking about an event
    Logger.info(
      `User is talking about an event in calendar, so going to look at calendar with direction: ${classification.direction}`,
    )
>>>>>>> dd0e4595
    const eventRagSpan = passedSpan?.startSpan("event_time_expansion")
    eventRagSpan?.setAttribute("comment", "event time expansion")
    return yield* generatePointQueryTimeExpansion(
      message,
      messages,
      classification,
      email,
      userCtx,
      alpha,
      chatPageSize,
      maxDefaultSummary,
      eventRagSpan,
    )
  } else {
    Logger.info(
      "default case, trying to do iterative RAG with query rewriting and time filtering for answering users query",
    )
    const ragSpan = passedSpan?.startSpan("iterative_rag")
    ragSpan?.setAttribute("comment", "iterative rag")
    // default case
    return yield* generateIterativeTimeFilterAndQueryRewrite(
      message,
      messages,
      email,
      userCtx,
      alpha,
      chatPageSize,
      3,
      maxDefaultSummary,
      classification,
      ragSpan,
    )
  }
}

const handleError = (error: any) => {
  let errorMessage = "Something went wrong. Please try again."
  if (error?.code === OpenAIError.RateLimitError) {
    errorMessage = "Rate limit exceeded. Please try again later."
  } else if (error?.code === OpenAIError.InvalidAPIKey) {
    errorMessage =
      "Invalid API key provided. Please check your API key and ensure it is correct."
  }
  return errorMessage
}

const addErrMessageToMessage = async (
  lastMessage: SelectMessage,
  errorMessage: string,
) => {
  if (lastMessage.messageRole === MessageRole.User) {
    await updateMessageByExternalId(db, lastMessage?.externalId, {
      errorMessage,
    })
  }
}

export const MessageApi = async (c: Context) => {
  // we will use this in catch
  // if the value exists then we send the error to the frontend via it
  const tracer: Tracer = getTracer("chat")
  const rootSpan = tracer.startSpan("MessageApi")

  let stream: any
  let chat: SelectChat
  let assistantMessageId: string | null = null
  let streamKey: string | null = null

  try {
    const { sub, workspaceId } = c.get(JwtPayloadKey)
    const email = sub
    rootSpan.setAttribute("email", email)
    rootSpan.setAttribute("workspaceId", workspaceId)

    // @ts-ignore
    const body = c.req.valid("query")
    let { message, chatId, modelId, stringifiedfileIds }: MessageReqType = body
    const fileIds: string[] = stringifiedfileIds
      ? JSON.parse(stringifiedfileIds)
      : []
    if (!message) {
      throw new HTTPException(400, {
        message: "Message is required",
      })
    }
    message = decodeURIComponent(message)
    rootSpan.setAttribute("message", message)

    const userAndWorkspace = await getUserAndWorkspaceByEmail(
      db,
      workspaceId,
      email,
    )
    const { user, workspace } = userAndWorkspace
    let messages: SelectMessage[] = []
    const costArr: number[] = []
    const ctx = userContext(userAndWorkspace)
    let chat: SelectChat

    const chatCreationSpan = rootSpan.startSpan("chat_creation")

    let title = ""
    if (!chatId) {
      const titleSpan = chatCreationSpan.startSpan("generate_title")
      // let llm decide a title
      const titleResp = await generateTitleUsingQuery(message, {
        modelId: ragPipelineConfig[RagPipelineStages.NewChatTitle].modelId,
        stream: false,
      })
      title = titleResp.title
      const cost = titleResp.cost
      if (cost) {
        costArr.push(cost)
        titleSpan.setAttribute("cost", cost)
      }
      titleSpan.setAttribute("title", title)
      titleSpan.end()

      let [insertedChat, insertedMsg] = await db.transaction(
        async (tx): Promise<[SelectChat, SelectMessage]> => {
          const chat = await insertChat(tx, {
            workspaceId: workspace.id,
            workspaceExternalId: workspace.externalId,
            userId: user.id,
            email: user.email,
            title,
            attachments: [],
          })

          const insertedMsg = await insertMessage(tx, {
            chatId: chat.id,
            userId: user.id,
            chatExternalId: chat.externalId,
            workspaceExternalId: workspace.externalId,
            messageRole: MessageRole.User,
            email: user.email,
            sources: [],
            message,
            modelId,
            fileIds: fileIds,
          })
          return [chat, insertedMsg]
        },
      )
      Logger.info(
        "First mesage of the conversation, successfully created the chat",
      )
      chat = insertedChat
      messages.push(insertedMsg) // Add the inserted message to messages array
      chatCreationSpan.end()
    } else {
      let [existingChat, allMessages, insertedMsg] = await db.transaction(
        async (tx): Promise<[SelectChat, SelectMessage[], SelectMessage]> => {
          // we are updating the chat and getting it's value in one call itself

          let existingChat = await updateChatByExternalId(db, chatId, {})
          let allMessages = await getChatMessages(tx, chatId)

          let insertedMsg = await insertMessage(tx, {
            chatId: existingChat.id,
            userId: user.id,
            workspaceExternalId: workspace.externalId,
            chatExternalId: existingChat.externalId,
            messageRole: MessageRole.User,
            email: user.email,
            sources: [],
            message,
            modelId,
            fileIds,
          })
          return [existingChat, allMessages, insertedMsg]
        },
      )
      Logger.info("Existing conversation, fetched previous messages")
      messages = allMessages.concat(insertedMsg) // Update messages array
      chat = existingChat
      chatCreationSpan.end()
    }
    return streamSSE(
      c,
      async (stream) => {
        streamKey = `${chat.externalId}` // Create the stream key
        activeStreams.set(streamKey, stream) // Add stream to the map
        Logger.info(`Added stream ${streamKey} to active streams map.`)
        const streamSpan = rootSpan.startSpan("stream_response")
        streamSpan.setAttribute("chatId", chat.externalId)
        try {
          if (!chatId) {
            const titleUpdateSpan = streamSpan.startSpan("send_title_update")
            await stream.writeSSE({
              data: title,
              event: ChatSSEvents.ChatTitleUpdate,
            })
            titleUpdateSpan.end()
          }

          Logger.info("Chat stream started")
          // we do not set the message Id as we don't have it
          await stream.writeSSE({
            event: ChatSSEvents.ResponseMetadata,
            data: JSON.stringify({
              chatId: chat.externalId,
            }),
          })

          const messagesWithNoErrResponse = messages
            .slice(0, messages.length - 1)
            .filter((msg) => !msg?.errorMessage)
            .map((m) => ({
              role: m.messageRole as ConversationRole,
              content: [{ text: m.message }],
            }))

          Logger.info(
            "Checking if answer is in the conversation or a mandatory query rewrite is needed before RAG",
          )
          const searchOrAnswerIterator =
            generateSearchQueryOrAnswerFromConversation(message, ctx, {
              modelId:
                ragPipelineConfig[RagPipelineStages.AnswerOrSearch].modelId,
              stream: true,
              json: true,
              reasoning:
                ragPipelineConfig[RagPipelineStages.AnswerOrSearch].reasoning,
              messages: messagesWithNoErrResponse,
            })

          // TODO: for now if the answer is from the conversation itself we don't
          // add any citations for it, we can refer to the original message for citations
          // one more bug is now llm automatically copies the citation text sometimes without any reference
          // leads to [NaN] in the answer
          let currentAnswer = ""
          let answer = ""
          let citations = []
          let citationMap: Record<number, number> = {}
<<<<<<< HEAD
          let queryFilters = {
            app: "",
            entity: "",
            startTime: "",
            endTime: "",
            count: 0,
          }
          let parsed = {
            answer: "",
            queryRewrite: "",
            temporalDirection: null,
            filters: queryFilters,
            type: "",
=======
          let parsed = {
            answer: "",
            queryRewrite: "",
            temporalDirection:  null,
            from: null,
            to: null
>>>>>>> dd0e4595
          }
          let thinking = ""
          let reasoning =
            ragPipelineConfig[RagPipelineStages.AnswerOrSearch].reasoning
          let buffer = ""
          const conversationSpan = streamSpan.startSpan("conversation_search")
          for await (const chunk of searchOrAnswerIterator) {
            if (stream.closed) {
              Logger.info(
                "[MessageApi] Stream closed during conversation search loop. Breaking.",
              )
              break
            }
            if (chunk.text) {
              if (reasoning) {
                if (thinking && !chunk.text.includes(EndThinkingToken)) {
                  thinking += chunk.text
                  stream.writeSSE({
                    event: ChatSSEvents.Reasoning,
                    data: chunk.text,
                  })
                } else {
                  // first time
                  if (!chunk.text.includes(StartThinkingToken)) {
                    let token = chunk.text
                    if (chunk.text.includes(EndThinkingToken)) {
                      token = chunk.text.split(EndThinkingToken)[0]
                      thinking += token
                    } else {
                      thinking += token
                    }
                    stream.writeSSE({
                      event: ChatSSEvents.Reasoning,
                      data: token,
                    })
                  }
                }
              }
              if (reasoning && chunk.text.includes(EndThinkingToken)) {
                reasoning = false
                chunk.text = chunk.text.split(EndThinkingToken)[1].trim()
              }
              if (!reasoning) {
                buffer += chunk.text
                try {
                  parsed = jsonParseLLMOutput(buffer) || {}
                  if (parsed.answer && currentAnswer !== parsed.answer) {
                    if (currentAnswer === "") {
                      Logger.info(
                        "We were able to find the answer/respond to users query in the conversation itself so not applying RAG",
                      )
                      stream.writeSSE({
                        event: ChatSSEvents.Start,
                        data: "",
                      })
                      // First valid answer - send the whole thing
                      stream.writeSSE({
                        event: ChatSSEvents.ResponseUpdate,
                        data: parsed.answer,
                      })
                    } else {
                      // Subsequent chunks - send only the new part
                      const newText = parsed.answer.slice(currentAnswer.length)
                      stream.writeSSE({
                        event: ChatSSEvents.ResponseUpdate,
                        data: newText,
                      })
                    }
                    currentAnswer = parsed.answer
                  }
                } catch (err) {
                  const errMessage = (err as Error).message
                  Logger.error(
                    err,
                    `Error while parsing LLM output ${errMessage}`,
                  )
                  continue
                }
              }
            }
            if (chunk.cost) {
              costArr.push(chunk.cost)
            }
          }

          conversationSpan.setAttribute("answer_found", parsed.answer)
          conversationSpan.setAttribute("answer", answer)
          conversationSpan.setAttribute("query_rewrite", parsed.queryRewrite)
          conversationSpan.end()

          if (parsed.answer === null || parsed.answer === "") {
            const ragSpan = streamSpan.startSpan("rag_processing")
            if (parsed.queryRewrite) {
              Logger.info(
                `The query is ambigious and requires a mandatory query rewrite from the existing conversation / recent messages ${parsed.queryRewrite}`,
              )
              message = parsed.queryRewrite
              Logger.info(`Rewritten query: ${message}`)
              ragSpan.setAttribute("query_rewrite", parsed.queryRewrite)
            } else {
              Logger.info(
                "There was no need for a query rewrite and there was no answer in the conversation, applying RAG",
              )
            }
<<<<<<< HEAD
            const classification: TemporalClassifier & QueryRouterResponse = {
              direction: parsed.temporalDirection,
              type: parsed.type as QueryType,
              filters: {
                ...parsed.filters,
                app: parsed.filters.app as Apps,
                entity: parsed.filters.entity as any,
              },
=======
            const classification: TemporalClassifier = {
              direction: parsed?.temporalDirection,
              from: parsed?.from,
              to: parsed?.to,
>>>>>>> dd0e4595
            }

            Logger.info(
              `Classifying the query as:, ${JSON.stringify(classification)}`,
            )
            const understandSpan = ragSpan.startSpan("understand_message")
            const iterator = UnderstandMessageAndAnswer(
              email,
              ctx,
              message,
              classification,
              messagesWithNoErrResponse,
              0.5,
              fileIds,
              understandSpan,
            )
            stream.writeSSE({
              event: ChatSSEvents.Start,
              data: "",
            })

            answer = ""
            thinking = ""
            reasoning = isReasoning
            citations = []
            citationMap = {}
            let citationValues: Record<number, string> = {}
            for await (const chunk of iterator) {
              if (stream.closed) {
                Logger.info(
                  "[MessageApi] Stream closed during conversation search loop. Breaking.",
                )
                break
              }
              if (chunk.text) {
                if (chunk.reasoning) {
                  thinking += chunk.text
                  stream.writeSSE({
                    event: ChatSSEvents.Reasoning,
                    data: chunk.text,
                  })
                  // reasoningSpan.end()
                }
                if (!chunk.reasoning) {
                  answer += chunk.text
                  stream.writeSSE({
                    event: ChatSSEvents.ResponseUpdate,
                    data: chunk.text,
                  })
                }
              }
              if (chunk.cost) {
                costArr.push(chunk.cost)
              }
              if (chunk.citation) {
                const { index, item } = chunk.citation
                citations.push(item)
                citationMap[index] = citations.length - 1
                Logger.info(
                  `Found citations and sending it, current count: ${citations.length}`,
                )
                stream.writeSSE({
                  event: ChatSSEvents.CitationsUpdate,
                  data: JSON.stringify({
                    contextChunks: citations,
                    citationMap,
                  }),
                })
                citationValues[index] = item
              }
            }
            understandSpan.setAttribute("citation_count", citations.length)
            understandSpan.setAttribute(
              "citation_map",
              JSON.stringify(citationMap),
            )
            understandSpan.setAttribute(
              "citation_values",
              JSON.stringify(citationValues),
            )
            understandSpan.end()
            const answerSpan = ragSpan.startSpan("process_final_answer")
            answerSpan.setAttribute(
              "final_answer",
              processMessage(answer, citationMap),
            )
            answerSpan.setAttribute("actual_answer", answer)
            answerSpan.setAttribute("final_answer_length", answer.length)
            answerSpan.end()
            ragSpan.end()
          } else if (parsed.answer) {
            answer = parsed.answer
          }
          if (answer) {
            // TODO: incase user loses permission
            // to one of the citations what do we do?
            // somehow hide that citation and change
            // the answer to reflect that
            const msg = await insertMessage(db, {
              chatId: chat.id,
              userId: user.id,
              workspaceExternalId: workspace.externalId,
              chatExternalId: chat.externalId,
              messageRole: MessageRole.Assistant,
              email: user.email,
              sources: citations,
              message: processMessage(answer, citationMap),
              thinking,
              modelId:
                ragPipelineConfig[RagPipelineStages.AnswerOrRewrite].modelId,
            })
            assistantMessageId = msg.externalId
            const traceJson = tracer.serializeToJson()
            await insertChatTrace({
              workspaceId: workspace.id,
              userId: user.id,
              chatId: chat.id,
              messageId: msg.id,
              chatExternalId: chat.externalId,
              email: user.email,
              messageExternalId: msg.externalId,
              traceJson,
            })
            Logger.info(`Inserted trace for message ${msg.externalId}`)
            await stream.writeSSE({
              event: ChatSSEvents.ResponseMetadata,
              data: JSON.stringify({
                chatId: chat.externalId,
                messageId: msg.externalId, // Use the stored assistant message ID
              }),
            })
            const endSpan = streamSpan.startSpan("send_end_event")
            await stream.writeSSE({
              data: "",
              event: ChatSSEvents.End,
            })
            endSpan.end()
            streamSpan.end()
            rootSpan.end()
          } else {
            const errorSpan = streamSpan.startSpan("handle_no_answer")
            const allMessages = await getChatMessages(db, chat?.externalId)
            const lastMessage = allMessages[allMessages.length - 1]
            // Store potential assistant message ID even on error for metadata
            await stream.writeSSE({
              event: ChatSSEvents.ResponseMetadata,
              data: JSON.stringify({
                chatId: chat.externalId,
                messageId: lastMessage.externalId,
              }),
            })
            await stream.writeSSE({
              event: ChatSSEvents.Error,
              data: "Can you please make your query more specific?",
            })
            // Add the error message to last user message
            await addErrMessageToMessage(
              lastMessage,
              "Can you please make your query more specific?",
            )

            await stream.writeSSE({
              data: "",
              event: ChatSSEvents.End,
            })
            errorSpan.end()
            streamSpan.end()
            rootSpan.end()
            const traceJson = tracer.serializeToJson()
            await insertChatTrace({
              workspaceId: workspace.id,
              userId: user.id,
              chatId: chat.id,
              messageId: lastMessage.id,
              chatExternalId: chat.externalId,
              email: user.email,
              messageExternalId: lastMessage.externalId,
              traceJson,
            })
          }
        } catch (error) {
          const streamErrorSpan = streamSpan.startSpan("handle_stream_error")
          streamErrorSpan.addEvent("error", {
            message: getErrorMessage(error),
            stack: (error as Error).stack || "",
          })
          const errFomMap = handleError(error)
          const allMessages = await getChatMessages(db, chat?.externalId)
          const lastMessage = allMessages[allMessages.length - 1]
          await stream.writeSSE({
            event: ChatSSEvents.ResponseMetadata,
            data: JSON.stringify({
              chatId: chat.externalId,
              messageId: lastMessage.externalId,
            }),
          })
          await stream.writeSSE({
            event: ChatSSEvents.Error,
            data: errFomMap,
          })

          // Add the error message to last user message
          await addErrMessageToMessage(lastMessage, errFomMap)

          await stream.writeSSE({
            data: "",
            event: ChatSSEvents.End,
          })
          Logger.error(
            error,
            `Streaming Error: ${(error as Error).message} ${(error as Error).stack}`,
          )
          streamErrorSpan.end()
          streamSpan.end()
          rootSpan.end()
        } finally {
          // Ensure stream is removed from the map on completion or error
          if (streamKey && activeStreams.has(streamKey)) {
            activeStreams.delete(streamKey)
            Logger.info(`Removed stream ${streamKey} from active streams map.`)
          }
        }
      },
      async (err, stream) => {
        const streamErrorSpan = rootSpan.startSpan(
          "handle_stream_callback_error",
        )
        streamErrorSpan.addEvent("error", {
          message: getErrorMessage(err),
          stack: (err as Error).stack || "",
        })
        const errFromMap = handleError(err)
        // Use the stored assistant message ID if available when handling callback error
        const allMessages = await getChatMessages(db, chat?.externalId)
        const lastMessage = allMessages[allMessages.length - 1]
        const errorMsgId = assistantMessageId || lastMessage.externalId
        const errorChatId = chat?.externalId || "unknown"

        if (errorChatId !== "unknown" && errorMsgId !== "unknown") {
          await stream.writeSSE({
            event: ChatSSEvents.ResponseMetadata,
            data: JSON.stringify({
              chatId: errorChatId,
              messageId: errorMsgId,
            }),
          })
          // Try to get the last message again for error reporting
          const allMessages = await getChatMessages(db, errorChatId)
          if (allMessages.length > 0) {
            const lastMessage = allMessages[allMessages.length - 1]
            await addErrMessageToMessage(lastMessage, errFromMap)
          }
        }
        await stream.writeSSE({
          event: ChatSSEvents.Error,
          data: errFromMap,
        })
        await addErrMessageToMessage(lastMessage, errFromMap)

        await stream.writeSSE({
          data: "",
          event: ChatSSEvents.End,
        })
        Logger.error(
          err,
          `Streaming Error: ${err.message} ${(err as Error).stack}`,
        )
        // Ensure stream is removed from the map in the error callback too
        if (streamKey && activeStreams.has(streamKey)) {
          activeStreams.delete(streamKey)
          Logger.info(
            `Removed stream ${streamKey} from active streams map in error callback.`,
          )
        }
        streamErrorSpan.end()
        rootSpan.end()
      },
    )
  } catch (error) {
    const errorSpan = rootSpan.startSpan("handle_top_level_error")
    errorSpan.addEvent("error", {
      message: getErrorMessage(error),
      stack: (error as Error).stack || "",
    })
    const errMsg = getErrorMessage(error)
    // TODO: add more errors like bedrock, this is only openai
    const errFromMap = handleError(error)
    // @ts-ignore
    if (chat?.externalId) {
      const allMessages = await getChatMessages(db, chat?.externalId)
      // Add the error message to last user message
      if (allMessages.length > 0) {
        const lastMessage = allMessages[allMessages.length - 1]
        // Use the stored assistant message ID if available for metadata
        const errorMsgId = assistantMessageId || lastMessage.externalId
        await stream.writeSSE({
          event: ChatSSEvents.ResponseMetadata,
          data: JSON.stringify({
            chatId: chat.externalId,
            messageId: errorMsgId,
          }),
        })
        await addErrMessageToMessage(lastMessage, errFromMap)
      }
    }
    if (error instanceof APIError) {
      // quota error
      if (error.status === 429) {
        Logger.error(error, "You exceeded your current quota")
        if (stream) {
          await stream.writeSSE({
            event: ChatSSEvents.Error,
            data: errFromMap,
          })
        }
      }
    } else {
      Logger.error(error, `Message Error: ${errMsg} ${(error as Error).stack}`)
      throw new HTTPException(500, {
        message: "Could not create message or Chat",
      })
    }
    // Ensure stream is removed from the map in the top-level catch block
    if (streamKey && activeStreams.has(streamKey)) {
      activeStreams.delete(streamKey)
      Logger.info(
        `Removed stream ${streamKey} from active streams map in top-level catch.`,
      )
    }
    errorSpan.end()
    rootSpan.end()
  }
}

// We support both retrying of already valid assistant respone & retrying of an error
// When the assitant gives error, that error message is stored in the user query's message object of that respective user query
// On the frontend, an error message can be seen from the assistant's side, but it is not really present in the DB, it is taken from the user query's errorMessage property
// On retry of that error, we send the user message itself again (like asking the same query again)
// If the retry is successful and we get a valid response, we store that message inside DB with a 'createdAt' value just 1 unit ahead of the respective user query's createdAt value
// This is done to maintain the order of user-assistant message pattern in messages which helps both in the frontend and server logic
// If the retry also fails, we do the same thing, storing error message in the user query's respective message object
// If a retry fails on a completely valid assistant response, the error is shown in the UI but not stored anywhere, we retain the valid response (can be seen after reload)
export const MessageRetryApi = async (c: Context) => {
  const tracer: Tracer = getTracer("chat")
  const rootSpan = tracer.startSpan("MessageRetryApi")
  let streamKey: string | null = null // Add stream key for stop functionality
  let relevantMessageId: string | null = null // Track message ID being generated/updated
  try {
    // @ts-ignore
    const body = c.req.valid("query")
    const { messageId } = body
    const { sub, workspaceId } = c.get(JwtPayloadKey)
    const email = sub
    rootSpan.setAttribute("email", email)
    rootSpan.setAttribute("workspaceId", workspaceId)
    rootSpan.setAttribute("messageId", messageId)

    const costArr: number[] = []
    // Fetch the original message
    const fetchMessageSpan = rootSpan.startSpan("fetch_original_message")
    const originalMessage = await getMessageByExternalId(db, messageId)
    if (!originalMessage) {
      const errorSpan = fetchMessageSpan.startSpan("message_not_found")
      errorSpan.addEvent("error", { message: "Message not found" })
      errorSpan.end()
      fetchMessageSpan.end()
      throw new HTTPException(404, { message: "Message not found" })
    }
    const isUserMessage = originalMessage.messageRole === "user"
    fetchMessageSpan.setAttribute("isUserMessage", isUserMessage)
    fetchMessageSpan.end()

    // Fetch conversation history
    const conversationSpan = rootSpan.startSpan("fetch_conversation")
    let conversation = await getChatMessagesBefore(
      db,
      originalMessage.chatId,
      originalMessage.createdAt,
    )
    // This !isUserMessage is useful for the case when the user retries the error he gets on the very first user query
    // Becoz on retry of the error, there will be no conversation availble as there wouldn't be anything before the very first query
    // And for retry on error, we use the user query itself
    if (!isUserMessage && (!conversation || !conversation.length)) {
      const errorSpan = conversationSpan.startSpan("no_conversation")
      errorSpan.addEvent("error", {
        message: "Could not fetch previous messages",
      })
      errorSpan.end()
      conversationSpan.end()
      throw new HTTPException(400, {
        message: "Could not fetch previous messages",
      })
    }
    conversationSpan.setAttribute("conversationLength", conversation.length)
    conversationSpan.end()

    // Use the same modelId
    const modelId = originalMessage.modelId as Models

    // Get user and workspace
    const userAndWorkspace = await getUserAndWorkspaceByEmail(
      db,
      workspaceId,
      email,
    )
    const { user, workspace } = userAndWorkspace
    const ctx = userContext(userAndWorkspace)

    let newCitations: Citation[] = []
    // the last message before our assistant's message was the user's message
    const prevUserMessage = isUserMessage
      ? originalMessage
      : conversation[conversation.length - 1]
    let fileIds: string[] = []
    const fileIdsFromDB = JSON.parse(
      JSON.stringify(prevUserMessage?.fileIds || []),
    )
    if (
      prevUserMessage.messageRole === "user" &&
      fileIdsFromDB &&
      fileIdsFromDB.length > 0
    ) {
      fileIds = fileIdsFromDB
    }
    // we are trying to retry the first assistant's message
    if (conversation.length === 1) {
      conversation = []
    }
    if (!prevUserMessage.message) {
      const errorSpan = rootSpan.startSpan("invalid_user_chat")
      errorSpan.addEvent("error", {
        message: "Cannot retry the message, invalid user chat",
      })
      errorSpan.end()
      throw new HTTPException(400, {
        message: "Cannot retry the message, invalid user chat",
      })
    }

    // Set stream key before streaming
    streamKey = originalMessage.chatExternalId
    Logger.info(`[MessageRetryApi] Constructed streamKey: ${streamKey}`)

    return streamSSE(
      c,
      async (stream) => {
        activeStreams.set(streamKey!, stream)
        const streamSpan = rootSpan.startSpan("stream_response")
        streamSpan.setAttribute("chatId", originalMessage.chatExternalId)
        let wasStreamClosedPrematurely = false

        try {
          let message = prevUserMessage.message
          const convWithNoErrMsg = isUserMessage
            ? conversation
                .filter((con) => !con?.errorMessage)
                .map((m) => ({
                  role: m.messageRole as ConversationRole,
                  content: [{ text: m.message }],
                }))
            : conversation
                .slice(0, conversation.length - 1)
                .filter((con) => !con?.errorMessage)
                .map((m) => ({
                  role: m.messageRole as ConversationRole,
                  content: [{ text: m.message }],
                }))
          Logger.info(
            "retry: Checking if answer is in the conversation or a mandatory query rewrite is needed before RAG",
          )
          const searchSpan = streamSpan.startSpan("conversation_search")
          const searchOrAnswerIterator =
            generateSearchQueryOrAnswerFromConversation(message, ctx, {
              modelId:
                ragPipelineConfig[RagPipelineStages.AnswerOrSearch].modelId,
              stream: true,
              json: true,
              reasoning:
                ragPipelineConfig[RagPipelineStages.AnswerOrSearch].reasoning,
              messages: convWithNoErrMsg,
            })
          let currentAnswer = ""
          let answer = ""
          let citations: Citation[] = [] // Changed to Citation[] for consistency
          let citationMap: Record<number, number> = {}
<<<<<<< HEAD
          let queryFilters = {
            app: "",
            entity: "",
            startTime: "",
            endTime: "",
            count: 0,
          }
          let parsed = {
            answer: "",
            queryRewrite: "",
            temporalDirection: null,
            filters: queryFilters,
            type: "",
=======
          let parsed = {
            answer: "",
            queryRewrite: "",
            temporalDirection:  null, 
            from: null, 
            to: null
>>>>>>> dd0e4595
          }
          let thinking = ""
          let reasoning =
            ragPipelineConfig[RagPipelineStages.AnswerOrSearch].reasoning
          let buffer = ""
          for await (const chunk of searchOrAnswerIterator) {
            if (stream.closed) {
              Logger.info(
                "[MessageRetryApi] Stream closed during conversation search loop. Breaking.",
              )
              wasStreamClosedPrematurely = true
              break
            }
            if (chunk.text) {
              if (reasoning) {
                if (thinking && !chunk.text.includes(EndThinkingToken)) {
                  thinking += chunk.text
                  stream.writeSSE({
                    event: ChatSSEvents.Reasoning,
                    data: chunk.text,
                  })
                } else {
                  // first time
                  if (!chunk.text.includes(StartThinkingToken)) {
                    let token = chunk.text
                    if (chunk.text.includes(EndThinkingToken)) {
                      token = chunk.text.split(EndThinkingToken)[0]
                      thinking += token
                    } else {
                      thinking += token
                    }
                    stream.writeSSE({
                      event: ChatSSEvents.Reasoning,
                      data: token,
                    })
                  }
                }
              }
              if (reasoning && chunk.text.includes(EndThinkingToken)) {
                reasoning = false
                chunk.text = chunk.text.split(EndThinkingToken)[1].trim()
              }
              buffer += chunk.text
              if (!reasoning) {
                try {
                  parsed = jsonParseLLMOutput(buffer) || {}
                  if (parsed.answer && currentAnswer !== parsed.answer) {
                    if (currentAnswer === "") {
                      Logger.info(
                        "retry: We were able to find the answer/respond to users query in the conversation itself so not applying RAG",
                      )
                      stream.writeSSE({
                        event: ChatSSEvents.Start,
                        data: "",
                      })
                      // First valid answer - send the whole thing
                      stream.writeSSE({
                        event: ChatSSEvents.ResponseUpdate,
                        data: parsed.answer,
                      })
                    } else {
                      // Subsequent chunks - send only the new part
                      const newText = parsed.answer.slice(currentAnswer.length)
                      stream.writeSSE({
                        event: ChatSSEvents.ResponseUpdate,
                        data: newText,
                      })
                    }
                    currentAnswer = parsed.answer
                  }
                } catch (err) {
                  Logger.error(
                    err,
                    `Error while parsing LLM output ${(err as Error).message}`,
                  )
                  continue
                }
              }
            }
            if (chunk.cost) {
              costArr.push(chunk.cost)
            }
          }
          searchSpan.setAttribute("answer_found", parsed.answer)
          searchSpan.setAttribute("answer", answer)
          searchSpan.setAttribute("query_rewrite", parsed.queryRewrite)
          searchSpan.end()

          if (parsed.answer === null) {
            const ragSpan = streamSpan.startSpan("rag_processing")
            if (parsed.queryRewrite) {
              Logger.info(
                "retry: The query is ambiguous and requires a mandatory query rewrite from the existing conversation / recent messages",
              )
              message = parsed.queryRewrite
              ragSpan.setAttribute("query_rewrite", parsed.queryRewrite)
            } else {
              Logger.info(
                "retry: There was no need for a query rewrite and there was no answer in the conversation, applying RAG",
              )
            }
<<<<<<< HEAD
            const classification: TemporalClassifier & QueryRouterResponse = {
              direction: parsed.temporalDirection,
              type: parsed.type as QueryType,
              filters: {
                ...parsed.filters,
                app: parsed.filters.app as Apps,
                entity: parsed.filters.entity as any,
              },
=======
            const classification: TemporalClassifier = {
              direction: parsed?.temporalDirection,
              from: parsed?.from,
              to: parsed?.to,
>>>>>>> dd0e4595
            }
            const understandSpan = ragSpan.startSpan("understand_message")
            const iterator = UnderstandMessageAndAnswer(
              email,
              ctx,
              message,
              classification,
              convWithNoErrMsg,
              0.5,
              fileIds,
              understandSpan,
            )
            // throw new Error("Hello, how are u doing?")
            stream.writeSSE({
              event: ChatSSEvents.Start,
              data: "",
            })
            answer = ""
            thinking = ""
            reasoning = isReasoning
            citations = []
            citationMap = {}
            let citationValues: Record<number, string> = {}
            for await (const chunk of iterator) {
              if (stream.closed) {
                Logger.info(
                  "[MessageRetryApi] Stream closed during RAG loop. Breaking.",
                )
                wasStreamClosedPrematurely = true
                break
              }
              if (chunk.text) {
                if (chunk.reasoning) {
                  thinking += chunk.text
                  stream.writeSSE({
                    event: ChatSSEvents.Reasoning,
                    data: chunk.text,
                  })
                }
                if (!chunk.reasoning) {
                  answer += chunk.text
                  stream.writeSSE({
                    event: ChatSSEvents.ResponseUpdate,
                    data: chunk.text,
                  })
                }
              }
              if (chunk.cost) {
                costArr.push(chunk.cost)
              }
              if (chunk.citation) {
                const { index, item } = chunk.citation
                citations.push(item)
                citationMap[index] = citations.length - 1
                Logger.info(
                  `retry: Found citations and sending it, current count: ${citations.length}`,
                )
                stream.writeSSE({
                  event: ChatSSEvents.CitationsUpdate,
                  data: JSON.stringify({
                    contextChunks: citations,
                    citationMap,
                  }),
                })
                citationValues[index] = item
              }
            }
            understandSpan.setAttribute("citation_count", citations.length)
            understandSpan.setAttribute(
              "citation_map",
              JSON.stringify(citationMap),
            )
            understandSpan.setAttribute(
              "citation_values",
              JSON.stringify(citationValues),
            )
            understandSpan.end()
            const answerSpan = ragSpan.startSpan("process_final_answer")
            answerSpan.setAttribute(
              "final_answer",
              processMessage(answer, citationMap),
            )
            answerSpan.setAttribute("actual_answer", answer)
            answerSpan.setAttribute("final_answer_length", answer.length)
            answerSpan.end()
            ragSpan.end()
          } else if (parsed.answer) {
            answer = parsed.answer
          }

          // Database Update Logic
          const insertSpan = streamSpan.startSpan("insert_assistant_message")
          if (wasStreamClosedPrematurely) {
            Logger.info(
              `[MessageRetryApi] Stream closed prematurely. Saving partial state.`,
            )
            if (isUserMessage) {
              await db.transaction(async (tx) => {
                await updateMessage(tx, messageId, { errorMessage: "" })
                const msg = await insertMessage(tx, {
                  chatId: originalMessage.chatId,
                  userId: user.id,
                  workspaceExternalId: workspace.externalId,
                  chatExternalId: originalMessage.chatExternalId,
                  messageRole: MessageRole.Assistant,
                  email: user.email,
                  sources: citations,
                  message: processMessage(answer, citationMap),
                  thinking,
                  modelId:
                    ragPipelineConfig[RagPipelineStages.AnswerOrRewrite]
                      .modelId,
                  createdAt: new Date(
                    new Date(originalMessage.createdAt).getTime() + 1,
                  ),
                })
                relevantMessageId = msg.externalId
              })
            } else {
              relevantMessageId = originalMessage.externalId
              await updateMessage(db, messageId, {
                message: processMessage(answer, citationMap),
                updatedAt: new Date(),
                sources: citations,
                thinking,
                errorMessage: null,
              })
            }
          } else {
            if (answer) {
              if (isUserMessage) {
                let msg = await db.transaction(async (tx) => {
                  await updateMessage(tx, messageId, { errorMessage: "" })
                  const msg = await insertMessage(tx, {
                    chatId: originalMessage.chatId,
                    userId: user.id,
                    workspaceExternalId: workspace.externalId,
                    chatExternalId: originalMessage.chatExternalId,
                    messageRole: MessageRole.Assistant,
                    email: user.email,
                    sources: citations,
                    message: processMessage(answer, citationMap),
                    thinking,
                    modelId:
                      ragPipelineConfig[RagPipelineStages.AnswerOrRewrite]
                        .modelId,
                    // The createdAt for this response which was error before
                    // should be just 1 unit more than the respective user query's createdAt value
                    // This is done to maintain order of user-assistant pattern of messages in UI
                    createdAt: new Date(
                      new Date(originalMessage.createdAt).getTime() + 1,
                    ),
                  })
                  return msg
                })
                relevantMessageId = msg.externalId
              } else {
                Logger.info(
                  `Updated trace for message ${originalMessage.externalId}`,
                )
                insertSpan.setAttribute(
                  "message_id",
                  originalMessage.externalId,
                )
                relevantMessageId = originalMessage.externalId
                await updateMessage(db, messageId, {
                  message: processMessage(answer, citationMap),
                  updatedAt: new Date(),
                  sources: citations,
                  thinking,
                  errorMessage: null,
                })
              }
            } else {
              Logger.error(
                `[MessageRetryApi] Stream finished but no answer generated.`,
              )
              const failureErrorMsg =
                "Assistant failed to generate a response on retry."
              await addErrMessageToMessage(originalMessage, failureErrorMsg)
              relevantMessageId = originalMessage.externalId
              await stream.writeSSE({
                event: ChatSSEvents.Error,
                data: failureErrorMsg,
              })
            }
          }

          await stream.writeSSE({
            event: ChatSSEvents.ResponseMetadata,
            data: JSON.stringify({
              chatId: originalMessage.chatExternalId,
              messageId: relevantMessageId,
            }),
          })

          const endSpan = streamSpan.startSpan("send_end_event")
          await stream.writeSSE({
            data: "",
            event: ChatSSEvents.End,
          })
          endSpan.end()
          streamSpan.end()
          rootSpan.end()
          const traceJson = tracer.serializeToJson()
          await updateChatTrace(
            originalMessage.chatExternalId,
            originalMessage.externalId,
            traceJson,
          )
        } catch (error) {
          const streamErrorSpan = streamSpan.startSpan("handle_stream_error")
          streamErrorSpan.addEvent("error", {
            message: getErrorMessage(error),
            stack: (error as Error).stack || "",
          })
          const errFromMap = handleError(error)
          relevantMessageId = relevantMessageId || originalMessage.externalId
          await stream.writeSSE({
            event: ChatSSEvents.ResponseMetadata,
            data: JSON.stringify({
              chatId: originalMessage.chatExternalId,
              messageId: relevantMessageId,
            }),
          })
          await stream.writeSSE({
            event: ChatSSEvents.Error,
            data: errFromMap,
          })
          await addErrMessageToMessage(originalMessage, errFromMap)
          await stream.writeSSE({
            data: "",
            event: ChatSSEvents.End,
          })
          Logger.error(
            error,
            `Streaming Error: ${(error as Error).message} ${(error as Error).stack}`,
          )
          streamErrorSpan.end()
          streamSpan.end()
          rootSpan.end()
        } finally {
          if (streamKey && activeStreams.has(streamKey)) {
            activeStreams.delete(streamKey)
            Logger.info(
              `[MessageRetryApi] Removed stream ${streamKey} from active streams map.`,
            )
          }
        }
      },
      async (err, stream) => {
        const streamErrorSpan = rootSpan.startSpan(
          "handle_stream_callback_error",
        )
        streamErrorSpan.addEvent("error", {
          message: getErrorMessage(err),
          stack: (err as Error).stack || "",
        })
        const errFromMap = handleError(err)
        relevantMessageId = relevantMessageId || originalMessage.externalId
        await stream.writeSSE({
          event: ChatSSEvents.ResponseMetadata,
          data: JSON.stringify({
            chatId: originalMessage.chatExternalId,
            messageId: relevantMessageId,
          }),
        })
        await stream.writeSSE({
          event: ChatSSEvents.Error,
          data: errFromMap,
        })
        await addErrMessageToMessage(originalMessage, errFromMap)
        await stream.writeSSE({
          data: "",
          event: ChatSSEvents.End,
        })
        Logger.error(
          err,
          `Streaming Error: ${err.message} ${(err as Error).stack}`,
        )
        streamErrorSpan.end()
        rootSpan.end()
        if (streamKey && activeStreams.has(streamKey)) {
          activeStreams.delete(streamKey)
          Logger.info(
            `[MessageRetryApi] Removed stream ${streamKey} from active streams map in error callback.`,
          )
        }
      },
    )
  } catch (error) {
    const errorSpan = rootSpan.startSpan("handle_top_level_error")
    errorSpan.addEvent("error", {
      message: getErrorMessage(error),
      stack: (error as Error).stack || "",
    })
    const errMsg = getErrorMessage(error)
    Logger.error(
      error,
      `Message Retry Error: ${errMsg} ${(error as Error).stack}`,
    )
    if (streamKey && activeStreams.has(streamKey)) {
      activeStreams.delete(streamKey)
      Logger.info(
        `[MessageRetryApi] Removed stream ${streamKey} from active streams map in top-level catch.`,
      )
    }
    throw new HTTPException(500, {
      message: "Could not retry message",
    })
  }
}

// New API Endpoint to stop streaming
export const StopStreamingApi = async (c: Context) => {
  try {
    // @ts-ignore - Assuming validation middleware handles this
    const { chatId } = c.req.valid("json")
    Logger.info(
      `[StopStreamingApi] Received stop request. ChatId from client: ${chatId}`,
    )

    if (!chatId) {
      Logger.warn(
        "[StopStreamingApi] Received stop request with missing chatId.",
      )
      throw new HTTPException(400, { message: "chatId is required." })
    }

    const streamKey = chatId
    const stream = activeStreams.get(streamKey)

    if (stream) {
      Logger.info(`[StopStreamingApi] Closing active stream: ${streamKey}.`)
      try {
        await stream.close()
      } catch (closeError) {
        Logger.error(
          closeError,
          `[StopStreamingApi] Error closing stream ${streamKey}: ${getErrorMessage(closeError)}`,
        )
      } finally {
        activeStreams.delete(streamKey!)
      }
    } else {
      Logger.warn(
        `[StopStreamingApi] Stop request for non-existent or already finished stream with key: ${streamKey}. No action taken.`,
      )
    }

    return c.json({ success: true })
  } catch (error) {
    const errMsg = getErrorMessage(error)
    if (error instanceof HTTPException) {
      Logger.error(
        `[StopStreamingApi] HTTP Exception: ${error.status} - ${error.message}`,
      )
      throw error
    }
    Logger.error(
      error,
      `[StopStreamingApi] Unexpected Error: ${errMsg} ${(error as Error).stack}`,
    )
    throw new HTTPException(500, { message: "Could not stop streaming." })
  }
}<|MERGE_RESOLUTION|>--- conflicted
+++ resolved
@@ -61,11 +61,7 @@
 import { z } from "zod"
 import type { chatSchema } from "@/api/search"
 import { getTracer, type Span, type Tracer } from "@/tracer"
-<<<<<<< HEAD
-import { searchVespa, SearchModes, getItems } from "@/search/vespa"
-=======
-import { searchVespa, SearchModes, searchVespaInFiles } from "@/search/vespa"
->>>>>>> dd0e4595
+import { searchVespa, SearchModes, searchVespaInFiles,getItems } from "@/search/vespa"
 import {
   Apps,
   chatMessageSchema,
@@ -1187,8 +1183,6 @@
   rootSpan?.setAttribute("direction", classification.direction || "unknown")
 
   let userAlpha = await getUserPersonalizationAlpha(db, email, alpha)
-  let from = new Date().getTime()
-  let to = new Date().getTime()
   const direction = classification.direction as string
 
   Logger.info("Proceeding with iterative RAG.")
@@ -1197,14 +1191,11 @@
   const weekInMs = 12 * 24 * 60 * 60 * 1000
   let costArr: number[] = []
 
-<<<<<<< HEAD
-=======
   const { fromDate, toDate } =
     interpretDateFromReturnedTemporalValue(classification)
 
   let from = fromDate ? fromDate.getTime() : new Date().getTime()
   let to = toDate ? toDate.getTime() : new Date().getTime()
->>>>>>> dd0e4595
   let lastSearchedTime = direction === "prev" ? from : to
 
   let previousResultsLength = 0
@@ -1529,7 +1520,6 @@
   )
   passedSpan?.setAttribute("alpha", alpha)
   passedSpan?.setAttribute("message_count", messages.length)
-<<<<<<< HEAD
   
   const isUnspecificMetadataRetrieval =
     classification.type == QueryType.RetrievedUnspecificMetadata
@@ -1561,10 +1551,7 @@
       return answer
     }
   }
-  // user is talking about an event
-  if (classification.direction !== null) {
-    Logger.info(`Direction: ${classification.direction}`)
-=======
+  
   if (fileIds && fileIds?.length > 0) {
     Logger.info(
       "User has selected some context with query, answering only based on that given context",
@@ -1581,7 +1568,6 @@
     Logger.info(
       `User is talking about an event in calendar, so going to look at calendar with direction: ${classification.direction}`,
     )
->>>>>>> dd0e4595
     const eventRagSpan = passedSpan?.startSpan("event_time_expansion")
     eventRagSpan?.setAttribute("comment", "event time expansion")
     return yield* generatePointQueryTimeExpansion(
@@ -1817,7 +1803,6 @@
           let answer = ""
           let citations = []
           let citationMap: Record<number, number> = {}
-<<<<<<< HEAD
           let queryFilters = {
             app: "",
             entity: "",
@@ -1831,15 +1816,10 @@
             temporalDirection: null,
             filters: queryFilters,
             type: "",
-=======
-          let parsed = {
-            answer: "",
-            queryRewrite: "",
-            temporalDirection:  null,
             from: null,
             to: null
->>>>>>> dd0e4595
           }
+          
           let thinking = ""
           let reasoning =
             ragPipelineConfig[RagPipelineStages.AnswerOrSearch].reasoning
@@ -1943,7 +1923,6 @@
                 "There was no need for a query rewrite and there was no answer in the conversation, applying RAG",
               )
             }
-<<<<<<< HEAD
             const classification: TemporalClassifier & QueryRouterResponse = {
               direction: parsed.temporalDirection,
               type: parsed.type as QueryType,
@@ -1952,12 +1931,8 @@
                 app: parsed.filters.app as Apps,
                 entity: parsed.filters.entity as any,
               },
-=======
-            const classification: TemporalClassifier = {
-              direction: parsed?.temporalDirection,
               from: parsed?.from,
               to: parsed?.to,
->>>>>>> dd0e4595
             }
 
             Logger.info(
@@ -2443,7 +2418,6 @@
           let answer = ""
           let citations: Citation[] = [] // Changed to Citation[] for consistency
           let citationMap: Record<number, number> = {}
-<<<<<<< HEAD
           let queryFilters = {
             app: "",
             entity: "",
@@ -2457,14 +2431,8 @@
             temporalDirection: null,
             filters: queryFilters,
             type: "",
-=======
-          let parsed = {
-            answer: "",
-            queryRewrite: "",
-            temporalDirection:  null, 
             from: null, 
             to: null
->>>>>>> dd0e4595
           }
           let thinking = ""
           let reasoning =
@@ -2566,7 +2534,6 @@
                 "retry: There was no need for a query rewrite and there was no answer in the conversation, applying RAG",
               )
             }
-<<<<<<< HEAD
             const classification: TemporalClassifier & QueryRouterResponse = {
               direction: parsed.temporalDirection,
               type: parsed.type as QueryType,
@@ -2575,12 +2542,8 @@
                 app: parsed.filters.app as Apps,
                 entity: parsed.filters.entity as any,
               },
-=======
-            const classification: TemporalClassifier = {
-              direction: parsed?.temporalDirection,
               from: parsed?.from,
               to: parsed?.to,
->>>>>>> dd0e4595
             }
             const understandSpan = ragSpan.startSpan("understand_message")
             const iterator = UnderstandMessageAndAnswer(
