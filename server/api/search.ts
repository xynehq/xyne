import llama3Tokenizer from "llama3-tokenizer-js";
import { encode } from "gpt-tokenizer";

import type { Context } from "hono";
import {
  autocomplete,
  deduplicateAutocomplete,
  groupVespaSearch,
  searchVespa,
  searchUsersByNamesAndEmails,
  getTimestamp,
  insert,
  GetDocument,
  UpdateDocument,
  updateUserQueryHistory,
  SearchModes,
} from "@/search/vespa";
import { z } from "zod";
import config from "@/config";
import { HTTPException } from "hono/http-exception";
import {
  userQuerySchema,
  userSchema,
  type VespaSearchResponse,
  type VespaUser,
} from "@/search/types";
import {
  VespaAutocompleteResponseToResult,
  VespaSearchResponseToSearchResult,
} from "@/search/mappers";
import {
  analyzeQueryForNamesAndEmails,
  analyzeQueryMetadata,
  askQuestion,
} from "@/ai/provider";
import {
  answerContextMap,
  answerMetadataContextMap,
  cleanContext,
  userContext,
} from "@/ai/context";
import { VespaSearchResultsSchema } from "@/search/types";
import { AnswerSSEvents } from "@/shared/types";
import { streamSSE } from "hono/streaming";
import { getLogger } from "@/logger";
import { Subsystem } from "@/types";
import { getPublicUserAndWorkspaceByEmail, getUserByEmail } from "@/db/user";
import { db } from "@/db/client";
import type { PublicUserWorkspace } from "@/db/schema";
import { getErrorMessage } from "@/utils";
import { QueryCategory } from "@/ai/types";
import {
  getUserPersonalization,
  getUserPersonalizationByEmail,
  getUserPersonalizationAlpha,
} from "@/db/personalization";
const Logger = getLogger(Subsystem.Api);

const { JwtPayloadKey, maxTokenBeforeMetadataCleanup, defaultFastModel } =
  config;

export const autocompleteSchema = z.object({
  query: z.string().min(2),
});

export const userQueryHistorySchema = z.object({
  docId: z.string().optional(),
  query: z.string(),
  timestamp: z.number().optional(),
});

export const chatSchema = z.object({
  chatId: z.string().min(1),
});

export const chatBookmarkSchema = z.object({
  chatId: z.string(),
  bookmark: z.boolean(),
});

export const chatRenameSchema = z.object({
  chatId: z.string().min(1),
  title: z.string().min(1),
});

export const chatStopSchema = z.object({
  chatId: z.string().min(1),
});

export const chatTraceSchema = z.object({
  chatId: z.string().min(1),
  messageId: z.string().min(1),
});

export const chatDeleteSchema = z.object({
  chatId: z.string().min(1),
});

export const chatHistorySchema = z.object({
  page: z
    .string()
    .default("0")
    .transform((value) => parseInt(value, 10))
    .refine((value) => !isNaN(value), {
      message: "Page must be a valid number",
    }),
});

export const messageSchema = z.object({
  message: z.string().min(1),
  chatId: z.string().optional(),
  modelId: z.string().min(1),
  toolExternalIds: z.preprocess(
    (val) => {
      if (Array.isArray(val)) {
        return val.filter(item => typeof item === 'string' && item.trim().length > 0);
      }
      if (typeof val === 'string') {
        return val.split(",").map(id => id.trim()).filter(id => id.length > 0);
      }
      return undefined;
    },
    z.array(z.string()).optional()
  ),
  isReasoningEnabled: z
    .string()
    .optional()
    .transform((val) => {
      if (!val) return false;
      return val.toLowerCase() === "true";
    }),
<<<<<<< HEAD
  toolsList: z.array(z.object({
    connectorId: z.string(),
    tools: z.array(z.string()),
  })).optional(),
});
export type MessageReqType = z.infer<typeof messageSchema>;
=======
  agentId: z.string().optional(),
})
export type MessageReqType = z.infer<typeof messageSchema>
>>>>>>> 7c0377fb

export const messageRetrySchema = z.object({
  messageId: z.string().min(1),
  isReasoningEnabled: z
    .string()
    .optional()
    .transform((val) => {
      if (!val) return false;
      return val.toLowerCase() === "true";
    }),
});

export type MessageRetryReqType = z.infer<typeof messageRetrySchema>;

export const AutocompleteApi = async (c: Context) => {
  try {
    const { sub } = c.get(JwtPayloadKey);
    const email = sub;
    // @ts-ignore
    const body = c.req.valid("json");
    const { query } = body;
    let results = await autocomplete(query, email, 5);
    if (!results) {
      return c.json({ children: [] });
    }
    results = deduplicateAutocomplete(results);
    const newResults = VespaAutocompleteResponseToResult(results);
    return c.json(newResults);
  } catch (error) {
    const errMsg = getErrorMessage(error);
    Logger.error(
      error,
      `Autocomplete Error: ${errMsg} ${(error as Error).stack}`,
    );
    throw new HTTPException(500, {
      message: "Could not fetch autocomplete results",
    });
  }
};

export const SearchApi = async (c: Context) => {
  const { sub } = c.get(JwtPayloadKey);
  const email = sub;
  let userAlpha = await getUserPersonalizationAlpha(db, email);

  let {
    query,
    groupCount: gc,
    offset,
    page,
    app,
    entity,
    lastUpdated,
    isQueryTyped,
    debug,
    // @ts-ignore
  } = c.req.valid("query");
  let groupCount: any = {};
  let results: VespaSearchResponse = {} as VespaSearchResponse;
  const timestampRange = getTimestamp(lastUpdated)
    ? { from: getTimestamp(lastUpdated)!, to: new Date().getTime() }
    : null;
  const decodedQuery = decodeURIComponent(query);
  if (gc) {
    const tasks: Array<any> = [
      groupVespaSearch(decodedQuery, email, config.page, timestampRange),
      searchVespa(decodedQuery, email, app, entity, {
        alpha: userAlpha,
        limit: page,
        requestDebug: debug,
        offset,
        timestampRange,
      }),
    ];

    // ensure only update when query is typed
    if (isQueryTyped) {
      tasks.push(updateUserQueryHistory(decodedQuery, email));
    }
    [groupCount, results] = await Promise.all(tasks);
  } else {
    results = await searchVespa(decodedQuery, email, app, entity, {
      alpha: userAlpha,
      limit: page,
      requestDebug: debug,
      offset,
      timestampRange,
    });
  }

  // TODO: deduplicate for google admin and contacts
  const newResults = VespaSearchResponseToSearchResult(results);
  newResults.groupCount = groupCount;
  return c.json(newResults);
};

export const AnswerApi = async (c: Context) => {
  const { sub, workspaceId } = c.get(JwtPayloadKey);
  const email = sub;
  let userAlpha = await getUserPersonalizationAlpha(db, email);

  // @ts-ignore
  const { query, app, entity } = c.req.valid("query");
  const decodedQuery = decodeURIComponent(query);
  const [userAndWorkspace, results]: [
    PublicUserWorkspace,
    VespaSearchResponse,
  ] = await Promise.all([
    getPublicUserAndWorkspaceByEmail(db, workspaceId, email),
    searchVespa(decodedQuery, email, app, entity, {
      requestDebug: config.isDebugMode,
      limit: config.answerPage,
      alpha: userAlpha,
    }),
  ]);

  const costArr: number[] = [];

  const ctx = userContext(userAndWorkspace);
  const initialPrompt = `context about user asking the query\n${ctx}\nuser's query: ${query}`;
  // could be called parallely if not for userAndWorkspace
  let { result, cost } = await analyzeQueryForNamesAndEmails(initialPrompt, {
    modelId: defaultFastModel,
    stream: false,
    json: true,
  });
  if (cost) {
    costArr.push(cost);
  }
  const initialContext = cleanContext(
    results.root.children
      .map((v) =>
        answerContextMap(v as z.infer<typeof VespaSearchResultsSchema>),
      )
      .join("\n"),
  );

  const tokenLimit = maxTokenBeforeMetadataCleanup;
  let useMetadata = false;
  Logger.info(`User Asked: ${decodedQuery}`);
  // if we don't use this, 3.4 seems like a good approx value
  if (
    llama3Tokenizer.encode(initialContext).length > tokenLimit ||
    encode(initialContext).length > tokenLimit
  ) {
    useMetadata = true;
  }

  let users: z.infer<typeof VespaSearchResultsSchema>[] = [];
  if (result.category === QueryCategory.Self) {
    // here too I can talk about myself and others
    // eg: when did I send xyz person their offer letter
    const { mentionedNames, mentionedEmails } = result;
    users = (
      await searchUsersByNamesAndEmails(
        mentionedNames,
        mentionedEmails,
        mentionedNames.length + 1 || mentionedEmails.length + 1 || 2,
      )
    ).root.children as z.infer<typeof VespaSearchResultsSchema>[];
  } else if (
    result.category === QueryCategory.InternalPerson ||
    result.category === QueryCategory.ExternalPerson
  ) {
    const { mentionedNames, mentionedEmails } = result;
    users = (
      await searchUsersByNamesAndEmails(
        mentionedNames,
        mentionedEmails,
        mentionedNames.length + 1 || mentionedEmails.length + 1 || 2,
      )
    ).root.children as z.infer<typeof VespaSearchResultsSchema>[];
  }

  let existingUserIds = new Set<string>();
  if (users.length) {
    existingUserIds = new Set(
      results.root.children
        .filter(
          (v): v is z.infer<typeof VespaSearchResultsSchema> =>
            (v.fields as VespaUser).sddocname === userSchema,
        )
        .map((v) => v.fields.docId),
    );
  }

  const newUsers = users.filter(
    (user: z.infer<typeof VespaSearchResultsSchema>) =>
      !existingUserIds.has(user.fields.docId),
  );
  if (newUsers.length) {
    newUsers.forEach((user) => {
      results.root.children.push(user);
    });
  }
  const metadataContext = results.root.children
    .map((v, i) =>
      cleanContext(
        `Index ${i} \n ${answerMetadataContextMap(
          v as z.infer<typeof VespaSearchResultsSchema>,
        )}`,
      ),
    )
    .join("\n\n");

  const analyseRes = await analyzeQueryMetadata(decodedQuery, metadataContext, {
    modelId: defaultFastModel,
    stream: true,
    json: true,
  });
  let output = analyseRes[0];
  cost = analyseRes[1];
  if (cost) {
    costArr.push(cost);
  }

  const finalContext = cleanContext(
    results.root.children
      .filter((v, i) => output?.contextualChunks.includes(i))
      .map((v) =>
        answerContextMap(v as z.infer<typeof VespaSearchResultsSchema>),
      )
      .join("\n"),
  );

  return streamSSE(c, async (stream) => {
    Logger.info("SSE stream started");
    // Stream the initial context information
    await stream.writeSSE({
      data: ``,
      event: AnswerSSEvents.Start,
    });
    if (output?.canBeAnswered && output.contextualChunks.length) {
      const interator = askQuestion(decodedQuery, finalContext, {
        modelId: defaultFastModel,
        userCtx: ctx,
        stream: true,
        json: true,
      });
      for await (const { text, metadata, cost } of interator) {
        if (text) {
          await stream.writeSSE({
            event: AnswerSSEvents.AnswerUpdate,
            data: text,
          });
        }
        if (cost) {
          costArr.push(cost);
        }
      }

      Logger.info(
        `costArr: ${costArr} \n Total Cost: ${costArr.reduce(
          (prev, curr) => prev + curr,
          0,
        )}`,
      );
    }
    await stream.writeSSE({
      data: "Answer complete",
      event: AnswerSSEvents.End,
    });

    Logger.info("SSE stream ended");
    stream.onAbort(() => {
      Logger.error("SSE stream aborted");
    });
  });
};<|MERGE_RESOLUTION|>--- conflicted
+++ resolved
@@ -129,18 +129,13 @@
       if (!val) return false;
       return val.toLowerCase() === "true";
     }),
-<<<<<<< HEAD
+  agentId: z.string().optional(),
   toolsList: z.array(z.object({
     connectorId: z.string(),
     tools: z.array(z.string()),
   })).optional(),
 });
 export type MessageReqType = z.infer<typeof messageSchema>;
-=======
-  agentId: z.string().optional(),
-})
-export type MessageReqType = z.infer<typeof messageSchema>
->>>>>>> 7c0377fb
 
 export const messageRetrySchema = z.object({
   messageId: z.string().min(1),
