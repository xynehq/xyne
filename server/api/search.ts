--- conflicted
+++ resolved
@@ -341,15 +341,11 @@
   }
 
   // TODO: deduplicate for google admin and contacts
-<<<<<<< HEAD
+
   const newResults = VespaSearchResponseToSearchResult(results,email)
   newResults.groupCount = groupCount
   return c.json(newResults)
-=======
-    const newResults = VespaSearchResponseToSearchResult(results)
-    newResults.groupCount = groupCount
-    return c.json(newResults)
->>>>>>> 72f16226
+
 }
 
 export const AnswerApi = async (c: Context) => {
