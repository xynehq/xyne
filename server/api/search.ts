import llama3Tokenizer from "llama3-tokenizer-js"
import { encode } from "gpt-tokenizer"

import type { Context } from "hono"
import {
  autocomplete,
  deduplicateAutocomplete,
  groupVespaSearch,
  searchVespa,
  searchUsersByNamesAndEmails,
  getTimestamp,
  insert,
  GetDocument,
  UpdateDocument,
  DeleteDocument,
  updateUserQueryHistory,
  searchVespaAgent,
  getFolderItems,
  GetDocumentsByDocIds,
} from "@/search/vespa"
import { z } from "zod"
import config from "@/config"
import { HTTPException } from "hono/http-exception"
import {
  userSchema,
  APP_INTEGRATION_MAPPING,
  type VespaSearchResponse,
  type VespaUser,
  SlackEntity,
  SearchModes,
  fileSchema,
  DriveEntity,
} from "@xyne/vespa-ts/types"

import {
  VespaAutocompleteResponseToResult,
  VespaSearchResponseToSearchResult,
} from "@xyne/vespa-ts/mappers"
import {
  analyzeQueryForNamesAndEmails,
  analyzeQueryMetadata,
  askQuestion,
} from "@/ai/provider"
import { Models } from "@/ai/types"
import {
  answerContextMap,
  answerMetadataContextMap,
  cleanContext,
  userContext,
} from "@/ai/context"
import { AnswerSSEvents, AuthType, ConnectorStatus } from "@/shared/types"
import { agentPromptPayloadSchema } from "@/shared/types"
import { streamSSE } from "hono/streaming"
import { getLogger, getLoggerWithChild } from "@/logger"
import { Subsystem } from "@/types"
import { getPublicUserAndWorkspaceByEmail, getUserByEmail } from "@/db/user"
import { db } from "@/db/client"
import type { PublicUserWorkspace } from "@/db/schema"
import { getErrorMessage } from "@/utils"
import { QueryCategory } from "@/ai/types"
import {
  getUserPersonalization,
  getUserPersonalizationByEmail,
  getUserPersonalizationAlpha,
} from "@/db/personalization"
import { getAgentByExternalId } from "@/db/agent"
import { getWorkspaceByExternalId } from "@/db/workspace"
import { Apps } from "@/shared/types"
import type {
  VespaSearchResult,
  VespaSearchResults,
  VespaSearchResultsSchema,
} from "@xyne/vespa-ts/types"
import { getConnectorByAppAndEmailId } from "@/db/connector"
import { chunkDocument } from "@/chunks"
<<<<<<< HEAD
import { getAppSyncJobsByEmail } from "@/db/syncJob"
=======
import { getTracer } from "@/tracer"
>>>>>>> 337a7635
const loggerWithChild = getLoggerWithChild(Subsystem.Api)

const { JwtPayloadKey, maxTokenBeforeMetadataCleanup, defaultFastModel } =
  config

export const autocompleteSchema = z.object({
  query: z.string().min(2),
})

export const userQueryHistorySchema = z.object({
  docId: z.string().optional(),
  query: z.string(),
  timestamp: z.number().optional(),
})

export const chatSchema = z.object({
  chatId: z.string().min(1),
})

export const followUpQuestionsSchema = z.object({
  chatId: z.string().min(1),
  messageId: z.string().min(1),
})

export const chatBookmarkSchema = z.object({
  chatId: z.string(),
  bookmark: z.boolean(),
})

export const chatRenameSchema = z.object({
  chatId: z.string().min(1),
  title: z.string().min(1),
})

export const highlightSchema = z.object({
  chunkText: z.string().min(1).max(10_000),
  documentContent: z.string().min(1).max(1_000_000),
  options: z.object({
    matchThreshold: z.number().min(0).max(1).default(0.15),
    maxChunkLength: z.number().min(10).max(1000).default(200),
    caseSensitive: z.boolean().default(false),
  }).default({
    matchThreshold: 0.15,
    maxChunkLength: 200,
    caseSensitive: false,
  }),
})

export const chatStopSchema = z.object({
  chatId: z.string().min(1),
})

export const chatTraceSchema = z.object({
  chatId: z.string().min(1),
  messageId: z.string().min(1),
})

export const chatDeleteSchema = z.object({
  chatId: z.string().min(1),
})

export const chatTitleSchema = z.object({
  chatId: z.string().min(1),
  message: z.string().min(1),
})

export const chatHistorySchema = z.object({
  page: z
    .string()
    .default("0")
    .transform((value) => parseInt(value, 10))
    .refine((value) => !isNaN(value), {
      message: "Page must be a valid number",
    }),
  from: z
    .string()
    .optional()
    .transform((val) => (val ? new Date(val) : undefined)),
  to: z
    .string()
    .optional()
    .transform((val) => (val ? new Date(val) : undefined)),
})

export const dashboardDataSchema = z.object({
  from: z
    .string()
    .optional()
    .transform((val) => (val ? new Date(val) : undefined)),
  to: z
    .string()
    .optional()
    .transform((val) => (val ? new Date(val) : undefined)),
})

export const sharedAgentUsageSchema = z.object({
  from: z
    .string()
    .optional()
    .transform((val) => (val ? new Date(val) : undefined)),
  to: z
    .string()
    .optional()
    .transform((val) => (val ? new Date(val) : undefined)),
})

export const agentChatMessageSchema = z.object({
  message: z.string(),
  chatId: z.string().optional(),
  path: z.string().optional(),
  modelId: z.string().min(1),
  isReasoningEnabled: z
    .string()
    .optional()
    .transform((val) => {
      if (!val) return false
      return val.toLowerCase() === "true"
    }),
  agentId: z.string(),
  streamOff: z
    .string()
    .optional()
    .transform((val) => {
      if (!val) return false
      return val.toLowerCase() === "true"
    }),
})

export const messageSchema = z.object({
  message: z.string().min(1),
  path: z.string().optional(),
  chatId: z.string().optional(),
  selectedModelConfig: z.string().optional(), // JSON string containing model config
  agentId: z.string().optional(),
  toolsList: z.preprocess(
    (val) => {
      if (typeof val === "string") {
        try {
          return JSON.parse(val)
        } catch {
          return undefined
        }
      }
      return val
    },
    z
      .array(
        z.object({
          connectorId: z.string(),
          tools: z.array(z.string()),
        }),
      )
      .optional(),
  ),
  agentPromptPayload: agentPromptPayloadSchema.optional(),
  streamOff: z
    .string()
    .optional()
    .transform((val) => {
      if (!val) return false
      return val.toLowerCase() === "true"
    }),
})
export type MessageReqType = z.infer<typeof messageSchema>

export const messageRetrySchema = z.object({
  messageId: z.string().min(1),
  agentId: z.string().optional(),
  agentic: z.string().optional().default("false"),
  selectedModelConfig: z.string().optional(),
})

export type MessageRetryReqType = z.infer<typeof messageRetrySchema>

// Schema for prompt generation request
export const generatePromptSchema = z.object({
  requirements: z.string().min(1, "Requirements are required"),
  modelId: z
    .string()
    .optional()
    .refine(
      (value) => !value || Object.values(Models).includes(value as Models),
      {
        message: "Invalid modelId parameter",
      },
    ),
})

export type GeneratePromptPayload = z.infer<typeof generatePromptSchema>

export const AutocompleteApi = async (c: Context) => {
  let email = ""
  try {
    const { sub } = c.get(JwtPayloadKey)
    email = sub
    // @ts-ignore
    const body = c.req.valid("json")
    const { query } = body
    let results = await autocomplete(query, email, 5)
    if (!results) {
      return c.json({ children: [] })
    }
    results = deduplicateAutocomplete(results)
    const newResults = VespaAutocompleteResponseToResult(results)
    return c.json(newResults)
  } catch (error) {
    const errMsg = getErrorMessage(error)
    loggerWithChild({ email: email }).error(
      error,
      `Autocomplete Error: ${errMsg} ${(error as Error).stack}`,
    )
    throw new HTTPException(500, {
      message: "Could not fetch autocomplete results",
    })
  }
}

export const SearchApi = async (c: Context) => {
  const { sub, workspaceId } = c.get(JwtPayloadKey)
  const email = sub
  let userAlpha = await getUserPersonalizationAlpha(db, email)

  let {
    query,
    groupCount: gc,
    offset,
    page,
    app,
    entity,
    lastUpdated,
    isQueryTyped,
    debug,
    agentId,
    // @ts-ignore
  } = c.req.valid("query")
  let groupCount: any = {}
  let results: VespaSearchResponse = {} as VespaSearchResponse
  const timestampRange = getTimestamp(lastUpdated)
    ? { from: getTimestamp(lastUpdated)!, to: new Date().getTime() }
    : null
  const decodedQuery = decodeURIComponent(query)

  if (agentId) {
    const workspaceExternalId = workspaceId
    loggerWithChild({ email: email }).info(
      `Performing agent-specific search for agentId (external_id): ${agentId}, query: "${decodedQuery}", user: ${email}, workspaceExternalId: ${workspaceExternalId}`,
    )

    const workspace = await getWorkspaceByExternalId(db, workspaceExternalId)
    if (!workspace) {
      loggerWithChild({ email: email }).warn(
        `Workspace not found for externalId: ${workspaceExternalId}. Falling back to global search.`,
      )
    } else {
      const numericWorkspaceId = workspace.id
      loggerWithChild({ email: email }).info(
        `Workspace found: id=${numericWorkspaceId} for externalId=${workspaceExternalId}. Looking for agent.`,
      )
      // agentId from the frontend is the external_id
      const agent = await getAgentByExternalId(db, agentId, numericWorkspaceId)

      if (
        agent &&
        agent.appIntegrations &&
        Array.isArray(agent.appIntegrations) &&
        agent.appIntegrations.length > 0
      ) {
        const dynamicAllowedApps: Apps[] = []
        const dynamicDataSourceIds: string[] = []

        if (Array.isArray(agent.appIntegrations)) {
          for (const integration of agent.appIntegrations) {
            if (typeof integration === "string") {
              const lowerIntegration = integration.toLowerCase()

              // Handle data source IDs
              if (lowerIntegration.startsWith("ds-")) {
                dynamicDataSourceIds.push(integration)
                if (!dynamicAllowedApps.includes(Apps.DataSource)) {
                  dynamicAllowedApps.push(Apps.DataSource)
                }
                continue
              }

              const mappedApp = APP_INTEGRATION_MAPPING[lowerIntegration]
              if (mappedApp && !dynamicAllowedApps.includes(mappedApp)) {
                dynamicAllowedApps.push(mappedApp)
              } else if (!mappedApp) {
                loggerWithChild({ email: email }).warn(
                  `Unknown app integration string: ${integration} for agent ${agentId}`,
                )
              }
            }
          }
        }

        // Ensure we have at least one app if data sources are present
        if (
          dynamicAllowedApps.length === 0 &&
          dynamicDataSourceIds.length > 0
        ) {
          dynamicAllowedApps.push(Apps.DataSource)
        }
        const channelIds =
          agent.docIds
            ?.filter(
              (doc) =>
                doc.app === Apps.Slack &&
                doc.entity === SlackEntity.Channel &&
                doc.docId,
            )
            .map((doc) => doc.docId) ?? []

        loggerWithChild({ email: email }).info(
          `Agent ${agentId} search: AllowedApps=[${dynamicAllowedApps.join(", ")}], DataSourceIDs=[${dynamicDataSourceIds.join(", ")}], Entity=${entity}. Query: "${decodedQuery}".`,
        )

        results = await searchVespaAgent(
          decodedQuery,
          email,
          null,
          entity,
          dynamicAllowedApps.length > 0 ? dynamicAllowedApps : null,
          {
            alpha: userAlpha,
            limit: page,
            offset: offset,
            requestDebug: debug,
            dataSourceIds: dynamicDataSourceIds,
            timestampRange: timestampRange,
            channelIds: channelIds,
          },
        )
        try {
          const newResults = VespaSearchResponseToSearchResult(
            results,
            {
              chunkDocument: chunkDocument,
            },
            email,
          )
          newResults.groupCount = {} // Agent search currently doesn't provide group counts
          return c.json(newResults)
        } catch (e) {
          loggerWithChild({ email: email }).error(
            e,
            `Error processing/responding to agent search for agentId ${agentId}, query "${decodedQuery}". Results: ${JSON.stringify(results)}`,
          )
          throw new HTTPException(500, {
            message: "Error processing agent search results",
          })
        }
      } else {
        loggerWithChild({ email: email }).warn(
          `Agent ${agentId} not found in workspace ${numericWorkspaceId}, or appIntegrations is missing/empty. Falling back to global search. Agent details: ${JSON.stringify(agent)}`,
        )
      }
    }
  }
  loggerWithChild({ email: email }).info(
    `Performing global search for query: "${decodedQuery}", user: ${email}, app: ${app}, entity: ${entity}`,
  )
  if (gc) {
    let isSlackConnected = false
    let isDriveConnected = false
    let isGmailConnected = false
    let isCalendarConnected = false
    try {
      const connector = await getConnectorByAppAndEmailId(
        db,
        Apps.Slack,
        AuthType.OAuth,
        email,
      )
      isSlackConnected =
        connector && connector.status === ConnectorStatus.Connected
    } catch (error) {
      loggerWithChild({ email: email }).error(
        error,
        "Error fetching Slack connector",
      )
    }
    try{

    const driveConnector = await getAppSyncJobsByEmail(db,Apps.GoogleDrive,AuthType.ServiceAccount,email)
    const gmailConnector = await getAppSyncJobsByEmail(db,Apps.Gmail,AuthType.ServiceAccount,email)
    const calendarConnector = await getAppSyncJobsByEmail(db,Apps.GoogleCalendar,AuthType.ServiceAccount,email)
    isDriveConnected = Boolean(driveConnector && driveConnector.length > 0)
    isGmailConnected = Boolean(gmailConnector && gmailConnector.length > 0)
    isCalendarConnected = Boolean(calendarConnector && calendarConnector.length > 0)
    }
    catch(error){
      loggerWithChild({ email: email }).error(
        error,
        "Error fetching google sync Jobs",
      )
    }

    const tasks: Array<any> = [
      groupVespaSearch(
        decodedQuery,
        email,
        config.page,
        isSlackConnected,
        isGmailConnected,
        isCalendarConnected,
        isDriveConnected,
        timestampRange,
      ),
      searchVespa(decodedQuery, email, app, entity, {
        alpha: userAlpha,
        limit: page,
        requestDebug: debug,
        offset,
        timestampRange,
      }),
    ]
    // ensure only update when query is typed
    if (isQueryTyped) {
      tasks.push(updateUserQueryHistory(decodedQuery, email))
    }
    ;[groupCount, results] = await Promise.all(tasks)
  } else {
    results = await searchVespa(decodedQuery, email, app, entity, {
      alpha: userAlpha,
      limit: page,
      requestDebug: debug,
      offset,
      timestampRange,
      rankProfile: SearchModes.BoostTitle,
    })
  }

  // TODO: deduplicate for google admin and contacts

  const newResults = VespaSearchResponseToSearchResult(
    results,
    { chunkDocument: chunkDocument },
    email,
  )
  newResults.groupCount = groupCount
  return c.json(newResults)
}

export const SearchSlackChannels = async (c: Context) => {
  const { sub, workspaceId } = c.get(JwtPayloadKey)
  const email = sub
  // @ts-ignore
  const { query } = c.req.valid("query")
  const decodedQuery = decodeURIComponent(query)
  const results = await searchVespa(
    `*${decodedQuery}*`,
    email,
    Apps.Slack,
    SlackEntity.Channel,
    {},
  )
  const newResults = VespaSearchResponseToSearchResult(results, {
    chunkDocument: chunkDocument,
  })
  return c.json(newResults)
}

export const AnswerApi = async (c: Context) => {
  const { sub, workspaceId } = c.get(JwtPayloadKey)
  const email = sub
  let userAlpha = await getUserPersonalizationAlpha(db, email)

  // @ts-ignore
  const { query, app, entity } = c.req.valid("query")
  const decodedQuery = decodeURIComponent(query)
  const [userAndWorkspace, results]: [
    PublicUserWorkspace,
    VespaSearchResponse,
  ] = await Promise.all([
    getPublicUserAndWorkspaceByEmail(db, workspaceId, email),
    searchVespa(decodedQuery, email, app, entity, {
      requestDebug: config.isDebugMode,
      limit: config.answerPage,
      alpha: userAlpha,
    }),
  ])

  const costArr: number[] = []

  const ctx = userContext(userAndWorkspace)
  const initialPrompt = `context about user asking the query\n${ctx}\nuser's query: ${query}`
  // could be called parallely if not for userAndWorkspace
  let { result, cost } = await analyzeQueryForNamesAndEmails(initialPrompt, {
    modelId: defaultFastModel,
    stream: false,
    json: true,
  })
  if (cost) {
    costArr.push(cost)
  }
  const initialContext = cleanContext(
    results.root.children
      .map((v) => answerContextMap(v as VespaSearchResults))
      .join("\n"),
  )

  const tokenLimit = maxTokenBeforeMetadataCleanup
  let useMetadata = false
  loggerWithChild({ email: email }).info(`User Asked: ${decodedQuery}`)
  // if we don't use this, 3.4 seems like a good approx value
  if (
    llama3Tokenizer.encode(initialContext).length > tokenLimit ||
    encode(initialContext).length > tokenLimit
  ) {
    useMetadata = true
  }

  let users: VespaSearchResult[] = []
  if (result.category === QueryCategory.Self) {
    // here too I can talk about myself and others
    // eg: when did I send xyz person their offer letter
    const { mentionedNames, mentionedEmails } = result
    users = (
      await searchUsersByNamesAndEmails(
        mentionedNames,
        mentionedEmails,
        mentionedNames.length + 1 || mentionedEmails.length + 1 || 2,
      )
    ).root.children
  } else if (
    result.category === QueryCategory.InternalPerson ||
    result.category === QueryCategory.ExternalPerson
  ) {
    const { mentionedNames, mentionedEmails } = result
    users = (
      await searchUsersByNamesAndEmails(
        mentionedNames,
        mentionedEmails,
        mentionedNames.length + 1 || mentionedEmails.length + 1 || 2,
      )
    ).root.children
  }

  let existingUserIds = new Set<string>()
  if (users.length) {
    existingUserIds = new Set(
      results.root.children
        .filter((v) => (v.fields as VespaUser).sddocname === userSchema)
        .map((v: any) => v.fields.docId),
    )
  }

  const newUsers = users.filter(
    (user: any) => !existingUserIds.has(user.fields.docId),
  )
  if (newUsers.length) {
    newUsers.forEach((user) => {
      results.root.children.push(user)
    })
  }
  const metadataContext = results.root.children
    .map((v, i) =>
      cleanContext(
        `Index ${i} \n ${answerMetadataContextMap(v as VespaSearchResults)}`,
      ),
    )
    .join("\n\n")

  const analyseRes = await analyzeQueryMetadata(decodedQuery, metadataContext, {
    modelId: defaultFastModel,
    stream: true,
    json: true,
  })
  let output = analyseRes[0]
  cost = analyseRes[1]
  if (cost) {
    costArr.push(cost)
  }

  const finalContext = cleanContext(
    results.root.children
      .filter((v, i) => output?.contextualChunks.includes(i))
      .map((v) => answerContextMap(v as VespaSearchResults))
      .join("\n"),
  )

  return streamSSE(c, async (stream) => {
    loggerWithChild({ email: email }).info("SSE stream started")
    // Stream the initial context information
    await stream.writeSSE({
      data: ``,
      event: AnswerSSEvents.Start,
    })
    if (output?.canBeAnswered && output.contextualChunks.length) {
      const interator = askQuestion(decodedQuery, finalContext, {
        modelId: defaultFastModel,
        userCtx: ctx,
        stream: true,
        json: true,
      })
      for await (const { text, metadata, cost } of interator) {
        if (text) {
          await stream.writeSSE({
            event: AnswerSSEvents.AnswerUpdate,
            data: text,
          })
        }
        if (cost) {
          costArr.push(cost)
        }
      }

      loggerWithChild({ email: email }).info(
        `costArr: ${costArr} \n Total Cost: ${costArr.reduce(
          (prev, curr) => prev + curr,
          0,
        )}`,
      )
    }
    await stream.writeSSE({
      data: "Answer complete",
      event: AnswerSSEvents.End,
    })

    loggerWithChild({ email: email }).info("SSE stream ended")
    stream.onAbort(() => {
      loggerWithChild({ email: email }).error("SSE stream aborted")
    })
  })
}


export const GetDriveItem = async (c: Context) => {
  const { sub, workspaceId } = c.get(JwtPayloadKey)
  const email = sub
  const body = await c.req.json()
  const { parentId } = body
  try {
    const docIds = []
    if (parentId) {
      docIds.push(parentId)
    }
    const resp = await getFolderItems(
      docIds,
      fileSchema,
      DriveEntity.Folder,
      email,
    )
    return c.json(resp)
  } catch (error) {
    loggerWithChild({ email: email }).error(
      `Error fetcing Drive item for parentId:${parentId}`,
    )
    throw new HTTPException(500, {
      message: "Error processing agent search results for Google Drive",
    })
  }
}

export const GetDriveItemsByDocIds = async (c: Context) => {
  const { sub, workspaceId } = c.get(JwtPayloadKey)
  const email = sub
  const body = await c.req.json()
  const { docIds } = body

  if (!docIds || !Array.isArray(docIds) || docIds.length === 0) {
    return c.json({ root: { children: [] } })
  }

  try {
    const tracer = getTracer("search")
    const span = tracer.startSpan("GetDriveItemsByDocIds")

    const resp = await GetDocumentsByDocIds(docIds, span)

    span.end()
    return c.json(resp)
  } catch (error) {
    loggerWithChild({ email: email }).error(
      `Error fetching Drive items for docIds:${docIds.join(",")}`,
    )
    throw new HTTPException(500, {
      message: "Error fetching Google Drive items by docIds",
    })
  }
}
export const HighlightApi = async (c: Context) => {
  try {
    const { chunkText, documentContent, options = {} } = await c.req.json();
    
    if (!chunkText || !documentContent) {
      throw new HTTPException(400, {
        message: "Missing required fields: chunkText and documentContent"
      });
    }

    const {
      matchThreshold,
      maxChunkLength,
      caseSensitive
    } = options;

    // Normalize text for matching
    const normalizeText = (text: string) => {
      return text
        .replace(/[-*•]\s+/g, "")      // strip list bullets
        .replace(/^#+\s+/gm, "")       // strip markdown headers
        .replace(/^\s+/gm, "")         // strip leading whitespace/indentation from each line
        .replace(/\s+/g, " ")          // collapse all whitespace to single spaces
        .replace(/\t/g, " ")           // convert tabs to spaces
        .replace(/\n\s*\n/g, "\n")     // remove empty lines with whitespace
        .trim();
    };

    // Process each line from the chunk
    const processLine = (line: string) => {
      const trimmed = line.trim();
      if (trimmed.length === 0) return null;
      
      const limitedLine = trimmed.slice(0, maxChunkLength);
      
      if (limitedLine.length > maxChunkLength * 0.75) {
        const words = limitedLine.split(/\s+/);
        if (words.length > 10) {
          const startIdx = Math.floor(words.length * 0.2);
          const endIdx = Math.floor(words.length * 0.8);
          const middleSection = words.slice(startIdx, endIdx).join(' ');
          if (middleSection.length > 20 && middleSection.length < maxChunkLength) {
            return normalizeText(middleSection);
          }
        }
      }
      
      return normalizeText(limitedLine);
    };

    const findAllMatches = (haystack: string, needle: string) => {
      let hay = caseSensitive ? haystack : haystack.toLowerCase();
      const ned = caseSensitive ? needle : needle.toLowerCase();
      
      if (ned.length > hay.length || ned.length < 3) return [];
      
      let matches: Array<{ index: number, similarity: number, length: number }> = [];
      let bestMatch = { index: -1, similarity: 0, length: 0 };

      const MAX_HAYSTACK_LENGTH = 500000;
      
      if (hay.length > MAX_HAYSTACK_LENGTH) {
        console.warn(`Haystack too long (${hay.length}), truncating to ${MAX_HAYSTACK_LENGTH}`);
        hay = hay.substring(0, MAX_HAYSTACK_LENGTH);
      }
      
      const windowSizes = [ned.length, ned.length + 20, ned.length + 40, ned.length + 60];
      
      for (const windowSize of windowSizes) {
        for (let i = 0; i <= hay.length - windowSize; i++) {
          const window = hay.substring(i, i + windowSize);
          
          // Calculate similarity using character overlap with whitespace tolerance
          let charMatches = 0;
          let hayPos = 0;
          let nedPos = 0;
          
          while (hayPos < window.length && nedPos < ned.length) {
            const hayChar = window[hayPos];
            const nedChar = ned[nedPos];
            
            if (hayChar === nedChar) {
              charMatches++;
              hayPos++;
              nedPos++;
            } else if (/\s/.test(hayChar)) {
              hayPos++;
            } else if (/\s/.test(nedChar)) {
              nedPos++;
            } else {
              hayPos++;
              nedPos++;
            }
          }
          
          // Calculate similarity based on matched characters vs total characters
          const totalChars = Math.max(ned.length, window.length);
          const similarity = charMatches / totalChars;
          
          if (similarity >= matchThreshold) {
            if(similarity > bestMatch.similarity) {
              bestMatch = { index: i, similarity, length: windowSize };
              matches = [bestMatch];
            }
            else if(similarity === bestMatch.similarity) {
              matches.push({ index: i, similarity, length: windowSize });
            }
          }
        }
      }
      
      // Sort by similarity (descending) and return all matches above threshold
      return matches.sort((a, b) => b.similarity - a.similarity);
    };

    // Best span algorithm implementation
    const findBestSpan = (indexLists: number[][]) => {
      if (indexLists.length === 0 || indexLists.some(a => a.length === 0)) return null;

      const merged: Array<{ pos: number, sentenceId: number }> = [];
      for (let sentenceId = 0; sentenceId < indexLists.length; sentenceId++) {
        for (const pos of indexLists[sentenceId]) merged.push({ pos, sentenceId });
      }
      merged.sort((a, b) => a.pos - b.pos);

      const need = indexLists.length;
      let have = 0;
      const cnt = new Map<number, number>();

      let bestL: number | null = null;
      let bestR: number | null = null;
      let l = 0;

      for (let r = 0; r < merged.length; r++) {
        const { pos: posR, sentenceId: sidR } = merged[r];
        cnt.set(sidR, (cnt.get(sidR) || 0) + 1);
        if (cnt.get(sidR) === 1) have++;

        while (have === need) {
          const { pos: posL, sentenceId: sidL } = merged[l];

          // Prefer strictly smaller span; keep the first minimal span for equal spans
          if (
            bestL === null ||
            (posR - posL) < (bestR! - bestL)
          ) {
            bestL = posL;
            bestR = posR;
          }

          cnt.set(sidL, (cnt.get(sidL) || 0) - 1);
          if (cnt.get(sidL) === 0) have--;
          l++;
        }
      }

      if (bestL === null || bestR === null) return null;
      return { bestL, bestR };
    };
    
    const lines = chunkText.split('\n');
    const processedLines: string[] = [];
    const allMatchesPerLine: Array<{
      matches: Array<{ index: number, similarity: number, length: number }>;
      originalLine: string;
      processedLine: string;
    }> = [];
    
    // Performance guard: limit number of lines processed
    const MAX_LINES_PROCESSED = 1000;
    const linesToProcess = lines.slice(0, MAX_LINES_PROCESSED);
    
    if (lines.length > MAX_LINES_PROCESSED) {
      console.warn(`Too many lines (${lines.length}), processing only first ${MAX_LINES_PROCESSED}`);
    }
    
    // Collect all matches for each line
    for (const line of linesToProcess) {
      const processedLine = processLine(line);
      if (processedLine) {
        processedLines.push(processedLine);
        const matches = findAllMatches(documentContent, processedLine);
        
        if (matches.length > 0) {
          allMatchesPerLine.push({
            matches,
            originalLine: line.trim(),
            processedLine: processedLine
          });
        }
      }
    }

    // Apply best span algorithm to find optimal clusters
    const finalMatches: Array<{
      startIndex: number;
      endIndex: number;
      length: number;
      similarity: number;
      highlightedText: string;
      originalLine: string;
      processedLine: string;
    }> = [];

    if (allMatchesPerLine.length > 0) {
      // Extract all match indices for each line
      const indexLists: number[][] = allMatchesPerLine.map(lineData => 
        lineData.matches.map(match => match.index)
      );

      // Find the best span
      const bestSpan = findBestSpan(indexLists);
      
      if (bestSpan) {
        // Create matches for the best span by choosing, for each line, the match
        // inside [bestL, bestR] with the highest similarity.
        const windowMid = (bestSpan.bestL + bestSpan.bestR) / 2;

        for (let i = 0; i < allMatchesPerLine.length; i++) {
          const lineData = allMatchesPerLine[i];

          // Consider only matches that fall within the best span
          const candidates = lineData.matches.filter(m => m.index >= bestSpan.bestL && (m.index + m.length) <= bestSpan.bestR);

          if (candidates.length === 0) {
            // Fallback: choose the candidate whose start is inside the span (end may overflow)
            const loose = lineData.matches.filter(m => m.index >= bestSpan.bestL && m.index <= bestSpan.bestR);
            if (loose.length === 0) continue;
            loose.sort((a, b) => {
              if (b.similarity !== a.similarity) return b.similarity - a.similarity;
              return Math.abs(a.index - windowMid) - Math.abs(b.index - windowMid);
            });
            const selectedMatch = loose[0];
            finalMatches.push({
              startIndex: selectedMatch.index,
              endIndex: selectedMatch.index + selectedMatch.length,
              length: selectedMatch.length,
              similarity: selectedMatch.similarity,
              highlightedText: documentContent.substring(selectedMatch.index, selectedMatch.index + selectedMatch.length),
              originalLine: lineData.originalLine,
              processedLine: lineData.processedLine
            });
            continue;
          }

          // Prefer higher similarity; tie-break by closeness to the window center
          candidates.sort((a, b) => {
            if (b.similarity !== a.similarity) return b.similarity - a.similarity;
            return Math.abs(a.index - windowMid) - Math.abs(b.index - windowMid);
          });

          const selectedMatch = candidates[0];
          finalMatches.push({
            startIndex: selectedMatch.index,
            endIndex: selectedMatch.index + selectedMatch.length,
            length: selectedMatch.length,
            similarity: selectedMatch.similarity,
            highlightedText: documentContent.substring(selectedMatch.index, selectedMatch.index + selectedMatch.length),
            originalLine: lineData.originalLine,
            processedLine: lineData.processedLine
          });
        }
      }
    }

    // Sort matches by start index
    finalMatches.sort((a, b) => a.startIndex - b.startIndex);

    // Merge overlapping matches
    const filteredMatches: Array<{
      startIndex: number;
      endIndex: number;
      length: number;
      similarity: number;
      highlightedText: string;
      originalLine: string;
      processedLine: string;
    }> = [];
    
    for (let i = 0; i < finalMatches.length; i++) {
      const current = finalMatches[i];
      let merged = false;
      
      for (let j = 0; j < filteredMatches.length; j++) {
        const existing = filteredMatches[j];
        
        if (
          (current.startIndex >= existing.startIndex && current.startIndex < existing.endIndex) ||
          (current.endIndex > existing.startIndex && current.endIndex <= existing.endIndex) ||
          (current.startIndex <= existing.startIndex && current.endIndex >= existing.endIndex)
        ) {
          const combinedStartIndex = Math.min(existing.startIndex, current.startIndex);
          const combinedEndIndex = Math.max(existing.endIndex, current.endIndex);
          const combinedLength = combinedEndIndex - combinedStartIndex;
          const combinedSimilarity = Math.max(existing.similarity, current.similarity);
          const combinedHighlightedText = documentContent.substring(combinedStartIndex, combinedEndIndex);
          
          const combinedOriginalLines: string = [existing.originalLine, current.originalLine]
            .filter((line, index, arr) => arr.indexOf(line) === index)
            .join(' | ');
          
          const combinedProcessedLines: string = [existing.processedLine, current.processedLine]
            .filter((line, index, arr) => arr.indexOf(line) === index)
            .join(' | ');
          
          filteredMatches[j] = {
            startIndex: combinedStartIndex,
            endIndex: combinedEndIndex,
            length: combinedLength,
            similarity: combinedSimilarity,
            highlightedText: combinedHighlightedText,
            originalLine: combinedOriginalLines,
            processedLine: combinedProcessedLines
          };
          
          merged = true;
          break;
        }
      }
      
      if (!merged) {
        filteredMatches.push(current);
      }
    }

    if (filteredMatches.length === 0) {
      return c.json({ 
        success: false, 
        message: "No suitable matches found for any lines",
        debug: { 
          processedLines,
          totalLines: lines.length,
          documentLength: documentContent.length,
          matchThreshold,
          maxChunkLength
        }
      });
    }

    return c.json({
      success: true,
      matches: filteredMatches,
      totalMatches: filteredMatches.length,
      debug: {
        processedLines,
        totalLines: lines.length,
        documentLength: documentContent.length,
        matchThreshold,
        maxChunkLength
      }
    });

  } catch (error) {
    console.error("Error in highlight endpoint:", error);
    return c.json({ 
      error: "Internal server error during highlighting",
      details: error instanceof Error ? error.message : "Unknown error"
    }, 500);
  }
};<|MERGE_RESOLUTION|>--- conflicted
+++ resolved
@@ -73,11 +73,8 @@
 } from "@xyne/vespa-ts/types"
 import { getConnectorByAppAndEmailId } from "@/db/connector"
 import { chunkDocument } from "@/chunks"
-<<<<<<< HEAD
 import { getAppSyncJobsByEmail } from "@/db/syncJob"
-=======
 import { getTracer } from "@/tracer"
->>>>>>> 337a7635
 const loggerWithChild = getLoggerWithChild(Subsystem.Api)
 
 const { JwtPayloadKey, maxTokenBeforeMetadataCleanup, defaultFastModel } =
