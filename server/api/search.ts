import llama3Tokenizer from "llama3-tokenizer-js"
import { encode } from "gpt-tokenizer"

import type { Context } from "hono"
import {
  autocomplete,
  deduplicateAutocomplete,
  groupVespaSearch,
  searchVespa,
  searchUsersByNamesAndEmails,
  getTimestamp,
  insert,
  GetDocument,
  UpdateDocument,
  DeleteDocument,
  updateUserQueryHistory,
  searchVespaAgent,
} from "@/search/vespa"
import { z } from "zod"
import config from "@/config"
import { HTTPException } from "hono/http-exception"
import {
  userSchema,
  APP_INTEGRATION_MAPPING,
  type VespaSearchResponse,
  type VespaUser,
  SlackEntity,
} from "@/search/types"
import {
  VespaAutocompleteResponseToResult,
  VespaSearchResponseToSearchResult,
} from "@xyne/vespa-ts/mappers"
import {
  analyzeQueryForNamesAndEmails,
  analyzeQueryMetadata,
  askQuestion,
} from "@/ai/provider"
import { Models } from "@/ai/types"
import {
  answerContextMap,
  answerMetadataContextMap,
  cleanContext,
  userContext,
} from "@/ai/context"
<<<<<<< HEAD
import { AnswerSSEvents, AuthType, ConnectorStatus } from "@/shared/types"
=======
import { VespaSearchResultsSchema } from "@/search/types"
import { agentPromptPayloadSchema, AnswerSSEvents } from "@/shared/types"
>>>>>>> 2cbbbebc
import { streamSSE } from "hono/streaming"
import { getLogger, getLoggerWithChild } from "@/logger"
import { Subsystem } from "@/types"
import { getPublicUserAndWorkspaceByEmail, getUserByEmail } from "@/db/user"
import { db } from "@/db/client"
import type { PublicUserWorkspace } from "@/db/schema"
import { getErrorMessage } from "@/utils"
import { QueryCategory } from "@/ai/types"
import {
  getUserPersonalization,
  getUserPersonalizationByEmail,
  getUserPersonalizationAlpha,
} from "@/db/personalization"
import { getAgentByExternalId } from "@/db/agent"
import { getWorkspaceByExternalId } from "@/db/workspace"
import { Apps } from "@/shared/types"
import type { VespaSearchResultsSchema } from "@/search/types"
import { getConnectorByAppAndEmailId } from "@/db/connector"
import { chunkDocument } from "@/chunks"
const loggerWithChild = getLoggerWithChild(Subsystem.Api)

const { JwtPayloadKey, maxTokenBeforeMetadataCleanup, defaultFastModel } =
  config

export const autocompleteSchema = z.object({
  query: z.string().min(2),
})

export const userQueryHistorySchema = z.object({
  docId: z.string().optional(),
  query: z.string(),
  timestamp: z.number().optional(),
})

export const chatSchema = z.object({
  chatId: z.string().min(1),
})

export const followUpQuestionsSchema = z.object({
  chatId: z.string().min(1),
  messageId: z.string().min(1),
})

export const chatBookmarkSchema = z.object({
  chatId: z.string(),
  bookmark: z.boolean(),
})

export const chatRenameSchema = z.object({
  chatId: z.string().min(1),
  title: z.string().min(1),
})

export const chatStopSchema = z.object({
  chatId: z.string().min(1),
})

export const chatTraceSchema = z.object({
  chatId: z.string().min(1),
  messageId: z.string().min(1),
})

export const chatDeleteSchema = z.object({
  chatId: z.string().min(1),
})

export const chatHistorySchema = z.object({
  page: z
    .string()
    .default("0")
    .transform((value) => parseInt(value, 10))
    .refine((value) => !isNaN(value), {
      message: "Page must be a valid number",
    }),
  from: z
    .string()
    .optional()
    .transform((val) => (val ? new Date(val) : undefined)),
  to: z
    .string()
    .optional()
    .transform((val) => (val ? new Date(val) : undefined)),
})

export const dashboardDataSchema = z.object({
  from: z
    .string()
    .optional()
    .transform((val) => (val ? new Date(val) : undefined)),
  to: z
    .string()
    .optional()
    .transform((val) => (val ? new Date(val) : undefined)),
})

export const sharedAgentUsageSchema = z.object({
  from: z
    .string()
    .optional()
    .transform((val) => (val ? new Date(val) : undefined)),
  to: z
    .string()
    .optional()
    .transform((val) => (val ? new Date(val) : undefined)),
})

export const agentChatMessageSchema = z.object({
  message: z.string(),
  chatId: z.string().optional(),
  path: z.string().optional(),
  modelId: z.string().min(1),
  isReasoningEnabled: z
    .string()
    .optional()
    .transform((val) => {
      if (!val) return false
      return val.toLowerCase() === "true"
    }),
  agentId: z.string(),
  streamOff: z
    .string()
    .optional()
    .transform((val) => {
      if (!val) return false
      return val.toLowerCase() === "true"
    }),
})

export const messageSchema = z.object({
  message: z.string().min(1),
  path: z.string().optional(),
  chatId: z.string().optional(),
  selectedModelConfig: z.string().optional(), // JSON string containing model config
  agentId: z.string().optional(),
  toolsList: z.preprocess(
    (val) => {
      if (typeof val === "string") {
        try {
          return JSON.parse(val)
        } catch {
          return undefined
        }
      }
      return val
    },
    z
      .array(
        z.object({
          connectorId: z.string(),
          tools: z.array(z.string()),
        }),
      )
      .optional(),
  ),
  agentPromptPayload: agentPromptPayloadSchema.optional(),
  streamOff: z
    .string()
    .optional()
    .transform((val) => {
      if (!val) return false
      return val.toLowerCase() === "true"
    }),
})
export type MessageReqType = z.infer<typeof messageSchema>

export const messageRetrySchema = z.object({
  messageId: z.string().min(1),
  agentId: z.string().optional(),
  agentic: z.string().optional().default("false"),
  selectedModelConfig: z.string().optional(),
})

export type MessageRetryReqType = z.infer<typeof messageRetrySchema>

// Schema for prompt generation request
export const generatePromptSchema = z.object({
  requirements: z.string().min(1, "Requirements are required"),
  modelId: z
    .string()
    .optional()
    .refine(
      (value) => !value || Object.values(Models).includes(value as Models),
      {
        message: "Invalid modelId parameter",
      },
    ),
})

export type GeneratePromptPayload = z.infer<typeof generatePromptSchema>

export const AutocompleteApi = async (c: Context) => {
  let email = ""
  try {
    const { sub } = c.get(JwtPayloadKey)
    email = sub
    // @ts-ignore
    const body = c.req.valid("json")
    const { query } = body
    let results = await autocomplete(query, email, 5)
    if (!results) {
      return c.json({ children: [] })
    }
    results = deduplicateAutocomplete(results)
    const newResults = VespaAutocompleteResponseToResult(results)
    return c.json(newResults)
  } catch (error) {
    const errMsg = getErrorMessage(error)
    loggerWithChild({ email: email }).error(
      error,
      `Autocomplete Error: ${errMsg} ${(error as Error).stack}`,
    )
    throw new HTTPException(500, {
      message: "Could not fetch autocomplete results",
    })
  }
}

export const SearchApi = async (c: Context) => {
  const { sub, workspaceId } = c.get(JwtPayloadKey)
  const email = sub
  let userAlpha = await getUserPersonalizationAlpha(db, email)

  let {
    query,
    groupCount: gc,
    offset,
    page,
    app,
    entity,
    lastUpdated,
    isQueryTyped,
    debug,
    agentId,
    // @ts-ignore
  } = c.req.valid("query")
  let groupCount: any = {}
  let results: VespaSearchResponse = {} as VespaSearchResponse
  const timestampRange = getTimestamp(lastUpdated)
    ? { from: getTimestamp(lastUpdated)!, to: new Date().getTime() }
    : null
  const decodedQuery = decodeURIComponent(query)

  if (agentId) {
    const workspaceExternalId = workspaceId
    loggerWithChild({ email: email }).info(
      `Performing agent-specific search for agentId (external_id): ${agentId}, query: "${decodedQuery}", user: ${email}, workspaceExternalId: ${workspaceExternalId}`,
    )

    const workspace = await getWorkspaceByExternalId(db, workspaceExternalId)
    if (!workspace) {
      loggerWithChild({ email: email }).warn(
        `Workspace not found for externalId: ${workspaceExternalId}. Falling back to global search.`,
      )
    } else {
      const numericWorkspaceId = workspace.id
      loggerWithChild({ email: email }).info(
        `Workspace found: id=${numericWorkspaceId} for externalId=${workspaceExternalId}. Looking for agent.`,
      )
      // agentId from the frontend is the external_id
      const agent = await getAgentByExternalId(db, agentId, numericWorkspaceId)

      if (
        agent &&
        agent.appIntegrations &&
        Array.isArray(agent.appIntegrations) &&
        agent.appIntegrations.length > 0
      ) {
        const dynamicAllowedApps: Apps[] = []
        const dynamicDataSourceIds: string[] = []

        if (Array.isArray(agent.appIntegrations)) {
          for (const integration of agent.appIntegrations) {
            if (typeof integration === "string") {
              const lowerIntegration = integration.toLowerCase()

              // Handle data source IDs
              if (lowerIntegration.startsWith("ds-")) {
                dynamicDataSourceIds.push(integration)
                if (!dynamicAllowedApps.includes(Apps.DataSource)) {
                  dynamicAllowedApps.push(Apps.DataSource)
                }
                continue
              }

              const mappedApp = APP_INTEGRATION_MAPPING[lowerIntegration]
              if (mappedApp && !dynamicAllowedApps.includes(mappedApp)) {
                dynamicAllowedApps.push(mappedApp)
              } else if (!mappedApp) {
                loggerWithChild({ email: email }).warn(
                  `Unknown app integration string: ${integration} for agent ${agentId}`,
                )
              }
            }
          }
        }

        // Ensure we have at least one app if data sources are present
        if (
          dynamicAllowedApps.length === 0 &&
          dynamicDataSourceIds.length > 0
        ) {
          dynamicAllowedApps.push(Apps.DataSource)
        }
        const channelIds =
          agent.docIds
            ?.filter(
              (doc) =>
                doc.app === Apps.Slack &&
                doc.entity === SlackEntity.Channel &&
                doc.docId,
            )
            .map((doc) => doc.docId) ?? []

        loggerWithChild({ email: email }).info(
          `Agent ${agentId} search: AllowedApps=[${dynamicAllowedApps.join(", ")}], DataSourceIDs=[${dynamicDataSourceIds.join(", ")}], Entity=${entity}. Query: "${decodedQuery}".`,
        )

        results = await searchVespaAgent(
          decodedQuery,
          email,
          null,
          entity,
          dynamicAllowedApps.length > 0 ? dynamicAllowedApps : null,
          {
            alpha: userAlpha,
            limit: page,
            offset: offset,
            requestDebug: debug,
            dataSourceIds: dynamicDataSourceIds,
            timestampRange: timestampRange,
            channelIds: channelIds,
          },
        )
        try {
          const newResults = VespaSearchResponseToSearchResult(
            results,
            {
              chunkDocument: chunkDocument,
            },
            email,
          )
          newResults.groupCount = {} // Agent search currently doesn't provide group counts
          return c.json(newResults)
        } catch (e) {
          loggerWithChild({ email: email }).error(
            e,
            `Error processing/responding to agent search for agentId ${agentId}, query "${decodedQuery}". Results: ${JSON.stringify(results)}`,
          )
          throw new HTTPException(500, {
            message: "Error processing agent search results",
          })
        }
      } else {
        loggerWithChild({ email: email }).warn(
          `Agent ${agentId} not found in workspace ${numericWorkspaceId}, or appIntegrations is missing/empty. Falling back to global search. Agent details: ${JSON.stringify(agent)}`,
        )
      }
    }
  }
  loggerWithChild({ email: email }).info(
    `Performing global search for query: "${decodedQuery}", user: ${email}, app: ${app}, entity: ${entity}`,
  )
  if (gc) {
    const connector = await getConnectorByAppAndEmailId(
      db,
      Apps.Slack,
      AuthType.OAuth,
      email,
    )
    const isSlackConnected =
      connector && connector.status === ConnectorStatus.Connected
    const tasks: Array<any> = [
      groupVespaSearch(
        decodedQuery,
        email,
        config.page,
        isSlackConnected,
        timestampRange,
      ),
      searchVespa(decodedQuery, email, app, entity, {
        alpha: userAlpha,
        limit: page,
        requestDebug: debug,
        offset,
        timestampRange,
      }),
    ]
    // ensure only update when query is typed
    if (isQueryTyped) {
      tasks.push(updateUserQueryHistory(decodedQuery, email))
    }
    ;[groupCount, results] = await Promise.all(tasks)
  } else {
    results = await searchVespa(decodedQuery, email, app, entity, {
      alpha: userAlpha,
      limit: page,
      requestDebug: debug,
      offset,
      timestampRange,
      rankProfile: SearchModes.BoostTitle,
    })
  }

  // TODO: deduplicate for google admin and contacts

  const newResults = VespaSearchResponseToSearchResult(
    results,
    { chunkDocument: chunkDocument },
    email,
  )
  newResults.groupCount = groupCount
  return c.json(newResults)
}

export const SearchSlackChannels = async (c: Context) => {
  const { sub, workspaceId } = c.get(JwtPayloadKey)
  const email = sub
  // @ts-ignore
  const { query } = c.req.valid("query")
  const decodedQuery = decodeURIComponent(query)
  const results = await searchVespa(
    `*${decodedQuery}*`,
    email,
    Apps.Slack,
    SlackEntity.Channel,
    {},
  )
  const newResults = VespaSearchResponseToSearchResult(results, {
    chunkDocument: chunkDocument,
  })
  return c.json(newResults)
}

export const AnswerApi = async (c: Context) => {
  const { sub, workspaceId } = c.get(JwtPayloadKey)
  const email = sub
  let userAlpha = await getUserPersonalizationAlpha(db, email)

  // @ts-ignore
  const { query, app, entity } = c.req.valid("query")
  const decodedQuery = decodeURIComponent(query)
  const [userAndWorkspace, results]: [
    PublicUserWorkspace,
    VespaSearchResponse,
  ] = await Promise.all([
    getPublicUserAndWorkspaceByEmail(db, workspaceId, email),
    searchVespa(decodedQuery, email, app, entity, {
      requestDebug: config.isDebugMode,
      limit: config.answerPage,
      alpha: userAlpha,
    }),
  ])

  const costArr: number[] = []

  const ctx = userContext(userAndWorkspace)
  const initialPrompt = `context about user asking the query\n${ctx}\nuser's query: ${query}`
  // could be called parallely if not for userAndWorkspace
  let { result, cost } = await analyzeQueryForNamesAndEmails(initialPrompt, {
    modelId: defaultFastModel,
    stream: false,
    json: true,
  })
  if (cost) {
    costArr.push(cost)
  }
  const initialContext = cleanContext(
    results.root.children
      .map((v) =>
        answerContextMap(v as z.infer<typeof VespaSearchResultsSchema>),
      )
      .join("\n"),
  )

  const tokenLimit = maxTokenBeforeMetadataCleanup
  let useMetadata = false
  loggerWithChild({ email: email }).info(`User Asked: ${decodedQuery}`)
  // if we don't use this, 3.4 seems like a good approx value
  if (
    llama3Tokenizer.encode(initialContext).length > tokenLimit ||
    encode(initialContext).length > tokenLimit
  ) {
    useMetadata = true
  }

  let users: z.infer<typeof VespaSearchResultsSchema>[] = []
  if (result.category === QueryCategory.Self) {
    // here too I can talk about myself and others
    // eg: when did I send xyz person their offer letter
    const { mentionedNames, mentionedEmails } = result
    users = (
      await searchUsersByNamesAndEmails(
        mentionedNames,
        mentionedEmails,
        mentionedNames.length + 1 || mentionedEmails.length + 1 || 2,
      )
    ).root.children as z.infer<typeof VespaSearchResultsSchema>[]
  } else if (
    result.category === QueryCategory.InternalPerson ||
    result.category === QueryCategory.ExternalPerson
  ) {
    const { mentionedNames, mentionedEmails } = result
    users = (
      await searchUsersByNamesAndEmails(
        mentionedNames,
        mentionedEmails,
        mentionedNames.length + 1 || mentionedEmails.length + 1 || 2,
      )
    ).root.children as z.infer<typeof VespaSearchResultsSchema>[]
  }

  let existingUserIds = new Set<string>()
  if (users.length) {
    existingUserIds = new Set(
      results.root.children
        .filter(
          (v): v is z.infer<typeof VespaSearchResultsSchema> =>
            (v.fields as VespaUser).sddocname === userSchema,
        )
        .map((v) => v.fields.docId),
    )
  }

  const newUsers = users.filter(
    (user: z.infer<typeof VespaSearchResultsSchema>) =>
      !existingUserIds.has(user.fields.docId),
  )
  if (newUsers.length) {
    newUsers.forEach((user) => {
      results.root.children.push(user)
    })
  }
  const metadataContext = results.root.children
    .map((v, i) =>
      cleanContext(
        `Index ${i} \n ${answerMetadataContextMap(
          v as z.infer<typeof VespaSearchResultsSchema>,
        )}`,
      ),
    )
    .join("\n\n")

  const analyseRes = await analyzeQueryMetadata(decodedQuery, metadataContext, {
    modelId: defaultFastModel,
    stream: true,
    json: true,
  })
  let output = analyseRes[0]
  cost = analyseRes[1]
  if (cost) {
    costArr.push(cost)
  }

  const finalContext = cleanContext(
    results.root.children
      .filter((v, i) => output?.contextualChunks.includes(i))
      .map((v) =>
        answerContextMap(v as z.infer<typeof VespaSearchResultsSchema>),
      )
      .join("\n"),
  )

  return streamSSE(c, async (stream) => {
    loggerWithChild({ email: email }).info("SSE stream started")
    // Stream the initial context information
    await stream.writeSSE({
      data: ``,
      event: AnswerSSEvents.Start,
    })
    if (output?.canBeAnswered && output.contextualChunks.length) {
      const interator = askQuestion(decodedQuery, finalContext, {
        modelId: defaultFastModel,
        userCtx: ctx,
        stream: true,
        json: true,
      })
      for await (const { text, metadata, cost } of interator) {
        if (text) {
          await stream.writeSSE({
            event: AnswerSSEvents.AnswerUpdate,
            data: text,
          })
        }
        if (cost) {
          costArr.push(cost)
        }
      }

      loggerWithChild({ email: email }).info(
        `costArr: ${costArr} \n Total Cost: ${costArr.reduce(
          (prev, curr) => prev + curr,
          0,
        )}`,
      )
    }
    await stream.writeSSE({
      data: "Answer complete",
      event: AnswerSSEvents.End,
    })

    loggerWithChild({ email: email }).info("SSE stream ended")
    stream.onAbort(() => {
      loggerWithChild({ email: email }).error("SSE stream aborted")
    })
  })
}<|MERGE_RESOLUTION|>--- conflicted
+++ resolved
@@ -42,12 +42,8 @@
   cleanContext,
   userContext,
 } from "@/ai/context"
-<<<<<<< HEAD
 import { AnswerSSEvents, AuthType, ConnectorStatus } from "@/shared/types"
-=======
-import { VespaSearchResultsSchema } from "@/search/types"
-import { agentPromptPayloadSchema, AnswerSSEvents } from "@/shared/types"
->>>>>>> 2cbbbebc
+import { agentPromptPayloadSchema } from "@/shared/types"
 import { streamSSE } from "hono/streaming"
 import { getLogger, getLoggerWithChild } from "@/logger"
 import { Subsystem } from "@/types"
