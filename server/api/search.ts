--- conflicted
+++ resolved
@@ -15,49 +15,15 @@
 })
 
 export const AutocompleteApi = async (c: Context) => {
-<<<<<<< HEAD
   try {
     const { sub } = c.get(JwtPayloadKey)
     const email = sub
+    // @ts-ignore
     const body = c.req.valid("json")
     const { query } = body
     const results = await autocomplete(query, email, 5)
     if (!results) {
       return c.json({ children: [] })
-=======
-    try {
-        const { sub } = c.get(JwtPayloadKey)
-        const email = sub
-        // @ts-ignore
-        const body = c.req.valid("json")
-        const { query } = body;
-        const results = await autocomplete(query, email, 5)
-        if (!results) {
-            return c.json({ children: [] })
-        }
-        const newResults = VespaAutocompleteResponseToResult(results)
-        return c.json(newResults)
-    } catch (e) {
-        console.error(e)
-        throw new HTTPException(500, { message: 'Could not fetch autocomplete results' })
-    }
-}
-
-export const SearchApi = async (c: Context) => {
-    const { sub } = c.get(JwtPayloadKey)
-    const email = sub
-    // @ts-ignore
-    let { query, groupCount: gc, offset, page, app, entity } = c.req.valid('query');
-    let groupCount: any = {}
-    let results: VespaSearchResponse = {} as VespaSearchResponse
-    const decodedQuery = decodeURIComponent(query)
-    if (gc) {
-        groupCount = await groupVespaSearch(query, email)
-        results = await searchVespa(decodedQuery, email, app, entity, page, offset)
-
-    } else {
-        results = await searchVespa(decodedQuery, email, app, entity, page, offset)
->>>>>>> c45e2fd6
     }
     const newResults = VespaAutocompleteResponseToResult(results)
     return c.json(newResults)
@@ -72,6 +38,7 @@
 export const SearchApi = async (c: Context) => {
   const { sub } = c.get(JwtPayloadKey)
   const email = sub
+  // @ts-ignore
   let {
     query,
     groupCount: gc,
