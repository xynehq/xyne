--- conflicted
+++ resolved
@@ -527,9 +527,6 @@
     },
   },
   execute: async (
-<<<<<<< HEAD
-    params: SearchParameters,
-=======
     params: {
       query: string
       from: string
@@ -539,7 +536,6 @@
       app?: Apps,
       entity?: Entity | null,
     },
->>>>>>> e3d32ed5
     span?: Span,
     email?: string,
     userCtx?: string,
@@ -553,13 +549,6 @@
         execSpan?.setAttribute("error", errorMsg)
         return { result: errorMsg, error: "Missing email" }
       }
-<<<<<<< HEAD
-      if (!params.from || !params.to) {
-        const errorMsg =
-          "Both 'from' and 'to' dates are required for time search."
-        execSpan?.setAttribute("error", errorMsg)
-        return { result: errorMsg, error: "Missing date range" }
-=======
       const searchLimit = params.limit || 10
       execSpan?.setAttribute("query", params.query)
       execSpan?.setAttribute("from", params.from)
@@ -611,41 +600,30 @@
           excludedIds: params.excludedIds, // Pass excludedIds
           span: execSpan?.startSpan("vespa_search"),
         })
->>>>>>> e3d32ed5
-      }
-
-      const appToUse = isValidApp(params.app || "")
-        ? (params.app as Apps)
-        : null
-      const entityToUse = isValidEntity(params.entity || "")
-        ? (params.entity as Entity)
-        : null
-      const schemaToUse = appToSchemaMapper(appToUse as Apps)
-      const { agentAppEnums } = parseAgentAppIntegrations(agentPrompt)
-
-      return await executeVespaSearch({
-        email,
-        query: params.filter_query,
-        app: appToUse,
-        entity: entityToUse,
-        timestampRange: { from: params.from, to: params.to },
-        limit: params.limit,
-        offset: params.offset,
-        orderDirection: params.order_direction,
-        excludedIds: params.excludedIds,
-        agentAppEnums,
-        span: execSpan,
-        schema: params.filter_query ? null : schemaToUse, // Only pass schema if no filter_query for getItems
+      }
+
+      const children = searchResults?.root?.children || []
+      execSpan?.setAttribute("results_count", children.length)
+      if (children.length === 0)
+        return {
+          result: `No results found in the specified time range.`,
+          contexts: [],
+        }
+      const fragments = children.map((r) => {
+        const citation = searchToCitation(r as any)
+        return {
+          id: `${citation.docId}-${Date.now()}-${Math.random().toString(36).substring(7)}`,
+          content: answerContextMap(r as any, maxDefaultSummary),
+          source: citation,
+          confidence: r.relevance || 0.7,
+        }
       })
-<<<<<<< HEAD
-=======
       const topItemsList = fragments
         .slice(0, 3)
         .map((f) => `- \"${f.source.title || "Untitled"}\"`)
         .join("\n")
       const summaryText = `Found ${fragments.length} results in time range (\`${params.from}\` to \`${params.to}\`).\nTop items:\n${topItemsList}`
       return { result: summaryText, contexts: fragments }
->>>>>>> e3d32ed5
     } catch (error) {
       const errMsg = getErrorMessage(error)
       execSpan?.setAttribute("error", errMsg)
