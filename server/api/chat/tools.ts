import { answerContextMap } from "@/ai/context"
import { getLogger } from "@/logger"
import { MessageRole, Subsystem, type UserMetadataType } from "@/types"
import { delay, getErrorMessage } from "@/utils"

import { getTracer, type Span, type Tracer } from "@/tracer"
import {
  searchVespa,
  searchGoogleApps,
  searchVespaInFiles,
  getItems,
  SearchVespaThreads,
  getThreadItems,
  searchVespaAgent,
  getSlackUserDetails,
} from "@/search/vespa"
import {
  Apps,
  GoogleApps,
  CalendarEntity,
  chatMessageSchema,
  DataSourceEntity,
  dataSourceFileSchema,
  datasourceSchema,
  DriveEntity,
  entitySchema,
  eventSchema,
  fileSchema,
  GooglePeopleEntity,
  MailAttachmentEntity,
  mailAttachmentSchema,
  MailEntity,
  mailSchema,
  SearchModes,
  SlackEntity,
  SystemEntity,
  userSchema,
  type Entity,
  type VespaChatMessage,
  type VespaChatUser,
  type VespaDataSourceFile,
  type VespaSchema,
  type VespaSearchResponse,
  type VespaSearchResult,
  type VespaSearchResults,
  type VespaSearchResultsSchema,
  type VespaUser,
} from "@xyne/vespa-ts/types"

import {
  getChannelIdsFromAgentPrompt,
  isAppSelectionMap,
  isValidApp,
  isValidEntity,
  parseAppSelections,
  searchToCitation,
} from "./utils"
import config from "@/config"
import { is } from "drizzle-orm"
import {
  getToolParameters,
  internalTools,
  googleTools,
  convertToAgentToolParameters,
  searchGlobalTool,
} from "@/api/chat/mapper"
import type {
  AgentTool,
  MetadataRetrievalParams,
  MinimalAgentFragment,
  SearchParams,
} from "./types"
import { XyneTools } from "@/shared/types"
import { expandEmailThreadsInResults } from "./utils"
import { resolveNamesToEmails } from "./chat"
import type {
  EventStatusType,
  GetThreadItemsParams,
  MailParticipant,
  VespaQueryConfig,
} from "@xyne/vespa-ts"
import { getDateForAI } from "@/utils/index"
import { extractDriveIds } from "@/search/utils"

const { maxDefaultSummary, defaultFastModel } = config
const Logger = getLogger(Subsystem.Chat)

async function formatSearchToolResponse(
  searchResults: VespaSearchResponse | null,
  searchContext: {
    query?: string
    app?: string
    labels?: string[]
    timeRange?: { startTime: number; endTime: number }
    offset?: number
    limit?: number
    searchType?: string
  },
): Promise<{ result: string; contexts: MinimalAgentFragment[] }> {
  const children = (searchResults?.root?.children || []).filter(
    (item): item is VespaSearchResults =>
      !!(item.fields && "sddocname" in item.fields),
  )

  if (children.length === 0) {
    return {
      result: `No ${searchContext.searchType || "results"} found.`,
      contexts: [],
    }
  }

  const fragments: MinimalAgentFragment[] = await Promise.all(
    children.map(async (r) => {
      const citation = searchToCitation(r)
      return {
        id: `${citation.docId}`,
        content: await answerContextMap(r, userMetadata, maxDefaultSummary),
        source: citation,
        confidence: r.relevance || 0.7,
      }
    }),
  )

  let summaryText = `Found ${fragments.length} ${searchContext.searchType || "result"}${fragments.length !== 1 ? "s" : ""}`

  if (searchContext.query) {
    summaryText += ` matching '${searchContext.query}'`
  }

  if (searchContext.app) {
    summaryText += ` in ${searchContext.app}`
  }

  if (searchContext.labels && searchContext.labels.length > 0) {
    summaryText += ` with labels: ${searchContext.labels.join(", ")}`
  }

  if (searchContext.timeRange) {
    summaryText += ` from ${new Date(searchContext.timeRange.startTime).toLocaleDateString()} to ${new Date(searchContext.timeRange.endTime).toLocaleDateString()}`
  }

  if (searchContext.offset && searchContext.offset > 0) {
    summaryText += ` (showing items ${searchContext.offset + 1} to ${searchContext.offset + fragments.length})`
  }

  const topItemsList = fragments
    .slice(0, 3)
    .map((f) => `- "${f.source.title || "Untitled"}"`)
    .join("\n")
  summaryText += `.\nTop results:\n${topItemsList}`

  return { result: summaryText, contexts: fragments }
}

export function parseAgentAppIntegrations(agentPrompt?: string): {
  agentAppEnums: Apps[]
  agentSpecificCollectionIds: string[]
  agentSpecificCollectionFolderIds: string[]
  agentSpecificCollectionFileIds: string[]
  selectedItems: {}
  appFilters: any
} {
  Logger.debug({ agentPrompt }, "Parsing agent prompt for app integrations")
  let agentAppEnums: Apps[] = []
  let agentSpecificCollectionIds: string[] = []
  let agentSpecificCollectionFolderIds: string[] = []
  let agentSpecificCollectionFileIds: string[] = []
<<<<<<< HEAD
  let selectedItem = {}
  let appFilters: any = {}
=======
  let selectedItem: any = {}
>>>>>>> 7e50633a

  if (!agentPrompt) {
    return {
      agentAppEnums,
      agentSpecificCollectionIds,
      agentSpecificCollectionFolderIds,
      agentSpecificCollectionFileIds,
      selectedItems: selectedItem,
      appFilters,
    }
  }

  let agentPromptData: { appIntegrations?: string[] } = {}

  try {
    agentPromptData = JSON.parse(agentPrompt)
<<<<<<< HEAD
    let selectedItem: any = {}
=======
>>>>>>> 7e50633a
    if (isAppSelectionMap(agentPromptData.appIntegrations)) {
      const { selectedApps, selectedItems, appFilters } = parseAppSelections(
        agentPromptData.appIntegrations,
      )
      // agentAppEnums = selectedApps.filter(isValidApp);
      selectedItem = selectedItems
      agentAppEnums = [...new Set(selectedApps)]
      // Handle selectedItems logic...
    }

    if (selectedItem[Apps.KnowledgeBase]) {
      const source = selectedItem[Apps.KnowledgeBase]
      for (const itemId of source) {
        if (itemId.startsWith("cl-")) {
          // Entire collection - remove cl- prefix
          agentSpecificCollectionIds.push(itemId.replace(/^cl[-_]/, ""))
        } else if (itemId.startsWith("clfd-")) {
          // Collection folder - remove clfd- prefix
          agentSpecificCollectionFolderIds.push(itemId.replace(/^clfd[-_]/, ""))
        } else if (itemId.startsWith("clf-")) {
          // Collection file - remove clf- prefix
          agentSpecificCollectionFileIds.push(itemId.replace(/^clf[-_]/, ""))
        }
      }
    } else {
      Logger.info("No selected items found ")
    }
    Logger.debug({ agentPromptData }, "Parsed agent prompt data")
  } catch (error) {
    Logger.warn("Failed to parse agentPrompt JSON", {
      error,
      agentPrompt,
    })
    return {
      agentAppEnums,
<<<<<<< HEAD
      agentSpecificDataSourceIds,
      agentSpecificCollectionIds,
      agentSpecificCollectionFolderIds,
      agentSpecificCollectionFileIds,
      selectedItems: selectedItem,
      appFilters,
    }
  }

  

  if (
    !agentPromptData.appIntegrations ||
    !Array.isArray(agentPromptData.appIntegrations)
  ) {
    Logger.warn(
      "agentPromptData.appIntegrations is not an array or is missing",
      { agentPromptData },
    )
    return {
      agentAppEnums,
      agentSpecificDataSourceIds,
=======
>>>>>>> 7e50633a
      agentSpecificCollectionIds,
      agentSpecificCollectionFolderIds,
      agentSpecificCollectionFileIds,
      selectedItems: selectedItem,
      appFilters,
    }
  }

  // Remove duplicates
  agentAppEnums = [...new Set(agentAppEnums)]

  return {
    agentAppEnums,
    agentSpecificCollectionIds,
    agentSpecificCollectionFolderIds,
    agentSpecificCollectionFileIds,
    selectedItems: selectedItem,
    appFilters,
  }
}

interface UnifiedSearchOptions {
  email: string
  query?: string | null
  app?: Apps | Apps[] | null
  entity?: Entity | Entity[] | null
  timestampRange?: {
    from?: number | string | null
    to?: number | string | null
  } | null
  limit?: number
  offset?: number
  orderDirection?: "asc" | "desc"
  excludedIds?: string[]
  agentAppEnums?: Apps[]
  span?: Span
  schema?: VespaSchema | null
  dataSourceIds?: string[] | undefined
  mailParticipant?: MailParticipant | null
  orderBy?: "asc" | "desc"
  owner?: string | null
  eventStatus?: EventStatusType | null
  eventAttendees?: string[] | null
  channelIds?: string[]
  selectedItems?: {}
  collectionIds?: string[]
  collectionFolderIds?: string[]
  collectionFileIds?: string[]
  appFilters?: any
}

const userMetadata: UserMetadataType = {
  userTimezone: "Asia/Kolkata",
  dateForAI: getDateForAI({ userTimeZone: "Asia/Kolkata" }),
}

async function executeVespaSearch(options: UnifiedSearchOptions): Promise<{
  result: string
  contexts: MinimalAgentFragment[]
  error?: string
}> {
  const {
    email,
    query,
    app,
    entity,
    timestampRange,
    limit = 10,
    offset = 0,
    orderDirection = "desc",
    excludedIds,
    agentAppEnums,
    span,
    schema,
    mailParticipant,
    channelIds,
    collectionIds,
    collectionFolderIds,
    collectionFileIds,
    selectedItems,
    orderBy,
    owner,
    eventStatus,
    eventAttendees,
  } = options

  const execSpan = span?.startSpan("execute_vespa_search_helper")
  execSpan?.setAttribute("email", email)
  if (query) execSpan?.setAttribute("query", query)
  if (app)
    execSpan?.setAttribute("app", Array.isArray(app) ? app.join(",") : app)
  if (entity)
    execSpan?.setAttribute(
      "entity",
      Array.isArray(entity) ? entity.join(",") : entity,
    )
  if (limit) execSpan?.setAttribute("limit", limit)
  if (offset) execSpan?.setAttribute("offset", offset)
  if (orderDirection) execSpan?.setAttribute("orderDirection", orderDirection)
  execSpan?.setAttribute("hasTimestampRange", !!timestampRange)
  execSpan?.setAttribute("hasExcludedIds", (excludedIds?.length || 0) > 0)
  execSpan?.setAttribute("hasAgentAppEnums", (agentAppEnums?.length || 0) > 0)
  execSpan?.setAttribute("hasCollectionIds", (collectionIds?.length || 0) > 0)
  execSpan?.setAttribute(
    "hasCollectionFolderIds",
    (collectionFolderIds?.length || 0) > 0,
  )
  execSpan?.setAttribute(
    "hasCollectionFileIds",
    (collectionFileIds?.length || 0) > 0,
  )

  if (!email) {
    const errorMsg = "Email is required for search execution."
    execSpan?.setAttribute("error", errorMsg)
    return { result: errorMsg, error: "Missing email", contexts: [] }
  }

  let searchResults: VespaSearchResponse | null = null
  const commonSearchOptions: Partial<VespaQueryConfig> = {
    limit,
    alpha: 0.5,
    excludedIds,
    span: execSpan?.startSpan("vespa_search_call"),
    offset,
    rankProfile:
      orderDirection === "desc"
        ? SearchModes.GlobalSorted
        : SearchModes.NativeRank,
    mailParticipants: mailParticipant || null,
    orderBy,
    owner,
    eventStatus,
    attendees: eventAttendees || null,
  }

  const fromTimestamp = timestampRange?.from
    ? new Date(timestampRange.from).getTime()
    : undefined
  const toTimestamp = timestampRange?.to
    ? new Date(timestampRange.to).getTime()
    : undefined

  if (query && query.trim() !== "") {
    if (agentAppEnums && agentAppEnums.length > 0) {
      // Handle both single app and array of apps
      const appsToCheck = Array.isArray(app) ? app : app ? [app] : []
      const invalidApps = appsToCheck.filter((a) => !agentAppEnums.includes(a))
      if (invalidApps.length > 0) {
        const errorMsg = `${invalidApps.join(", ")} ${invalidApps.length > 1 ? "are" : "is"} not allowed app${invalidApps.length > 1 ? "s" : ""} for this agent. Cannot search.`
        execSpan?.setAttribute("error", errorMsg)
        return { result: errorMsg, contexts: [] }
      }
      searchResults = await searchVespaAgent(
        query,
        email,
        app ?? null,
        entity ?? null,
        agentAppEnums,
        {
          ...commonSearchOptions,
          timestampRange:
            fromTimestamp && toTimestamp
              ? { from: fromTimestamp, to: toTimestamp }
              : undefined,
          dataSourceIds: options.dataSourceIds ?? undefined,
          channelIds,
          collectionSelections:
            collectionIds?.length ||
            collectionFolderIds?.length ||
            collectionFileIds?.length
              ? [
                  {
                    collectionIds: collectionIds?.length
                      ? collectionIds
                      : undefined,
                    collectionFolderIds: collectionFolderIds?.length
                      ? collectionFolderIds
                      : undefined,
                    collectionFileIds: collectionFileIds?.length
                      ? collectionFileIds
                      : undefined,
                  },
                ]
              : undefined,
          selectedItem: selectedItems,
          appFilters: options.appFilters,
        },
      )
    } else {
      searchResults = await searchVespa(
        query,
        email,
        app ?? null,
        entity ?? null,
        {
          ...commonSearchOptions,
          timestampRange:
            fromTimestamp && toTimestamp
              ? { from: fromTimestamp, to: toTimestamp }
              : undefined,
        },
      )
    }
  } else if (schema) {
    // If no query, but a schema is provided, use getItems
    if (agentAppEnums && agentAppEnums.length > 0) {
      // Handle both single app and array of apps
      const appsToCheck = Array.isArray(app) ? app : app ? [app] : []
      const invalidApps = appsToCheck.filter((a) => !agentAppEnums.includes(a))
      if (invalidApps.length > 0) {
        const errorMsg = `${invalidApps.join(", ")} ${invalidApps.length > 1 ? "are" : "is"} not allowed app${invalidApps.length > 1 ? "s" : ""} for this agent. Cannot retrieve items.`
        execSpan?.setAttribute("error", errorMsg)
        return { result: errorMsg, contexts: [] }
      }
    }

    searchResults = await getItems({
      email,
      schema,
      app: app ?? null,
      entity: entity ?? null,
      timestampRange:
        fromTimestamp && toTimestamp
          ? { from: fromTimestamp, to: toTimestamp }
          : null,
      limit,
      offset,
      asc: orderDirection === "asc",
      excludedIds,
<<<<<<< HEAD
=======
      mailParticipants: options.mailParticipant || null,
>>>>>>> 7e50633a
    })
  } else {
    const errorMsg = "No query or schema provided for search."
    execSpan?.setAttribute("error", errorMsg)
    return {
      result: errorMsg,
      error: "Invalid search parameters",
      contexts: [],
    }
  }

  // Expand email threads if results contain emails
  if (searchResults?.root?.children && searchResults.root.children.length > 0) {
    searchResults.root.children = await expandEmailThreadsInResults(
      searchResults.root.children,
      email,
      execSpan,
    )
  }

  const children = (searchResults?.root?.children || []).filter(
    (item): item is VespaSearchResults =>
      !!(item.fields && "sddocname" in item.fields),
  )
  execSpan?.setAttribute("results_count", children.length)

  if (children.length === 0) {
    return { result: "No results found.", contexts: [] }
  }

  const fragments: MinimalAgentFragment[] = await Promise.all(
    children.map(async (r) => {
      if (r.fields.sddocname === dataSourceFileSchema) {
        const fields = r.fields as VespaDataSourceFile
        return {
          id: `${fields.docId}`,
          content: await answerContextMap(r, userMetadata, maxDefaultSummary),
          source: {
            docId: fields.docId,
            title: fields.fileName || "Untitled",
            url: `/dataSource/${(fields as VespaDataSourceFile).docId}`,
            app: fields.app || Apps.DataSource,
            entity: DataSourceEntity.DataSourceFile,
          },
          confidence: r.relevance || 0.7,
        }
      }
      const citation = searchToCitation(r)
      return {
        id: `${citation.docId}`,
        content: await answerContextMap(r, userMetadata, maxDefaultSummary),
        source: citation,
        confidence: r.relevance || 0.7,
      }
    }),
  )

  let summaryText = `Found ${fragments.length} results`
  if (query) summaryText += ` matching '${query}'`
  if (app) {
    const appText = Array.isArray(app) ? app.join(", ") : app
    summaryText += ` in \`${appText}\``
  }
  if (timestampRange?.from && timestampRange?.to) {
    summaryText += ` from ${new Date(timestampRange.from).toLocaleDateString()} to ${new Date(timestampRange.to).toLocaleDateString()}`
  }
  if (offset > 0)
    summaryText += ` (showing items ${offset + 1} to ${offset + fragments.length})`

  const topItemsList = fragments
    .slice(0, 3)
    .map((f) => `- "${f.source.title || "Untitled"}"`)
    .join("\n")
  summaryText += `.\nTop items:\n${topItemsList}`

  execSpan?.end()
  return { result: summaryText, contexts: fragments }
}

// Search Tool
export const searchGlobal: AgentTool = {
  name: XyneTools.Search,
  description: searchGlobalTool.description,
  parameters: convertToAgentToolParameters(searchGlobalTool),
  execute: async (
    params: SearchParams,
    span?: Span,
    email?: string,
    usrCtx?: string,
    agentPrompt?: string,
    userMessage?: string,
  ) => {
    const execSpan = span?.startSpan("execute_search_tool")
    try {
      if (!email) {
        const errorMsg = "Email is required for search tool execution."
        execSpan?.setAttribute("error", errorMsg)
        return { result: errorMsg, error: "Missing email" }
      }

      const queryToUse = params.query || userMessage || ""
      if (!queryToUse.trim()) {
        return {
          result: "No query provided for general search.",
          error: "Missing query",
        }
      }

      const {
        agentAppEnums,
        agentSpecificCollectionIds,
        agentSpecificCollectionFolderIds,
        agentSpecificCollectionFileIds,
        selectedItems,
        appFilters,
      } = parseAgentAppIntegrations(agentPrompt)
      const channelIds = agentPrompt
        ? await getChannelIdsFromAgentPrompt(agentPrompt)
        : []
      return await executeVespaSearch({
        email,
        query: queryToUse,
        limit: params.limit,
        excludedIds: params.excludedIds,
        agentAppEnums,
        span: execSpan,
        channelIds,
        collectionIds: agentSpecificCollectionIds,
        collectionFolderIds: agentSpecificCollectionFolderIds,
        collectionFileIds: agentSpecificCollectionFileIds,
        selectedItems: selectedItems,
      })
    } catch (error) {
      const errMsg = getErrorMessage(error)
      execSpan?.setAttribute("error", errMsg)
      return { result: `Search error: ${errMsg}`, error: errMsg }
    } finally {
      execSpan?.end()
    }
  },
}

<<<<<<< HEAD
// Item type mapping configuration
interface ItemTypeMappingDetails {
  schema: VespaSchema
  defaultEntity: Entity | null
  timestampField: string
  defaultApp: Apps | null
}

const meetingEventMapping: ItemTypeMappingDetails = {
  schema: eventSchema,
  defaultEntity: CalendarEntity.Event,
  timestampField: "startTime",
  defaultApp: Apps.GoogleCalendar,
}

const emailMessageNotificationMapping: ItemTypeMappingDetails = {
  schema: mailSchema,
  defaultEntity: MailEntity.Email,
  timestampField: "timestamp",
  defaultApp: Apps.Gmail,
}

const documentFileMapping: ItemTypeMappingDetails = {
  schema: fileSchema,
  defaultEntity: null,
  timestampField: "updatedAt",
  defaultApp: Apps.GoogleDrive,
}

const attachmentMapping: ItemTypeMappingDetails = {
  schema: mailAttachmentSchema,
  defaultEntity: null,
  timestampField: "timestamp",
  defaultApp: Apps.Gmail,
}

const userPersonMapping: ItemTypeMappingDetails = {
  schema: userSchema,
  defaultEntity: null,
  timestampField: "creationTime",
  defaultApp: Apps.GoogleWorkspace,
}

const contactMapping: ItemTypeMappingDetails = {
  schema: userSchema,
  defaultEntity: null,
  timestampField: "creationTime",
  defaultApp: null, // Default to null app to target personal contacts via owner field in getItems
}

interface SchemaMapping {
  schema: VespaSchema
  defaultEntity: Entity | null
  timestampField: string
}

const appMapping: Record<string, SchemaMapping> = {
  [Apps.Gmail.toLowerCase()]: {
    schema: mailSchema,
    defaultEntity: MailEntity.Email,
    timestampField: "timestamp",
  },
  [Apps.GoogleCalendar.toLowerCase()]: {
    schema: eventSchema,
    defaultEntity: CalendarEntity.Event,
    timestampField: "startTime",
  },
  [Apps.GoogleDrive.toLowerCase()]: {
    schema: fileSchema,
    defaultEntity: null,
    timestampField: "updatedAt",
  },
  [Apps.GoogleWorkspace.toLowerCase()]: {
    schema: userSchema,
    defaultEntity: null,
    timestampField: "creationTime",
  },
  [Apps.DataSource.toLowerCase()]: {
    schema: datasourceSchema,
    defaultEntity: null,
    timestampField: "updatedAt",
  },
  // [Apps.Slack.toLowerCase()]: {
  //   schema: chatMessageSchema,
  //   defaultEntity: SlackEntity.Message,
  //   timestampField: "createdAt"
  // },
}

// === NEW Metadata Retrieval Tool ===
export const metadataRetrievalTool: AgentTool = {
  name: XyneTools.MetadataRetrieval,
  description: internalTools[XyneTools.MetadataRetrieval].description,
  parameters: getToolParameters(XyneTools.MetadataRetrieval),
  execute: async (
    params: MetadataRetrievalParams,
    span?: Span,
    email?: string,
    userCtx?: string,
    agentPrompt?: string,
  ) => {
    const execSpan = span?.startSpan("execute_metadata_retrieval_tool")
    if (!email) {
      const errorMsg = "Email is required for search tool execution."
      execSpan?.setAttribute("error", errorMsg)
      return { result: errorMsg, error: "Missing email" }
    }
    Logger.debug(
      { params, excludedIds: params.excludedIds },
      "[metadata_retrieval] Input Parameters:",
    )
    if (params.app) execSpan?.setAttribute("app_param_original", params.app)
    if (params.entity) execSpan?.setAttribute("entity_param", params.entity)
    if (params.filter_query)
      execSpan?.setAttribute("filter_query", params.filter_query)
    if (params.intent)
      execSpan?.setAttribute("intent", JSON.stringify(params.intent))

    execSpan?.setAttribute("limit", params.limit || 10)
    execSpan?.setAttribute("offset", params.offset || 0)
    if (params.order_direction)
      execSpan?.setAttribute("order_direction_param", params.order_direction)
    if (params.app == "googledrive") {
      params.app = Apps.GoogleDrive
    }
    try {
      let schema: VespaSchema
      let entity: Entity | null = null
      let appToUse: Apps | null = isValidApp(params.app || "")
        ? (params.app as Apps)
        : null
      let timestampField: string

      if (!appToUse) {
        const unknownItemMsg = `Error: Unknown item_type '${params.app}'`
        execSpan?.setAttribute("error", unknownItemMsg)
        Logger.error("[metadata_retrieval] Unknown item_type:", unknownItemMsg)
        return { result: unknownItemMsg, error: `Unknown item_type` }
      }

      const mapping = appMapping[appToUse.toLowerCase()]
      if (!mapping) {
        const unknownItemMsg = `Error: No mapping found for app '${appToUse}'`
        execSpan?.setAttribute("error", unknownItemMsg)
        Logger.error("[metadata_retrieval] No mapping found:", unknownItemMsg)
        return {
          result: unknownItemMsg,
          error: `No mapping found for item_type`,
        }
      }
      schema = mapping.schema
      entity = mapping.defaultEntity
      timestampField = mapping.timestampField

      Logger.debug(
        `[metadata_retrieval] Derived from item_type '${appToUse}': schema='${schema.toString()}', initial_entity='${entity ? entity.toString() : "null"}', timestampField='${timestampField}', inferred_appToUse='${appToUse ? appToUse.toString() : "null"}'`,
      )

      let finalEntity: Entity | null = isValidEntity(entity ?? "")
        ? entity
        : null
      execSpan?.setAttribute(
        "initial_entity_from_item_type",
        finalEntity ? finalEntity.toString() : "null",
      )

      Logger.debug(
        `[metadata_retrieval] Final determined values before Vespa call: appToUse='${appToUse ? appToUse.toString() : "null"}', schema='${schema.toString()}', finalEntity='${finalEntity ? finalEntity.toString() : "null"}'`,
      )

      execSpan?.setAttribute("derived_schema", schema.toString())
      if (entity) execSpan?.setAttribute("derived_entity", entity.toString())
      execSpan?.setAttribute(
        "final_app_to_use",
        appToUse ? appToUse.toString() : "null",
      )

      const orderByString: string | undefined = params.order_direction
        ? `${timestampField} ${params.order_direction}`
        : undefined
      if (orderByString)
        execSpan?.setAttribute("orderBy_constructed", orderByString)
      Logger.debug(
        `[metadata_retrieval] orderByString for Vespa (if applicable): '${orderByString}'`,
      )
      const channelIds = agentPrompt
        ? await getChannelIdsFromAgentPrompt(agentPrompt)
        : []

      const {
        agentAppEnums,
        agentSpecificDataSourceIds,
        agentSpecificCollectionIds,
        agentSpecificCollectionFolderIds,
        agentSpecificCollectionFileIds,
        selectedItems,
        appFilters,
      } = parseAgentAppIntegrations(agentPrompt)

      let resolvedIntent = params.intent || {}
      if (
        resolvedIntent &&
        Object.keys(resolvedIntent).length > 0 &&
        appToUse === Apps.Gmail
      ) {
        Logger.info(
          ` Detected names in intent, resolving to emails: ${JSON.stringify(resolvedIntent)}`,
        )
        resolvedIntent = await resolveNamesToEmails(
          resolvedIntent,
          email,
          userCtx ?? "",
          userMetadata,
          span,
        )
        Logger.info(`Resolved intent: ${JSON.stringify(resolvedIntent)}`)
      }

      return await executeVespaSearch({
        email,
        query: params.filter_query,
        app: appToUse,
        entity: finalEntity,
        limit: params.limit,
        offset: params.offset,
        orderDirection: params.order_direction,
        excludedIds: params.excludedIds,
        agentAppEnums,
        span: execSpan,
        schema: params.filter_query ? null : schema, // Only pass schema if no filter_query for getItems
        dataSourceIds: agentSpecificDataSourceIds,
        collectionIds: agentSpecificCollectionIds,
        collectionFolderIds: agentSpecificCollectionFolderIds,
        collectionFileIds: agentSpecificCollectionFileIds,
        timestampRange: { from: params.from, to: params.to },
        intent: resolvedIntent,
        channelIds: channelIds,
        selectedItems: selectedItems,
      })
    } catch (error) {
      const errMsg = getErrorMessage(error)
      execSpan?.setAttribute("error", errMsg)
      Logger.error(error, `Metadata retrieval tool error: ${errMsg}`)
      // Ensure this return type matches the interface
      return {
        result: `Error retrieving metadata: ${errMsg}`,
        error: errMsg,
      }
    } finally {
      execSpan?.end()
    }
  },
}

=======
>>>>>>> 7e50633a
export const userInfoTool: AgentTool = {
  name: XyneTools.GetUserInfo,
  description: internalTools[XyneTools.GetUserInfo].description,
  parameters: {}, // No parameters needed from the LLM
  execute: async (_params: any, span?: Span, email?: string, ctx?: string) => {
    const execSpan = span?.startSpan("execute_get_user_info_tool")
    if (!ctx) {
      const errorMsg = "context is required for search tool execution."
      execSpan?.setAttribute("error", errorMsg)
      return { result: errorMsg, error: "Missing user context" }
    }
    try {
      // userCtxObject is already available in the outer scope
      const userFragment: MinimalAgentFragment = {
        id: `user_info_context-${Date.now()}`,
        content: ctx, // The string generated by userContext()
        source: {
          docId: "user_info_context",
          title: "User and System Information", // Optional
          app: Apps.Xyne, // Use Apps.Xyne as per feedback
          url: "", // Optional
          entity: SystemEntity.UserProfile, // Use the new SystemEntity.UserProfile
        },
        confidence: 1.0,
      }
      execSpan?.setAttribute("user_context_retrieved", true)
      return {
        result: "User and system context information retrieved successfully.",
        contexts: [userFragment],
      }
    } catch (error) {
      const errMsg = getErrorMessage(error)
      execSpan?.setAttribute("error", errMsg)
      Logger.error(error, `Error in get_user_info tool: ${errMsg}`)
      return {
        result: `Error retrieving user context: ${errMsg}`,
        error: errMsg,
      }
    } finally {
      execSpan?.end()
    }
  },
}

export const getSlackMessagesFromUser: AgentTool = {
  name: "get_slack_messages_from_user",
  description:
    "Retrieves Slack messages sent by a specific user across all accessible channels. Use when analyzing a user's communication patterns, finding their contributions, or tracking their activity.",
  parameters: {
    user_email: {
      type: "string",
      description: "Email address of the user whose messages to retrieve",
      required: true,
    },
    filter_query: {
      type: "string",
      description:
        "Keywords to search within the user's messages (e.g., 'project alpha', 'bug report')",
      required: false,
    },
    channel_name: {
      type: "string",
      description: "Optional channel name to limit search to specific channel",
      required: false,
    },
    limit: {
      type: "number",
      description: "Maximum number of messages to retrieve. default (20)",
      required: false,
    },
    offset: {
      type: "number",
      description: "Number of messages to skip for pagination",
      required: false,
    },
    order_direction: {
      type: '<"asc" | "desc">',
      description:
        "Sort direction based on message timestamp. default to 'desc' (newest first)",
      required: false,
    },
    date_from: {
      type: "string",
      description:
        "Start date for message search (ISO 8601 format: YYYY-MM-DD)",
      required: false,
    },
    date_to: {
      type: "string",
      description: "End date for message search (ISO 8601 format: YYYY-MM-DD)",
      required: false,
    },
  }, // No parameters needed from the LLM
  execute: async (
    params: any,
    span?: Span,
    email?: string,
    ctx?: string,
    agentPrompt?: string,
  ) => {
    const execSpan = span?.startSpan("slack_message")
    if (!email) {
      const errorMsg = "email is required for search tool execution."
      execSpan?.setAttribute("error", errorMsg)
      return { result: errorMsg, error: "Missing user email" }
    }

    if (agentPrompt) {
      const { agentAppEnums, selectedItems } =
        parseAgentAppIntegrations(agentPrompt)
      execSpan?.setAttribute("agent_app_enums", JSON.stringify(agentAppEnums))
      const channelIds =
        ((selectedItems as Record<string, unknown>)[Apps.Slack] as any) || []
      if (
        !agentAppEnums.includes(Apps.Slack) &&
        channelIds &&
        channelIds.length === 0
      ) {
        return {
          result:
            "Slack is not an allowed app for this agent neither the agent is not configured for any Slack channel, please select a channel to search in. .. Cannot retrieve messages from user.",
          contexts: [],
        }
      }
    }

    try {
      let appToUse: Apps = Apps.Slack // This tool is specific to Slack
      if (!params.user_email) {
        return {
          result: "User email is required to retrieve messages.",
          error: "Missing user_email parameter",
        }
      }
      let searchResults: VespaSearchResponse | null = null
      let children: VespaSearchResults[] = []
      const searchOptionsVespa: {
        limit: number
        offset: number
        span: Span | undefined
        filterQuery?: string
        orderDirection?: "asc" | "desc"
        dateFrom?: string
        dateTo?: string
      } = {
        limit: params.limit || 10,
        offset: params.offset || 0,
        filterQuery: params.filter_query,
        orderDirection: params.order_direction || "desc",
        dateFrom: params.date_from ?? null,
        dateTo: params.date_to ?? null,
        span: execSpan,
      }

      console.log(
        "[Retrieve Slack Thread] Common Vespa searchOptions:",
        JSON.stringify(searchOptionsVespa, null, 2),
      )

      const searchQuery = params.filter_query
      console.log(
        `[get_slack_messages_from_user] Using searchVespa with filter_query: '${searchQuery}'`,
      )

      const searchParams: GetThreadItemsParams & {
        filterQuery: string
        orderDirection: string
      } = {
        userEmail: params.user_email,
        channelName: params.channel_name,
        filterQuery: searchOptionsVespa.filterQuery || "",
        email: email,
        asc: params.order_direction === "asc",
        limit: searchOptionsVespa.limit,
        offset: searchOptionsVespa.offset,
        orderDirection: searchOptionsVespa.orderDirection ?? "desc",
        timestampRange: {
          from: searchOptionsVespa.dateFrom,
          to: searchOptionsVespa.dateTo,
        },
      }
      const searchResponse = await getThreadItems(searchParams)
      const rawItems = searchResponse?.root?.children || []
      const items: VespaSearchResults[] = rawItems.filter(
        (item): item is VespaSearchResults =>
          !!(item && item.fields && "sddocname" in item.fields),
      )

      if (items.length > 0) {
        const fragments: MinimalAgentFragment[] = await Promise.all(
          items.map(
            async (item: VespaSearchResults): Promise<MinimalAgentFragment> => {
              const citation = searchToCitation(item)
              Logger.debug(
                { item },
                "Processing item in metadata_retrieval tool",
              )

              const content = item.fields
                ? await answerContextMap(item, userMetadata, maxDefaultSummary)
                : `Context unavailable for ${citation.title || citation.docId}`

              return {
                id: `${citation.docId}`,
                content: content,
                source: citation,
                confidence: item.relevance || 0.7, // Use item.relevance if available
              }
            },
          ),
        )

        let responseText = `Found ${fragments.length} Slack message${fragments.length !== 1 ? "s" : ""}`
        if (params.filter_query) {
          responseText += ` matching '${params.filter_query}'`
        }
        // Use the processed app name if available
        const appNameForText = appToUse
        if (params.app) {
          responseText += ` in \`${appNameForText}\``
        }
        if (params.offset && params.offset > 0) {
          const currentOffset = params.offset || 0
          responseText += ` (showing items ${currentOffset + 1} to ${currentOffset + fragments.length})`
        }
        const topItemsList = fragments
          .slice(0, 3)
          .map((f) => `- \"${f.source.title || "Untitled"}\"`)
          .join("\n")
        responseText += `.\nTop items:\n${topItemsList}`

        const successResult: {
          result: string
          contexts: MinimalAgentFragment[]
        } = {
          result: responseText,
          contexts: fragments,
        }
        return successResult
      } else {
        let notFoundMsg = `Could not find the slack messages`
        if (params.filter_query)
          notFoundMsg += ` matching '${params.filter_query}'`
        // Use the processed app name if available
        const appNameForText = appToUse
        if (params.app) notFoundMsg += ` in ${appNameForText}`
        notFoundMsg += `.`
        return { result: notFoundMsg, contexts: [] }
      }
    } catch (error) {
      const errMsg = getErrorMessage(error)
      execSpan?.setAttribute("error", errMsg)
      Logger.error(error, `Metadata retrieval tool error: ${errMsg}`)
      // Ensure this return type matches the interface
      return {
        result: `Error retrieving metadata: ${errMsg}`,
        error: errMsg,
      }
    } finally {
      execSpan?.end()
    }
  },
}

export const getSlackRelatedMessages: AgentTool = {
  name: "get_slack_related_messages",
  description:
    "Unified tool to retrieve Slack messages with flexible filtering options. Can search by channel, user, time range, thread, or any combination. Automatically includes thread messages when found. Use this single tool for all Slack message retrieval needs.",
  parameters: {
    filter_query: {
      type: "string",
      description: "Keywords to search within messages",
      required: false,
    },
    channel_name: {
      type: "string",
      description: "Name of specific channel to search within",
      required: false,
    },
    user_email: {
      type: "string",
      description: "Email of specific user whose messages to retrieve",
      required: false,
    },
    date_from: {
      type: "string",
      description:
        "Start date for message search (ISO 8601 format: YYYY-MM-DD)",
      required: false,
    },
    date_to: {
      type: "string",
      description: "End date for message search (ISO 8601 format: YYYY-MM-DD)",
      required: false,
    },
    limit: {
      type: "number",
      description:
        "Maximum number of messages to retrieve (default: 20, max: 100)",
      required: false,
    },
    offset: {
      type: "number",
      description: "Number of messages to skip for pagination (default: 0)",
      required: false,
    },
    order_direction: {
      type: '"asc" | "desc"',
      description:
        "Sort direction - 'asc' (oldest first) or 'desc' (newest first, default)",
      required: false,
    },
  },

  execute: async (
    params: any,
    span?: Span,
    email?: string,
    ctx?: string,
    agentPrompt?: string,
  ) => {
    const execSpan = span?.startSpan("slack_messages_unified")

    if (!email) {
      const errorMsg = "User email is required for Slack message retrieval."
      execSpan?.setAttribute("error", errorMsg)
      return { result: errorMsg, error: "Missing user email" }
    }

    if (agentPrompt) {
      const { agentAppEnums, selectedItems } =
        parseAgentAppIntegrations(agentPrompt)
      execSpan?.setAttribute("agent_app_enums", JSON.stringify(agentAppEnums))
      const channelIds =
        ((selectedItems as Record<string, unknown>)[Apps.Slack] as any) || []
      if (
        !agentAppEnums.includes(Apps.Slack) &&
        channelIds &&
        channelIds.length === 0
      ) {
        return {
          result:
            "Slack is not an allowed app for this agent neither the agent is not configured for any Slack channel, please select a channel to search in. .. Cannot retrieve related Slack messages.",
          contexts: [],
        }
      }
      // If agentPrompt is present and Slack is allowed, proceed.
    }

    try {
      // Validate that at least one scope parameter is provided
      const hasScope =
        params.channel_name ||
        params.user_email ||
        params.thread_id || // Assuming thread_id might be a parameter for this unified tool
        params.from ||
        params.to

      if (!hasScope && !params.filter_query) {
        return {
          result:
            "Please provide at least one filter (e.g., channel_name, user_email, date range, or filter_query) to scope the Slack message search.",
          error: "Insufficient search parameters",
        }
      }

      // Set up search options with validation
      const searchOptions = {
        limit: Math.min(params.limit || 20, 100), // Cap at 100 for performance
        offset: Math.max(params.offset || 0, 0),
        filterQuery: params.filter_query,
        orderDirection: (params.order_direction || "desc") as "asc" | "desc",
        dateFrom: params.from || null,
        dateTo: params.to || null,
        span: execSpan,
      }

      // Build search parameters based on what's provided
      const searchParams: GetThreadItemsParams & {
        filterQuery: string
        orderDirection: string
      } = {
        email: email,
        userEmail: params.user_email || undefined,
        channelName: params.channel_name || undefined,
        filterQuery: searchOptions.filterQuery || "",
        asc: searchOptions.orderDirection === "asc",
        limit: searchOptions.limit,
        offset: searchOptions.offset,
        orderDirection: searchOptions.orderDirection,
        timestampRange: {
          from: searchOptions.dateFrom,
          to: searchOptions.dateTo,
        },
      }

      // Log search strategy for debugging
      const searchStrategy = []
      if (params.channel_name)
        searchStrategy.push(`channel: ${params.channel_name}`)
      if (params.user_email) searchStrategy.push(`user: ${params.user_email}`)
      if (params.thread_id) searchStrategy.push(`thread: ${params.thread_id}`)
      if (params.date_from || params.date_to) {
        searchStrategy.push(`dates: ${params.from} to ${params.to}`)
      }
      if (params.filter_query)
        searchStrategy.push(`query: "${params.filter_query}"`)

      Logger.debug(
        `[get_slack_messages] Search strategy: ${searchStrategy.join(", ")}`,
      )

      // Execute the search
      const searchResponse = await getThreadItems(searchParams)
      const rawItems = searchResponse?.root?.children || []

      // Filter and validate results
      const items: VespaSearchResults[] = rawItems.filter(
        (item): item is VespaSearchResults =>
          !!(item && item.fields && "sddocname" in item.fields),
      )

      if (!items.length) {
        let noResultsMsg = "No messages found"
        if (searchStrategy.length > 0) {
          noResultsMsg += ` for: ${searchStrategy.join(", ")}`
        }
        return {
          result: noResultsMsg,
          contexts: [],
        }
      }

      // Check for thread messages and fetch them automatically
      const threadIdsToFetch: string[] = []
      for (const item of items) {
        if (item.fields && item.fields.sddocname === chatMessageSchema) {
          const messageFields = item.fields as VespaChatMessage
          if (messageFields.app === Apps.Slack) {
            const createdAtNum = messageFields.createdAt
            const threadIdStr = messageFields.threadId
            // If this message is a thread root (createdAt equals threadId)
            if (String(createdAtNum) === threadIdStr) {
              threadIdsToFetch.push(threadIdStr)
            }
          }
        }
      }

      let allItems = items
      let threadMessagesCount = 0

      // Fetch thread messages if any thread roots were found
      if (threadIdsToFetch.length > 0) {
        Logger.debug(
          `[get_slack_messages] Fetching threads for ${threadIdsToFetch.length} thread roots`,
        )
        try {
          const threadResponse = await SearchVespaThreads(
            threadIdsToFetch,
            execSpan!,
          )
          const threadItems = (threadResponse?.root?.children || []).filter(
            (item): item is VespaSearchResults =>
              !!(item.fields && "sddocname" in item.fields),
          )

          if (threadItems.length > 0) {
            // Combine original messages with thread messages
            allItems = [...items, ...threadItems]
            threadMessagesCount = threadItems.length
            Logger.debug(
              `[get_slack_messages] Added ${threadMessagesCount} thread messages`,
            )
          }
        } catch (error) {
          Logger.warn(
            `[get_slack_messages] Failed to fetch thread messages: ${getErrorMessage(error)}`,
          )
          // Continue with original messages even if thread fetching fails
        }
      }

      // Process results into fragments
      const fragments: MinimalAgentFragment[] = await Promise.all(
        allItems.map(
          async (item: VespaSearchResults): Promise<MinimalAgentFragment> => {
            const citation = searchToCitation(item)
            Logger.debug({ item }, "Processing Slack message item")

            const content = item.fields
              ? await answerContextMap(item, userMetadata, maxDefaultSummary)
              : `Content unavailable for ${citation.title || citation.docId}`

            return {
              id: `${citation.docId}`,
              content: content,
              source: citation,
              confidence: item.relevance || 0.7,
            }
          },
        ),
      )

      // Build response message
      let responseText = `Found ${fragments.length} Slack message${fragments.length !== 1 ? "s" : ""}`

      if (threadMessagesCount > 0) {
        responseText += ` (including ${threadMessagesCount} thread message${threadMessagesCount !== 1 ? "s" : ""})`
      }

      // Add context about what was searched
      if (searchStrategy.length > 0) {
        responseText += ` (${searchStrategy.join(", ")})`
      }

      // Add pagination info
      if (searchOptions.offset > 0) {
        responseText += ` (items ${searchOptions.offset + 1}-${searchOptions.offset + fragments.length})`
      }

      // Show top results preview
      if (fragments.length > 0) {
        const topItemsList = fragments
          .slice(0, 3)
          .map((f, index) => {
            const title = f.source.title || "Untitled"
            const preview = f.content.substring(0, 60).replace(/\n/g, " ")
            return `${index + 1}. "${title}" - ${preview}${f.content.length > 60 ? "..." : ""}`
          })
          .join("\n")
        responseText += `\n\nTop results:\n${topItemsList}`
      }

      // Add pagination guidance if there might be more results
      if (items.length === searchOptions.limit) {
        responseText += `\n\n💡 Showing ${searchOptions.limit} main results. Use offset parameter to see more.`
      }

      return {
        result: responseText,
        contexts: fragments,
      }
    } catch (error) {
      const errMsg = getErrorMessage(error)
      execSpan?.setAttribute("error", errMsg)
      Logger.error(error, `Slack messages retrieval error: ${errMsg}`)

      return {
        result: `Error retrieving Slack messages: ${errMsg}`,
        error: errMsg,
      }
    } finally {
      execSpan?.end()
    }
  },
}

export const getUserSlackProfile: AgentTool = {
  name: "get_user_slack_profile",
  description: "Get a user's Slack profile details by their email address.",
  parameters: {
    user_email: {
      type: "string",
      description: "Email address of the user whose Slack profile to retrieve.",
      required: true,
    },
  },
  execute: async (
    params: { user_email: string },
    span?: Span,
    invokingUserEmail?: string,
    ctx?: string,
    agentPrompt?: string,
  ) => {
    const execSpan = span?.startSpan("get_user_slack_profile_tool")
    execSpan?.setAttribute("target_user_email", params.user_email)

    if (agentPrompt) {
      const { agentAppEnums, selectedItems } =
        parseAgentAppIntegrations(agentPrompt)
      execSpan?.setAttribute("agent_app_enums", JSON.stringify(agentAppEnums))
      const channelIds =
        ((selectedItems as Record<string, unknown>)[Apps.Slack] as any) || []
      if (
        !agentAppEnums.includes(Apps.Slack) &&
        channelIds &&
        channelIds.length === 0
      ) {
        return {
          result:
            "Slack is not an allowed app for this agent neither the agent is not configured for any Slack channel, please select a channel to search in. .. Cannot retrieve Slack user profile.",
          contexts: [],
        }
      }
    }

    if (!params.user_email) {
      const errorMsg =
        "Target user_email parameter is required to retrieve the Slack profile."
      execSpan?.setAttribute("error", errorMsg)
      return { result: errorMsg, error: "Missing target_user_email parameter" }
    }

    try {
      const searchResponse = await getSlackUserDetails(params.user_email)
      const children = searchResponse?.root?.children || []
      execSpan?.setAttribute("retrieved_profiles_count", children.length)

      if (children.length === 0) {
        return {
          result: `No Slack profile found for email: ${params.user_email}`,
          contexts: [],
        }
      }

      const userProfileDoc = children[0] as VespaSearchResults
      if (!userProfileDoc.fields) {
        Logger.warn("Couldn't retrieve user profile", {
          docId: userProfileDoc.id,
          fields: userProfileDoc.fields,
        })
        return {
          result: `Found a document for ${params.user_email}, but it's not a valid Slack user profile. Expected sddocname 'chat_user'.`,
          contexts: [],
        }
      }

      const profileData = userProfileDoc.fields as VespaChatUser

      let profileSummary = `Slack Profile for ${profileData.name || params.user_email}:\n`
      if (profileData.email) profileSummary += `- Email: ${profileData.email}\n`
      // Use docId for User ID as it's the Slack User ID from chat_user schema
      if (profileData.docId)
        profileSummary += `- User ID: ${profileData.docId}\n`
      if (profileData.name) profileSummary += `- Name: ${profileData.name}\n`
      if (profileData.image)
        profileSummary += `- Image URL: ${profileData.image}\n` // Use 'image'
      if (profileData.statusText)
        profileSummary += `- Status: ${profileData.statusText}\n`
      if (profileData.title) profileSummary += `- Title: ${profileData.title}\n` // 'title' field from VespaChatUser
      if (profileData.teamId)
        profileSummary += `- Team ID: ${profileData.teamId}\n`
      if (profileData.isAdmin !== undefined)
        profileSummary += `- Is Admin: ${profileData.isAdmin}\n`
      if (profileData.deleted !== undefined)
        profileSummary += `- Is Deleted: ${profileData.deleted}\n`

      const profileUrl = `https://app.slack.com/client/${profileData.teamId}/${profileData.docId}`

      const userFragment: MinimalAgentFragment = {
        id:
          userProfileDoc.id ||
          `slack-profile-${params.user_email}-${Date.now()}`,
        content: profileSummary,
        source: {
          docId: profileData.docId,
          title: `Slack Profile: ${profileData.name || params.user_email}`,
          app: Apps.Slack,
          entity: SlackEntity.User,
          url: profileUrl,
        },
        confidence: userProfileDoc.relevance || 0.98,
      }

      return {
        result: `Successfully retrieved Slack profile for ${params.user_email}.`,
        contexts: [userFragment],
      }
    } catch (error) {
      const errMsg = getErrorMessage(error)
      execSpan?.setAttribute("error", errMsg)
      Logger.error(error, `Error in get_my_slack_profile tool: ${errMsg}`)
      return {
        result: `Error retrieving Slack profile for ${params.user_email}: ${errMsg}`,
        error: errMsg,
      }
    } finally {
      execSpan?.end()
    }
  },
}

export const getSlackMessagesFromChannel: AgentTool = {
  name: "get_slack_messages_from_channel",
  description:
    "Retrieves Slack messages from a specific channel or group. Use when analyzing channel activity, finding discussions on specific topics, or reviewing channel history.",
  parameters: {
    channel_name: {
      type: "string",
      description: "Name of the channel",
      required: true,
    },
    filter_query: {
      type: "string",
      description: "Keywords to search within channel messages",
      required: false,
    },
    user_email: {
      type: "string",
      description:
        "Optional user email to filter messages from specific user in the channel",
      required: false,
    },
    limit: {
      type: "number",
      description: "Maximum number of messages to retrieve. default(20)",
      required: false,
    },
    offset: {
      type: "number",
      description: "Number of messages to skip for pagination",
      required: false,
    },
    order_direction: {
      type: '"asc" | "desc"',
      description: "Sort direction default to 'desc' (newest first)",
      required: false,
    },
    date_from: {
      type: "string",
      description:
        "Start date for message search (ISO 8601 format: YYYY-MM-DD)",
      required: false,
    },
    date_to: {
      type: "string",
      description: "End date for message search (ISO 8601 format: YYYY-MM-DD)",
      required: false,
    },
  }, // No parameters needed from the LLM
  execute: async (
    params: any,
    span?: Span,
    email?: string,
    ctx?: string,
    agentPrompt?: string,
  ) => {
    const execSpan = span?.startSpan("slack_message")
    if (!email) {
      const errorMsg = "email is required for search tool execution."
      execSpan?.setAttribute("error", errorMsg)
      return { result: errorMsg, error: "Missing user email" }
    }

    if (agentPrompt) {
      const { agentAppEnums, selectedItems } =
        parseAgentAppIntegrations(agentPrompt)
      execSpan?.setAttribute("agent_app_enums", JSON.stringify(agentAppEnums))
      const channelIds =
        ((selectedItems as Record<string, unknown>)[Apps.Slack] as any) || []
      if (
        !agentAppEnums.includes(Apps.Slack) &&
        channelIds &&
        channelIds.length === 0
      ) {
        return {
          result:
            "Slack is not an allowed app for this agent neither the agent is not configured for any Slack channel, please select a channel to search in. .. Cannot retrieve messages from channel.",
          contexts: [],
        }
      }
    }

    try {
      let appToUse: Apps = Apps.Slack // This tool is specific to Slack
      if (!params.channel_name) {
        return {
          result: "channel_name is required to retrieve messages.",
          error: "Missing channel_name parameter",
        }
      }
      let searchResults: VespaSearchResponse | null = null
      let children: VespaSearchResults[] = []
      const searchOptionsVespa: {
        limit: number
        offset: number
        span: Span | undefined
        filterQuery?: string
        orderDirection?: "asc" | "desc"
        dateFrom?: string
        dateTo?: string
      } = {
        limit: params.limit || 10,
        offset: params.offset || 0,
        filterQuery: params.filter_query,
        orderDirection: params.order_direction || "desc",
        dateFrom: params.date_from ?? null,
        dateTo: params.date_to ?? null,
        span: execSpan,
      }

      const searchQuery = params.filter_query
      console.log(
        `[get_slack_messages_from_channel] Using filter_query: '${searchQuery}'`,
      )

      const searchParams: GetThreadItemsParams & {
        filterQuery: string
        orderDirection: string
      } = {
        userEmail: params.user_email,
        channelName: params.channel_name,
        filterQuery: searchOptionsVespa.filterQuery || "",
        email: email,
        asc: params.order_direction === "asc",
        limit: searchOptionsVespa.limit,
        offset: searchOptionsVespa.offset,
        orderDirection: searchOptionsVespa.orderDirection ?? "desc",
        timestampRange: {
          from: searchOptionsVespa.dateFrom,
          to: searchOptionsVespa.dateTo,
        },
      }
      const searchResponse = await getThreadItems(searchParams)
      const rawItems = searchResponse?.root?.children || []
      const items: VespaSearchResults[] = rawItems.filter(
        (item): item is VespaSearchResults =>
          !!(item && item.fields && "sddocname" in item.fields),
      )

      if (!items.length) {
        return {
          result: `No messages found matching the filter query. ${params.filter_query ? `Query: '${params.filter_query}'` : ""}`,
          contexts: [],
        }
      }
      const fragments: MinimalAgentFragment[] = await Promise.all(
        items.map(
          async (item: VespaSearchResults): Promise<MinimalAgentFragment> => {
            const citation = searchToCitation(item)
            Logger.debug({ item }, "Processing item in metadata_retrieval tool")

            const content = item.fields
              ? await answerContextMap(item, userMetadata, maxDefaultSummary)
              : `Context unavailable for ${citation.title || citation.docId}`

            return {
              id: `${citation.docId}-${Date.now()}-${Math.random().toString(36).substring(7)}`,
              content: content,
              source: citation,
              confidence: item.relevance || 0.7, // Use item.relevance if available
            }
          },
        ),
      )

      let responseText = `Found ${fragments.length} Slack message${fragments.length !== 1 ? "s" : ""}`
      if (params.filter_query) {
        responseText += ` matching '${params.filter_query}'`
      }
      // Use the processed app name if available
      const appNameForText = appToUse
      if (params.app) {
        responseText += ` in \`${appNameForText}\``
      }
      if (params.offset && params.offset > 0) {
        const currentOffset = params.offset || 0
        responseText += ` (showing items ${currentOffset + 1} to ${currentOffset + fragments.length})`
      }
      const topItemsList = fragments
        .slice(0, 3)
        .map((f) => `- \"${f.source.title || "Untitled"}\"`)
        .join("\n")
      responseText += `.\nTop items:\n${topItemsList}`

      const successResult: {
        result: string
        contexts: MinimalAgentFragment[]
      } = {
        result: responseText,
        contexts: fragments,
      }
      return successResult
    } catch (error) {
      const errMsg = getErrorMessage(error)
      execSpan?.setAttribute("error", errMsg)
      Logger.error(error, `Metadata retrieval tool error: ${errMsg}`)
      // Ensure this return type matches the interface
      return {
        result: `Error retrieving metadata: ${errMsg}`,
        error: errMsg,
      }
    } finally {
      execSpan?.end()
    }
  },
}

export const getSlackMessagesFromTimeRange: AgentTool = {
  name: "get_slack_messages_from_timerange",
  description:
    "Retrieves Slack messages from across all accessible channels within a specific time range. Use for time-based analysis, finding activity during specific periods, or generating reports for date ranges.",
  parameters: {
    date_from: {
      type: "string",
      description:
        "Start date for message search (ISO 8601 format: YYYY-MM-DD or YYYY-MM-DDTHH:mm:ss)",
      required: true,
    },
    date_to: {
      type: "string",
      description:
        "End date for message search (ISO 8601 format: YYYY-MM-DD or YYYY-MM-DDTHH:mm:ss)",
      required: true,
    },
    filter_query: {
      type: "string",
      description: "Keywords to search within messages during the time range",
      required: false,
    },
    channel_name: {
      type: "string",
      description: "Optional channel name to limit search to specific channel",
      required: false,
    },
    user_email: {
      type: "string",
      description: "Optional user email to filter messages from specific user",
      required: false,
    },
    limit: {
      type: "number",
      description: "Maximum number of messages to retrieve. default (20)",
      required: false,
    },
    offset: {
      type: "number",
      description: "Number of messages to skip for pagination",
      required: false,
    },
    order_direction: {
      type: '"asc" | "desc"',
      description:
        "Sort direction based on message timestamp. default to 'desc' (newest first)",
      required: false,
    },
  }, // No parameters needed from the LLM
  execute: async (
    params: any,
    span?: Span,
    email?: string,
    ctx?: string,
    agentPrompt?: string,
  ) => {
    const execSpan = span?.startSpan("slack_message")
    if (!email) {
      const errorMsg = "email is required for search tool execution."
      execSpan?.setAttribute("error", errorMsg)
      return { result: errorMsg, error: "Missing user email" }
    }

    if (agentPrompt) {
      const { agentAppEnums, selectedItems } =
        parseAgentAppIntegrations(agentPrompt)
      execSpan?.setAttribute("agent_app_enums", JSON.stringify(agentAppEnums))
      const channelIds =
        ((selectedItems as Record<string, unknown>)[Apps.Slack] as any) || []
      if (
        !agentAppEnums.includes(Apps.Slack) &&
        channelIds &&
        channelIds.length === 0
      ) {
        return {
          result:
            "Slack is not an allowed app for this agent neither the agent is not configured for any Slack channel, please select a channel to search in. .. Cannot retrieve messages from time range.",
          contexts: [],
        }
      }
    }

    try {
      // Correctly check for date_from and date_to as per the tool's parameters
      if (!params.date_from || !params.date_to) {
        return {
          result:
            "Date range (date_from and date_to) is required to retrieve messages.",
          error: "Missing date_from or date_to parameter",
        }
      }

      const appToUse: Apps = Apps.Slack // This tool is specific to Slack

      const searchOptionsVespa: {
        limit: number
        offset: number
        span: Span | undefined
        filterQuery?: string
        orderDirection?: "asc" | "desc"
        dateFrom?: string
        dateTo?: string
      } = {
        limit: params.limit || 10,
        offset: params.offset || 0,
        filterQuery: params.filter_query,
        orderDirection: params.order_direction || "desc",
        dateFrom: params.date_from, // Use params.date_from as it's required
        dateTo: params.date_to, // Use params.date_to as it's required
        span: execSpan,
      }

      const searchQuery = params.filter_query
      console.log(
        `[getSlackMessagesFromTimeRange] Using filter_query: '${searchQuery || ""}'`,
      )

      const searchParams: GetThreadItemsParams & {
        filterQuery: string
        orderDirection: string
      } = {
        userEmail: params.user_email,
        channelName: params.channel_name,
        filterQuery: searchOptionsVespa.filterQuery || "",
        email: email,
        asc: params.order_direction === "asc",
        limit: searchOptionsVespa.limit,
        offset: searchOptionsVespa.offset,
        orderDirection: searchOptionsVespa.orderDirection ?? "desc",
        timestampRange: {
          from: searchOptionsVespa.dateFrom,
          to: searchOptionsVespa.dateTo,
        },
      }
      const searchResponse = await getThreadItems(searchParams)
      const rawItems = searchResponse?.root?.children || []
      const items: VespaSearchResults[] = rawItems.filter(
        (item): item is VespaSearchResults =>
          !!(item && item.fields && "sddocname" in item.fields),
      )

      if (!items.length) {
        return {
          result: `No messages found matching the filter query. ${params.filter_query ? `Query: '${params.filter_query}'` : ""}`,
          contexts: [],
        }
      }
      const fragments: MinimalAgentFragment[] = await Promise.all(
        items.map(
          async (item: VespaSearchResults): Promise<MinimalAgentFragment> => {
            const citation = searchToCitation(item)
            Logger.debug({ item }, "Processing item in metadata_retrieval tool")

            const content = item.fields
              ? await answerContextMap(item, userMetadata, maxDefaultSummary)
              : `Context unavailable for ${citation.title || citation.docId}`

            return {
              id: `${citation.docId}-${Date.now()}-${Math.random().toString(36).substring(7)}`,
              content: content,
              source: citation,
              confidence: item.relevance || 0.7, // Use item.relevance if available
            }
          },
        ),
      )

      let responseText = `Found ${fragments.length} Slack message${fragments.length !== 1 ? "s" : ""}`
      if (params.filter_query) {
        responseText += ` matching '${params.filter_query}'`
      }
      // Use the processed app name if available
      const appNameForText = appToUse
      if (params.app) {
        responseText += ` in \`${appNameForText}\``
      }
      if (params.offset && params.offset > 0) {
        const currentOffset = params.offset || 0
        responseText += ` (showing items ${currentOffset + 1} to ${currentOffset + fragments.length})`
      }
      const topItemsList = fragments
        .slice(0, 3)
        .map((f) => `- \"${f.source.title || "Untitled"}\"`)
        .join("\n")
      responseText += `.\nTop items:\n${topItemsList}`

      const successResult: {
        result: string
        contexts: MinimalAgentFragment[]
      } = {
        result: responseText,
        contexts: fragments,
      }
      return successResult
    } catch (error) {
      const errMsg = getErrorMessage(error)
      execSpan?.setAttribute("error", errMsg)
      Logger.error(error, `Metadata retrieval tool error: ${errMsg}`)
      // Ensure this return type matches the interface
      return {
        result: `Error retrieving metadata: ${errMsg}`,
        error: errMsg,
      }
    } finally {
      execSpan?.end()
    }
  },
}

// Fallback Tool - activates when iterations are exhausted and synthesis is not complete
export const fallbackTool: AgentTool = {
  name: "fall_back",
  description:
    "Generate detailed reasoning about why the search failed when initial iterations are exhausted but synthesis is still not complete.",
  parameters: {
    originalQuery: {
      type: "string",
      description: "The original user query",
      required: true,
    },
    agentScratchpad: {
      type: "string",
      description: "The agent reasoning history",
      required: true,
    },
    toolLog: {
      type: "string",
      description: "The tool execution log",
      required: true,
    },
    gatheredFragments: {
      type: "string",
      description: "The gathered context fragments",
      required: true,
    },
  },
  execute: async (
    params: {
      originalQuery: string
      agentScratchpad: string
      toolLog: string
      gatheredFragments: string
    },
    span?: Span,
    userCtx?: string,
  ) => {
    const execSpan = span?.startSpan("execute_fallback_tool")

    try {
      // Import the generateFallback function
      const { generateFallback } = await import("@/ai/provider")

      // Generate detailed reasoning about why the search failed
      const fallbackResponse = await generateFallback(
        userCtx || "",
        params.originalQuery,
        params.agentScratchpad,
        params.toolLog,
        params.gatheredFragments,
        {
          modelId: defaultFastModel,
          stream: false,
          json: true,
        },
      )

      if (
        !fallbackResponse.reasoning ||
        fallbackResponse.reasoning.trim() === ""
      ) {
        return {
          result: "No reasoning could be generated for the search failure.",
          error: "No reasoning generated",
        }
      }

      // Return only the reasoning, not alternative queries
      Logger.info(
        `Fallback tool generated detailed reasoning about search failure`,
      )

      return {
        result: `Fallback analysis completed. Generated detailed reasoning about why the search was unsuccessful.`,
        fallbackReasoning: fallbackResponse.reasoning, // Pass only the reasoning
      }
    } catch (error) {
      const errMsg = getErrorMessage(error)
      execSpan?.setAttribute("error", errMsg)
      Logger.error(error, `Fallback tool error: ${errMsg}`)
      return {
        result: `Fallback analysis failed: ${errMsg}`,
        error: errMsg,
      }
    } finally {
      execSpan?.end()
    }
  },
}

// Google Tools Implementation
export const searchGmail: AgentTool = {
  name: "searchGmail",
  description: googleTools[GoogleApps.Gmail].description,
  parameters: convertToAgentToolParameters(googleTools[GoogleApps.Gmail]),
  execute: async (
    params: {
      query?: string
      limit?: number
      offset?: number
      sortBy?: "asc" | "desc"
      labels?: string[]
      timeRange?: { startTime: string; endTime: string }
      isAttachmentRequired?: boolean
      participants?: MailParticipant
    },
    span?: Span,
    email?: string,
    userCtx?: string,
    agentPrompt?: string,
  ) => {
    const execSpan = span?.startSpan("execute_search_gmail_tool")
    try {
      const { agentAppEnums } = parseAgentAppIntegrations(agentPrompt)

      // Check if Gmail is allowed for this agent
      if (agentAppEnums && agentAppEnums.length > 0) {
        if (!agentAppEnums.includes(Apps.Gmail)) {
          const errorMsg = "Gmail is not allowed for this agent. Cannot search."
          execSpan?.setAttribute("error", errorMsg)
          return { result: errorMsg, contexts: [] }
        }
      }

      if (!email) {
        const errorMsg = "Email is required for Gmail search."
        execSpan?.setAttribute("error", errorMsg)
        return { result: errorMsg, error: "Missing email" }
      }

      let timeRange: { startTime: number; endTime: number } | undefined
      if (params.timeRange) {
        timeRange = {
          startTime: params.timeRange.startTime
            ? new Date(params.timeRange.startTime).getTime()
            : 0,
          endTime: params.timeRange.endTime
            ? new Date(params.timeRange.endTime).getTime()
            : Date.now(),
        }
      }

      const searchResults = await searchGoogleApps({
        app: GoogleApps.Gmail,
        email: email,
        query: params.query,
        limit: params.limit || config.VespaPageSize,
        offset: params.offset || 0,
        sortBy: params.sortBy || "desc",
        labels: params.labels,
        timeRange: timeRange,
        isAttachmentRequired: params.isAttachmentRequired,
        participants: params.participants,
        excludeDocIds: undefined,
        docIds: undefined,
      })

      if (
        searchResults?.root?.children &&
        searchResults.root.children.length > 0
      ) {
        searchResults.root.children = await expandEmailThreadsInResults(
          searchResults.root.children,
          email,
          execSpan,
        )
      }

      return await formatSearchToolResponse(searchResults, {
        query: params.query,
        app: GoogleApps.Gmail,
        labels: params.labels,
        timeRange: timeRange,
        offset: params.offset,
        limit: params.limit,
        searchType: "Gmail message",
      })
    } catch (error) {
      const errMsg = getErrorMessage(error)
      execSpan?.setAttribute("error", errMsg)
      return { result: `Gmail search error: ${errMsg}`, error: errMsg }
    } finally {
      execSpan?.end()
    }
  },
}

export const searchDriveFiles: AgentTool = {
  name: "searchDriveFiles",
  description: googleTools[GoogleApps.Drive].description,
  parameters: convertToAgentToolParameters(googleTools[GoogleApps.Drive]),
  execute: async (
    params: {
      query: string
      owner?: string
      limit?: number
      offset?: number
      sortBy?: "asc" | "desc"
      filetype?: Entity[]
      timeRange?: { startTime: string; endTime: string }
    },
    span?: Span,
    email?: string,
    userCtx?: string,
    agentPrompt?: string,
  ) => {
    const execSpan = span?.startSpan("execute_search_drive_files_tool")
    try {
      if (!email) {
        const errorMsg = "Email is required for Drive files search."
        execSpan?.setAttribute("error", errorMsg)
        return { result: errorMsg, error: "Missing email" }
      }
      const { agentAppEnums, selectedItems } =
        parseAgentAppIntegrations(agentPrompt)

      // Check if Google Drive is allowed for this agent
      if (agentAppEnums && agentAppEnums.length > 0) {
        if (!agentAppEnums.includes(Apps.GoogleDrive)) {
          const errorMsg =
            "Google Drive is not allowed for this agent. Cannot search."
          execSpan?.setAttribute("error", errorMsg)
          return { result: errorMsg, contexts: [] }
        }
      }
      let driveSourceIds: string[] = []
      if (selectedItems) {
        driveSourceIds = await extractDriveIds(
          { selectedItem: selectedItems },
          email!,
        )
      }

      let timeRange: { startTime: number; endTime: number } | undefined
      if (params.timeRange) {
        timeRange = {
          startTime: params.timeRange.startTime
            ? new Date(params.timeRange.startTime).getTime()
            : 0,
          endTime: params.timeRange.endTime
            ? new Date(params.timeRange.endTime).getTime()
            : Date.now(),
        }
      }

      // Call searchGoogleApps with correct parameter structure
      const searchResults = await searchGoogleApps({
        app: GoogleApps.Drive,
        email: email,
        query: params.query,
        limit: params.limit || config.VespaPageSize,
        offset: params.offset || 0,
        sortBy: params.sortBy || "desc",
        timeRange: timeRange,
        owner: params.owner,
        driveEntity: params.filetype as DriveEntity | DriveEntity[],
        excludeDocIds: undefined,
        docIds: driveSourceIds,
      })

      return await formatSearchToolResponse(searchResults, {
        query: params.query,
        app: GoogleApps.Drive,
        timeRange: timeRange,
        offset: params.offset,
        limit: params.limit,
        searchType: "Drive file",
      })
    } catch (error) {
      const errMsg = getErrorMessage(error)
      execSpan?.setAttribute("error", errMsg)
      return { result: `Drive files search error: ${errMsg}`, error: errMsg }
    } finally {
      execSpan?.end()
    }
  },
}

export const searchCalendarEvents: AgentTool = {
  name: "searchCalendarEvents",
  description: googleTools[GoogleApps.Calendar].description,
  parameters: convertToAgentToolParameters(googleTools[GoogleApps.Calendar]),
  execute: async (
    params: {
      query: string
      attendees?: string[]
      status?: EventStatusType
      limit?: number
      offset?: number
      sortBy?: "asc" | "desc"
      timeRange?: { startTime: string; endTime: string }
    },
    span?: Span,
    email?: string,
    userCtx?: string,
    agentPrompt?: string,
  ) => {
    const execSpan = span?.startSpan("execute_search_calendar_events_tool")
    try {
      if (!email) {
        const errorMsg = "Email is required for calendar events search."
        execSpan?.setAttribute("error", errorMsg)
        return { result: errorMsg, error: "Missing email" }
      }

      const { agentAppEnums } = parseAgentAppIntegrations(agentPrompt)

      // Check if Google Calendar is allowed for this agent
      if (agentAppEnums && agentAppEnums.length > 0) {
        if (!agentAppEnums.includes(Apps.GoogleCalendar)) {
          const errorMsg =
            "Google Calendar is not allowed for this agent. Cannot search."
          execSpan?.setAttribute("error", errorMsg)
          return { result: errorMsg, contexts: [] }
        }
      }

      let timeRange: { startTime: number; endTime: number } | undefined
      if (params.timeRange) {
        timeRange = {
          startTime: params.timeRange.startTime
            ? new Date(params.timeRange.startTime).getTime()
            : 0,
          endTime: params.timeRange.endTime
            ? new Date(params.timeRange.endTime).getTime()
            : Date.now(),
        }
      }

      const searchResults = await searchGoogleApps({
        app: GoogleApps.Calendar,
        email: email,
        query: params.query,
        limit: params.limit || config.VespaPageSize,
        offset: params.offset || 0,
        sortBy: params.sortBy || "desc",
        timeRange: timeRange,
        attendees: params.attendees,
        eventStatus: params.status, // Take first status if provided
        excludeDocIds: undefined,
        docIds: undefined,
      })

      return await formatSearchToolResponse(searchResults, {
        query: params.query,
        app: GoogleApps.Calendar,
        timeRange: timeRange,
        offset: params.offset,
        limit: params.limit,
        searchType: "Calendar event",
      })
    } catch (error) {
      const errMsg = getErrorMessage(error)
      execSpan?.setAttribute("error", errMsg)
      return {
        result: `Calendar events search error: ${errMsg}`,
        error: errMsg,
      }
    } finally {
      execSpan?.end()
    }
  },
}

export const searchGoogleContacts: AgentTool = {
  name: "searchGoogleContacts",
  description: googleTools[GoogleApps.Contacts].description,
  parameters: convertToAgentToolParameters(googleTools[GoogleApps.Contacts]),
  execute: async (
    params: {
      query: string
      limit?: number
      offset?: number
    },
    span?: Span,
    email?: string,
    userCtx?: string,
    agentPrompt?: string,
  ) => {
    const execSpan = span?.startSpan("execute_search_google_contacts_tool")
    try {
      if (!email) {
        const errorMsg = "Email is required for Google contacts search."
        execSpan?.setAttribute("error", errorMsg)
        return { result: errorMsg, error: "Missing email" }
      }

      const searchResults = await searchGoogleApps({
        app: GoogleApps.Contacts,
        email: email,
        query: params.query,
        limit: params.limit || config.VespaPageSize,
        offset: params.offset || 0,
        sortBy: "desc",
      })

      return await formatSearchToolResponse(searchResults, {
        query: params.query,
        app: GoogleApps.Contacts,
        offset: params.offset,
        limit: params.limit,
        searchType: "Contact",
      })
    } catch (error) {
      const errMsg = getErrorMessage(error)
      execSpan?.setAttribute("error", errMsg)
      return {
        result: `Google contacts search error: ${errMsg}`,
        error: errMsg,
      }
    } finally {
      execSpan?.end()
    }
  },
}

export const agentTools: Record<string, AgentTool> = {
  // get_user_info: userInfoTool,
  // metadata_retrieval: metadataRetrievalTool,
  searchGlobal: searchGlobal,
  // // Slack-specific tools
  getSlackMessages: getSlackRelatedMessages,
  getSlackUserProfile: getUserSlackProfile,
  // Google-specific tools
  searchGmail: searchGmail,
  // searchGmailAttachment: searchGmailAttachment,
  searchDriveFiles: searchDriveFiles,
  searchCalendarEvents: searchCalendarEvents,
  searchGoogleContacts: searchGoogleContacts,

  // Fallback tool
  fall_back: fallbackTool,
}<|MERGE_RESOLUTION|>--- conflicted
+++ resolved
@@ -165,12 +165,8 @@
   let agentSpecificCollectionIds: string[] = []
   let agentSpecificCollectionFolderIds: string[] = []
   let agentSpecificCollectionFileIds: string[] = []
-<<<<<<< HEAD
   let selectedItem = {}
   let appFilters: any = {}
-=======
-  let selectedItem: any = {}
->>>>>>> 7e50633a
 
   if (!agentPrompt) {
     return {
@@ -187,10 +183,7 @@
 
   try {
     agentPromptData = JSON.parse(agentPrompt)
-<<<<<<< HEAD
     let selectedItem: any = {}
-=======
->>>>>>> 7e50633a
     if (isAppSelectionMap(agentPromptData.appIntegrations)) {
       const { selectedApps, selectedItems, appFilters } = parseAppSelections(
         agentPromptData.appIntegrations,
@@ -226,8 +219,6 @@
     })
     return {
       agentAppEnums,
-<<<<<<< HEAD
-      agentSpecificDataSourceIds,
       agentSpecificCollectionIds,
       agentSpecificCollectionFolderIds,
       agentSpecificCollectionFileIds,
@@ -249,13 +240,64 @@
     return {
       agentAppEnums,
       agentSpecificDataSourceIds,
-=======
->>>>>>> 7e50633a
       agentSpecificCollectionIds,
       agentSpecificCollectionFolderIds,
       agentSpecificCollectionFileIds,
       selectedItems: selectedItem,
       appFilters,
+    }
+  }
+
+  for (const integration of agentPromptData.appIntegrations) {
+    if (typeof integration !== "string") {
+      Logger.warn(
+        `Invalid integration item in agent prompt (not a string): ${integration}`,
+      )
+      continue
+    }
+
+    const integrationApp = integration.toLowerCase()
+
+    // Handle data source IDs
+    if (integrationApp.startsWith("ds-") || integrationApp.startsWith("ds_")) {
+      agentSpecificDataSourceIds.push(integration)
+      if (!agentAppEnums.includes(Apps.DataSource)) {
+        agentAppEnums.push(Apps.DataSource)
+      }
+      continue
+    }
+
+    // Handle collection IDs
+    if (integrationApp.startsWith("cl-")) {
+      // Entire collection - remove cl- prefix
+      const collectionId = integration.replace(/^cl[-_]/, "")
+      agentSpecificCollectionIds.push(collectionId)
+      continue
+    }
+
+    // Handle collection folder IDs
+    if (integrationApp.startsWith("clfd-")) {
+      // Collection folder - remove clfd- prefix
+      const collectionFolderId = integration.replace(/^clfd[-_]/, "")
+      agentSpecificCollectionFolderIds.push(collectionFolderId)
+      continue
+    }
+
+    // Handle collection file IDs
+    if (integrationApp.startsWith("clf-")) {
+      // Collection file - remove clf- prefix
+      const collectionFileId = integration.replace(/^clf[-_]/, "")
+      agentSpecificCollectionFileIds.push(collectionFileId)
+      continue
+    }
+
+    const app = integrationApp as Apps
+    if (app) {
+      if (!agentAppEnums.includes(app)) {
+        agentAppEnums.push(app)
+      }
+    } else {
+      Logger.warn(`Unknown integration type in agent prompt: ${integration}`)
     }
   }
 
@@ -481,10 +523,7 @@
       offset,
       asc: orderDirection === "asc",
       excludedIds,
-<<<<<<< HEAD
-=======
       mailParticipants: options.mailParticipant || null,
->>>>>>> 7e50633a
     })
   } else {
     const errorMsg = "No query or schema provided for search."
@@ -627,7 +666,6 @@
   },
 }
 
-<<<<<<< HEAD
 // Item type mapping configuration
 interface ItemTypeMappingDetails {
   schema: VespaSchema
@@ -882,8 +920,6 @@
   },
 }
 
-=======
->>>>>>> 7e50633a
 export const userInfoTool: AgentTool = {
   name: XyneTools.GetUserInfo,
   description: internalTools[XyneTools.GetUserInfo].description,
