--- conflicted
+++ resolved
@@ -527,19 +527,7 @@
     },
   },
   execute: async (
-<<<<<<< HEAD
-    params: {
-      query: string
-      from: string
-      to: string
-      limit?: number
-      excludedIds?: string[]
-      app?: Apps,
-      entity?: Entity | null,
-    },
-=======
     params: SearchParameters,
->>>>>>> 3b3f800a
     span?: Span,
     email?: string,
     userCtx?: string,
@@ -553,65 +541,11 @@
         execSpan?.setAttribute("error", errorMsg)
         return { result: errorMsg, error: "Missing email" }
       }
-<<<<<<< HEAD
-      const searchLimit = params.limit || 10
-      execSpan?.setAttribute("query", params.query)
-      execSpan?.setAttribute("from", params.from)
-      execSpan?.setAttribute("to", params.to)
-      execSpan?.setAttribute("limit", searchLimit)
-      if (params.excludedIds && params.excludedIds.length > 0) {
-        execSpan?.setAttribute(
-          "excludedIds",
-          JSON.stringify(params.excludedIds),
-        )
-      }
-      const from = new Date(params.from).getTime()
-      const to = new Date(params.to).getTime()
-      execSpan?.setAttribute("from_date", new Date(from).toISOString())
-      execSpan?.setAttribute("to_date", new Date(to).toISOString())
-      let searchResults: VespaSearchResponse | null = null
-      if (agentPrompt) {
-        // Parse agent integrations but still filter by the specified app
-        const { agentAppEnums } = parseAgentAppIntegrations(agentPrompt)
-        execSpan?.setAttribute("agent_app_enums", JSON.stringify(agentAppEnums))
-        if (agentAppEnums.length === 0) {
-          return {
-            result: `No results found in the specified time range.`,
-            contexts: [],
-          }
-        } else {
-          searchResults = await searchVespaAgent(
-            params.query,
-            email,
-            params.app || null,
-            params.entity || null,
-            agentAppEnums,
-            {
-              limit: searchLimit,
-              alpha: 0.5,
-              timestampRange: { from, to },
-              excludedIds: params.excludedIds, // Pass excludedIds
-              span: execSpan?.startSpan("vespa_search"),
-            },
-          )
-        }
-        execSpan?.setAttribute("agent_prompt", agentPrompt)
-      } else {
-        console.log(from,to, "from to in time search tool")
-        searchResults = await searchVespa(params.query, email, params.app||null, params.entity || null, {
-          limit: searchLimit,
-          alpha: 0.5,
-          timestampRange: { from, to },
-          excludedIds: params.excludedIds, // Pass excludedIds
-          span: execSpan?.startSpan("vespa_search"),
-        })
-=======
       if (!params.from || !params.to) {
         const errorMsg =
           "Both 'from' and 'to' dates are required for time search."
         execSpan?.setAttribute("error", errorMsg)
         return { result: errorMsg, error: "Missing date range" }
->>>>>>> 3b3f800a
       }
 
       const appToUse = isValidApp(params.app || "")
@@ -637,15 +571,6 @@
         span: execSpan,
         schema: params.filter_query ? null : schemaToUse, // Only pass schema if no filter_query for getItems
       })
-<<<<<<< HEAD
-      const topItemsList = fragments
-        .slice(0, 3)
-        .map((f) => `- \"${f.source.title || "Untitled"}\"`)
-        .join("\n")
-      const summaryText = `Found ${fragments.length} results in time range (\`${params.from}\` to \`${params.to}\`).\nTop items:\n${topItemsList}`
-      return { result: summaryText, contexts: fragments }
-=======
->>>>>>> 3b3f800a
     } catch (error) {
       const errMsg = getErrorMessage(error)
       execSpan?.setAttribute("error", errMsg)
