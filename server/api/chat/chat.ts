--- conflicted
+++ resolved
@@ -2161,18 +2161,14 @@
       userRequestsReasoning && config.isReasoning ? true : false,
     )
     span?.setAttribute("modelId", defaultBestModel)
-<<<<<<< HEAD
     loggerWithChild({email: email}).info(`Search Type : ${QueryType.GetItems}`)
-=======
-    Logger.info(`Search Type : ${QueryType.GetItems}`)
     if (!schema) {
-      Logger.error(
+      loggerWithChild({email: email}).error(
         `[generateMetadataQueryAnswer] Could not determine a valid schema for app: ${app}, entity: ${entity}`,
       )
       span?.setAttribute("error", "Schema determination failed")
       span?.setAttribute("app_for_schema_failure", app || "undefined")
       span?.setAttribute("entity_for_schema_failure", entity || "undefined")
->>>>>>> 72f16226
 
       yield { text: METADATA_FALLBACK_TO_RAG }
       return
@@ -2219,13 +2215,8 @@
     // Early return if no documents found
     if (!items.length) {
       span?.end()
-<<<<<<< HEAD
       loggerWithChild({email: email}).info("No documents found for unspecific metadata retrieval")
-      yield { text: "no documents found" }
-=======
-      Logger.info("No documents found for unspecific metadata retrieval")
       yield { text: METADATA_NO_DOCUMENTS_FOUND }
->>>>>>> 72f16226
       return
     }
 
@@ -2490,13 +2481,8 @@
             classification,
           )}. Would you like to try a different search?`,
         }
-<<<<<<< HEAD
-      } else if (answer.text === "null") {
+      } else if (answer.text === METADATA_FALLBACK_TO_RAG) {
         loggerWithChild({email: email}).info(
-=======
-      } else if (answer.text === METADATA_FALLBACK_TO_RAG) {
-        Logger.info(
->>>>>>> 72f16226
           "No context found for metadata retrieval, moving to iterative RAG",
         )
         hasYieldedAnswer = false
