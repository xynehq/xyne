import { answerContextMap, cleanContext, userContext } from "@/ai/context"
import {
  baselineRAGJsonStream,
  generateSearchQueryOrAnswerFromConversation,
  generateTitleUsingQuery,
  jsonParseLLMOutput,
  mailPromptJsonStream,
  queryRewriter,
  meetingPromptJsonStream,
  extractEmailsFromContext,
  generateFollowUpQuestions,
  webSearchQuestion,
  getDeepResearchResponse,
} from "@/ai/provider"
import { generateFollowUpQuestionsSystemPrompt } from "@/ai/prompts"
import {
  Models,
  QueryType,
  type ChainBreakClassifications,
  type ConverseResponse,
  type Intent,
  type QueryRouterLLMResponse,
  type QueryRouterResponse,
  type TemporalClassifier,
  type UserQuery,
  type WebSearchSource,
} from "@/ai/types"
import config from "@/config"
import { getAvailableModels, getModelValueFromLabel } from "@/ai/modelConfig"
import {
  deleteChatByExternalIdWithAuth,
  deleteMessagesByChatId,
  getChatByExternalId,
  getChatByExternalIdWithAuth,
  getFavoriteChats,
  getPublicChats,
  getAllChatsForDashboard,
  insertChat,
  updateChatByExternalIdWithAuth,
  updateChatBookmarkStatus,
  updateMessageByExternalId,
} from "@/db/chat"
import { db } from "@/db/client"
import {
  insertMessage,
  getMessageByExternalId,
  getChatMessagesBefore,
  updateMessage,
  getChatMessagesWithAuth,
  getMessageCountsByChats,
  getMessageFeedbackStats,
} from "@/db/message"
import { eq, and } from "drizzle-orm"
import { nanoid } from "nanoid"
import {
  selectPublicChatSchema,
  selectPublicMessagesSchema,
  selectMessageSchema,
  sharedChats,
  type SelectChat,
  type SelectMessage,
} from "@/db/schema"
import { getUserAndWorkspaceByEmail } from "@/db/user"
import { getLogger, getLoggerWithChild } from "@/logger"
import { ChatSSEvents, OpenAIError, type MessageReqType } from "@/shared/types"
import { MessageRole, Subsystem } from "@/types"
import {
  delay,
  getErrorMessage,
  getRelativeTime,
  interpretDateFromReturnedTemporalValue,
  splitGroupedCitationsWithSpaces,
} from "@/utils"
import {
  type ConversationRole,
  type Message,
} from "@aws-sdk/client-bedrock-runtime"
import type { Context } from "hono"
import { HTTPException } from "hono/http-exception"
import { streamSSE, type SSEStreamingApi } from "hono/streaming"
import { z } from "zod"
import type { chatSchema, MessageRetryReqType } from "@/api/search"
import { getTracer, type Span, type Tracer } from "@/tracer"
import {
  searchVespa,
  SearchModes,
  searchVespaInFiles,
  getItems,
  GetDocumentsByDocIds,
  searchSlackInVespa,
  getDocumentOrNull,
  searchVespaThroughAgent,
  searchVespaAgent,
  GetDocument,
  SearchEmailThreads,
} from "@/search/vespa"
import {
  Apps,
  CalendarEntity,
  chatContainerSchema,
  chatUserSchema,
  dataSourceFileSchema,
  DriveEntity,
  GooglePeopleEntity,
  isValidApp,
  isValidEntity,
  MailAttachmentEntity,
  MailEntity,
  mailSchema,
  SlackEntity,
  WebSearchEntity,
  type Entity,
  type VespaMail,
  type VespaMailSearch,
  type VespaEventSearch,
  type VespaSchema,
  type VespaSearchResponse,
  type VespaSearchResult,
  type VespaSearchResults,
  type VespaSearchResultsSchema,
} from "@/search/types"
import { APIError } from "openai"
import { SearchVespaThreads } from "@/search/vespa"
import {
  getChatTraceByExternalId,
  insertChatTrace,
  deleteChatTracesByChatExternalId,
  updateChatTrace,
} from "@/db/chatTrace"
import {
  getUserPersonalizationByEmail,
  getUserPersonalizationAlpha,
} from "@/db/personalization"
import { appToSchemaMapper, entityToSchemaMapper } from "@/search/mappers"
import { getDocumentOrSpreadsheet } from "@/integrations/google/sync"
import { isCuid } from "@paralleldrive/cuid2"
import {
  getAgentByExternalId,
  getAllAgents,
  getAgentsAccessibleToUser,
  type SelectAgent,
} from "@/db/agent"
import { selectToolSchema, type SelectTool } from "@/db/schema/McpConnectors"
import {
  ragPipelineConfig,
  RagPipelineStages,
  type Citation,
  type ImageCitation,
} from "./types"
import { activeStreams } from "./stream"
import { AgentMessageApi, MessageWithToolsApi } from "@/api/chat/agents"
import {
  extractFileIdsFromMessage,
  isMessageWithContext,
  searchToCitation,
  processThreadResults,
  extractImageFileNames,
  extractThreadIdsFromResults,
  mergeThreadResults,
  expandEmailThreadsInResults,
  getCitationToImage,
  mimeTypeMap,
  extractNamesFromIntent,
  getChannelIdsFromAgentPrompt,
  parseAppSelections,
  isAppSelectionMap,
  findOptimalCitationInsertionPoint,
} from "./utils"
import {
  getRecentChainBreakClassifications,
  formatChainBreaksForPrompt,
} from "./utils"
import { likeDislikeCount } from "@/metrics/app/app-metrics"
import {
  getAttachmentsByMessageId,
  storeAttachmentMetadata,
} from "@/db/attachment"
import type { AttachmentMetadata } from "@/shared/types"
import { parseAttachmentMetadata } from "@/utils/parseAttachment"
import { isImageFile } from "@/utils/image"
import { promises as fs } from "node:fs"
import path from "node:path"
import {
  getAgentUsageByUsers,
  getChatCountsByAgents,
  getFeedbackStatsByAgents,
  getMessageCountsByAgents,
  getPublicAgentsByUser,
  type SharedAgentUsageData,
} from "@/db/sharedAgentUsage"
import type { GroundingSupport } from "@google/genai"
import {
  processDeepSearchIterator,
  processOpenAICitations,
  processWebSearchCitations,
} from "./deepsearch"

const METADATA_NO_DOCUMENTS_FOUND = "METADATA_NO_DOCUMENTS_FOUND_INTERNAL"
const METADATA_FALLBACK_TO_RAG = "METADATA_FALLBACK_TO_RAG_INTERNAL"

export async function resolveNamesToEmails(
  intent: Intent,
  email: string,
  userCtx: string,
  span?: Span,
): Promise<any> {
  const resolveSpan = span?.startSpan("resolve_names_to_emails")

  try {
    const extractedNames = extractNamesFromIntent(intent)

    const allNames = [
      ...(extractedNames.from || []),
      ...(extractedNames.to || []),
      ...(extractedNames.cc || []),
      ...(extractedNames.bcc || []),
      ...(extractedNames.subject || []),
    ]

    if (allNames.length === 0) {
      resolveSpan?.setAttribute("no_names_found", true)
      resolveSpan?.end()
      return intent
    }

    const isValidEmailAddress = (email: string): boolean => {
      const emailRegex = /^[^\s@]+@[^\s@]+\.[^\s@]+$/
      return emailRegex.test(email)
    }

    const allNamesAreEmails = allNames.every((name) =>
      isValidEmailAddress(name),
    )
    if (allNamesAreEmails) {
      resolveSpan?.setAttribute("all_names_are_emails", true)
      resolveSpan?.setAttribute("skip_resolution", true)
      resolveSpan?.end()
      return intent
    }
    resolveSpan?.setAttribute("names_to_resolve", JSON.stringify(allNames))

    const searchSpan = resolveSpan?.startSpan("search_users")
    const searchQuery = allNames.join(" ")

    const searchResults = await searchVespa(
      searchQuery,
      email,
      Apps.Gmail,
      MailEntity.Email,
      {
        limit: 50,
        alpha: 0.5,
        span: searchSpan,
        isIntentSearch: true,
      },
    )

    searchSpan?.setAttribute("search_query", searchQuery)
    searchSpan?.setAttribute(
      "results_count",
      searchResults.root.children?.length || 0,
    )
    searchSpan?.end()

    const resultCount = searchResults.root.children?.length || 0

    if (
      !searchResults.root.children ||
      searchResults.root.children.length === 0
    ) {
      return intent
    }

    const searchContext = searchResults.root.children
      .map((result, index) => {
        const fields = result.fields as VespaMail
        const contextLine = `
        [Index ${index}]: 
        Sent: ${getRelativeTime(fields.timestamp)}  (${new Date(fields.timestamp).toLocaleString()})
        Subject: ${fields.subject || "Unknown"}
        From: <${fields.from}>
        To: <${fields.to}>
        CC: <${fields.cc}>
        BCC: <${fields.bcc}>
        `

        return contextLine
      })
      .join("\n")

    let resolvedData: Intent = {}
    const resolutionResult = await extractEmailsFromContext(
      extractedNames,
      userCtx,
      searchContext,
      { modelId: config.defaultFastModel, json: false, stream: false },
    )

    resolvedData = resolutionResult.emails || []

    searchSpan?.end()
    return resolvedData
  } catch (error) {
    resolveSpan?.end()
    return intent
  }
}

const {
  JwtPayloadKey,
  chatHistoryPageSize,
  defaultBestModel,
  defaultFastModel,
  maxDefaultSummary,
  chatPageSize,
  isReasoning,
  fastModelReasoning,
  StartThinkingToken,
  EndThinkingToken,
  maxValidLinks,
} = config
const Logger = getLogger(Subsystem.Chat)
const loggerWithChild = getLoggerWithChild(Subsystem.Chat)

export const GetChatTraceApi = async (c: Context) => {
  let email = ""
  try {
    const jwtPayload = (c.get(JwtPayloadKey) ?? {}) as Record<string, unknown>
    email = typeof jwtPayload.sub === "string" ? jwtPayload.sub : ""

    // @ts-ignore - Assume validation is handled by middleware in server.ts
    const { chatId, messageId } = c.req.valid("query")

    if (!chatId || !messageId) {
      throw new HTTPException(400, {
        message: "chatId and messageId are required query parameters",
      })
    }
    const trace = await getChatTraceByExternalId(chatId, messageId)

    if (!trace) {
      // Return 404 if the trace is not found for the given IDs
      throw new HTTPException(500, { message: "Chat trace not found" })
    }

    // The traceJson is likely already a JSON object/string in the DB, return it directly
    return c.json(trace)
  } catch (error) {
    const errMsg = getErrorMessage(error)
    if (error instanceof HTTPException) {
      // Re-throw HTTPExceptions to let Hono handle them
      throw error
    }
    loggerWithChild({ email: email }).error(
      error,
      `Get Chat Trace Error: ${errMsg} ${(error as Error).stack}`,
    )
    throw new HTTPException(500, {
      message: "Could not fetch chat trace",
    })
  }
}

export const textToCitationIndex = /\[(\d+)\]/g
export const textToImageCitationIndex = /\[(\d+_\d+)\]/g
export const processMessage = (
  text: string,
  citationMap: Record<number, number>,
  email?: string,
) => {
  if (!text) {
    return ""
  }

  text = splitGroupedCitationsWithSpaces(text)
  return text.replace(textToCitationIndex, (match, num) => {
    const index = citationMap[num]

    return typeof index === "number" ? `[${index + 1}]` : ""
  })
}

export const processWebSearchMessage = (
  text: string,
  citationMap: Record<number, number>,
  email?: string,
) => {
  if (!text) {
    return ""
  }

  text = splitGroupedCitationsWithSpaces(text)

  // Track citations used in current line to deduplicate
  let currentLineCitations = new Set<number>()
  let result = ""
  let currentLine = ""

  const lines = text.split(/(\r?\n)/)

  for (let i = 0; i < lines.length; i++) {
    const segment = lines[i]

    if (segment.match(/\r?\n/)) {
      // End of line - add deduplicated citations and reset
      const uniqueCitations = Array.from(currentLineCitations)
        .sort((a, b) => a - b)
        .map((index) => ` [${index}]`)
        .join("")
      result += currentLine + uniqueCitations + segment
      currentLine = ""
      currentLineCitations.clear()
    } else {
      // Process current line segment
      const processedSegment = segment.replace(
        textToCitationIndex,
        (match, num) => {
          const index = citationMap[num]
          if (typeof index === "number") {
            currentLineCitations.add(index + 1)
          }
          return "" // Remove citation from text, will be added at line end
        },
      )
      currentLine += processedSegment
    }
  }

  // Handle final line if no newline at end
  if (currentLine || currentLineCitations.size > 0) {
    const uniqueCitations = Array.from(currentLineCitations)
      .sort((a, b) => a - b)
      .map((index) => ` [${index}]`)
      .join("")
    result += currentLine + uniqueCitations
  }

  return result
}

// the Set is passed by reference so that singular object will get updated
// but need to be kept in mind
const checkAndYieldCitations = async function* (
  textInput: string,
  yieldedCitations: Set<number>,
  results: any[],
  baseIndex: number = 0,
  email: string,
  yieldedImageCitations: Set<number>,
) {
  const text = splitGroupedCitationsWithSpaces(textInput)
  let match
  let imgMatch
  while (
    (match = textToCitationIndex.exec(text)) !== null ||
    (imgMatch = textToImageCitationIndex.exec(text)) !== null
  ) {
    if (match) {
      const citationIndex = parseInt(match[1], 10)
      if (!yieldedCitations.has(citationIndex)) {
        const item = results[citationIndex - baseIndex]
        if (item) {
          // TODO: fix this properly, empty citations making streaming broke
          if (item.fields.sddocname === dataSourceFileSchema) {
            // Skip datasource and collection files from citations
            continue
          }
          yield {
            citation: {
              index: citationIndex,
              item: searchToCitation(item as VespaSearchResults),
            },
          }
          yieldedCitations.add(citationIndex)
        } else {
          loggerWithChild({ email: email }).error(
            "Found a citation index but could not find it in the search result ",
            citationIndex,
            results.length,
          )
        }
      }
    } else if (imgMatch) {
      const parts = imgMatch[1].split("_")
      if (parts.length >= 2) {
        const docIndex = parseInt(parts[0], 10)
        const imageIndex = parseInt(parts[1], 10)
        const citationIndex = docIndex + baseIndex
        if (!yieldedImageCitations.has(citationIndex)) {
          const item = results[docIndex]
          if (item) {
            try {
              const imageData = await getCitationToImage(
                imgMatch[1],
                item,
                email,
              )
              if (imageData) {
                if (!imageData.imagePath || !imageData.imageBuffer) {
                  loggerWithChild({ email: email }).error(
                    "Invalid imageData structure returned",
                    { citationKey: imgMatch[1], imageData },
                  )
                  continue
                }
                yield {
                  imageCitation: {
                    citationKey: imgMatch[1],
                    imagePath: imageData.imagePath,
                    imageData: imageData.imageBuffer.toString("base64"),
                    ...(imageData.extension
                      ? { mimeType: mimeTypeMap[imageData.extension] }
                      : {}),
                    item: searchToCitation(item as VespaSearchResults),
                  },
                }
              }
            } catch (error) {
              loggerWithChild({ email: email }).error(
                error,
                "Error processing image citation",
                { citationKey: imgMatch[1], error: getErrorMessage(error) },
              )
            }
            yieldedImageCitations.add(citationIndex)
          } else {
            loggerWithChild({ email: email }).error(
              "Found a citation index but could not find it in the search result ",
              citationIndex,
              results.length,
            )
            continue
          }
        }
      }
    }
  }
}

export function cleanBuffer(buffer: string): string {
  let parsableBuffer = buffer
  parsableBuffer = parsableBuffer.replace(/^```(?:json)?[\s\n]*/i, "")
  return parsableBuffer.trim()
}

export const getThreadContext = async (
  searchResults: VespaSearchResponse,
  email: string,
  span?: Span,
) => {
  if (searchResults.root.children) {
    const threadIds = [
      ...new Set(
        searchResults.root.children.map((child: any) => child.fields.threadId),
      ),
    ].filter((id) => id)
    if (threadIds.length > 0) {
      const threadSpan = span?.startSpan("fetch_slack_threads")
      const threadMessages = await SearchVespaThreads(threadIds, threadSpan!)
      return threadMessages
    }
  }
  return null
}

async function* processIterator(
  iterator: AsyncIterableIterator<ConverseResponse>,
  results: VespaSearchResult[],
  previousResultsLength: number = 0,
  userRequestsReasoning?: boolean,
  email?: string,
): AsyncIterableIterator<
  ConverseResponse & {
    citation?: { index: number; item: any }
    imageCitation?: ImageCitation
  }
> {
  let buffer = ""
  let currentAnswer = ""
  let parsed = { answer: "" }
  let thinking = ""
  let reasoning = config.isReasoning && userRequestsReasoning
  let yieldedCitations = new Set<number>()
  let yieldedImageCitations = new Set<number>()
  // tied to the json format and output expected, we expect the answer key to be present
  const ANSWER_TOKEN = '"answer":'

  for await (const chunk of iterator) {
    if (chunk.text) {
      if (reasoning) {
        if (thinking && !chunk.text.includes(EndThinkingToken)) {
          thinking += chunk.text
          yield* checkAndYieldCitations(
            thinking,
            yieldedCitations,
            results,
            previousResultsLength,
            email!,
            yieldedImageCitations,
          )
          yield { text: chunk.text, reasoning }
        } else {
          // first time
          const startThinkingIndex = chunk.text.indexOf(StartThinkingToken)
          if (
            startThinkingIndex !== -1 &&
            chunk.text.trim().length > StartThinkingToken.length
          ) {
            let token = chunk.text.slice(
              startThinkingIndex + StartThinkingToken.length,
            )
            if (chunk.text.includes(EndThinkingToken)) {
              token = chunk.text.split(EndThinkingToken)[0]
              thinking += token
            } else {
              thinking += token
            }
            yield* checkAndYieldCitations(
              thinking,
              yieldedCitations,
              results,
              previousResultsLength,
              email!,
              yieldedImageCitations,
            )
            yield { text: token, reasoning }
          }
        }
      }
      if (reasoning && chunk.text.includes(EndThinkingToken)) {
        reasoning = false
        chunk.text = chunk.text.split(EndThinkingToken)[1].trim()
      }
      if (!reasoning) {
        buffer += chunk.text
        try {
          const parsableBuffer = cleanBuffer(buffer)

          parsed = jsonParseLLMOutput(parsableBuffer, ANSWER_TOKEN)
          // If we have a null answer, break this inner loop and continue outer loop
          // seen some cases with just "}"
          if (parsed.answer === null || parsed.answer === "}") {
            break
          }
          // If we have an answer and it's different from what we've seen
          if (parsed.answer && currentAnswer !== parsed.answer) {
            if (currentAnswer === "") {
              // First valid answer - send the whole thing
              yield { text: parsed.answer }
            } else {
              // Subsequent chunks - send only the new part
              const newText = parsed.answer.slice(currentAnswer.length)
              yield { text: newText }
            }
            yield* checkAndYieldCitations(
              parsed.answer,
              yieldedCitations,
              results,
              previousResultsLength,
              email!,
              yieldedImageCitations,
            )
            currentAnswer = parsed.answer
          }
        } catch (e) {
          // If we can't parse the JSON yet, continue accumulating
          continue
        }
      }
    }

    if (chunk.cost) {
      yield { cost: chunk.cost }
    }
  }
  return parsed.answer
}

export const GetChatApi = async (c: Context) => {
  let email = ""
  try {
    const { sub } = c.get(JwtPayloadKey) ?? {}
    email = sub || ""
    // @ts-ignore
    const body: z.infer<typeof chatSchema> = c.req.valid("json")
    const { chatId } = body
    const [chat, messages] = await Promise.all([
      getChatByExternalIdWithAuth(db, chatId, email),
      getChatMessagesWithAuth(db, chatId, email),
    ])
    return c.json({
      chat: selectPublicChatSchema.parse(chat),
      messages: selectPublicMessagesSchema.parse(messages),
    })
  } catch (error) {
    const errMsg = getErrorMessage(error)
    loggerWithChild({ email: email }).error(
      error,
      `Get Chat and Messages Error: ${errMsg} ${(error as Error).stack}`,
    )
    throw new HTTPException(500, {
      message: "Could not fetch chat and messages",
    })
  }
}

export const ChatRenameApi = async (c: Context) => {
  let email = ""
  try {
    const { sub } = c.get(JwtPayloadKey) ?? {}
    email = sub || ""
    // @ts-ignore
    const { title, chatId } = c.req.valid("json")
    await updateChatByExternalIdWithAuth(db, chatId, email, { title })
    return c.json({ success: true })
  } catch (error) {
    const errMsg = getErrorMessage(error)
    loggerWithChild({ email: email }).error(
      error,
      `Chat Rename Error: ${errMsg} ${(error as Error).stack}`,
    )
    throw new HTTPException(500, {
      message: "Could not rename chat",
    })
  }
}

export const ChatDeleteApi = async (c: Context) => {
  let email = ""
  try {
    const { sub } = c.get(JwtPayloadKey) ?? {}
    email = sub || ""
    // @ts-ignore
    const { chatId } = c.req.valid("json")
    await db.transaction(async (tx) => {
      // Get the chat's internal ID first
      const chat = await getChatByExternalIdWithAuth(tx, chatId, email)
      if (!chat) {
        throw new HTTPException(404, { message: "Chat not found" })
      }

      // Get all messages for the chat to find attachments
      const messagesToDelete = await getChatMessagesWithAuth(tx, chatId, email)

      // Collect all attachment file IDs that need to be deleted
      const imageAttachmentFileIds: string[] = []
      const nonImageAttachmentFileIds: string[] = []

      for (const message of messagesToDelete) {
        if (message.attachments && Array.isArray(message.attachments)) {
          const attachments =
            message.attachments as unknown as AttachmentMetadata[]
          for (const attachment of attachments) {
            if (attachment && typeof attachment === "object") {
              if (attachment.fileId) {
                // Check if this is an image attachment using both isImage field and fileType
                const isImageAttachment =
                  attachment.isImage ||
                  (attachment.fileType && isImageFile(attachment.fileType))

                if (isImageAttachment) {
                  imageAttachmentFileIds.push(attachment.fileId)
                } else {
                  // TODO: Handle non-image attachments in future implementation
                  nonImageAttachmentFileIds.push(attachment.fileId)
                  loggerWithChild({ email: email }).info(
                    `Non-image attachment ${attachment.fileId} (${attachment.fileType}) found - TODO: implement deletion logic for non-image attachments`,
                  )
                }
              }
            }
          }
        }
      }

      // Delete image attachments and their thumbnails from disk
      if (imageAttachmentFileIds.length > 0) {
        loggerWithChild({ email: email }).info(
          `Deleting ${imageAttachmentFileIds.length} image attachment files and their thumbnails for chat ${chatId}`,
        )

        for (const fileId of imageAttachmentFileIds) {
          try {
            // Validate fileId to prevent path traversal
            if (
              fileId.includes("..") ||
              fileId.includes("/") ||
              fileId.includes("\\")
            ) {
              loggerWithChild({ email: email }).error(
                `Invalid fileId detected: ${fileId}. Skipping deletion for security.`,
              )
              continue
            }
            const imageBaseDir = path.resolve(
              process.env.IMAGE_DIR || "downloads/xyne_images_db",
            )

            const imageDir = path.join(imageBaseDir, fileId)
            try {
              await fs.access(imageDir)
              await fs.rm(imageDir, { recursive: true, force: true })
              loggerWithChild({ email: email }).info(
                `Deleted image attachment directory: ${imageDir}`,
              )
            } catch (attachmentError) {
              loggerWithChild({ email: email }).warn(
                `Image attachment file ${fileId} not found in either directory during chat deletion`,
              )
            }
          } catch (error) {
            loggerWithChild({ email: email }).error(
              error,
              `Failed to delete image attachment file ${fileId} during chat deletion: ${getErrorMessage(error)}`,
            )
          }
        }
      }

      // TODO: Implement deletion logic for non-image attachments
      if (nonImageAttachmentFileIds.length > 0) {
        loggerWithChild({ email: email }).info(
          `Found ${nonImageAttachmentFileIds.length} non-image attachments that need deletion logic implementation`,
        )
        // TODO: Add specific deletion logic for different types of non-image attachments
        // This could include:
        // - PDFs: Delete from document storage directories
        // - Documents (DOCX, DOC): Delete from document storage directories
        // - Spreadsheets (XLSX, XLS): Delete from document storage directories
        // - Presentations (PPTX, PPT): Delete from document storage directories
        // - Text files: Delete from text storage directories
        // - Other file types: Implement based on file type and storage location
        // For now, we just log that we found them but don't delete them to avoid data loss
      }

      // Delete shared chats associated with this chat
      await tx.delete(sharedChats).where(eq(sharedChats.chatId, chat.id))

      // First delete chat traces to avoid cascade violations
      await deleteChatTracesByChatExternalId(tx, chatId)
      // Second we have to delete all messages associated with that chat
      await deleteMessagesByChatId(tx, chatId)
      await deleteChatByExternalIdWithAuth(tx, chatId, email)
    })
    return c.json({ success: true })
  } catch (error) {
    const errMsg = getErrorMessage(error)
    loggerWithChild({ email: email }).error(
      error,
      `Chat Delete Error: ${errMsg} ${(error as Error).stack}`,
    )
    throw new HTTPException(500, {
      message: "Could not delete chat",
    })
  }
}

export const ChatHistory = async (c: Context) => {
  let email = ""
  try {
    const { sub } = c.get(JwtPayloadKey)
    const email = sub
    // @ts-ignore
    const { page, from, to } = c.req.valid("query")
    const offset = page * chatHistoryPageSize
    const timeRange = from || to ? { from, to } : undefined
    return c.json(
      await getPublicChats(db, email, chatHistoryPageSize, offset, timeRange),
    )
  } catch (error) {
    const errMsg = getErrorMessage(error)
    loggerWithChild({ email: email }).error(
      error,
      `Chat History Error: ${errMsg} ${(error as Error).stack}`,
    )
    throw new HTTPException(500, {
      message: "Could not get chat history",
    })
  }
}

export const DashboardDataApi = async (c: Context) => {
  let email = ""
  try {
    const { sub, workspaceId } = c.get(JwtPayloadKey)
    email = sub
    // @ts-ignore
    const { from, to } = c.req.valid("query")
    const timeRange = from || to ? { from, to } : undefined

    // Get user and workspace info
    const userAndWorkspace = await getUserAndWorkspaceByEmail(
      db,
      workspaceId,
      email,
    )
    const { user, workspace } = userAndWorkspace

    // Fetch all chats based on time range (no pagination)
    const chats = await getAllChatsForDashboard(db, email, timeRange)

    // Get message counts for all chats
    const chatExternalIds = chats.map((chat) => chat.externalId)
    const messageCounts = await getMessageCountsByChats({
      db,
      chatExternalIds,
    })

    // Get feedback statistics for all chats
    const feedbackStats = await getMessageFeedbackStats({
      db,
      chatExternalIds,
      email,
      workspaceExternalId: workspace.externalId,
    })

    // Fetch all agents accessible to user
    const agents = await getAgentsAccessibleToUser(
      db,
      user.id,
      workspace.id,
      1000, // limit to 1000 agents (increased from 100)
      0, // offset 0
    )

    return c.json({
      chats,
      agents,
      messageCounts,
      feedbackStats,
    })
  } catch (error) {
    const errMsg = getErrorMessage(error)
    loggerWithChild({ email: email }).error(
      error,
      `Dashboard Data Error: ${errMsg}`,
    )
    throw new HTTPException(500, {
      message: "Could not get dashboard data",
    })
  }
}

export const SharedAgentUsageApi = async (c: Context) => {
  let email = ""
  try {
    const { sub, workspaceId } = c.get(JwtPayloadKey)
    email = sub
    // @ts-ignore
    const { from, to } = c.req.valid("query")
    const timeRange = from || to ? { from, to } : undefined

    // Get user and workspace info
    const userAndWorkspace = await getUserAndWorkspaceByEmail(
      db,
      workspaceId,
      email,
    )
    const { user, workspace } = userAndWorkspace

    // Get public agents created by this user
    const publicAgents = await getPublicAgentsByUser({
      db,
      userId: user.id,
      workspaceId: workspace.id,
      email,
      workspaceExternalId: workspace.externalId,
    })

    if (publicAgents.length === 0) {
      return c.json({
        sharedAgents: [],
        totalUsage: {
          totalChats: 0,
          totalMessages: 0,
          totalLikes: 0,
          totalDislikes: 0,
          uniqueUsers: 0,
        },
      })
    }

    const agentExternalIds = publicAgents.map((agent) => agent.externalId)

    // Get usage statistics for these agents
    const [chatCounts, messageCounts, feedbackStats, userUsageData] =
      await Promise.all([
        getChatCountsByAgents({
          db,
          agentExternalIds,
          workspaceExternalId: workspace.externalId,
          timeRange,
        }),
        getMessageCountsByAgents({
          db,
          agentExternalIds,
          workspaceExternalId: workspace.externalId,
          timeRange,
        }),
        getFeedbackStatsByAgents({
          db,
          agentExternalIds,
          workspaceExternalId: workspace.externalId,
          timeRange,
        }),
        getAgentUsageByUsers({
          db,
          agentExternalIds,
          workspaceExternalId: workspace.externalId,
          timeRange,
        }),
      ])

    // Transform data into the desired format
    const sharedAgents: SharedAgentUsageData[] = publicAgents.map((agent) => {
      const agentId = agent.externalId
      const userUsage = userUsageData[agentId] || []
      const feedback = feedbackStats[agentId] || { likes: 0, dislikes: 0 }

      // Calculate total cost and tokens for this agent
      const totalCost = userUsage.reduce(
        (sum, usage) => sum + usage.totalCost,
        0,
      )
      const totalTokens = userUsage.reduce(
        (sum, usage) => sum + usage.totalTokens,
        0,
      )

      return {
        agentId,
        agentName: agent.name,
        agentDescription: agent.description,
        totalChats: chatCounts[agentId] || 0,
        totalMessages: messageCounts[agentId] || 0,
        likes: feedback.likes,
        dislikes: feedback.dislikes,
        totalCost,
        totalTokens,
        userUsage,
      }
    })

    // Calculate total usage across all shared agents
    let totalChats = 0
    let totalMessages = 0
    let totalLikes = 0
    let totalDislikes = 0
    let totalCost = 0
    let totalTokens = 0
    const uniqueUsers = new Set<number>()

    sharedAgents.forEach((agent) => {
      totalChats += agent.totalChats
      totalMessages += agent.totalMessages
      totalLikes += agent.likes
      totalDislikes += agent.dislikes
      totalCost += agent.totalCost
      totalTokens += agent.totalTokens
      agent.userUsage.forEach((usage) => uniqueUsers.add(usage.userId))
    })

    return c.json({
      sharedAgents: sharedAgents.sort(
        (a, b) => b.totalMessages - a.totalMessages,
      ),
      totalUsage: {
        totalChats,
        totalMessages,
        totalLikes,
        totalDislikes,
        totalCost,
        totalTokens,
        uniqueUsers: uniqueUsers.size,
      },
    })
  } catch (error) {
    const errMsg = getErrorMessage(error)
    loggerWithChild({ email: email }).error(
      error,
      `Shared Agent Usage Error: ${errMsg} ${(error as Error).stack}`,
    )
    throw new HTTPException(500, {
      message: "Could not get shared agent usage data",
    })
  }
}

export const ChatFavoritesApi = async (c: Context) => {
  let email = ""
  try {
    const { sub } = c.get(JwtPayloadKey)
    const email = sub
    // @ts-ignore
    const { page } = c.req.valid("query")
    const offset = page * chatHistoryPageSize
    return c.json(
      await getFavoriteChats(db, email, chatHistoryPageSize, offset),
    )
  } catch (error) {
    const errMsg = getErrorMessage(error)
    loggerWithChild({ email: email }).error(
      error,
      `Chat Favorites Error: ${errMsg} ${(error as Error).stack}`,
    )
    throw new HTTPException(500, {
      message: "Could not get favorite chats",
    })
  }
}

export const ChatBookmarkApi = async (c: Context) => {
  let email = ""
  try {
    const { sub } = c.get(JwtPayloadKey) ?? {}
    email = sub || ""
    // @ts-ignore
    const body = c.req.valid("json")
    const { chatId, bookmark } = body
    await updateChatBookmarkStatus(db, chatId, bookmark)
    return c.json({})
  } catch (error) {
    const errMsg = getErrorMessage(error)
    loggerWithChild({ email: email }).error(
      error,
      `Chat Bookmark Error: ${errMsg} ${(error as Error).stack}`,
    )
    throw new HTTPException(500, {
      message: "Could not bookmark chat",
    })
  }
}
export const replaceDocIdwithUserDocId = async (
  docId: string,
  email: string,
) => {
  const res = await GetDocument(mailSchema, docId)
  // Check if userMap exists in fields and cast to any to access it
  const userMap = (res.fields as any)?.userMap ?? {}

  return userMap[email] ?? docId
}

export function buildContext(
  results: VespaSearchResult[],
  maxSummaryCount: number | undefined,
  startIndex: number = 0,
): string {
  return cleanContext(
    results
      ?.map(
        (v, i) =>
          `Index ${i + startIndex} \n ${answerContextMap(
            v as z.infer<typeof VespaSearchResultsSchema>,
            maxSummaryCount,
          )}`,
      )
      ?.join("\n"),
  )
}

async function* generateIterativeTimeFilterAndQueryRewrite(
  input: string,
  messages: Message[],
  email: string,
  userCtx: string,
  alpha: number = 0.5,
  pageSize: number = 10,
  maxPageNumber: number = 3,
  maxSummaryCount: number | undefined,
  classification: QueryRouterLLMResponse,
  userRequestsReasoning?: boolean,
  queryRagSpan?: Span,
  agentPrompt?: string,
): AsyncIterableIterator<
  ConverseResponse & {
    citation?: { index: number; item: any }
    imageCitation?: ImageCitation
  }
> {
  // we are not going to do time expansion
  // we are going to do 4 months answer
  // if not found we go back to iterative page search
  // @ts-ignore
  const rootSpan = queryRagSpan?.startSpan(
    "generateIterativeTimeFilterAndQueryRewrite",
  )
  rootSpan?.setAttribute("input", input)
  rootSpan?.setAttribute("email", email)
  rootSpan?.setAttribute("alpha", alpha)
  rootSpan?.setAttribute("pageSize", pageSize)
  rootSpan?.setAttribute("maxPageNumber", maxPageNumber)
  rootSpan?.setAttribute("maxSummaryCount", maxSummaryCount || "none")
  let agentAppEnums: Apps[] = []
  let agentSpecificDataSourceIds: string[] = []
  let agentSpecificCollectionSelections: Array<{
    collectionIds?: string[]
    collectionFolderIds?: string[]
    collectionFileIds?: string[]
  }> = []
  let channelIds: string[] = []
  let selectedItem = {}
  if (agentPrompt) {
    let agentPromptData: { appIntegrations?: string[] } = {}
    try {
      agentPromptData = JSON.parse(agentPrompt)
    } catch (error) {
      loggerWithChild({ email: email }).warn(
        "Failed to parse agentPrompt JSON",
        { error, agentPrompt },
      )
    }
    channelIds = getChannelIdsFromAgentPrompt(agentPrompt)
    // This is how we are parsing currently
    if (
      agentPromptData.appIntegrations &&
      Array.isArray(agentPromptData.appIntegrations)
    ) {
      for (const integration of agentPromptData.appIntegrations) {
        if (typeof integration === "string") {
          const lowerIntegration = integration.toLowerCase()
          if (
            lowerIntegration.startsWith("ds-") ||
            lowerIntegration.startsWith("ds_")
          ) {
            // ds- is the prefix for datasource externalId
            agentSpecificDataSourceIds.push(integration)
            if (!agentAppEnums.includes(Apps.DataSource)) {
              agentAppEnums.push(Apps.DataSource)
            }
          } else {
            // Handle generic app names
            switch (lowerIntegration) {
              case Apps.GoogleDrive.toLowerCase():
              case "googledrive":
                if (!agentAppEnums.includes(Apps.GoogleDrive))
                  agentAppEnums.push(Apps.GoogleDrive)
                break
              case Apps.DataSource.toLowerCase(): // 'data-source'
                if (!agentAppEnums.includes(Apps.DataSource))
                  agentAppEnums.push(Apps.DataSource)
                break
              case "googlesheets":
                if (!agentAppEnums.includes(Apps.GoogleDrive))
                  agentAppEnums.push(Apps.GoogleDrive)
                break
              case Apps.Gmail.toLowerCase():
              case "gmail":
                if (!agentAppEnums.includes(Apps.Gmail))
                  agentAppEnums.push(Apps.Gmail)
                break
              case Apps.GoogleCalendar.toLowerCase():
              case "googlecalendar":
                if (!agentAppEnums.includes(Apps.GoogleCalendar))
                  agentAppEnums.push(Apps.GoogleCalendar)
                break
              case Apps.Slack.toLowerCase():
              case "slack":
                if (!agentAppEnums.includes(Apps.Slack))
                  agentAppEnums.push(Apps.Slack)
                break
              default:
                loggerWithChild({ email: email }).warn(
                  `Unknown integration type in agent prompt: ${integration}`,
                )
                break
            }
          }
        } else {
          loggerWithChild({ email: email }).warn(
            `Invalid integration item in agent prompt (not a string): ${integration}`,
          )
        }
      }
      agentAppEnums = [...new Set(agentAppEnums)]
    } else {
      loggerWithChild({ email: email }).warn(
        "agentPromptData.appIntegrations is not an array or is missing",
        { agentPromptData },
      )
    }

    // parsing for the new type of integration which we are going to save
    if (isAppSelectionMap(agentPromptData.appIntegrations)) {
      const { selectedApps, selectedItems } = parseAppSelections(
        agentPromptData.appIntegrations,
      )
      // Use selectedApps and selectedItems
      selectedItem = selectedItems
      // agentAppEnums = selectedApps.filter(isValidApp);
      agentAppEnums = [...new Set(selectedApps)]

      // Extract collection selections from knowledge_base selections
      if (selectedItems[Apps.KnowledgeBase]) {
        const collectionIds: string[] = []
        const collectionFolderIds: string[] = []
        const collectionFileIds: string[] = []

        for (const itemId of selectedItems[Apps.KnowledgeBase]) {
          if (itemId.startsWith("cl-")) {
            // Entire collection - remove cl- prefix
            collectionIds.push(itemId.replace(/^cl[-_]/, ""))
          } else if (itemId.startsWith("clfd-")) {
            // Collection folder - remove clfd- prefix
            collectionFolderIds.push(itemId.replace(/^clfd[-_]/, ""))
          } else if (itemId.startsWith("clf-")) {
            // Collection file - remove clf- prefix
            collectionFileIds.push(itemId.replace(/^clf[-_]/, ""))
          }
        }

        // Create the key-value pair object
        if (
          collectionIds.length > 0 ||
          collectionFolderIds.length > 0 ||
          collectionFileIds.length > 0
        ) {
          agentSpecificCollectionSelections.push({
            collectionIds: collectionIds.length > 0 ? collectionIds : undefined,
            collectionFolderIds:
              collectionFolderIds.length > 0 ? collectionFolderIds : undefined,
            collectionFileIds:
              collectionFileIds.length > 0 ? collectionFileIds : undefined,
          })
        }
      } else {
        console.log("No KnowledgeBase items found in selectedItems")
      }
    }
  }

  let message = input

  let userAlpha = alpha
  try {
    const personalization = await getUserPersonalizationByEmail(db, email)
    if (personalization) {
      const nativeRankParams =
        personalization.parameters?.[SearchModes.NativeRank]
      if (nativeRankParams?.alpha !== undefined) {
        userAlpha = nativeRankParams.alpha
        loggerWithChild({ email: email }).info(
          { email, alpha: userAlpha },
          "Using personalized alpha for iterative RAG",
        )
      } else {
        loggerWithChild({ email: email }).info(
          { email },
          "No personalized alpha found in settings, using default for iterative RAG",
        )
      }
    } else {
      loggerWithChild({ email: email }).warn(
        { email },
        "User personalization settings not found, using default alpha for iterative RAG",
      )
    }
  } catch (err) {
    loggerWithChild({ email: email }).error(
      err,
      "Failed to fetch personalization for iterative RAG, using default alpha",
      { email },
    )
  }
  const initialSearchSpan = rootSpan?.startSpan("latestResults_search")

  const monthInMs = 30 * 24 * 60 * 60 * 1000
  let timestampRange = {
    from: new Date().getTime() - 4 * monthInMs,
    to: new Date().getTime(),
  }
  const { startTime, endTime } = classification.filters

  if (startTime && endTime) {
    const fromMs = new Date(startTime).getTime()
    const toMs = new Date(endTime).getTime()
    if (!isNaN(fromMs) && !isNaN(toMs) && fromMs <= toMs) {
      timestampRange.from = fromMs
      timestampRange.to = toMs
    } else {
      rootSpan?.setAttribute(
        "invalidTimestampRange",
        JSON.stringify({ startTime, endTime }),
      )
    }
  }

  let userSpecifiedCount = pageSize
  if (classification.filters.count) {
    rootSpan?.setAttribute("userSpecifiedCount", classification.filters.count)
    userSpecifiedCount = Math.min(
      classification.filters.count,
      config.maxUserRequestCount,
    )
  }
  if (classification.filterQuery) {
    message = classification.filterQuery
  }
  let searchResults
  if (!agentPrompt) {
    searchResults = await searchVespa(message, email, null, null, {
      limit: pageSize,
      alpha: userAlpha,
      timestampRange,
      span: initialSearchSpan,
    })
  } else {
    searchResults = await searchVespaAgent(
      message,
      email,
      null,
      null,
      agentAppEnums,
      {
        limit: pageSize,
        alpha: userAlpha,
        timestampRange,
        span: initialSearchSpan,
        dataSourceIds: agentSpecificDataSourceIds,
        channelIds: channelIds,
        collectionSelections: agentSpecificCollectionSelections,
        selectedItem: selectedItem,
      },
    )
  }

  // Expand email threads in the results
  // Skip thread expansion if original intent was GetItems (exact count requested)
  if (classification.type !== QueryType.GetItems) {
    searchResults.root.children = await expandEmailThreadsInResults(
      searchResults.root.children || [],
      email,
      initialSearchSpan,
    )
  }

  const latestResults = searchResults.root.children
  initialSearchSpan?.setAttribute("result_count", latestResults?.length || 0)
  initialSearchSpan?.setAttribute(
    "result_ids",
    JSON.stringify(
      latestResults?.map((r: VespaSearchResult) => (r.fields as any).docId) ||
        [],
    ),
  )
  initialSearchSpan?.end()
  const latestIds = latestResults
    ?.map((v: VespaSearchResult) => (v?.fields as any).docId)
    ?.filter((v) => !!v)

  // for the case of reasoning as we are streaming the tokens and the citations
  // our iterative rag has be aware of the results length(max potential citation index) that is already sent before hand
  // so this helps us avoid conflict with a previous citation index
  let previousResultsLength = 0
  for (var pageNumber = 0; pageNumber < maxPageNumber; pageNumber++) {
    const pageSpan = rootSpan?.startSpan(`page_iteration_${pageNumber}`)
    pageSpan?.setAttribute("page_number", pageNumber)
    // should only do it once
    if (pageNumber === Math.floor(maxPageNumber / 2)) {
      // get the first page of results
      const rewriteSpan = pageSpan?.startSpan("query_rewrite")
      const vespaSearchSpan = rewriteSpan?.startSpan("vespa_search")

      let results
      if (!agentPrompt) {
        results = await searchVespa(message, email, null, null, {
          limit: pageSize,
          alpha: userAlpha,
          span: vespaSearchSpan,
        })
      } else {
        results = await searchVespaAgent(
          message,
          email,
          null,
          null,
          agentAppEnums,
          {
            limit: pageSize,
            alpha: userAlpha,
            span: vespaSearchSpan,
            dataSourceIds: agentSpecificDataSourceIds,
            channelIds: channelIds,
            collectionSelections: agentSpecificCollectionSelections,
            selectedItem: selectedItem,
          },
        )
      }

      // Expand email threads in the results
      // Skip thread expansion if original intent was GetItems (exact count requested)
      if (classification.type !== QueryType.GetItems) {
        results.root.children = await expandEmailThreadsInResults(
          results.root.children || [],
          email,
          vespaSearchSpan,
        )
      }
      vespaSearchSpan?.setAttribute(
        "result_count",
        results?.root?.children?.length || 0,
      )
      vespaSearchSpan?.setAttribute(
        "result_ids",
        JSON.stringify(
          results?.root?.children?.map(
            (r: VespaSearchResult) => (r.fields as any).docId,
          ) || [],
        ),
      )
      vespaSearchSpan?.end()

      const initialContext = buildContext(
        results?.root?.children,
        maxSummaryCount,
      )

      const queryRewriteSpan = rewriteSpan?.startSpan("query_rewriter")
      const queryResp = await queryRewriter(input, userCtx, initialContext, {
        modelId: defaultFastModel, //defaultBestModel,
        stream: false,
        agentPrompt,
      })
      const queries = queryResp.queries
      queryRewriteSpan?.setAttribute("query_count", queries.length)
      queryRewriteSpan?.setAttribute("queries", JSON.stringify(queries))
      queryRewriteSpan?.end()
      rewriteSpan?.end()
      for (let idx = 0; idx < queries.length; idx++) {
        const query = queries[idx]
        const querySpan = pageSpan?.startSpan(`query_${idx}`)
        querySpan?.setAttribute("query_index", idx)
        querySpan?.setAttribute("query_text", query)

        const latestSearchSpan = querySpan?.startSpan("latest_results_search")
        const latestSearchResponse = await (!agentPrompt
          ? searchVespa(query, email, null, null, {
              limit: pageSize,
              alpha: userAlpha,
              timestampRange,
              span: latestSearchSpan,
            })
          : searchVespaAgent(query, email, null, null, agentAppEnums, {
              limit: pageSize,
              alpha: userAlpha,
              timestampRange,
              span: latestSearchSpan,
              dataSourceIds: agentSpecificDataSourceIds,
              channelIds: channelIds,
              collectionSelections: agentSpecificCollectionSelections,
              selectedItem: selectedItem,
            }))

        // Expand email threads in the results
        // Skip thread expansion if original intent was GetItems (exact count requested)
        let latestResults: VespaSearchResult[]
        if (classification.type !== QueryType.GetItems) {
          const expandedChildren = await expandEmailThreadsInResults(
            latestSearchResponse.root.children || [],
            email,
            latestSearchSpan,
          )
          latestResults = expandedChildren
        } else {
          latestResults = latestSearchResponse.root.children || []
        }
        latestSearchSpan?.setAttribute(
          "result_count",
          latestResults?.length || 0,
        )
        latestSearchSpan?.setAttribute(
          "result_ids",
          JSON.stringify(
            latestResults?.map(
              (r: VespaSearchResult) => (r.fields as any).docId,
            ) || [],
          ),
        )
        latestSearchSpan?.end()

        // let results = await searchVespa(query, email, null, null, {
        //   limit: pageSize,
        //   alpha: userAlpha,
        //   excludedIds: latestResults
        //     ?.map((v: VespaSearchResult) => (v.fields as any).docId)
        //     ?.filter((v) => !!v),
        // })
        let results
        if (!agentPrompt) {
          results = await searchVespa(query, email, null, null, {
            limit: pageSize,
            alpha: userAlpha,
            excludedIds: latestResults
              ?.map((v: VespaSearchResult) => (v.fields as any).docId)
              ?.filter((v) => !!v),
          })
        } else {
          results = await searchVespaAgent(
            query,
            email,
            null,
            null,
            agentAppEnums,
            {
              limit: pageSize,
              alpha: userAlpha,
              excludedIds: latestResults
                ?.map((v: VespaSearchResult) => (v.fields as any).docId)
                ?.filter((v) => !!v),
              dataSourceIds: agentSpecificDataSourceIds,
              channelIds,
              collectionSelections: agentSpecificCollectionSelections,
              selectedItem: selectedItem,
            },
          )
        }

        // Expand email threads in the results
        // Skip thread expansion if original intent was GetItems (exact count requested)
        if (classification.type !== QueryType.GetItems) {
          results.root.children = await expandEmailThreadsInResults(
            results.root.children || [],
            email,
            latestSearchSpan,
          )
        }

        const totalResultsSpan = querySpan?.startSpan("total_results")
        const totalResults = (results?.root?.children || []).concat(
          latestResults || [],
        )
        totalResultsSpan?.setAttribute(
          "total_result_count",
          totalResults.length,
        )
        totalResultsSpan?.setAttribute(
          "result_ids",
          JSON.stringify(
            totalResults.map((r: VespaSearchResult) => (r.fields as any).docId),
          ),
        )
        totalResultsSpan?.end()
        const contextSpan = querySpan?.startSpan("build_context")
        const initialContext = buildContext(totalResults, maxSummaryCount)

        const { imageFileNames } = extractImageFileNames(
          initialContext,
          totalResults,
        )

        contextSpan?.setAttribute("context_length", initialContext?.length || 0)
        contextSpan?.setAttribute("context", initialContext || "")
        contextSpan?.setAttribute("number_of_chunks", totalResults.length)
        loggerWithChild({ email: email }).info(
          `[Query Rewrite Path] Number of contextual chunks being passed: ${totalResults.length}`,
        )
        contextSpan?.end()

        const ragSpan = querySpan?.startSpan("baseline_rag")

        const iterator = baselineRAGJsonStream(
          query,
          userCtx,
          initialContext,
          // pageNumber,
          // maxPageNumber,
          {
            stream: true,
            modelId: defaultBestModel,
            messages,
            reasoning: config.isReasoning && userRequestsReasoning,
            agentPrompt,
            imageFileNames,
          },
        )

        const answer = yield* processIterator(
          iterator,
          totalResults,
          previousResultsLength,
          config.isReasoning && userRequestsReasoning,
          email,
        )
        if (answer) {
          ragSpan?.setAttribute("answer_found", true)
          ragSpan?.end()
          querySpan?.end()
          pageSpan?.end()
          rootSpan?.end()
          queryRagSpan?.end()
          return
        }
        if (config.isReasoning && userRequestsReasoning) {
          previousResultsLength += totalResults.length
        }
        ragSpan?.end()
        querySpan?.end()
      }
    }
    const pageSearchSpan = pageSpan?.startSpan("page_search")
    let results: VespaSearchResponse
    if (pageNumber === 0) {
      const searchSpan = pageSearchSpan?.startSpan(
        "vespa_search_with_excluded_ids",
      )
      if (!agentPrompt) {
        results = await searchVespa(message, email, null, null, {
          limit: pageSize,
          offset: pageNumber * pageSize,
          alpha: userAlpha,
          excludedIds: latestIds,
          span: searchSpan,
        })
      } else {
        results = await searchVespaAgent(
          message,
          email,
          null,
          null,
          agentAppEnums,
          {
            limit: pageSize,
            offset: pageNumber * pageSize,
            alpha: userAlpha,
            excludedIds: latestIds,
            span: searchSpan,
            dataSourceIds: agentSpecificDataSourceIds,
            collectionSelections: agentSpecificCollectionSelections,
            channelIds: channelIds,
            selectedItem: selectedItem,
          },
        )
      }

      // Expand email threads in the results
      // Skip thread expansion if original intent was GetItems (exact count requested)
      if (classification.type !== QueryType.GetItems) {
        results.root.children = await expandEmailThreadsInResults(
          results.root.children || [],
          email,
          searchSpan,
        )
      }
      searchSpan?.setAttribute(
        "result_count",
        results?.root?.children?.length || 0,
      )
      searchSpan?.setAttribute(
        "result_ids",
        JSON.stringify(
          results?.root?.children?.map(
            (r: VespaSearchResult) => (r.fields as any).docId,
          ) || [],
        ),
      )
      searchSpan?.end()
      if (!results.root.children) {
        results.root.children = []
      }
      results.root.children = results?.root?.children?.concat(
        latestResults || [],
      )
    } else {
      const searchSpan = pageSearchSpan?.startSpan("vespa_search")
      if (!agentPrompt) {
        results = await searchVespa(message, email, null, null, {
          limit: pageSize,
          offset: pageNumber * pageSize,
          alpha: userAlpha,
          span: searchSpan,
        })
      } else {
        results = await searchVespaAgent(
          message,
          email,
          null,
          null,
          agentAppEnums,
          {
            limit: pageSize,
            offset: pageNumber * pageSize,
            alpha: userAlpha,
            span: searchSpan,
            dataSourceIds: agentSpecificDataSourceIds,
            collectionSelections: agentSpecificCollectionSelections,
            channelIds: channelIds,
            selectedItem: selectedItem,
          },
        )
      }

      // Expand email threads in the results
      // Skip thread expansion if original intent was GetItems (exact count requested)
      if (classification.type !== QueryType.GetItems) {
        results.root.children = await expandEmailThreadsInResults(
          results.root.children || [],
          email,
          searchSpan,
        )
      }

      searchSpan?.setAttribute(
        "result_count",
        results?.root?.children?.length || 0,
      )
      searchSpan?.setAttribute(
        "result_ids",
        JSON.stringify(
          results?.root?.children?.map(
            (r: VespaSearchResult) => (r.fields as any).docId,
          ) || [],
        ),
      )
      searchSpan?.end()
    }
    pageSearchSpan?.setAttribute(
      "total_result_count",
      results?.root?.children?.length || 0,
    )
    pageSearchSpan?.setAttribute(
      "total_result_ids",
      JSON.stringify(
        results?.root?.children?.map(
          (r: VespaSearchResult) => (r.fields as any).docId,
        ) || [],
      ),
    )
    pageSearchSpan?.end()
    const startIndex = isReasoning ? previousResultsLength : 0
    const contextSpan = pageSpan?.startSpan("build_context")
    const initialContext = buildContext(
      results?.root?.children,
      maxSummaryCount,
      startIndex,
    )

    const { imageFileNames } = extractImageFileNames(
      initialContext,
      results?.root?.children,
    )

    contextSpan?.setAttribute("context_length", initialContext?.length || 0)
    contextSpan?.setAttribute("context", initialContext || "")
    contextSpan?.setAttribute(
      "number_of_chunks",
      results?.root?.children?.length || 0,
    )
    loggerWithChild({ email: email }).info(
      `[Main Search Path] Number of contextual chunks being passed: ${
        results?.root?.children?.length || 0
      }`,
    )
    contextSpan?.end()

    const ragSpan = pageSpan?.startSpan("baseline_rag")

    const iterator = baselineRAGJsonStream(input, userCtx, initialContext, {
      stream: true,
      modelId: defaultBestModel,
      reasoning: config.isReasoning && userRequestsReasoning,
      agentPrompt,
      messages,
      imageFileNames,
    })

    const answer = yield* processIterator(
      iterator,
      results?.root?.children,
      previousResultsLength,
      config.isReasoning && userRequestsReasoning,
      email,
    )

    if (answer) {
      ragSpan?.setAttribute("answer_found", true)
      ragSpan?.end()
      pageSpan?.end()
      rootSpan?.end()
      queryRagSpan?.end()
      return
    }
    if (config.isReasoning && userRequestsReasoning) {
      previousResultsLength += results?.root?.children?.length || 0
      pageSpan?.setAttribute("previous_results_length", previousResultsLength)
    }
    ragSpan?.end()
    pageSpan?.end()
  }
  const noAnswerSpan = rootSpan?.startSpan("no_answer_response")
  yield {
    text: "I could not find any information to answer it, please change your query",
  }
  noAnswerSpan?.end()
  rootSpan?.end()
  queryRagSpan?.end()
}

async function* generateAnswerFromGivenContext(
  input: string,
  email: string,
  userCtx: string,
  alpha: number = 0.5,
  fileIds: string[],
  userRequestsReasoning: boolean,
  agentPrompt?: string,
  passedSpan?: Span,
  threadIds?: string[],
  attachmentFileIds?: string[],
  modelId?: string,
): AsyncIterableIterator<
  ConverseResponse & {
    citation?: { index: number; item: any }
    imageCitation?: ImageCitation
  }
> {
  const message = input
  const messageText = parseMessageText(message)
  loggerWithChild({ email: email }).info(
    { email },
    `generateAnswerFromGivenContext - input: ${messageText}`,
  )
  let userAlpha = alpha
  try {
    const personalization = await getUserPersonalizationByEmail(db, email)
    if (personalization) {
      const nativeRankParams =
        personalization.parameters?.[SearchModes.NativeRank]
      if (nativeRankParams?.alpha !== undefined) {
        userAlpha = nativeRankParams.alpha
        loggerWithChild({ email: email }).info(
          { email, alpha: userAlpha },
          "Using personalized alpha for iterative RAG",
        )
      } else {
        loggerWithChild({ email: email }).info(
          { email },
          "No personalized alpha found in settings, using default for iterative RAG",
        )
      }
    } else {
      loggerWithChild({ email: email }).warn(
        { email },
        "User personalization settings not found, using default alpha for iterative RAG",
      )
    }
  } catch (err) {
    loggerWithChild({ email: email }).error(
      err,
      "Failed to fetch personalization for iterative RAG, using default alpha",
      { email },
    )
  }

  const generateAnswerSpan = passedSpan?.startSpan(
    "generateAnswerFromGivenContext",
  )

  let previousResultsLength = 0
  const combinedSearchResponse: VespaSearchResult[] = []

  if (fileIds.length > 0) {
    const results = await GetDocumentsByDocIds(fileIds, generateAnswerSpan!)
    if (results.root.children) {
      combinedSearchResponse.push(...results.root.children)
    }
  }

  loggerWithChild({ email: email }).info(
    `generateAnswerFromGivenContext - threadIds received: ${JSON.stringify(
      threadIds,
    )}`,
  )

  // If we have threadIds, fetch all emails in those threads
  if (threadIds && threadIds.length > 0) {
    loggerWithChild({ email: email }).info(
      `Fetching email threads for threadIds: ${threadIds.join(", ")}`,
    )
    const threadSpan = generateAnswerSpan?.startSpan("fetch_email_threads")
    threadSpan?.setAttribute("threadIds", JSON.stringify(threadIds))

    try {
      const threadResults = await SearchEmailThreads(threadIds, email)
      loggerWithChild({ email: email }).info(
        `Thread search results: ${JSON.stringify({
          threadIds,
          resultCount: threadResults?.root?.children?.length || 0,
          hasResults: !!(
            threadResults?.root?.children &&
            threadResults.root.children.length > 0
          ),
        })}`,
      )

      if (
        threadResults.root.children &&
        threadResults.root.children.length > 0
      ) {
        const existingDocIds = new Set(
          combinedSearchResponse.map((child: any) => child.fields.docId),
        )

        // Use the helper function to process thread results
        const { addedCount, threadInfo } = processThreadResults(
          threadResults.root.children,
          existingDocIds,
          combinedSearchResponse,
        )
        loggerWithChild({ email: email }).info(
          `Added ${addedCount} additional emails from ${threadIds.length} threads (no limits applied)`,
        )
        threadSpan?.setAttribute("added_email_count", addedCount)
        threadSpan?.setAttribute(
          "total_thread_emails_found",
          threadResults.root.children.length,
        )
        threadSpan?.setAttribute("thread_info", JSON.stringify(threadInfo))
      }
    } catch (error) {
      loggerWithChild({ email: email }).error(
        error,
        `Error fetching email threads: ${getErrorMessage(error)}`,
      )
      threadSpan?.setAttribute("error", getErrorMessage(error))
    }

    threadSpan?.end()
  }
  // const initialContext = cleanContext(
  //   results?.root?.children
  //     ?.map(
  //       (v, i) =>
  //         `Index ${i + startIndex} \n ${answerContextMap(
  //           v as z.infer<typeof VespaSearchResultsSchema>,
  //           0,
  //           true,
  //         )}`,
  //     )
  //     ?.join("\n"),
  // )
  const initialResults = [...(combinedSearchResponse || [])]
  for (const v of initialResults) {
    if (
      v.fields &&
      "sddocname" in v.fields &&
      v.fields.sddocname === chatContainerSchema
    ) {
      const channelId = (v.fields as any).docId
      console.log(`Processing chat container with docId: ${channelId}`)

      if (channelId) {
        const searchResults = await searchSlackInVespa(messageText, email, {
          limit: 10,
          channelIds: [channelId],
        })
        if (searchResults.root.children) {
          combinedSearchResponse.push(...searchResults.root.children)
          const threadMessages = await getThreadContext(
            searchResults,
            email,
            generateAnswerSpan,
          )
          if (threadMessages?.root?.children) {
            combinedSearchResponse.push(...threadMessages.root.children)
          }
        }
      }
    }
  }

  const startIndex = isReasoning ? previousResultsLength : 0
  const contextPromises = combinedSearchResponse?.map(async (v, i) => {
    let content = answerContextMap(
      v as z.infer<typeof VespaSearchResultsSchema>,
      0,
      true,
    )
    if (
      v.fields &&
      "sddocname" in v.fields &&
      v.fields.sddocname === chatContainerSchema &&
      (v.fields as any).creator
    ) {
      try {
        const creator = await getDocumentOrNull(
          chatUserSchema,
          (v.fields as any).creator,
        )
        if (creator) {
          content += `\nCreator: ${(creator.fields as any).name}`
        }
      } catch (error) {
        loggerWithChild({ email }).error(
          error,
          `Failed to fetch creator for chat container`,
        )
      }
    }
    return `Index ${i + startIndex} \n ${content}`
  })

  const resolvedContexts = contextPromises
    ? await Promise.all(contextPromises)
    : []

  const initialContext = cleanContext(resolvedContexts.join("\n"))
  const { imageFileNames } = extractImageFileNames(
    initialContext,
    combinedSearchResponse,
  )

  const finalImageFileNames = imageFileNames || []

  if (attachmentFileIds?.length) {
    finalImageFileNames.push(
      ...attachmentFileIds.map((fileid, index) => `${index}_${fileid}_${0}`),
    )
  }

  const initialContextSpan = generateAnswerSpan?.startSpan("initialContext")
  initialContextSpan?.setAttribute(
    "context_length",
    initialContext?.length || 0,
  )
  initialContextSpan?.setAttribute("context", initialContext || "")
  initialContextSpan?.setAttribute(
    "number_of_chunks",
    combinedSearchResponse?.length || 0,
  )
  initialContextSpan?.end()

  loggerWithChild({ email: email }).info(
    `[Selected Context Path] Number of contextual chunks being passed: ${
      combinedSearchResponse?.length || 0
    }`,
  )

  const selectedContext = isContextSelected(message)
  const builtUserQuery = selectedContext
    ? buildUserQuery(selectedContext)
    : message
  const iterator = baselineRAGJsonStream(
    builtUserQuery,
    userCtx,
    initialContext,
    {
      stream: true,
      modelId: modelId ? (modelId as Models) : defaultBestModel,
      reasoning: config.isReasoning && userRequestsReasoning,
      agentPrompt,
      imageFileNames,
    },
    true,
  )

  const answer = yield* processIterator(
    iterator,
    combinedSearchResponse,
    previousResultsLength,
    userRequestsReasoning,
    email,
  )
  if (answer) {
    generateAnswerSpan?.setAttribute("answer_found", true)
    generateAnswerSpan?.end()
    return
  } else if (!answer) {
    // If we give the whole context then also if there's no answer then we can just search once and get the best matching chunks with the query and then make context try answering
    loggerWithChild({ email: email }).info(
      "No answer was found when all chunks were given, trying to answer after searching vespa now",
    )
    let results = await searchVespaInFiles(builtUserQuery, email, fileIds, {
      limit: fileIds?.length,
      alpha: userAlpha,
    })

    const searchVespaSpan = generateAnswerSpan?.startSpan("searchVespaSpan")
    searchVespaSpan?.setAttribute("parsed_message", message)
    searchVespaSpan?.setAttribute("msgToSearch", builtUserQuery)
    searchVespaSpan?.setAttribute("limit", fileIds?.length)
    searchVespaSpan?.setAttribute(
      "results length",
      results?.root?.children?.length || 0,
    )

    if (!results.root.children) {
      results.root.children = []
    }
    const startIndex = isReasoning ? previousResultsLength : 0
    const initialContext = cleanContext(
      results?.root?.children
        ?.map(
          (v, i) =>
            `Index ${i + startIndex} \n ${answerContextMap(
              v as z.infer<typeof VespaSearchResultsSchema>,
              20,
              true,
            )}`,
        )
        ?.join("\n"),
    )
    loggerWithChild({ email: email }).info(
      `[Selected Context Path] Number of contextual chunks being passed: ${
        results?.root?.children?.length || 0
      }`,
    )

    const { imageFileNames } = extractImageFileNames(
      initialContext,
      results?.root?.children,
    )

    searchVespaSpan?.setAttribute("context_length", initialContext?.length || 0)
    searchVespaSpan?.setAttribute("context", initialContext || "")
    searchVespaSpan?.setAttribute(
      "number_of_chunks",
      results.root?.children?.length || 0,
    )

    const iterator = baselineRAGJsonStream(
      builtUserQuery,
      userCtx,
      initialContext,
      {
        stream: true,
        modelId: defaultBestModel,
        reasoning: config.isReasoning && userRequestsReasoning,
        imageFileNames,
      },
      true,
    )

    const answer = yield* processIterator(
      iterator,
      results?.root?.children,
      previousResultsLength,
      userRequestsReasoning,
      email,
    )
    if (answer) {
      searchVespaSpan?.setAttribute("answer_found", true)
      searchVespaSpan?.end()
      generateAnswerSpan?.end()
      return
    } else if (
      // If no answer found, exit and yield nothing related to selected context found
      !answer
    ) {
      const noAnswerSpan = searchVespaSpan?.startSpan("no_answer_response")
      yield {
        text: "From the selected context, I could not find any information to answer it, please change your query",
      }
      noAnswerSpan?.end()
      searchVespaSpan?.end()
      generateAnswerSpan?.end()
      return
    }
    if (config.isReasoning && userRequestsReasoning) {
      previousResultsLength += results?.root?.children?.length || 0
    }
  }
  if (config.isReasoning && userRequestsReasoning) {
    previousResultsLength += combinedSearchResponse?.length || 0
  }
  generateAnswerSpan?.end()
}

// Checks if the user has selected context
// Meaning if the query contains Pill info
export const isContextSelected = (str: string) => {
  try {
    if (str.startsWith("[{")) {
      return JSON.parse(str)
    } else {
      return null
    }
  } catch {
    return null
  }
}

export const buildUserQuery = (userQuery: UserQuery) => {
  let builtQuery = ""
  userQuery?.map((obj) => {
    if (obj?.type === "text") {
      builtQuery += `${obj?.value} `
    } else if (obj?.type === "pill") {
      builtQuery += `<User referred a file with title "${obj?.value?.title}" here> `
    } else if (obj?.type === "link") {
      builtQuery += `<User added a link with url here, this url's content is already available to you in the prompt> `
    }
  })
  return builtQuery
}

export const parseMessageText = (message: string): string => {
  if (!message.startsWith("[{")) {
    return message
  }
  try {
    const messageArray = JSON.parse(message)
    if (Array.isArray(messageArray)) {
      return messageArray
        .filter((item) => item.type === "text")
        .map((item) => item.value)
        .join(" ")
        .trim()
    }
    return message
  } catch (e) {
    return message
  }
}

const getSearchRangeSummary = (
  from: number,
  to: number,
  direction: string,
  parentSpan?: Span,
) => {
  const summarySpan = parentSpan?.startSpan("getSearchRangeSummary")
  summarySpan?.setAttribute("from", from)
  summarySpan?.setAttribute("to", to)
  summarySpan?.setAttribute("direction", direction)
  const now = Date.now()
  if ((direction === "next" || direction === "prev") && from && to) {
    // Ensure from is earlier than to
    if (from > to) {
      ;[from, to] = [to, from]
    }

    const fromDate = new Date(from)
    const toDate = new Date(to)

    const format = (date: Date) =>
      `${date.toLocaleString("default", {
        month: "long",
      })} ${date.getDate()}, ${date.getFullYear()} - ${formatTime(date)}`

    const formatTime = (date: Date) => {
      const hours = date.getHours()
      const minutes = date.getMinutes()
      const ampm = hours >= 12 ? "PM" : "AM"
      const hour12 = hours % 12 === 0 ? 12 : hours % 12
      const paddedMinutes = minutes.toString().padStart(2, "0")
      return `${hour12}:${paddedMinutes} ${ampm}`
    }

    fromDate.setHours(0, 0, 0, 0)
    toDate.setHours(23, 59, 0, 0)

    return `from ${format(fromDate)} to ${format(toDate)}`
  }
  // For "next" direction, we usually start from now
  else if (direction === "next") {
    // Start from today/now
    const endDate = new Date(to)
    // Format end date to month/year if it's far in future
    const endStr =
      Math.abs(to - now) > 30 * 24 * 60 * 60 * 1000
        ? `${endDate.toLocaleString("default", {
            month: "long",
          })} ${endDate.getFullYear()}`
        : getRelativeTime(to)
    const result = `from today until ${endStr}`
    summarySpan?.setAttribute("result", result)
    summarySpan?.end()
    return result
  }
  // For "prev" direction
  else {
    const startDate = new Date(from)
    const startStr =
      Math.abs(now - from) > 30 * 24 * 60 * 60 * 1000
        ? `${startDate.toLocaleString("default", {
            month: "long",
          })} ${startDate.getFullYear()}`
        : getRelativeTime(from)
    const result = `from today back to ${startStr}`
    summarySpan?.setAttribute("result", result)
    summarySpan?.end()
    return result
  }
}

async function* generatePointQueryTimeExpansion(
  input: string,
  messages: Message[],
  classification: QueryRouterLLMResponse,
  email: string,
  userCtx: string,
  alpha: number,
  pageSize: number = 10,
  maxSummaryCount: number | undefined,
  userRequestsReasoning: boolean,
  eventRagSpan?: Span,
  agentPrompt?: string,
): AsyncIterableIterator<
  ConverseResponse & {
    citation?: { index: number; item: any }
    imageCitation?: ImageCitation
  }
> {
  const rootSpan = eventRagSpan?.startSpan("generatePointQueryTimeExpansion")
  loggerWithChild({ email: email }).debug(
    `Started rootSpan at ${new Date().toISOString()}`,
  )
  rootSpan?.setAttribute("input", input)
  rootSpan?.setAttribute("email", email)
  rootSpan?.setAttribute("alpha", alpha)
  rootSpan?.setAttribute("pageSize", pageSize)
  rootSpan?.setAttribute("maxSummaryCount", maxSummaryCount || "none")
  rootSpan?.setAttribute("direction", classification.direction || "unknown")

  let agentAppEnums: Apps[] = []
  let agentSpecificDataSourceIds: string[] = []
  let agentSpecificCollectionSelections: Array<{
    collectionIds?: string[]
    collectionFolderIds?: string[]
    collectionFileIds?: string[]
  }> = []
  let selectedItem = {}
  if (agentPrompt) {
    let agentPromptData: { appIntegrations?: string[] } = {}
    try {
      agentPromptData = JSON.parse(agentPrompt)
    } catch (error) {
      loggerWithChild({ email: email }).warn(
        "Failed to parse agentPrompt JSON",
        { error, agentPrompt },
      )
    }

    if (
      agentPromptData.appIntegrations &&
      Array.isArray(agentPromptData.appIntegrations)
    ) {
      for (const integration of agentPromptData.appIntegrations) {
        if (typeof integration === "string") {
          const lowerIntegration = integration.toLowerCase()
          if (
            lowerIntegration.startsWith("ds-") ||
            lowerIntegration.startsWith("ds_")
          ) {
            agentSpecificDataSourceIds.push(integration)
            if (!agentAppEnums.includes(Apps.DataSource)) {
              agentAppEnums.push(Apps.DataSource)
            }
          } else {
            switch (lowerIntegration) {
              case Apps.GoogleDrive.toLowerCase():
              case "googledrive":
                if (!agentAppEnums.includes(Apps.GoogleDrive))
                  agentAppEnums.push(Apps.GoogleDrive)
                break
              case Apps.DataSource.toLowerCase():
                if (!agentAppEnums.includes(Apps.DataSource))
                  agentAppEnums.push(Apps.DataSource)
                break
              case "googlesheets":
                if (!agentAppEnums.includes(Apps.GoogleDrive))
                  agentAppEnums.push(Apps.GoogleDrive)
                break
              case Apps.Gmail.toLowerCase():
              case "gmail":
                if (!agentAppEnums.includes(Apps.Gmail))
                  agentAppEnums.push(Apps.Gmail)
                break
              case Apps.GoogleCalendar.toLowerCase():
              case "googlecalendar":
                if (!agentAppEnums.includes(Apps.GoogleCalendar))
                  agentAppEnums.push(Apps.GoogleCalendar)
                break
              case Apps.Slack.toLowerCase():
              case "slack":
                if (!agentAppEnums.includes(Apps.Slack))
                  agentAppEnums.push(Apps.Slack)
                break
              default:
                Logger.warn(
                  `Unknown integration type in agent prompt: ${integration}`,
                )
                break
            }
          }
        } else {
          loggerWithChild({ email: email }).warn(
            `Invalid integration item in agent prompt (not a string): ${integration}`,
          )
        }
      }
      agentAppEnums = [...new Set(agentAppEnums)]
    } else {
      loggerWithChild({ email: email }).warn(
        "agentPromptData.appIntegrations is not an array or is missing",
        { agentPromptData },
      )
    }

    // parsing for the new type of integration which we are going to save
    if (isAppSelectionMap(agentPromptData.appIntegrations)) {
      const { selectedApps, selectedItems } = parseAppSelections(
        agentPromptData.appIntegrations,
      )
      // Use selectedApps and selectedItems
      selectedItem = selectedItems
      // agentAppEnums = selectedApps.filter(isValidApp);
      agentAppEnums = [...new Set(selectedApps)]

      // Extract collection selections from knowledge_base selections
      if (selectedItems[Apps.KnowledgeBase]) {
        const collectionIds: string[] = []
        const collectionFolderIds: string[] = []
        const collectionFileIds: string[] = []

        for (const itemId of selectedItems[Apps.KnowledgeBase]) {
          if (itemId.startsWith("cl-")) {
            // Entire collection - remove cl- prefix
            collectionIds.push(itemId.replace(/^cl[-_]/, ""))
          } else if (itemId.startsWith("clfd-")) {
            // Collection folder - remove clfd- prefix
            collectionFolderIds.push(itemId.replace(/^clfd[-_]/, ""))
          } else if (itemId.startsWith("clf-")) {
            // Collection file - remove clf- prefix
            collectionFileIds.push(itemId.replace(/^clf[-_]/, ""))
          }
        }

        // Create the key-value pair object
        if (
          collectionIds.length > 0 ||
          collectionFolderIds.length > 0 ||
          collectionFileIds.length > 0
        ) {
          agentSpecificCollectionSelections.push({
            collectionIds: collectionIds.length > 0 ? collectionIds : undefined,
            collectionFolderIds:
              collectionFolderIds.length > 0 ? collectionFolderIds : undefined,
            collectionFileIds:
              collectionFileIds.length > 0 ? collectionFileIds : undefined,
          })
        }
      }
    }
  }

  let userAlpha = await getUserPersonalizationAlpha(db, email, alpha)
  const direction = classification.direction as string

  const message = input
  const maxIterations = 10
  const weekInMs = 12 * 24 * 60 * 60 * 1000
  let costArr: number[] = []

  const { fromDate, toDate } = interpretDateFromReturnedTemporalValue(
    classification.filters,
  )

  let from = fromDate ? fromDate.getTime() : new Date().getTime()
  let to = toDate ? toDate.getTime() : new Date().getTime()
  let lastSearchedTime = direction === "prev" ? from : to

  let previousResultsLength = 0
  const loopLimit = fromDate && toDate ? 2 : maxIterations
  let starting_iteration_date = from

  for (let iteration = 0; iteration < loopLimit; iteration++) {
    // Taking the starting iteration date in a variable
    if (iteration == 0) {
      starting_iteration_date = from
    }

    const iterationSpan = rootSpan?.startSpan(`iteration_${iteration}`)
    iterationSpan?.setAttribute("iteration", iteration)
    const windowSize = (2 + iteration) * weekInMs

    if (direction === "prev") {
      // If we have both the from and to time range we search only for that range
      if (fromDate && toDate) {
        loggerWithChild({ email: email }).info(
          `Direction is ${direction} and time range is provided : from ${from} and ${to}`,
        )
      }
      // If we have either no fromDate and toDate, or a to date but no from date - then we set the from date
      else {
        to = toDate ? to : lastSearchedTime
        from = to - windowSize
        lastSearchedTime = from
      }
    } else {
      if (fromDate && toDate) {
        loggerWithChild({ email: email }).info(
          `Direction is ${direction} and time range is provided : from ${from} and ${to}`,
        )
      }
      // If we have either no fromDate and toDate, or a from date but no to date - then we set the from date
      else {
        from = fromDate ? from : lastSearchedTime
        to = from + windowSize
        lastSearchedTime = to
      }
    }

    loggerWithChild({ email: email }).info(
      `Iteration ${iteration}, searching from ${new Date(from)} to ${new Date(
        to,
      )}`,
    )
    iterationSpan?.setAttribute("from", new Date(from).toLocaleString())
    iterationSpan?.setAttribute("to", new Date(to).toLocaleString())
    // Search in both calendar events and emails
    const searchSpan = iterationSpan?.startSpan("search_vespa")
    const emailSearchSpan = searchSpan?.startSpan("email_search")
    // TODO: How to combine promise.all with spans?
    // emailSearchSpan?.setAttribute(`promise.all[eventResults, results]-${iteration}`, true)

    const calenderSearchSpan = searchSpan?.startSpan("calender_search")
    let results: VespaSearchResponse = {
      root: {
        id: "",
        relevance: 0,
        coverage: {
          coverage: 0,
          documents: 0,
          full: false,
          nodes: 0,
          results: 0,
          resultsFull: 0,
        },
        children: [],
      },
      trace: undefined,
    }
    let eventResults: VespaSearchResponse = {
      root: {
        id: "",
        relevance: 0,
        coverage: {
          coverage: 0,
          documents: 0,
          full: false,
          nodes: 0,
          results: 0,
          resultsFull: 0,
        },
        children: [],
      },
      trace: undefined,
    }
    if (!agentPrompt) {
      ;[results, eventResults] = await Promise.all([
        searchVespa(message, email, Apps.GoogleCalendar, null, {
          limit: pageSize,
          alpha: userAlpha,
          timestampRange: { from, to },
          span: calenderSearchSpan,
        }),
        searchVespa(message, email, null, null, {
          limit: pageSize,
          alpha: userAlpha,
          timestampRange: { to, from },
          notInMailLabels: ["CATEGORY_PROMOTIONS"],
          span: emailSearchSpan,
        }),
      ])
    }

    if (agentPrompt) {
      if (agentAppEnums.length > 0 || agentSpecificDataSourceIds.length > 0) {
        const channelIds = getChannelIdsFromAgentPrompt(agentPrompt)
        const [agentResults, agentEventResults] = await Promise.all([
          searchVespaAgent(
            message,
            email,
            Apps.GoogleCalendar,
            null,
            agentAppEnums,
            {
              limit: pageSize,
              alpha: userAlpha,
              timestampRange: { from, to },
              span: calenderSearchSpan,
              dataSourceIds: agentSpecificDataSourceIds,
              channelIds: channelIds,
              selectedItem: selectedItem,
            },
          ),
          searchVespaAgent(message, email, null, null, agentAppEnums, {
            limit: pageSize,
            alpha: userAlpha,
            timestampRange: { to, from },
            notInMailLabels: ["CATEGORY_PROMOTIONS"],
            span: emailSearchSpan,
            dataSourceIds: agentSpecificDataSourceIds,
            channelIds: channelIds,
            selectedItem: selectedItem,
          }),
        ])
        results.root.children = [
          ...(results.root.children || []),
          ...(agentResults.root.children || []),
        ]
        eventResults.root.children = [
          ...(eventResults.root.children || []),
          ...(agentEventResults.root.children || []),
        ]
      }
    }

    emailSearchSpan?.setAttribute(
      "result_count",
      results?.root?.children?.length || 0,
    )
    emailSearchSpan?.setAttribute(
      "result_ids",
      JSON.stringify(
        results?.root?.children?.map(
          (r: VespaSearchResult) => (r.fields as any).docId,
        ) || [],
      ),
    )
    emailSearchSpan?.setAttribute("result", JSON.stringify(results))
    emailSearchSpan?.end()
    calenderSearchSpan?.setAttribute(
      "result_count",
      eventResults?.root?.children?.length || 0,
    )
    calenderSearchSpan?.setAttribute(
      "result_ids",
      JSON.stringify(
        eventResults?.root?.children?.map(
          (r: VespaSearchResult) => (r.fields as any).docId,
        ) || [],
      ),
    )
    calenderSearchSpan?.setAttribute("result", JSON.stringify(eventResults))
    calenderSearchSpan?.end()
    searchSpan?.end()

    if (!results.root.children && !eventResults.root.children) {
      iterationSpan?.end()
      continue
    }

    // Combine and filter results
    const combineSpan = iterationSpan?.startSpan("combine_results")
    const combinedResults = {
      root: {
        children: [
          ...(results.root.children || []),
          ...(eventResults.root.children || []),
        ].filter(
          (v: VespaSearchResult) =>
            (v.fields as VespaMailSearch).app === Apps.Gmail ||
            (v.fields as VespaEventSearch).app === Apps.GoogleCalendar,
        ),
      },
    }

    combineSpan?.setAttribute(
      "combined_result_count",
      combinedResults?.root?.children?.length || 0,
    )
    combineSpan?.setAttribute(
      "combined_result_ids",
      JSON.stringify(
        combinedResults?.root?.children?.map(
          (r: VespaSearchResult) => (r.fields as any).docId,
        ) || [],
      ),
    )
    combineSpan?.end()

    if (!combinedResults.root.children.length) {
      loggerWithChild({ email: email }).info(
        "No gmail or calendar events found",
      )
      iterationSpan?.end()
      continue
    }

    // Prepare context for LLM
    const contextSpan = iterationSpan?.startSpan("build_context")
    const startIndex = isReasoning ? previousResultsLength : 0
    const initialContext = buildContext(
      combinedResults?.root?.children,
      maxSummaryCount,
      startIndex,
    )

    const { imageFileNames } = extractImageFileNames(
      initialContext,
      combinedResults?.root?.children,
    )

    contextSpan?.setAttribute("context_length", initialContext?.length || 0)
    contextSpan?.setAttribute("context", initialContext || "")
    contextSpan?.setAttribute(
      "number_of_chunks",
      combinedResults?.root?.children?.length || 0,
    )
    contextSpan?.end()

    // Stream LLM response
    const ragSpan = iterationSpan?.startSpan("meeting_prompt_stream")
    loggerWithChild({ email: email }).info("Using meetingPromptJsonStream")
    const iterator = meetingPromptJsonStream(input, userCtx, initialContext, {
      stream: true,
      modelId: defaultBestModel,
      reasoning: config.isReasoning && userRequestsReasoning,
      agentPrompt,
      imageFileNames,
    })

    const answer = yield* processIterator(
      iterator,
      combinedResults?.root?.children,
      previousResultsLength,
      config.isReasoning && userRequestsReasoning,
      email,
    )
    ragSpan?.end()
    if (answer) {
      ragSpan?.setAttribute("answer_found", true)
      iterationSpan?.end()
      loggerWithChild({ email: email }).debug(
        `Ending rootSpan at ${new Date().toISOString()}`,
      )
      rootSpan?.end()
      eventRagSpan?.end()
      return
    }
    // only increment in the case of reasoning
    if (config.isReasoning && userRequestsReasoning) {
      previousResultsLength += combinedResults?.root?.children?.length || 0
      iterationSpan?.setAttribute(
        "previous_results_length",
        previousResultsLength,
      )
    }

    iterationSpan?.end()
  }

  const noAnswerSpan = rootSpan?.startSpan("no_answer_response")
  const searchSummary = getSearchRangeSummary(
    starting_iteration_date,
    to,
    direction,
    noAnswerSpan,
  )
  const totalCost = costArr.reduce((a, b) => a + b, 0)
  noAnswerSpan?.setAttribute("search_summary", searchSummary)
  noAnswerSpan?.setAttribute("total_cost", totalCost)
  yield {
    text: `I searched your calendar events and emails ${searchSummary} but couldn't find any relevant meetings. Please try rephrasing your query.`,
    cost: totalCost,
  }
  noAnswerSpan?.end()
  rootSpan?.end()
  eventRagSpan?.end()
}

const formatTimeDuration = (from: number | null, to: number | null): string => {
  if (from === null && to === null) {
    return ""
  }

  const diffMs = Math.abs((to as number) - (from as number))
  const minutes = Math.floor(diffMs / (1000 * 60)) % 60
  const hours = Math.floor(diffMs / (1000 * 60 * 60)) % 24
  const days = Math.floor(diffMs / (1000 * 60 * 60 * 24))
  let readable = ""

  if (days > 0) {
    readable += `${days} day${days !== 1 ? "s" : ""} `
  }

  if (hours > 0 || (days > 0 && minutes > 0)) {
    readable += `${hours} hour${hours !== 1 ? "s" : ""} `
  }

  if (minutes > 0 && days === 0) {
    readable += `${minutes} minute${minutes !== 1 ? "s" : ""} `
  }

  return readable.trim()
}

async function* processResultsForMetadata(
  items: VespaSearchResult[],
  input: string,
  userCtx: string,
  app: Apps[] | null,
  entity: any,
  chunksCount: number | undefined,
  userRequestsReasoning?: boolean,
  span?: Span,
  email?: string,
  agentContext?: string,
  modelId?: string,
) {
  if (app?.length == 1 && app[0] === Apps.GoogleDrive) {
    chunksCount = config.maxGoogleDriveSummary
    loggerWithChild({ email: email ?? "" }).info(
      `Google Drive, Chunk size: ${chunksCount}`,
    )
    span?.setAttribute("Google Drive, chunk_size", chunksCount)
  }

  // TODO: Calculate the token count for the selected model's capacity and pass the full context accordingly.
  chunksCount = 20
  span?.setAttribute(
    "Document chunk size",
    `full_context maxed to ${chunksCount}`,
  )
  const context = buildContext(items, chunksCount)
  const { imageFileNames } = extractImageFileNames(context, items)
  const streamOptions = {
    stream: true,
    modelId: modelId ? (modelId as Models) : defaultBestModel,
    reasoning: config.isReasoning && userRequestsReasoning,
    imageFileNames,
    agentPrompt: agentContext,
  }

  let iterator: AsyncIterableIterator<ConverseResponse>
  if (app?.length == 1 && app[0] === Apps.Gmail) {
    loggerWithChild({ email: email ?? "" }).info(`Using mailPromptJsonStream `)
    iterator = mailPromptJsonStream(input, userCtx, context, streamOptions)
  } else {
    loggerWithChild({ email: email ?? "" }).info(`Using baselineRAGJsonStream`)
    iterator = baselineRAGJsonStream(input, userCtx, context, streamOptions)
  }

  return yield* processIterator(
    iterator,
    items,
    0,
    config.isReasoning && userRequestsReasoning,
  )
}

async function* generateMetadataQueryAnswer(
  input: string,
  messages: Message[],
  email: string,
  userCtx: string,
  userAlpha: number = 0.5,
  pageSize: number = 10,
  maxSummaryCount: number | undefined,
  classification: QueryRouterLLMResponse,
  userRequestsReasoning?: boolean,
  span?: Span,
  agentPrompt?: string,
  maxIterations = 5,
  modelId?: string,
): AsyncIterableIterator<
  ConverseResponse & {
    citation?: { index: number; item: any }
    imageCitation?: ImageCitation
  }
> {
  const { apps, entities, startTime, endTime, sortDirection, intent } =
    classification.filters
  const count = classification.filters.count
  const direction = classification.direction as string
  const isGenericItemFetch = classification.type === QueryType.GetItems
  const isFilteredItemSearch =
    classification.type === QueryType.SearchWithFilters
  const isValidAppOrEntity =
    (apps && apps.every((a) => isValidApp(a))) ||
    (entities && entities.every((e) => isValidEntity(e)))

  let agentAppEnums: Apps[] = []
  let agentSpecificDataSourceIds: string[] = []
  let agentSpecificCollectionSelections: Array<{
    collectionIds?: string[]
    collectionFolderIds?: string[]
    collectionFileIds?: string[]
  }> = []
  let selectedItem = {}
  if (agentPrompt) {
    let agentPromptData: { appIntegrations?: string[] } = {}
    try {
      agentPromptData = JSON.parse(agentPrompt)
    } catch (error) {
      loggerWithChild({ email: email }).warn(
        "Failed to parse agentPrompt JSON",
        { error, agentPrompt },
      )
    }

    if (
      agentPromptData.appIntegrations &&
      Array.isArray(agentPromptData.appIntegrations)
    ) {
      for (const integration of agentPromptData.appIntegrations) {
        if (typeof integration === "string") {
          const lowerIntegration = integration.toLowerCase()
          if (
            lowerIntegration.startsWith("ds-") ||
            lowerIntegration.startsWith("ds_")
          ) {
            agentSpecificDataSourceIds.push(integration)
            if (!agentAppEnums.includes(Apps.DataSource)) {
              agentAppEnums.push(Apps.DataSource)
            }
          } else {
            switch (lowerIntegration) {
              case Apps.GoogleDrive.toLowerCase():
              case "googledrive":
                if (!agentAppEnums.includes(Apps.GoogleDrive))
                  agentAppEnums.push(Apps.GoogleDrive)
                break
              case Apps.DataSource.toLowerCase():
                if (!agentAppEnums.includes(Apps.DataSource))
                  agentAppEnums.push(Apps.DataSource)
                break
              case "googlesheets":
                if (!agentAppEnums.includes(Apps.GoogleDrive))
                  agentAppEnums.push(Apps.GoogleDrive)
                break
              case Apps.Gmail.toLowerCase():
              case "gmail":
                if (!agentAppEnums.includes(Apps.Gmail))
                  agentAppEnums.push(Apps.Gmail)
                break
              case Apps.GoogleCalendar.toLowerCase():
              case "googlecalendar":
                if (!agentAppEnums.includes(Apps.GoogleCalendar))
                  agentAppEnums.push(Apps.GoogleCalendar)
                break
              case Apps.Slack.toLowerCase():
              case "slack":
                if (!agentAppEnums.includes(Apps.Slack))
                  agentAppEnums.push(Apps.Slack)
                break
              default:
                loggerWithChild({ email: email }).warn(
                  `Unknown integration type in agent prompt: ${integration}`,
                )
                break
            }
          }
        } else {
          loggerWithChild({ email: email }).warn(
            `Invalid integration item in agent prompt (not a string): ${integration}`,
          )
        }
      }
      agentAppEnums = [...new Set(agentAppEnums)]
    } else {
      loggerWithChild({ email: email }).warn(
        "agentPromptData.appIntegrations is not an array or is missing",
        { agentPromptData },
      )
    }
    // parsing for the new type of integration which we are going to save
    if (isAppSelectionMap(agentPromptData.appIntegrations)) {
      const { selectedApps, selectedItems } = parseAppSelections(
        agentPromptData.appIntegrations,
      )
      // Use selectedApps and selectedItems
      selectedItem = selectedItems
      // agentAppEnums = selectedApps.filter(isValidApp);
      agentAppEnums = [...new Set(selectedApps)]

      // Extract collection selections from knowledge_base selections
      if (selectedItems[Apps.KnowledgeBase]) {
        const collectionIds: string[] = []
        const collectionFolderIds: string[] = []
        const collectionFileIds: string[] = []

        for (const itemId of selectedItems[Apps.KnowledgeBase]) {
          if (itemId.startsWith("cl-")) {
            // Entire collection - remove cl- prefix
            collectionIds.push(itemId.replace(/^cl[-_]/, ""))
          } else if (itemId.startsWith("clfd-")) {
            // Collection folder - remove clfd- prefix
            collectionFolderIds.push(itemId.replace(/^clfd[-_]/, ""))
          } else if (itemId.startsWith("clf-")) {
            // Collection file - remove clf- prefix
            collectionFileIds.push(itemId.replace(/^clf[-_]/, ""))
          }
        }

        // Create the key-value pair object
        if (
          collectionIds.length > 0 ||
          collectionFolderIds.length > 0 ||
          collectionFileIds.length > 0
        ) {
          agentSpecificCollectionSelections.push({
            collectionIds: collectionIds.length > 0 ? collectionIds : undefined,
            collectionFolderIds:
              collectionFolderIds.length > 0 ? collectionFolderIds : undefined,
            collectionFileIds:
              collectionFileIds.length > 0 ? collectionFileIds : undefined,
          })
        }
      }
    }
  }

  // Process timestamp
  const from = startTime ? new Date(startTime).getTime() : null
  const to = endTime ? new Date(endTime).getTime() : null
  const hasValidTimeRange =
    from !== null && !isNaN(from) && to !== null && !isNaN(to)

  let timestampRange: { from: number | null; to: number | null } = {
    from: null,
    to: null,
  }
  if (hasValidTimeRange) {
    // If we have a valid time range, use the provided dates
    timestampRange.from = from
    timestampRange.to = to
  } else if (direction === "next") {
    // For "next/upcoming" requests without a valid range, search from now into the future
    timestampRange.from = new Date().getTime()
  }

  const timeDescription = formatTimeDuration(
    timestampRange.from,
    timestampRange.to,
  )
  const directionText = direction === "prev" ? "going back" : "up to"

  loggerWithChild({ email: email }).info(
    `Apps : "${apps?.join(", ")}" , Entities : "${entities?.join(", ")}"` +
      (timeDescription ? `, ${directionText} ${timeDescription}` : ""),
  )
  let schema: VespaSchema[] | null = null
  if (!entities?.length && apps?.length) {
    schema = apps.map((app) => appToSchemaMapper(app)).filter((s) => s !== null)
  } else if (entities?.length) {
    schema = entities
      .map((entity) => entityToSchemaMapper(entity))
      .filter((s) => s !== null)
  }

  let items: VespaSearchResult[] = []

  // Determine search strategy based on conditions
  if (
    !isValidAppOrEntity &&
    classification.filterQuery &&
    classification.filters?.sortDirection === "desc"
  ) {
    let resolvedIntent = intent || {}
    if (
      intent &&
      Object.keys(intent).length > 0 &&
      apps?.includes(Apps.Gmail)
    ) {
      loggerWithChild({ email: email }).info(
        `[${QueryType.SearchWithoutFilters}] Detected names in intent, resolving to emails: ${JSON.stringify(intent)}`,
      )
      resolvedIntent = await resolveNamesToEmails(intent, email, userCtx, span)
      loggerWithChild({ email: email }).info(
        `[${QueryType.SearchWithoutFilters}] Resolved intent: ${JSON.stringify(resolvedIntent)}`,
      )
    }
    span?.setAttribute(
      "isReasoning",
      userRequestsReasoning && config.isReasoning ? true : false,
    )
    span?.setAttribute("modelId", defaultBestModel)
    loggerWithChild({ email: email }).info(
      "User requested recent metadata retrieval without specifying app or entity",
    )

    const searchOps = {
      limit: pageSize,
      alpha: userAlpha,
      rankProfile: SearchModes.GlobalSorted,
      timestampRange:
        timestampRange.to || timestampRange.from ? timestampRange : null,
      intent: resolvedIntent,
    }

    for (let iteration = 0; iteration < maxIterations; iteration++) {
      const pageSpan = span?.startSpan(`search_iteration_${iteration}`)
      loggerWithChild({ email: email }).info(
        `Search Iteration - ${iteration} : ${SearchModes.GlobalSorted}`,
      )

      let searchResults
      if (!agentPrompt) {
        searchResults = await searchVespa(
          classification.filterQuery,
          email,
          apps ?? null,
          entities ?? null,
          {
            ...searchOps,
            offset: pageSize * iteration,
            span: pageSpan,
          },
        )
      } else {
        const channelIds = getChannelIdsFromAgentPrompt(agentPrompt)
        searchResults = await searchVespaAgent(
          classification.filterQuery,
          email,
          apps ?? null,
          entities ?? null,
          agentAppEnums,
          {
            ...searchOps,
            offset: pageSize * iteration,
            span: pageSpan,
            dataSourceIds: agentSpecificDataSourceIds,
            channelIds: channelIds,
            selectedItem: selectedItem,
          },
        )
      }

      // Expand email threads in the results
      searchResults.root.children = await expandEmailThreadsInResults(
        searchResults.root.children || [],
        email,
        pageSpan,
      )

      items = searchResults.root.children || []

      loggerWithChild({ email: email }).info(
        `iteration-${iteration} retrieved documents length - ${items.length}`,
      )
      pageSpan?.setAttribute("offset", pageSize * iteration)
      pageSpan?.setAttribute(
        `iteration-${iteration} retrieved documents length`,
        items.length,
      )
      pageSpan?.setAttribute(
        `iteration-${iteration} retrieved documents id's`,
        JSON.stringify(
          items.map((v: VespaSearchResult) => (v.fields as any).docId),
        ),
      )

      pageSpan?.setAttribute("context", buildContext(items, 20))
      if (!items.length) {
        loggerWithChild({ email: email }).info(
          `No documents found on iteration ${iteration}${
            hasValidTimeRange
              ? " within time range."
              : " falling back to iterative RAG"
          }`,
        )
        pageSpan?.end()
        yield { text: METADATA_FALLBACK_TO_RAG }
        return
      }

      const answer = yield* processResultsForMetadata(
        items,
        input,
        userCtx,
        apps,
        entities,
        undefined,
        userRequestsReasoning,
        span,
        email,
        agentPrompt,
        modelId,
      )

      if (answer == null) {
        pageSpan?.setAttribute("answer", null)
        if (iteration == maxIterations - 1) {
          pageSpan?.end()
          yield { text: METADATA_FALLBACK_TO_RAG }
          return
        } else {
          loggerWithChild({ email: email }).info(
            `no answer found for iteration - ${iteration}`,
          )
          continue
        }
      } else {
        pageSpan?.setAttribute("answer", answer)
        pageSpan?.end()
        return answer
      }
    }

    span?.setAttribute("rank_profile", SearchModes.GlobalSorted)
    loggerWithChild({ email: email }).info(
      `Rank Profile : ${SearchModes.GlobalSorted}`,
    )
  } else if (isGenericItemFetch && isValidAppOrEntity) {
    const userSpecifiedCountLimit = count
      ? Math.min(
          count + (classification.filters.offset || 0),
          config.maxUserRequestCount,
        )
      : 5
    span?.setAttribute("Search_Type", QueryType.GetItems)
    span?.setAttribute(
      "isReasoning",
      userRequestsReasoning && config.isReasoning ? true : false,
    )
    span?.setAttribute("modelId", defaultBestModel)
    loggerWithChild({ email: email }).info(
      `Search Type : ${QueryType.GetItems}`,
    )

    let resolvedIntent = intent || {}
    if (
      intent &&
      Object.keys(intent).length > 0 &&
      apps?.includes(Apps.Gmail)
    ) {
      loggerWithChild({ email: email }).info(
        `[${QueryType.SearchWithoutFilters}] Detected names in intent, resolving to emails: ${JSON.stringify(intent)}`,
      )
      resolvedIntent = await resolveNamesToEmails(intent, email, userCtx, span)
      loggerWithChild({ email: email }).info(
        `[${QueryType.SearchWithoutFilters}] Resolved intent: ${JSON.stringify(resolvedIntent)}`,
      )
    }

    if (!schema) {
      loggerWithChild({ email: email }).error(
        `[generateMetadataQueryAnswer] Could not determine a valid schema for apps: ${JSON.stringify(apps)}, entities: ${JSON.stringify(entities)}`,
      )
      span?.setAttribute("error", "Schema determination failed")
      span?.setAttribute("apps_for_schema_failure", JSON.stringify(apps))
      span?.setAttribute(
        "entities_for_schema_failure",
        JSON.stringify(entities),
      )

      yield { text: METADATA_FALLBACK_TO_RAG }
      return
    }
    let searchResults
    items = []
    if (agentPrompt) {
      const agentApps = agentAppEnums.filter((a) => apps?.includes(a))
      if (agentApps.length) {
        loggerWithChild({ email: email }).info(
          `[GetItems] Calling getItems with agent prompt - Schema: ${schema}, App: ${apps?.map((a) => a).join(", ")}, Entity: ${entities?.map((e) => e).join(", ")}, Intent: ${JSON.stringify(classification.filters.intent)}`,
        )
        const channelIds = getChannelIdsFromAgentPrompt(agentPrompt)
        searchResults = await getItems({
          email,
          schema,
          app: apps ?? null,
          entity: entities ?? null,
          timestampRange,
          limit: userSpecifiedCountLimit,
          offset: classification.filters.offset || 0,
          asc: sortDirection === "asc",
          intent: resolvedIntent || {},
          channelIds,
        })
        items = searchResults!.root.children || []
        loggerWithChild({ email: email }).info(
          `[GetItems] Agent query completed - Retrieved ${items.length} items`,
        )
      }
    } else {
      loggerWithChild({ email: email }).info(
        `[GetItems] Calling getItems - Schema: ${schema}, App: ${apps?.map((a) => a).join(", ")}, Entity: ${entities?.map((e) => e).join(", ")}, Intent: ${JSON.stringify(classification.filters.intent)}`,
      )

      const getItemsParams = {
        email,
        schema,
        app: apps ?? null,
        entity: entities ?? null,
        timestampRange,
        limit: userSpecifiedCountLimit,
        offset: classification.filters.offset || 0,
        asc: sortDirection === "asc",
        intent: resolvedIntent || {},
      }

      loggerWithChild({ email: email }).info(
        `[GetItems] Query parameters: ${JSON.stringify(getItemsParams)}`,
      )

      searchResults = await getItems(getItemsParams)
      items = searchResults!.root.children || []
      loggerWithChild({ email: email }).info(
        `[GetItems] Query completed - Retrieved ${items.length} items`,
      )
    }

    // Skip thread expansion for GetItems - we want exactly what was requested
    // Thread expansion is only for search-based queries, not concrete item retrieval
    if (!isGenericItemFetch && searchResults) {
      searchResults.root.children = await expandEmailThreadsInResults(
        searchResults.root.children || [],
        email,
        span,
      )
      items = searchResults.root.children || []
    }

    span?.setAttribute(`retrieved documents length`, items.length)
    span?.setAttribute(
      `retrieved documents id's`,
      JSON.stringify(
        items.map((v: VespaSearchResult) => (v.fields as any).docId),
      ),
    )

    span?.setAttribute("context", buildContext(items, 20))
    span?.end()
    loggerWithChild({ email: email }).info(
      `Retrieved Documents : ${QueryType.GetItems} - ${items.length}`,
    )
    // Early return if no documents found
    if (!items.length) {
      span?.end()
      loggerWithChild({ email: email }).info(
        "No documents found for unspecific metadata retrieval",
      )
      yield { text: METADATA_NO_DOCUMENTS_FOUND }
      return
    }

    span?.end()
    yield* processResultsForMetadata(
      items,
      input,
      userCtx,
      apps,
      entities,
      maxSummaryCount,
      userRequestsReasoning,
      span,
      email,
      agentPrompt,
      modelId,
    )
    return
  } else if (
    isFilteredItemSearch &&
    isValidAppOrEntity &&
    classification.filterQuery
  ) {
    // Specific metadata retrieval
    span?.setAttribute("Search_Type", QueryType.SearchWithFilters)
    span?.setAttribute(
      "isReasoning",
      userRequestsReasoning && config.isReasoning ? true : false,
    )
    span?.setAttribute("modelId", defaultBestModel)
    loggerWithChild({ email: email }).info(
      `Search Type : ${QueryType.SearchWithFilters}`,
    )

    const { filterQuery } = classification
    const query = filterQuery
    const rankProfile =
      sortDirection === "desc"
        ? SearchModes.GlobalSorted
        : SearchModes.NativeRank

    let resolvedIntent = {} as Intent
    if (intent && Object.keys(intent).length > 0) {
      loggerWithChild({ email: email }).info(
        `[SearchWithFilters] Detected names in intent, resolving to emails: ${JSON.stringify(intent)}`,
      )
      resolvedIntent = await resolveNamesToEmails(intent, email, userCtx, span)
      loggerWithChild({ email: email }).info(
        `[SearchWithFilters] Resolved intent: ${JSON.stringify(resolvedIntent)}`,
      )
    }

    const searchOptions = {
      limit: pageSize,
      alpha: userAlpha,
      rankProfile,
      timestampRange:
        timestampRange.to || timestampRange.from ? timestampRange : null,
      intent: resolvedIntent,
    }

    for (let iteration = 0; iteration < maxIterations; iteration++) {
      const iterationSpan = span?.startSpan(`search_iteration_${iteration}`)
      loggerWithChild({ email: email }).info(
        `Search ${QueryType.SearchWithFilters} Iteration - ${iteration} : ${rankProfile}`,
      )

      let searchResults
      if (!agentPrompt) {
        searchResults = await searchVespa(
          query,
          email,
          apps ?? null,
          entities ?? null,
          {
            ...searchOptions,
            offset: pageSize * iteration,
          },
        )
      } else {
        const channelIds = getChannelIdsFromAgentPrompt(agentPrompt)
        searchResults = await searchVespaAgent(
          query,
          email,
          apps ?? null,
          entities ?? null,
          agentAppEnums,
          {
            ...searchOptions,
            offset: pageSize * iteration,
            dataSourceIds: agentSpecificDataSourceIds,
            channelIds: channelIds,
            selectedItem: selectedItem,
          },
        )
      }

      // Expand email threads in the results
      searchResults.root.children = await expandEmailThreadsInResults(
        searchResults.root.children || [],
        email,
        iterationSpan,
      )

      items = searchResults.root.children || []

      loggerWithChild({ email: email }).info(`Rank Profile : ${rankProfile}`)

      iterationSpan?.setAttribute("offset", pageSize * iteration)
      iterationSpan?.setAttribute("rank_profile", rankProfile)

      iterationSpan?.setAttribute(
        `iteration - ${iteration} retrieved documents length`,
        items.length,
      )
      iterationSpan?.setAttribute(
        `iteration-${iteration} retrieved documents id's`,
        JSON.stringify(
          items.map((v: VespaSearchResult) => (v.fields as any).docId),
        ),
      )
      iterationSpan?.setAttribute(`context`, buildContext(items, 20))
      iterationSpan?.end()

      loggerWithChild({ email: email }).info(
        `Number of documents for ${QueryType.SearchWithFilters} = ${items.length}`,
      )
      if (!items.length) {
        loggerWithChild({ email: email }).info(
          `No documents found on iteration ${iteration}${
            hasValidTimeRange
              ? " within time range."
              : " falling back to iterative RAG"
          }`,
        )
        iterationSpan?.end()
        yield { text: METADATA_FALLBACK_TO_RAG }
        return
      }

      const answer = yield* processResultsForMetadata(
        items,
        input,
        userCtx,
        apps,
        entities,
        undefined,
        userRequestsReasoning,
        span,
        email,
        agentPrompt,
        modelId,
      )

      if (answer == null) {
        iterationSpan?.setAttribute("answer", null)
        if (iteration == maxIterations - 1) {
          iterationSpan?.end()
          yield { text: METADATA_FALLBACK_TO_RAG }
          return
        } else {
          loggerWithChild({ email: email }).info(
            `no answer found for iteration - ${iteration}`,
          )
          continue
        }
      } else {
        iterationSpan?.end()
        return answer
      }
    }
  } else {
    // None of the conditions matched
    yield { text: METADATA_FALLBACK_TO_RAG }
    return
  }
}

const fallbackText = (classification: QueryRouterLLMResponse): string => {
  const { apps, entities } = classification.filters
  const direction = classification.direction || ""
  const { startTime, endTime } = classification.filters
  const from = new Date(startTime ?? "").getTime()
  const to = new Date(endTime ?? "").getTime()
  const timePhrase = formatTimeDuration(from, to)

  let searchDescription = ""

  // Handle apps array
  if (apps && apps.length > 0) {
    const appNames = apps
      .map((a) => {
        switch (a) {
          case Apps.Gmail:
            return "emails"
          case Apps.GoogleCalendar:
            return "calendar events"
          case Apps.GoogleDrive:
            return "files"
          case Apps.GoogleWorkspace:
            return "contacts"
          default:
            return "items"
        }
      })
      .join(", ")
    searchDescription = appNames
  } else if (entities && entities.length > 0) {
    const entityNames = entities
      .map((e) => {
        switch (e) {
          case "mail":
            return "emails"
          case "event":
            return "calendar events"
          case "driveFile":
            return "files"
          case "docs":
            return "Google Docs"
          case "sheets":
            return "Google Sheets"
          case "slides":
            return "Google Slides"
          case "pdf":
            return "PDF files"
          case "folder":
            return "folders"
          case GooglePeopleEntity.Contacts:
            return "contacts"
          default:
            return "items"
        }
      })
      .join(", ")
    searchDescription = entityNames
  } else {
    searchDescription = "information"
  }

  let timeDescription = ""
  if (timePhrase) {
    if (direction === "prev") {
      timeDescription = ` from the past ${timePhrase}`
    } else if (direction === "next") {
      timeDescription = ` for the next ${timePhrase}`
    } else {
      timeDescription = ` within that time period`
    }
  }

  return `${searchDescription}${timeDescription}`
}

export async function* UnderstandMessageAndAnswer(
  email: string,
  userCtx: string,
  message: string,
  classification: QueryRouterLLMResponse,
  messages: Message[],
  alpha: number,
  userRequestsReasoning: boolean,
  passedSpan?: Span,
  agentPrompt?: string,
  modelId?: string,
): AsyncIterableIterator<
  ConverseResponse & {
    citation?: { index: number; item: any }
    imageCitation?: ImageCitation
  }
> {
  passedSpan?.setAttribute("email", email)
  passedSpan?.setAttribute("message", message)
  passedSpan?.setAttribute(
    "temporal_direction",
    classification.direction || "none",
  )
  passedSpan?.setAttribute("alpha", alpha)
  passedSpan?.setAttribute("message_count", messages.length)
  const isGenericItemFetch = classification.type === QueryType.GetItems
  const isFilteredItemSearch =
    classification.type === QueryType.SearchWithFilters
  const isFilteredSearchSortedByRecency =
    classification.filterQuery &&
    classification.filters.sortDirection === "desc"

  if (isGenericItemFetch || isFilteredItemSearch) {
    loggerWithChild({ email: email }).info("Metadata Retrieval")

    const metadataRagSpan = passedSpan?.startSpan("metadata_rag")
    metadataRagSpan?.setAttribute("comment", "metadata retrieval")
    metadataRagSpan?.setAttribute(
      "classification",
      JSON.stringify(classification),
    )

    const count = classification.filters.count || chatPageSize
    const answerIterator = generateMetadataQueryAnswer(
      message,
      messages,
      email,
      userCtx,
      alpha,
      count,
      maxDefaultSummary,
      classification,
      config.isReasoning && userRequestsReasoning,
      metadataRagSpan,
      agentPrompt,
      5,
      modelId,
    )

    let hasYieldedAnswer = false
    for await (const answer of answerIterator) {
      if (answer.text === METADATA_NO_DOCUMENTS_FOUND) {
        return yield {
          text: `I couldn't find any ${fallbackText(
            classification,
          )}. Would you like to try a different search?`,
        }
      } else if (answer.text === METADATA_FALLBACK_TO_RAG) {
        loggerWithChild({ email: email }).info(
          "No context found for metadata retrieval, moving to iterative RAG",
        )
        hasYieldedAnswer = false
      } else {
        hasYieldedAnswer = true
        yield answer
      }
    }

    metadataRagSpan?.end()
    if (hasYieldedAnswer) return
  }

  if (
    classification.direction !== null &&
    classification.filters.apps?.includes(Apps.GoogleCalendar)
  ) {
    // user is talking about an event
    loggerWithChild({ email: email }).info(
      `Direction : ${classification.direction}`,
    )
    const eventRagSpan = passedSpan?.startSpan("event_time_expansion")
    eventRagSpan?.setAttribute("comment", "event time expansion")
    return yield* generatePointQueryTimeExpansion(
      message,
      messages,
      classification,
      email,
      userCtx,
      alpha,
      chatPageSize,
      maxDefaultSummary,
      userRequestsReasoning,
      eventRagSpan,
      agentPrompt,
    )
  } else {
    loggerWithChild({ email: email }).info(
      "Iterative Rag : Query rewriting and time filtering",
    )
    const ragSpan = passedSpan?.startSpan("iterative_rag")
    ragSpan?.setAttribute("comment", "iterative rag")
    // default case
    return yield* generateIterativeTimeFilterAndQueryRewrite(
      message,
      messages,
      email,
      userCtx,
      alpha,
      chatPageSize,
      3,
      maxDefaultSummary,
      classification,
      userRequestsReasoning,
      ragSpan,
      agentPrompt, // Pass agentPrompt to generateIterativeTimeFilterAndQueryRewrite
    )
  }
}

export async function* UnderstandMessageAndAnswerForGivenContext(
  email: string,
  userCtx: string,
  message: string,
  alpha: number,
  fileIds: string[],
  userRequestsReasoning: boolean,
  passedSpan?: Span,
  threadIds?: string[],
  attachmentFileIds?: string[],
  agentPrompt?: string,
  modelId?: string,
): AsyncIterableIterator<
  ConverseResponse & {
    citation?: { index: number; item: any }
    imageCitation?: ImageCitation
  }
> {
  passedSpan?.setAttribute("email", email)
  passedSpan?.setAttribute("message", message)
  passedSpan?.setAttribute("alpha", alpha)
  passedSpan?.setAttribute("fileIds", JSON.stringify(fileIds))
  passedSpan?.setAttribute("fileIds_count", fileIds?.length)
  passedSpan?.setAttribute("threadIds", JSON.stringify(threadIds))
  passedSpan?.setAttribute("threadIds_count", threadIds?.length || 0)
  passedSpan?.setAttribute(
    "userRequestsReasoning",
    userRequestsReasoning || false,
  )

  return yield* generateAnswerFromGivenContext(
    message,
    email,
    userCtx,
    alpha,
    fileIds,
    userRequestsReasoning,
    agentPrompt,
    passedSpan,
    threadIds,
    attachmentFileIds,
    modelId,
  )
}

const handleError = (error: any) => {
  let errorMessage = "Something went wrong. Please try again."
  if (error?.code === OpenAIError.RateLimitError) {
    errorMessage = "Rate limit exceeded. Please try again later."
  } else if (error?.code === OpenAIError.InvalidAPIKey) {
    errorMessage =
      "Invalid API key provided. Please check your API key and ensure it is correct."
  } else if (
    error?.name === "ThrottlingException" ||
    error?.message === "Too many tokens, please wait before trying again." ||
    error?.$metadata?.httpStatusCode === 429
  ) {
    errorMessage = "Rate limit exceeded. Please try again later."
  } else if (
    error?.name === "ValidationException" ||
    error?.message ===
      "The model returned the following errors: Input is too long for requested model."
  ) {
    errorMessage = "Input context is too large."
  }
  return errorMessage
}

const addErrMessageToMessage = async (
  lastMessage: SelectMessage,
  errorMessage: string,
) => {
  if (lastMessage.messageRole === MessageRole.User) {
    await updateMessageByExternalId(db, lastMessage?.externalId, {
      errorMessage,
    })
  }
}

function formatMessagesForLLM(
  msgs: SelectMessage[],
): { role: ConversationRole; content: { text: string }[] }[] {
  return msgs.map((msg) => {
    // If any message from the messagesWithNoErrResponse is a user message, has fileIds and its message is JSON parsable
    // then we should not give that exact stringified message as history
    // We convert it into a AI friendly string only for giving it to LLM
    const fileIds = Array.isArray(msg?.fileIds) ? msg.fileIds : []
    if (msg.messageRole === "user" && fileIds && fileIds.length > 0) {
      const originalMsg = msg.message
      const selectedContext = isContextSelected(originalMsg)
      msg.message = selectedContext
        ? buildUserQuery(selectedContext)
        : originalMsg
    }
    return {
      role: msg.messageRole as ConversationRole,
      content: [{ text: msg.message }],
    }
  })
}

function buildTopicConversationThread(
  messages: SelectMessage[],
  currentMessageIndex: number,
) {
  const conversationThread = []
  let index = currentMessageIndex

  while (index >= 0) {
    const message = messages[index]

    if (
      message.messageRole === MessageRole.User &&
      message.queryRouterClassification
    ) {
      const classification =
        typeof message.queryRouterClassification === "string"
          ? JSON.parse(message.queryRouterClassification)
          : message.queryRouterClassification

      // If this message is NOT a follow-up, it means we've hit a topic boundary
      if (!classification.isFollowUp) {
        // Include this message as it's the start of the current topic thread
        conversationThread.unshift(message)
        break
      }
    }

    conversationThread.unshift(message)
    index--
  }

  return conversationThread
}

export const MessageApi = async (c: Context) => {
  // we will use this in catch
  // if the value exists then we send the error to the frontend via it

  const tracer: Tracer = getTracer("chat")
  const rootSpan = tracer.startSpan("MessageApi")

  let stream: any
  let chat: SelectChat
  let assistantMessageId: string | null = null
  let streamKey: string | null = null
  let email = ""

  try {
    const { sub, workspaceId } = c.get(JwtPayloadKey)
    email = sub
    loggerWithChild({ email: email }).info("MessageApi Chats..")
    rootSpan.setAttribute("email", email)
    rootSpan.setAttribute("workspaceId", workspaceId)

    // @ts-ignore
    const body = c.req.valid("query")
    const isAgentic = c.req.query("agentic") === "true"
    let {
      message,
      chatId,
      selectedModelConfig,
      agentId,
    }: MessageReqType = body
    
    // Parse selectedModelConfig JSON to extract individual values
    let modelId: string | undefined = undefined
    let isReasoningEnabled = false
    let enableWebSearch = false
    let isDeepResearchEnabled = false

    if (selectedModelConfig) {
      try {
        const config = JSON.parse(selectedModelConfig)
        modelId = config.model
        
        // Handle new direct boolean format
        isReasoningEnabled = config.reasoning === true
        enableWebSearch = config.websearch === true
        isDeepResearchEnabled = config.deepResearch === true
        
        // For deep research, always use Claude Sonnet 4 regardless of UI selection
        if (isDeepResearchEnabled) {
          modelId = "Claude Sonnet 4"
          loggerWithChild({ email: email }).info(
            `Deep research enabled - forcing model to Claude Sonnet 4`
          )
        }
        
        // Check capabilities - handle both array and object formats for backward compatibility
        if (config.capabilities && !isReasoningEnabled && !enableWebSearch && !isDeepResearchEnabled) {
          if (Array.isArray(config.capabilities)) {
            // Array format: ["reasoning", "websearch"]
            isReasoningEnabled = config.capabilities.includes('reasoning')
            enableWebSearch = config.capabilities.includes('websearch')
            isDeepResearchEnabled = config.capabilities.includes('deepResearch')
          } else if (typeof config.capabilities === 'object') {
            // Object format: { reasoning: true, websearch: false }
            isReasoningEnabled = config.capabilities.reasoning === true
            enableWebSearch = config.capabilities.websearch === true
            isDeepResearchEnabled = config.capabilities.deepResearch === true
          }
          
          // For deep research from old format, also force Claude Sonnet 4
          if (isDeepResearchEnabled) {
            modelId = "Claude Sonnet 4"
          }
        }
        
        loggerWithChild({ email: email }).info(
          `Parsed model config: model="${modelId}", reasoning=${isReasoningEnabled}, websearch=${enableWebSearch}, deepResearch=${isDeepResearchEnabled}`
        )
      } catch (e) {
        loggerWithChild({ email: email }).warn(
          `Failed to parse selectedModelConfig JSON: ${e}. Using defaults.`
        )
        modelId = config.defaultBestModel // fallback
      }
    } else {
      // Fallback if no model config provided
      modelId = config.defaultBestModel
      loggerWithChild({ email: email }).info("No model config provided, using default")
    }
    // Convert modelId from friendly label to actual model value
    let actualModelId: string = modelId || config.defaultBestModel // Ensure we always have a string
    if (modelId) {
      const convertedModelId = getModelValueFromLabel(modelId)
      if (convertedModelId) {
        actualModelId = convertedModelId as string // Can be Models enum or string
        loggerWithChild({ email: email }).info(
          `Converted model label "${modelId}" to value "${actualModelId}"`
        )
      } else if (modelId in Models) {
        actualModelId = modelId // Use the raw model ID if it exists in Models enum
        loggerWithChild({ email: email }).info(
          `Using model ID "${modelId}" directly as it exists in Models enum`
        )
      } else {
        loggerWithChild({ email: email }).error(
          `Invalid model: ${modelId}. Model not found in label mappings or Models enum.`
        )
        throw new HTTPException(400, { message: `Invalid model: ${modelId}` })
      }
    }
    const webSearchEnabled = enableWebSearch ?? false
<<<<<<< HEAD
    const agentPromptValue = agentId && (isCuid(agentId) || agentId === "default-agent") ? agentId : undefined // Use undefined if not a valid CUID
    if (isAgentic && !enableWebSearch) {
=======
    const deepResearchEnabled = isDeepResearchEnabled ?? false
    let agentPromptValue = agentId && isCuid(agentId) ? agentId : undefined // Use undefined if not a valid CUID
    if (isAgentic && !enableWebSearch && !deepResearchEnabled) {
>>>>>>> bbabe175
      Logger.info(`Routing to MessageWithToolsApi`)
      return MessageWithToolsApi(c)
    }
    const attachmentMetadata = parseAttachmentMetadata(c)
    const attachmentFileIds = attachmentMetadata.map(
      (m: AttachmentMetadata) => m.fileId,
    )

    if (agentPromptValue) {
      const userAndWorkspaceCheck = await getUserAndWorkspaceByEmail(
        db,
        workspaceId,
        email,
      )
      const agentDetails = await getAgentByExternalId(
        db,
        agentPromptValue,
        userAndWorkspaceCheck.workspace.id,
      )
<<<<<<< HEAD
      if (!isAgentic && !enableWebSearch && (agentDetails || agentPromptValue === "default-agent")) {
=======
      if (
        !isAgentic &&
        !enableWebSearch &&
        !deepResearchEnabled &&
        agentDetails
      ) {
>>>>>>> bbabe175
        Logger.info(`Routing to AgentMessageApi for agent ${agentPromptValue}.`)
        return AgentMessageApi(c)
      }
    }

    // If none of the above, proceed with default RAG flow
    const userRequestsReasoning = isReasoningEnabled
    if (!message) {
      throw new HTTPException(400, {
        message: "Message is required",
      })
    }
    message = decodeURIComponent(message)
    rootSpan.setAttribute("message", message)

    const isMsgWithContext = isMessageWithContext(message)
    const extractedInfo = isMsgWithContext
      ? await extractFileIdsFromMessage(message, email)
      : {
          totalValidFileIdsFromLinkCount: 0,
          fileIds: [],
          threadIds: [],
        }
    const fileIds = extractedInfo?.fileIds
    const threadIds = extractedInfo?.threadIds || []
    const totalValidFileIdsFromLinkCount =
      extractedInfo?.totalValidFileIdsFromLinkCount

    const userAndWorkspace = await getUserAndWorkspaceByEmail(
      db,
      workspaceId,
      email,
    )
    const { user, workspace } = userAndWorkspace
    let messages: SelectMessage[] = []
    const costArr: number[] = []
    const tokenArr: { inputTokens: number; outputTokens: number }[] = []
    const ctx = userContext(userAndWorkspace)
    let chat: SelectChat

    const chatCreationSpan = rootSpan.startSpan("chat_creation")

    let title = ""
    let attachmentStorageError: Error | null = null
    if (!chatId) {
      loggerWithChild({ email: email }).info(
        `MessageApi before the span.. ${chatId}`,
      )
      const titleSpan = chatCreationSpan.startSpan("generate_title")
      loggerWithChild({ email: email }).info(
        `MessageApi after the span.. ${titleSpan}`,
      )
      // let llm decide a title
      const titleResp = await generateTitleUsingQuery(message, {
        modelId: ragPipelineConfig[RagPipelineStages.NewChatTitle].modelId,
        stream: false,
      })
      loggerWithChild({ email: email }).info(
        `MessageApi after the titleResp.. ${titleResp}`,
      )
      title = titleResp.title
      const cost = titleResp.cost
      if (cost) {
        costArr.push(cost)
        titleSpan.setAttribute("cost", cost)
      }
      titleSpan.setAttribute("title", title)
      titleSpan.end()

      loggerWithChild({ email: email }).info(
        `MessageApi before the first message.. ${titleSpan}`,
      )
      let [insertedChat, insertedMsg] = await db.transaction(
        async (tx): Promise<[SelectChat, SelectMessage]> => {
          const chat = await insertChat(tx, {
            workspaceId: workspace.id,
            workspaceExternalId: workspace.externalId,
            userId: user.id,
            email: user.email,
            title,
            attachments: [],
            agentId: agentPromptValue,
          })

          const insertedMsg = await insertMessage(tx, {
            chatId: chat.id,
            userId: user.id,
            chatExternalId: chat.externalId,
            workspaceExternalId: workspace.externalId,
            messageRole: MessageRole.User,
            email: user.email,
            sources: [],
            message,
            modelId: actualModelId || config.defaultBestModel,
            fileIds: fileIds,
          })

          // Store attachment metadata for user message if attachments exist
          if (attachmentMetadata && attachmentMetadata.length > 0) {
            try {
              await storeAttachmentMetadata(
                tx,
                insertedMsg.externalId,
                attachmentMetadata,
                email,
              )
            } catch (error) {
              attachmentStorageError = error as Error
              loggerWithChild({ email: email }).error(
                error,
                `Failed to store attachment metadata for user message ${insertedMsg.externalId}`,
              )
            }
          }

          return [chat, insertedMsg]
        },
      )
      loggerWithChild({ email: email }).info(
        "First mesage of the conversation, successfully created the chat",
      )
      chat = insertedChat
      messages.push(insertedMsg) // Add the inserted message to messages array
      chatCreationSpan.end()
    } else {
      let [existingChat, allMessages, insertedMsg] = await db.transaction(
        async (tx): Promise<[SelectChat, SelectMessage[], SelectMessage]> => {
          // we are updating the chat and getting it's value in one call itself

          let existingChat = await updateChatByExternalIdWithAuth(
            db,
            chatId,
            email,
            {},
          )
          let allMessages = await getChatMessagesWithAuth(tx, chatId, email)

          let insertedMsg = await insertMessage(tx, {
            chatId: existingChat.id,
            userId: user.id,
            workspaceExternalId: workspace.externalId,
            chatExternalId: existingChat.externalId,
            messageRole: MessageRole.User,
            email: user.email,
            sources: [],
            message,
            modelId: actualModelId || config.defaultBestModel,
            fileIds,
          })

          // Store attachment metadata for user message if attachments exist
          if (attachmentMetadata && attachmentMetadata.length > 0) {
            try {
              await storeAttachmentMetadata(
                tx,
                insertedMsg.externalId,
                attachmentMetadata,
                email,
              )
            } catch (error) {
              attachmentStorageError = error as Error
              loggerWithChild({ email: email }).error(
                error,
                `Failed to store attachment metadata for user message ${insertedMsg.externalId}`,
              )
            }
          }

          return [existingChat, allMessages, insertedMsg]
        },
      )
      loggerWithChild({ email: email }).info(
        "Existing conversation, fetched previous messages",
      )
      messages = allMessages.concat(insertedMsg) // Update messages array
      chat = existingChat
      chatCreationSpan.end()
    }
    loggerWithChild({ email: email }).info("starting the streaming..")
    return streamSSE(
      c,
      async (stream) => {
        streamKey = `${chat.externalId}` // Create the stream key
        activeStreams.set(streamKey, stream) // Add stream to the map
        loggerWithChild({ email: email }).info(
          `Added stream ${streamKey} to active streams map.`,
        )
        let wasStreamClosedPrematurely = false
        const streamSpan = rootSpan.startSpan("stream_response")
        streamSpan.setAttribute("chatId", chat.externalId)
        try {
          if (!chatId) {
            const titleUpdateSpan = streamSpan.startSpan("send_title_update")
            await stream.writeSSE({
              data: title,
              event: ChatSSEvents.ChatTitleUpdate,
            })
            titleUpdateSpan.end()
          }

          loggerWithChild({ email: email }).info("Chat stream started")
          // we do not set the message Id as we don't have it
          await stream.writeSSE({
            event: ChatSSEvents.ResponseMetadata,
            data: JSON.stringify({
              chatId: chat.externalId,
            }),
          })

          // Send attachment metadata immediately if attachments exist
          if (attachmentMetadata && attachmentMetadata.length > 0) {
            const userMessage = messages[messages.length - 1]
            await stream.writeSSE({
              event: ChatSSEvents.AttachmentUpdate,
              data: JSON.stringify({
                messageId: userMessage.externalId,
                attachments: attachmentMetadata,
              }),
            })
          }
          // Notify client if attachment storage failed
          if (attachmentStorageError) {
            await stream.writeSSE({
              event: ChatSSEvents.Error,
              data: JSON.stringify({
                error: "attachment_storage_failed",
                message:
                  "Failed to store attachment metadata. Your message was saved but attachments may not be available for future reference.",
                details: attachmentStorageError.message,
              }),
            })
          }
          if (
            (isMsgWithContext && fileIds && fileIds?.length > 0) ||
            (attachmentFileIds && attachmentFileIds?.length > 0)
          ) {
            let answer = ""
            let citations = []
            let imageCitations: any[] = []
            let citationMap: Record<number, number> = {}
            let thinking = ""
            let reasoning =
              userRequestsReasoning &&
              ragPipelineConfig[RagPipelineStages.AnswerOrSearch].reasoning

            const understandSpan = streamSpan.startSpan("understand_message")
            understandSpan?.setAttribute(
              "totalValidFileIdsFromLinkCount",
              totalValidFileIdsFromLinkCount,
            )
            understandSpan?.setAttribute("maxValidLinks", maxValidLinks)

            const iterator = UnderstandMessageAndAnswerForGivenContext(
              email,
              ctx,
              message,
              0.5,
              fileIds,
              userRequestsReasoning,
              understandSpan,
              threadIds,
              attachmentFileIds,
              agentPromptValue,
              actualModelId || config.defaultBestModel,
            )
            stream.writeSSE({
              event: ChatSSEvents.Start,
              data: "",
            })

            answer = ""
            thinking = ""
            reasoning = isReasoning && userRequestsReasoning
            citations = []
            citationMap = {}
            let citationValues: Record<number, string> = {}
            let count = 0
            for await (const chunk of iterator) {
              if (stream.closed) {
                loggerWithChild({ email: email }).info(
                  "[MessageApi] Stream closed during conversation search loop. Breaking.",
                )
                wasStreamClosedPrematurely = true
                break
              }
              if (chunk.text) {
                if (
                  totalValidFileIdsFromLinkCount > maxValidLinks &&
                  count === 0
                ) {
                  stream.writeSSE({
                    event: ChatSSEvents.ResponseUpdate,
                    data: `Skipping last ${
                      totalValidFileIdsFromLinkCount - maxValidLinks
                    } links as it exceeds max limit of ${maxValidLinks}. `,
                  })
                }
                if (reasoning && chunk.reasoning) {
                  thinking += chunk.text
                  stream.writeSSE({
                    event: ChatSSEvents.Reasoning,
                    data: chunk.text,
                  })
                  // reasoningSpan.end()
                }
                if (!chunk.reasoning) {
                  answer += chunk.text
                  stream.writeSSE({
                    event: ChatSSEvents.ResponseUpdate,
                    data: chunk.text,
                  })
                }
              }
              if (chunk.cost) {
                costArr.push(chunk.cost)
              }
              // Track token usage from metadata
              if (chunk.metadata?.usage) {
                tokenArr.push({
                  inputTokens: chunk.metadata.usage.inputTokens || 0,
                  outputTokens: chunk.metadata.usage.outputTokens || 0,
                })
              }
              if (chunk.citation) {
                const { index, item } = chunk.citation
                if (
                  item &&
                  item.app == Apps.Gmail &&
                  !Object.values(MailAttachmentEntity).includes(item.entity)
                ) {
                  item.docId = await replaceDocIdwithUserDocId(
                    item.docId,
                    email,
                  )
                  if (item.url) {
                    item.url = item.url.replace(
                      /inbox\/[^/]+/,
                      `inbox/${item.docId}`,
                    )
                  }
                }
                citations.push(item)
                citationMap[index] = citations.length - 1
                loggerWithChild({ email: email }).info(
                  `Found citations and sending it, current count: ${citations.length}`,
                )
                stream.writeSSE({
                  event: ChatSSEvents.CitationsUpdate,
                  data: JSON.stringify({
                    contextChunks: citations,
                    citationMap,
                  }),
                })
                citationValues[index] = item
              }
              if (chunk.imageCitation) {
                imageCitations.push(chunk.imageCitation)
                loggerWithChild({ email: email }).info(
                  `Found image citation, sending it`,
                  { citationKey: chunk.imageCitation.citationKey },
                )
                stream.writeSSE({
                  event: ChatSSEvents.ImageCitationUpdate,
                  data: JSON.stringify(chunk.imageCitation),
                })
              }
              count++
            }
            understandSpan.setAttribute("citation_count", citations.length)
            understandSpan.setAttribute(
              "citation_map",
              JSON.stringify(citationMap),
            )
            understandSpan.setAttribute(
              "citation_values",
              JSON.stringify(citationValues),
            )
            understandSpan.end()
            const answerSpan = streamSpan.startSpan("process_final_answer")
            answerSpan.setAttribute(
              "final_answer",
              webSearchEnabled
                ? processWebSearchMessage(answer, citationMap, email)
                : processMessage(answer, citationMap, email),
            )
            answerSpan.setAttribute("actual_answer", answer)
            answerSpan.setAttribute("final_answer_length", answer.length)
            answerSpan.end()

            if (answer || wasStreamClosedPrematurely) {
              // Calculate total cost and tokens
              const totalCost = costArr.reduce((a, b) => a + b, 0)
              const totalTokens = tokenArr.reduce(
                (acc, curr) => ({
                  inputTokens: acc.inputTokens + curr.inputTokens,
                  outputTokens: acc.outputTokens + curr.outputTokens,
                }),
                { inputTokens: 0, outputTokens: 0 },
              )

              // TODO: incase user loses permission
              // to one of the citations what do we do?
              // somehow hide that citation and change
              // the answer to reflect that
              const msg = await insertMessage(db, {
                chatId: chat.id,
                userId: user.id,
                workspaceExternalId: workspace.externalId,
                chatExternalId: chat.externalId,
                messageRole: MessageRole.Assistant,
                email: user.email,
                sources: citations,
                imageCitations: imageCitations,
                message: webSearchEnabled
                  ? processWebSearchMessage(answer, citationMap, email)
                  : processMessage(answer, citationMap, email),
                thinking: thinking,
                modelId: actualModelId,
                cost: totalCost.toString(),
                tokensUsed: totalTokens.inputTokens + totalTokens.outputTokens,
              })
              assistantMessageId = msg.externalId
              const traceJson = tracer.serializeToJson()
              await insertChatTrace({
                workspaceId: workspace.id,
                userId: user.id,
                chatId: chat.id,
                messageId: msg.id,
                chatExternalId: chat.externalId,
                email: user.email,
                messageExternalId: msg.externalId,
                traceJson,
              })
              loggerWithChild({ email: email }).info(
                `[MessageApi] Inserted trace for message ${msg.externalId} (premature: ${wasStreamClosedPrematurely}).`,
              )
              await stream.writeSSE({
                event: ChatSSEvents.ResponseMetadata,
                data: JSON.stringify({
                  chatId: chat.externalId,
                  messageId: assistantMessageId,
                }),
              })
            } else {
              const errorSpan = streamSpan.startSpan("handle_no_answer")
              const allMessages = await getChatMessagesWithAuth(
                db,
                chat?.externalId,
                email,
              )
              const lastMessage = allMessages[allMessages.length - 1]

              await stream.writeSSE({
                event: ChatSSEvents.ResponseMetadata,
                data: JSON.stringify({
                  chatId: chat.externalId,
                  messageId: lastMessage.externalId,
                }),
              })
              await stream.writeSSE({
                event: ChatSSEvents.Error,
                data: "Can you please make your query more specific?",
              })
              await addErrMessageToMessage(
                lastMessage,
                "Can you please make your query more specific?",
              )

              const traceJson = tracer.serializeToJson()
              await insertChatTrace({
                workspaceId: workspace.id,
                userId: user.id,
                chatId: chat.id,
                messageId: lastMessage.id,
                chatExternalId: chat.externalId,
                email: user.email,
                messageExternalId: lastMessage.externalId,
                traceJson,
              })
              errorSpan.end()
            }

            const endSpan = streamSpan.startSpan("send_end_event")
            await stream.writeSSE({
              data: "",
              event: ChatSSEvents.End,
            })
            endSpan.end()
            streamSpan.end()
            rootSpan.end()
          } else {
            const filteredMessages = messages
              .slice(0, messages.length - 1)
              .filter((msg) => !msg?.errorMessage)
              .filter(
                (msg) =>
                  !(msg.messageRole === MessageRole.Assistant && !msg.message),
              )

            loggerWithChild({ email: email }).info(
              "Checking if answer is in the conversation or a mandatory query rewrite is needed before RAG",
            )

            const topicConversationThread = buildTopicConversationThread(
              filteredMessages,
              filteredMessages.length - 1,
            )
            const llmFormattedMessages: Message[] = formatMessagesForLLM(
              topicConversationThread,
            )
            // Extract previous classification for pagination and follow-up queries
            let previousClassification: QueryRouterLLMResponse | null = null
            if (filteredMessages.length >= 1) {
              const previousUserMessage =
                filteredMessages[filteredMessages.length - 2]
              if (
                previousUserMessage?.queryRouterClassification &&
                previousUserMessage.messageRole === "user"
              ) {
                try {
                  const parsedClassification =
                    typeof previousUserMessage.queryRouterClassification ===
                    "string"
                      ? JSON.parse(
                          previousUserMessage.queryRouterClassification,
                        )
                      : previousUserMessage.queryRouterClassification
                  previousClassification =
                    parsedClassification as QueryRouterLLMResponse
                  Logger.info(
                    `Found previous classification: ${JSON.stringify(previousClassification)}`,
                  )
                } catch (error) {
                  Logger.error(
                    `Error parsing previous classification: ${error}`,
                  )
                }
              }
            }

            // Get chain break classifications for context
            const chainBreakClassifications =
              getRecentChainBreakClassifications(messages)
            const formattedChainBreaks = formatChainBreaksForPrompt(
              chainBreakClassifications,
            )

            loggerWithChild({ email: email }).info(
              `Chain break analysis complete: Found ${chainBreakClassifications.length} chain break classifications, Formatted: ${formattedChainBreaks ? "YES" : "NO"}`,
            )

            loggerWithChild({ email: email }).info(
              `Found ${chainBreakClassifications.length} chain break classifications for context`,
            )

            let searchOrAnswerIterator
            if (deepResearchEnabled) {
              loggerWithChild({ email: email }).info(
                "Using deep research for the question",
              )
              searchOrAnswerIterator = getDeepResearchResponse(message, ctx, {
                modelId: Models.o3_Deep_Research,
                stream: true,
                json: false,
                agentPrompt: agentPromptValue,
                reasoning:
                  userRequestsReasoning &&
                  ragPipelineConfig[RagPipelineStages.AnswerOrSearch].reasoning,
                messages: llmFormattedMessages,
                webSearch: false,
                deepResearchEnabled: true,
              })
            } else if (webSearchEnabled) {
              loggerWithChild({ email: email }).info(
                "Using web search for the question",
              )

              searchOrAnswerIterator = webSearchQuestion(message, ctx, {
                modelId: Models.Gemini_2_5_Flash,
                stream: true,
                json: false,
                agentPrompt: agentPromptValue,
                reasoning:
                  userRequestsReasoning &&
                  ragPipelineConfig[RagPipelineStages.AnswerOrSearch].reasoning,
                messages: llmFormattedMessages,
                webSearch: true,
              })
            } else {
              searchOrAnswerIterator =
                generateSearchQueryOrAnswerFromConversation(
                  message,
                  ctx,
                  {
                    modelId: actualModelId
                      ? (actualModelId as Models)
                      : config.defaultBestModel,
                    stream: true,
                    json: true,
                    agentPrompt: agentPromptValue,
                    reasoning:
                      userRequestsReasoning &&
                      ragPipelineConfig[RagPipelineStages.AnswerOrSearch]
                        .reasoning,
                    messages: llmFormattedMessages,
                    // agentPrompt: agentPrompt, // agentPrompt here is the original from request, might be empty string
                    // AgentMessageApi/CombinedAgentSlackApi handle fetching full agent details
                    // For this non-agent RAG path, we don't pass an agent prompt.
                  },
                  undefined,
                  previousClassification,
                  formattedChainBreaks,
                )
            }

            // TODO: for now if the answer is from the conversation itself we don't
            // add any citations for it, we can refer to the original message for citations
            // one more bug is now llm automatically copies the citation text sometimes without any reference
            // leads to [NaN] in the answer
            let currentAnswer = ""
            let answer = ""
            let citations: Citation[] = []
            let imageCitations: any[] = []
            let citationMap: Record<number, number> = {}
            let deepResearchSteps: any[] = []
            let queryFilters = {
              apps: [],
              entities: [],
              startTime: "",
              endTime: "",
              count: 0,
              sortDirection: "",
              intent: {},
              offset: 0,
            }
            let parsed = {
              isFollowUp: false,
              answer: "",
              queryRewrite: "",
              temporalDirection: null,
              filterQuery: "",
              type: "",
              intent: {},
              filters: queryFilters,
            }

            let thinking = ""
            let reasoning =
              userRequestsReasoning &&
              ragPipelineConfig[RagPipelineStages.AnswerOrSearch].reasoning
            let buffer = ""
            const conversationSpan = streamSpan.startSpan("conversation_search")
            if (deepResearchEnabled) {
              loggerWithChild({ email: email }).info(
                "Processing deep research response",
              )

              stream.writeSSE({
                event: ChatSSEvents.Start,
                data: "",
              })

              let sourceIndex = 0
              let finalText = ""
              let finalAnnotations: any[] = []

              const deepSearchIterator = await processDeepSearchIterator({
                iterator: searchOrAnswerIterator,
                answer,
                costArr,
                deepResearchSteps,
                email,
                finalAnnotations,
                finalText,
                stream,
                tokenArr,
                wasStreamClosedPrematurely,
              })

              // Process citations if we have final text and annotations
              if (deepSearchIterator.finalText) {
                const citationResult = processOpenAICitations(
                  deepSearchIterator.answer,
                  deepSearchIterator.finalText,
                  deepSearchIterator.finalAnnotations,
                  citations,
                  citationMap,
                  sourceIndex,
                )

                if (citationResult) {
                  answer = citationResult.updatedAnswer
                  sourceIndex = citationResult.updatedSourceIndex
                  if (citationResult.newCitations.length > 0) {
                    citations.push(...citationResult.newCitations)
                    Object.assign(citationMap, citationResult.newCitationMap)

                    stream.writeSSE({
                      event: ChatSSEvents.CitationsUpdate,
                      data: JSON.stringify({
                        contextChunks: citations,
                        citationMap: citationMap,
                        updatedResponse: answer,
                      }),
                    })
                  }
                }
              }
              parsed.answer = answer
            } else if (webSearchEnabled) {
              loggerWithChild({ email: email }).info(
                "Processing web search response",
              )

              stream.writeSSE({
                event: ChatSSEvents.Start,
                data: "",
              })

              let sourceIndex = 0
              let allSources: WebSearchSource[] = []
              let finalGroundingSupports: GroundingSupport[] = []

              for await (const chunk of searchOrAnswerIterator) {
                if (stream.closed) {
                  loggerWithChild({ email: email }).info(
                    "[MessageApi] Stream closed during web search loop. Breaking.",
                  )
                  wasStreamClosedPrematurely = true
                  break
                }
                // TODO: Handle websearch reasoning
                if (chunk.text) {
                  answer += chunk.text
                  stream.writeSSE({
                    event: ChatSSEvents.ResponseUpdate,
                    data: chunk.text,
                  })
                }

                if (chunk.sources && chunk.sources.length > 0) {
                  const uniqueSources = chunk.sources.filter(
                    (source) =>
                      !allSources.some(
                        (existing) => existing.uri === source.uri,
                      ),
                  )
                  allSources.push(...uniqueSources)
                }

                if (
                  chunk.groundingSupports &&
                  chunk.groundingSupports.length > 0
                ) {
                  finalGroundingSupports = chunk.groundingSupports
                }

                if (chunk.cost) {
                  costArr.push(chunk.cost)
                }
                if (chunk.metadata?.usage) {
                  tokenArr.push({
                    inputTokens: chunk.metadata.usage.inputTokens || 0,
                    outputTokens: chunk.metadata.usage.outputTokens || 0,
                  })
                }
              }

              // Web search citations from Gemini are provided only in the final streamed chunk,
              // so processing them after streaming completes
              const citationResult = processWebSearchCitations(
                answer,
                allSources,
                finalGroundingSupports,
                citations,
                citationMap,
                sourceIndex,
              )

              if (citationResult) {
                answer = citationResult.updatedAnswer
                sourceIndex = citationResult.updatedSourceIndex

                if (citationResult.newCitations.length > 0) {
                  citations.push(...citationResult.newCitations)
                  Object.assign(citationMap, citationResult.newCitationMap)

                  stream.writeSSE({
                    event: ChatSSEvents.CitationsUpdate,
                    data: JSON.stringify({
                      contextChunks: citations,
                      citationMap: citationMap,
                      updatedResponse: answer,
                    }),
                  })
                }
              }

              parsed.answer = answer
            } else {
              for await (const chunk of searchOrAnswerIterator) {
                if (stream.closed) {
                  loggerWithChild({ email: email }).info(
                    "[MessageApi] Stream closed during conversation search loop. Breaking.",
                  )
                  wasStreamClosedPrematurely = true
                  break
                }
                if (chunk.text) {
                  if (reasoning) {
                    if (thinking && !chunk.text.includes(EndThinkingToken)) {
                      thinking += chunk.text
                      stream.writeSSE({
                        event: ChatSSEvents.Reasoning,
                        data: chunk.text,
                      })
                    } else {
                      // first time
                      if (!chunk.text.includes(StartThinkingToken)) {
                        let token = chunk.text
                        if (chunk.text.includes(EndThinkingToken)) {
                          token = chunk.text.split(EndThinkingToken)[0]
                          thinking += token
                        } else {
                          thinking += token
                        }
                        stream.writeSSE({
                          event: ChatSSEvents.Reasoning,
                          data: token,
                        })
                      }
                    }
                  }
                  if (reasoning && chunk.text.includes(EndThinkingToken)) {
                    reasoning = false
                    chunk.text = chunk.text.split(EndThinkingToken)[1].trim()
                  }
                  if (!reasoning) {
                    buffer += chunk.text
                    try {
                      parsed = jsonParseLLMOutput(buffer) || {}
                      if (parsed.answer && currentAnswer !== parsed.answer) {
                        if (currentAnswer === "") {
                          loggerWithChild({ email: email }).info(
                            "We were able to find the answer/respond to users query in the conversation itself so not applying RAG",
                          )
                          stream.writeSSE({
                            event: ChatSSEvents.Start,
                            data: "",
                          })
                          // First valid answer - send the whole thing
                          stream.writeSSE({
                            event: ChatSSEvents.ResponseUpdate,
                            data: parsed.answer,
                          })
                        } else {
                          // Subsequent chunks - send only the new part
                          const newText = parsed.answer.slice(
                            currentAnswer.length,
                          )
                          stream.writeSSE({
                            event: ChatSSEvents.ResponseUpdate,
                            data: newText,
                          })
                        }
                        currentAnswer = parsed.answer
                      }
                    } catch (err) {
                      const errMessage = (err as Error).message
                      loggerWithChild({ email: email }).error(
                        err,
                        `Error while parsing LLM output ${errMessage}`,
                      )
                      continue
                    }
                  }
                }
                if (chunk.cost) {
                  costArr.push(chunk.cost)
                }
                // Track token usage from metadata
                if (chunk.metadata?.usage) {
                  tokenArr.push({
                    inputTokens: chunk.metadata.usage.inputTokens || 0,
                    outputTokens: chunk.metadata.usage.outputTokens || 0,
                  })
                }
              }
            }

            conversationSpan.setAttribute("answer_found", parsed.answer)
            conversationSpan.setAttribute("answer", answer)
            conversationSpan.setAttribute("query_rewrite", parsed.queryRewrite)
            conversationSpan.end()
            let classification
            const {
              apps,
              count,
              endTime,
              entities,
              sortDirection,
              startTime,
              intent,
              offset,
            } = parsed?.filters || {}
            classification = {
              direction: parsed.temporalDirection,
              type: parsed.type,
              filterQuery: parsed.filterQuery,
              isFollowUp: parsed.isFollowUp,
              filters: {
                apps: apps as Apps[] | undefined,
                entities: entities as Entity[] | undefined,
                endTime,
                sortDirection,
                startTime,
                count,
                offset: offset || 0,
                intent: intent || {},
              },
            } as QueryRouterLLMResponse

            if (parsed.answer === null || parsed.answer === "") {
              const ragSpan = streamSpan.startSpan("rag_processing")
              if (parsed.queryRewrite) {
                loggerWithChild({ email: email }).info(
                  `The query is ambigious and requires a mandatory query rewrite from the existing conversation / recent messages ${parsed.queryRewrite}`,
                )
                message = parsed.queryRewrite
                loggerWithChild({ email: email }).info(
                  `Rewritten query: ${message}`,
                )
                ragSpan.setAttribute("query_rewrite", parsed.queryRewrite)
              } else {
                loggerWithChild({ email: email }).info(
                  "There was no need for a query rewrite and there was no answer in the conversation, applying RAG",
                )
              }

              loggerWithChild({ email: email }).info(
                `Classifying the query as:, ${JSON.stringify(classification)}`,
              )

              ragSpan.setAttribute(
                "isFollowUp",
                classification.isFollowUp ?? false,
              )
              const understandSpan = ragSpan.startSpan("understand_message")

              let iterator:
                | AsyncIterableIterator<
                    ConverseResponse & {
                      citation?: { index: number; item: any }
                      imageCitation?: ImageCitation
                    }
                  >
                | undefined = undefined

              if (messages.length < 2) {
                classification.isFollowUp = false // First message or not enough history to be a follow-up
              } else if (classification.isFollowUp) {
                // Use the NEW classification that already contains:
                // - Updated filters (with proper offset calculation)
                // - Preserved app/entity from previous query
                // - Updated count/pagination info
                // - All the smart follow-up logic from the LLM

                // Only check for fileIds if we need file context
                const lastUserMessage = messages[messages.length - 3] // Assistant is at -2, last user is at -3
                const parsedMessage =
                  selectMessageSchema.safeParse(lastUserMessage)

                if (parsedMessage.error) {
                  loggerWithChild({ email: email }).error(
                    `Error while parsing last user message for file context check`,
                  )
                } else if (
                  parsedMessage.success &&
                  Array.isArray(parsedMessage.data.fileIds) &&
                  parsedMessage.data.fileIds.length // If the message contains fileIds then the follow up is must for @file
                ) {
                  loggerWithChild({ email: email }).info(
                    `Follow-up query with file context detected. Using file-based context with NEW classification: ${JSON.stringify(classification)}, FileIds: ${JSON.stringify(parsedMessage.data.fileIds)}`,
                  )
                  iterator = UnderstandMessageAndAnswerForGivenContext(
                    email,
                    ctx,
                    message,
                    0.5,
                    parsedMessage.data.fileIds as string[],
                    userRequestsReasoning,
                    understandSpan,
                    undefined,
                    undefined,
                    agentPromptValue,
                    actualModelId || config.defaultBestModel,
                  )
                } else {
                  loggerWithChild({ email: email }).info(
                    `Follow-up query detected.`,
                  )
                  // Use the new classification directly - it already has all the smart follow-up logic
                  // No need to reuse old classification, the LLM has generated an updated one
                }
              }

              // If no iterator was set above (non-file-context scenario), use the regular flow with the new classification
              if (!iterator) {
                iterator = UnderstandMessageAndAnswer(
                  email,
                  ctx,
                  message,
                  classification,
                  llmFormattedMessages,
                  0.5,
                  userRequestsReasoning,
                  understandSpan,
                  agentPromptValue,
                  actualModelId || config.defaultBestModel,
                )
              }

              answer = ""
              thinking = ""
              reasoning = isReasoning && userRequestsReasoning
              citations = []
              let imageCitations: any[] = []
              citationMap = {}
              let citationValues: Record<number, string> = {}

              stream.writeSSE({
                event: ChatSSEvents.Start,
                data: "",
              })
              for await (const chunk of iterator) {
                if (stream.closed) {
                  loggerWithChild({ email: email }).info(
                    "[MessageApi] Stream closed during conversation search loop. Breaking.",
                  )
                  wasStreamClosedPrematurely = true
                  break
                }
                if (chunk.text) {
                  if (reasoning && chunk.reasoning) {
                    thinking += chunk.text
                    stream.writeSSE({
                      event: ChatSSEvents.Reasoning,
                      data: chunk.text,
                    })
                    // reasoningSpan.end()
                  }
                  if (!chunk.reasoning) {
                    answer += chunk.text
                    stream.writeSSE({
                      event: ChatSSEvents.ResponseUpdate,
                      data: chunk.text,
                    })
                  }
                }
                if (chunk.cost) {
                  costArr.push(chunk.cost)
                }
                // Track token usage from metadata
                if (chunk.metadata?.usage) {
                  tokenArr.push({
                    inputTokens: chunk.metadata.usage.inputTokens || 0,
                    outputTokens: chunk.metadata.usage.outputTokens || 0,
                  })
                }
                if (chunk.citation) {
                  const { index, item } = chunk.citation
                  if (
                    item &&
                    item.app == Apps.Gmail &&
                    !Object.values(MailAttachmentEntity).includes(item.entity)
                  ) {
                    item.docId = await replaceDocIdwithUserDocId(
                      item.docId,
                      email,
                    )
                    if (item.url) {
                      item.url = item.url.replace(
                        /inbox\/[^/]+/,
                        `inbox/${item.docId}`,
                      )
                    }
                  }
                  citations.push(item)
                  citationMap[index] = citations.length - 1
                  loggerWithChild({ email: email }).info(
                    `Found citations and sending it, current count: ${citations.length}`,
                  )
                  stream.writeSSE({
                    event: ChatSSEvents.CitationsUpdate,
                    data: JSON.stringify({
                      contextChunks: citations,
                      citationMap,
                    }),
                  })
                  citationValues[index] = item
                }
                if (chunk.imageCitation) {
                  // Collect image citation for database persistence
                  imageCitations.push(chunk.imageCitation)
                  Logger.info("Found image citation, sending it")
                  loggerWithChild({ email: email }).info(
                    `Found image citation, sending it`,
                    { citationKey: chunk.imageCitation.citationKey },
                  )
                  stream.writeSSE({
                    event: ChatSSEvents.ImageCitationUpdate,
                    data: JSON.stringify(chunk.imageCitation),
                  })
                }
              }
              understandSpan.setAttribute("citation_count", citations.length)
              understandSpan.setAttribute(
                "citation_map",
                JSON.stringify(citationMap),
              )
              understandSpan.setAttribute(
                "citation_values",
                JSON.stringify(citationValues),
              )
              understandSpan.end()
              const answerSpan = ragSpan.startSpan("process_final_answer")
              answerSpan.setAttribute(
                "final_answer",
                webSearchEnabled
                  ? processWebSearchMessage(answer, citationMap, email)
                  : processMessage(answer, citationMap, email),
              )
              answerSpan.setAttribute("actual_answer", answer)
              answerSpan.setAttribute("final_answer_length", answer.length)
              answerSpan.end()
              ragSpan.end()
            } else if (parsed.answer) {
              answer = parsed.answer
            }

            const latestUserMessage = messages[messages.length - 1]
            if (latestUserMessage && answer) {
              const isFollowUp = parsed?.isFollowUp
              const lastMessageIndex = messages.length - 1
              const referenceIndex = lastMessageIndex - 2

              const previousClassification = messages[referenceIndex]
                ?.queryRouterClassification as Record<string, any> | undefined

              let queryRouterClassification: Record<string, any> | undefined

              // Always use the LLM-generated classification (no more overrides)
              if (Object.keys(classification).length > 2) {
                queryRouterClassification = classification
              }

              if (queryRouterClassification) {
                loggerWithChild({ email: email }).info(
                  `Query Router Classification : ${JSON.stringify(
                    queryRouterClassification,
                  )}`,
                )

                await updateMessage(db, latestUserMessage.externalId, {
                  queryRouterClassification,
                })
              } else {
                loggerWithChild({ email: email }).warn(
                  "queryRouterClassification is undefined, skipping update.",
                )
              }
            }

            if (answer || wasStreamClosedPrematurely) {
              // Calculate total cost and tokens
              const totalCost = costArr.reduce((a, b) => a + b, 0)
              const totalTokens = tokenArr.reduce(
                (acc, curr) => ({
                  inputTokens: acc.inputTokens + curr.inputTokens,
                  outputTokens: acc.outputTokens + curr.outputTokens,
                }),
                { inputTokens: 0, outputTokens: 0 },
              )

              // Determine if a message (even partial) should be saved
              // TODO: incase user loses permission
              // to one of the citations what do we do?
              // somehow hide that citation and change
              // the answer to reflect that
              const msg = await insertMessage(db, {
                chatId: chat.id,
                userId: user.id,
                workspaceExternalId: workspace.externalId,
                chatExternalId: chat.externalId,
                messageRole: MessageRole.Assistant,
                queryRouterClassification: JSON.stringify(classification),
                email: user.email,
                sources: citations,
                imageCitations: imageCitations,
                message: webSearchEnabled
                  ? processWebSearchMessage(answer, citationMap, email)
                  : processMessage(answer, citationMap, email),
                thinking: thinking,
                deepResearchSteps: deepResearchSteps,
                modelId: actualModelId || config.defaultBestModel,
                cost: totalCost.toString(),
                tokensUsed: totalTokens.inputTokens + totalTokens.outputTokens,
              })
              assistantMessageId = msg.externalId

              const traceJson = tracer.serializeToJson()
              await insertChatTrace({
                workspaceId: workspace.id,
                userId: user.id,
                chatId: chat.id,
                messageId: msg.id,
                chatExternalId: chat.externalId,
                email: user.email,
                messageExternalId: msg.externalId,
                traceJson,
              })
              loggerWithChild({ email: email }).info(
                `[MessageApi] Inserted trace for message ${msg.externalId} (premature: ${wasStreamClosedPrematurely}).`,
              )

              await stream.writeSSE({
                event: ChatSSEvents.ResponseMetadata,
                data: JSON.stringify({
                  chatId: chat.externalId,
                  messageId: assistantMessageId,
                }),
              })
            } else {
              const errorSpan = streamSpan.startSpan("handle_no_answer")
              const allMessages = await getChatMessagesWithAuth(
                db,
                chat?.externalId,
                email,
              )
              const lastMessage = allMessages[allMessages.length - 1]

              await stream.writeSSE({
                event: ChatSSEvents.ResponseMetadata,
                data: JSON.stringify({
                  chatId: chat.externalId,
                  messageId: lastMessage.externalId,
                }),
              })
              await stream.writeSSE({
                event: ChatSSEvents.Error,
                data: "Oops, something went wrong. Please try rephrasing your question or ask something else.",
              })
              await addErrMessageToMessage(
                lastMessage,
                "Oops, something went wrong. Please try rephrasing your question or ask something else.",
              )

              const traceJson = tracer.serializeToJson()
              await insertChatTrace({
                workspaceId: workspace.id,
                userId: user.id,
                chatId: chat.id,
                messageId: lastMessage.id,
                chatExternalId: chat.externalId,
                email: user.email,
                messageExternalId: lastMessage.externalId,
                traceJson,
              })
              errorSpan.end()
            }

            const endSpan = streamSpan.startSpan("send_end_event")
            await stream.writeSSE({
              data: "",
              event: ChatSSEvents.End,
            })
            endSpan.end()
            streamSpan.end()
            rootSpan.end()
          }
        } catch (error) {
          const streamErrorSpan = streamSpan.startSpan("handle_stream_error")
          streamErrorSpan.addEvent("error", {
            message: getErrorMessage(error),
            stack: (error as Error).stack || "",
          })
          const errFomMap = handleError(error)
          const allMessages = await getChatMessagesWithAuth(
            db,
            chat?.externalId,
            email,
          )
          const lastMessage = allMessages[allMessages.length - 1]
          await stream.writeSSE({
            event: ChatSSEvents.ResponseMetadata,
            data: JSON.stringify({
              chatId: chat.externalId,
              messageId: lastMessage.externalId,
            }),
          })
          await stream.writeSSE({
            event: ChatSSEvents.Error,
            data: errFomMap,
          })

          // Add the error message to last user message
          await addErrMessageToMessage(lastMessage, errFomMap)

          await stream.writeSSE({
            data: "",
            event: ChatSSEvents.End,
          })
          loggerWithChild({ email: email }).error(
            error,
            `Streaming Error: ${(error as Error).message} ${
              (error as Error).stack
            }`,
          )
          streamErrorSpan.end()
          streamSpan.end()
          rootSpan.end()
        } finally {
          // Ensure stream is removed from the map on completion or error
          if (streamKey && activeStreams.has(streamKey)) {
            activeStreams.delete(streamKey)
            loggerWithChild({ email: email }).info(
              `Removed stream ${streamKey} from active streams map.`,
            )
          }
        }
      },
      async (err, stream) => {
        const streamErrorSpan = rootSpan.startSpan(
          "handle_stream_callback_error",
        )
        streamErrorSpan.addEvent("error", {
          message: getErrorMessage(err),
          stack: (err as Error).stack || "",
        })
        const errFromMap = handleError(err)
        // Use the stored assistant message ID if available when handling callback error
        const allMessages = await getChatMessagesWithAuth(
          db,
          chat?.externalId,
          email,
        )
        const lastMessage = allMessages[allMessages.length - 1]
        const errorMsgId = assistantMessageId || lastMessage.externalId
        const errorChatId = chat?.externalId || "unknown"

        if (errorChatId !== "unknown" && errorMsgId !== "unknown") {
          await stream.writeSSE({
            event: ChatSSEvents.ResponseMetadata,
            data: JSON.stringify({
              chatId: errorChatId,
              messageId: errorMsgId,
            }),
          })
          // Try to get the last message again for error reporting
          const allMessages = await getChatMessagesWithAuth(
            db,
            errorChatId,
            email,
          )
          if (allMessages.length > 0) {
            const lastMessage = allMessages[allMessages.length - 1]
            await addErrMessageToMessage(lastMessage, errFromMap)
          }
        }
        await stream.writeSSE({
          event: ChatSSEvents.Error,
          data: errFromMap,
        })
        await addErrMessageToMessage(lastMessage, errFromMap)

        await stream.writeSSE({
          data: "",
          event: ChatSSEvents.End,
        })
        loggerWithChild({ email: email }).error(
          err,
          `Streaming Error: ${err.message} ${(err as Error).stack}`,
        )
        // Ensure stream is removed from the map in the error callback too
        if (streamKey && activeStreams.has(streamKey)) {
          activeStreams.delete(streamKey)
          loggerWithChild({ email: email }).info(
            `Removed stream ${streamKey} from active streams map in error callback.`,
          )
        }
        streamErrorSpan.end()
        rootSpan.end()
      },
    )
  } catch (error) {
    loggerWithChild({ email: email }).info(
      `MessageApi Error occurred.. {error}`,
    )
    const errorSpan = rootSpan.startSpan("handle_top_level_error")
    errorSpan.addEvent("error", {
      message: getErrorMessage(error),
      stack: (error as Error).stack || "",
    })
    const errMsg = getErrorMessage(error)
    // TODO: add more errors like bedrock, this is only openai
    const errFromMap = handleError(error)
    // @ts-ignore
    if (chat?.externalId) {
      const allMessages = await getChatMessagesWithAuth(
        db,
        chat?.externalId,
        email,
      )
      // Add the error message to last user message
      if (allMessages.length > 0) {
        const lastMessage = allMessages[allMessages.length - 1]
        // Use the stored assistant message ID if available for metadata
        const errorMsgId = assistantMessageId || lastMessage.externalId
        await stream.writeSSE({
          event: ChatSSEvents.ResponseMetadata,
          data: JSON.stringify({
            chatId: chat.externalId,
            messageId: errorMsgId,
          }),
        })
        await addErrMessageToMessage(lastMessage, errFromMap)
      }
    }
    if (error instanceof APIError) {
      // quota error
      if (error.status === 429) {
        loggerWithChild({ email: email }).error(
          error,
          "You exceeded your current quota",
        )
        if (stream) {
          await stream.writeSSE({
            event: ChatSSEvents.Error,
            data: errFromMap,
          })
        }
      }
    } else {
      loggerWithChild({ email: email }).error(
        error,
        `Message Error: ${errMsg} ${(error as Error).stack}`,
      )
      throw new HTTPException(500, {
        message: "Could not create message or Chat",
      })
    }
    // Ensure stream is removed from the map in the top-level catch block
    if (streamKey && activeStreams.has(streamKey)) {
      activeStreams.delete(streamKey)
      loggerWithChild({ email: email }).info(
        `Removed stream ${streamKey} from active streams map in top-level catch.`,
      )
    }
    errorSpan.end()
    rootSpan.end()
  }
}

// We support both retrying of already valid assistant respone & retrying of an error
// When the assitant gives error, that error message is stored in the user query's message object of that respective user query
// On the frontend, an error message can be seen from the assistant's side, but it is not really present in the DB, it is taken from the user query's errorMessage property
// On retry of that error, we send the user message itself again (like asking the same query again)
// If the retry is successful and we get a valid response, we store that message inside DB with a 'createdAt' value just 1 unit ahead of the respective user query's createdAt value
// This is done to maintain the order of user-assistant message pattern in messages which helps both in the frontend and server logic
// If the retry also fails, we do the same thing, storing error message in the user query's respective message object
// If a retry fails on a completely valid assistant response, the error is shown in the UI but not stored anywhere, we retain the valid response (can be seen after reload)
export const MessageRetryApi = async (c: Context) => {
  const tracer: Tracer = getTracer("chat")
  const rootSpan = tracer.startSpan("MessageRetryApi")
  let streamKey: string | null = null // Add stream key for stop functionality
  let relevantMessageId: string | null = null // Track message ID being generated/updated
  let email = ""
  try {
    // @ts-ignore
    const body = c.req.valid("query")
    const { messageId, selectedModelConfig }: MessageRetryReqType = body
    // Parse the model configuration JSON
    let extractedModelId: string | null = null
    let isReasoningEnabled = false
    
    if (selectedModelConfig) {
      try {
        // Decode the URL-encoded string first
        const modelConfig = JSON.parse(selectedModelConfig)
        extractedModelId = modelConfig.model || null
        
        // Check capabilities - handle both array and object formats
        if (modelConfig.capabilities) {
          if (Array.isArray(modelConfig.capabilities)) {
            isReasoningEnabled = modelConfig.capabilities.includes('reasoning')
          } else if (typeof modelConfig.capabilities === 'object') {
            isReasoningEnabled = modelConfig.capabilities.reasoning === true
          }
        }
      } catch (error) {
        console.error('Failed to parse selectedModelConfig in retry:', error)
      }
    }
    
    const userRequestsReasoning = isReasoningEnabled
    const { sub, workspaceId } = c.get(JwtPayloadKey)
    email = sub ?? ""

    // Get the original message first to determine if it's a user or assistant message
    const originalMessage = await getMessageByExternalId(db, messageId)
    if (!originalMessage) {
      throw new HTTPException(404, { message: "Message not found" })
    }

    const isUserMessage = originalMessage.messageRole === "user"

    // If it's an assistant message, we need to get attachments from the previous user message
    let attachmentMetadata: AttachmentMetadata[] = []
    let attachmentFileIds: string[] = []

    if (isUserMessage) {
      // If retrying a user message, get attachments from that message
      attachmentMetadata = await getAttachmentsByMessageId(db, messageId, email)
      attachmentFileIds = attachmentMetadata.map(
        (m: AttachmentMetadata) => m.fileId,
      )
    }

    rootSpan.setAttribute("email", email)
    rootSpan.setAttribute("workspaceId", workspaceId)
    rootSpan.setAttribute("messageId", messageId)

    const costArr: number[] = []
    const tokenArr: { inputTokens: number; outputTokens: number }[] = []
    // Fetch the original message
    const fetchMessageSpan = rootSpan.startSpan("fetch_original_message")
    if (!originalMessage) {
      const errorSpan = fetchMessageSpan.startSpan("message_not_found")
      errorSpan.addEvent("error", { message: "Message not found" })
      errorSpan.end()
      fetchMessageSpan.end()
      throw new HTTPException(404, { message: "Message not found" })
    }
    fetchMessageSpan.setAttribute("isUserMessage", isUserMessage)
    fetchMessageSpan.end()

    // Fetch conversation history
    const conversationSpan = rootSpan.startSpan("fetch_conversation")
    let conversation = await getChatMessagesBefore(
      db,
      originalMessage.chatId,
      originalMessage.createdAt,
    )
    // This !isUserMessage is useful for the case when the user retries the error he gets on the very first user query
    // Becoz on retry of the error, there will be no conversation availble as there wouldn't be anything before the very first query
    // And for retry on error, we use the user query itself
    if (!isUserMessage && (!conversation || !conversation.length)) {
      const errorSpan = conversationSpan.startSpan("no_conversation")
      errorSpan.addEvent("error", {
        message: "Could not fetch previous messages",
      })
      errorSpan.end()
      conversationSpan.end()
      throw new HTTPException(400, {
        message: "Could not fetch previous messages",
      })
    }
    conversationSpan.setAttribute("conversationLength", conversation.length)
    conversationSpan.end()

    // If retrying an assistant message, get attachments from the previous user message
    if (!isUserMessage && conversation && conversation.length > 0) {
      const prevUserMessage = conversation[conversation.length - 1]
      if (prevUserMessage.messageRole === "user") {
        attachmentMetadata = await getAttachmentsByMessageId(
          db,
          prevUserMessage.externalId,
          email,
        )
        attachmentFileIds = attachmentMetadata.map(
          (m: AttachmentMetadata) => m.fileId,
        )
      }
    }

    // Use the extracted modelId if provided, otherwise use the original message's modelId
    let convertedModelId = extractedModelId ? getModelValueFromLabel(extractedModelId) : null
    if (extractedModelId) {
      if (!convertedModelId && (extractedModelId in Models)) {
        convertedModelId = extractedModelId as Models
      } else if (!convertedModelId) {
        throw new HTTPException(400, { message: `Invalid model: ${extractedModelId}` })
      }
    }
    const modelId = convertedModelId ? (convertedModelId as Models) : (originalMessage.modelId as Models)

    // Get user and workspace
    const userAndWorkspace = await getUserAndWorkspaceByEmail(
      db,
      workspaceId,
      email,
    )
    const { user, workspace } = userAndWorkspace
    const ctx = userContext(userAndWorkspace)

    let newCitations: Citation[] = []
    // the last message before our assistant's message was the user's message
    const prevUserMessage = isUserMessage
      ? originalMessage
      : conversation[conversation.length - 1]
    let fileIds: string[] = []
    let threadIds: string[] = []
    const fileIdsFromDB = JSON.parse(
      JSON.stringify(prevUserMessage?.fileIds || []),
    )
    let totalValidFileIdsFromLinkCount = 0
    if (
      prevUserMessage.messageRole === "user" &&
      fileIdsFromDB &&
      fileIdsFromDB.length > 0
    ) {
      fileIds = fileIdsFromDB
      const isMsgWithContext = isMessageWithContext(prevUserMessage.message)
      const extractedInfo = isMsgWithContext
        ? await extractFileIdsFromMessage(prevUserMessage.message, email)
        : {
            totalValidFileIdsFromLinkCount: 0,
            fileIds: [],
            threadIds: [],
          }
      totalValidFileIdsFromLinkCount =
        extractedInfo?.totalValidFileIdsFromLinkCount
      threadIds = extractedInfo?.threadIds || []
    }
    // we are trying to retry the first assistant's message
    if (conversation.length === 1) {
      conversation = []
    }
    if (!prevUserMessage.message) {
      const errorSpan = rootSpan.startSpan("invalid_user_chat")
      errorSpan.addEvent("error", {
        message: "Cannot retry the message, invalid user chat",
      })
      errorSpan.end()
      throw new HTTPException(400, {
        message: "Cannot retry the message, invalid user chat",
      })
    }

    // Set stream key before streaming
    streamKey = originalMessage.chatExternalId
    loggerWithChild({ email: email }).info(
      `[MessageRetryApi] Constructed streamKey: ${streamKey}`,
    )

    return streamSSE(
      c,
      async (stream) => {
        activeStreams.set(streamKey!, stream)
        const streamSpan = rootSpan.startSpan("stream_response")
        streamSpan.setAttribute("chatId", originalMessage.chatExternalId)
        let wasStreamClosedPrematurely = false

        try {
          let message = prevUserMessage.message
          if (
            (fileIds && fileIds?.length > 0) ||
            (attachmentFileIds && attachmentFileIds?.length > 0)
          ) {
            loggerWithChild({ email: email }).info(
              "[RETRY] User has selected some context with query, answering only based on that given context",
            )

            let answer = ""
            let citations = []
            let imageCitations: any[] = []
            let citationMap: Record<number, number> = {}
            let thinking = ""
            let reasoning =
              userRequestsReasoning &&
              ragPipelineConfig[RagPipelineStages.AnswerOrSearch].reasoning

            const understandSpan = streamSpan.startSpan("understand_message")
            understandSpan?.setAttribute(
              "totalValidFileIdsFromLinkCount",
              totalValidFileIdsFromLinkCount,
            )
            understandSpan?.setAttribute("maxValidLinks", maxValidLinks)

            const iterator = UnderstandMessageAndAnswerForGivenContext(
              email,
              ctx,
              message,
              0.5,
              fileIds,
              userRequestsReasoning,
              understandSpan,
              threadIds,
              attachmentFileIds,
              undefined,
              modelId,
            )
            stream.writeSSE({
              event: ChatSSEvents.Start,
              data: "",
            })

            answer = ""
            thinking = ""
            reasoning = isReasoning && userRequestsReasoning
            citations = []
            imageCitations = []
            citationMap = {}
            let count = 0
            let citationValues: Record<number, string> = {}
            for await (const chunk of iterator) {
              if (stream.closed) {
                loggerWithChild({ email: email }).info(
                  "[MessageRetryApi] Stream closed during conversation search loop. Breaking.",
                )
                wasStreamClosedPrematurely = true
                break
              }
              if (chunk.text) {
                if (
                  totalValidFileIdsFromLinkCount > maxValidLinks &&
                  count === 0
                ) {
                  stream.writeSSE({
                    event: ChatSSEvents.ResponseUpdate,
                    data: `Skipping last ${
                      totalValidFileIdsFromLinkCount - maxValidLinks
                    } valid link/s as it exceeds max limit of ${maxValidLinks}. `,
                  })
                }
                if (reasoning && chunk.reasoning) {
                  thinking += chunk.text
                  stream.writeSSE({
                    event: ChatSSEvents.Reasoning,
                    data: chunk.text,
                  })
                  // reasoningSpan.end()
                }
                if (!chunk.reasoning) {
                  answer += chunk.text
                  stream.writeSSE({
                    event: ChatSSEvents.ResponseUpdate,
                    data: chunk.text,
                  })
                }
              }
              if (chunk.cost) {
                costArr.push(chunk.cost)
              }
              // Track token usage from metadata
              if (chunk.metadata?.usage) {
                tokenArr.push({
                  inputTokens: chunk.metadata.usage.inputTokens || 0,
                  outputTokens: chunk.metadata.usage.outputTokens || 0,
                })
              }
              if (chunk.citation) {
                const { index, item } = chunk.citation
                citations.push(item)
                citationMap[index] = citations.length - 1
                loggerWithChild({ email: email }).info(
                  `Found citations and sending it, current count: ${citations.length}`,
                )
                stream.writeSSE({
                  event: ChatSSEvents.CitationsUpdate,
                  data: JSON.stringify({
                    contextChunks: citations,
                    citationMap,
                  }),
                })
                citationValues[index] = item
              }
              if (chunk.imageCitation) {
                imageCitations.push(chunk.imageCitation)
                loggerWithChild({ email: email }).info(
                  `Found image citation, sending it`,
                  { citationKey: chunk.imageCitation.citationKey },
                )
                stream.writeSSE({
                  event: ChatSSEvents.ImageCitationUpdate,
                  data: JSON.stringify(chunk.imageCitation),
                })
              }
              count++
            }
            understandSpan.setAttribute("citation_count", citations.length)
            understandSpan.setAttribute(
              "citation_map",
              JSON.stringify(citationMap),
            )
            understandSpan.setAttribute(
              "citation_values",
              JSON.stringify(citationValues),
            )
            understandSpan.end()
            const answerSpan = streamSpan.startSpan("process_final_answer")
            answerSpan.setAttribute(
              "final_answer",
              processMessage(answer, citationMap, email),
            )
            answerSpan.setAttribute("actual_answer", answer)
            answerSpan.setAttribute("final_answer_length", answer.length)
            answerSpan.end()

            // Database Update Logic
            const insertSpan = streamSpan.startSpan("insert_assistant_message")
            // Calculate total cost and tokens
            const totalCost = costArr.reduce((a, b) => a + b, 0)
            const totalTokens = tokenArr.reduce(
              (acc, curr) => ({
                inputTokens: acc.inputTokens + curr.inputTokens,
                outputTokens: acc.outputTokens + curr.outputTokens,
              }),
              { inputTokens: 0, outputTokens: 0 },
            )

            if (wasStreamClosedPrematurely) {
              loggerWithChild({ email: email }).info(
                `[MessageRetryApi] Stream closed prematurely. Saving partial state.`,
              )
              if (isUserMessage) {
                await db.transaction(async (tx) => {
                  await updateMessage(tx, messageId, { errorMessage: "" })
                  const msg = await insertMessage(tx, {
                    chatId: originalMessage.chatId,
                    userId: user.id,
                    workspaceExternalId: workspace.externalId,
                    chatExternalId: originalMessage.chatExternalId,
                    messageRole: MessageRole.Assistant,
                    email: user.email,
                    sources: citations,
                    imageCitations: imageCitations,
                    message: processMessage(answer, citationMap, email),
                    thinking,
                    modelId,
                    cost: totalCost.toString(),
                    tokensUsed:
                      totalTokens.inputTokens + totalTokens.outputTokens,
                    createdAt: new Date(
                      new Date(originalMessage.createdAt).getTime() + 1,
                    ),
                  })
                  relevantMessageId = msg.externalId
                })
              } else {
                relevantMessageId = originalMessage.externalId
                await updateMessage(db, messageId, {
                  message: processMessage(answer, citationMap, email),
                  updatedAt: new Date(),
                  sources: citations,
                  imageCitations: imageCitations,
                  thinking,
                  errorMessage: null,
                })
              }
            } else {
              if (answer) {
                if (isUserMessage) {
                  let msg = await db.transaction(async (tx) => {
                    await updateMessage(tx, messageId, { errorMessage: "" })
                    const msg = await insertMessage(tx, {
                      chatId: originalMessage.chatId,
                      userId: user.id,
                      workspaceExternalId: workspace.externalId,
                      chatExternalId: originalMessage.chatExternalId,
                      messageRole: MessageRole.Assistant,
                      email: user.email,
                      sources: citations,
                      message: processMessage(answer, citationMap, email),
                      thinking,
                      modelId:
                        ragPipelineConfig[RagPipelineStages.AnswerOrRewrite]
                          .modelId,
                      cost: totalCost.toString(),
                      tokensUsed:
                        totalTokens.inputTokens + totalTokens.outputTokens,
                      // The createdAt for this response which was error before
                      // should be just 1 unit more than the respective user query's createdAt value
                      // This is done to maintain order of user-assistant pattern of messages in UI
                      createdAt: new Date(
                        new Date(originalMessage.createdAt).getTime() + 1,
                      ),
                    })
                    return msg
                  })
                  relevantMessageId = msg.externalId
                } else {
                  loggerWithChild({ email: email }).info(
                    `Updated trace for message ${originalMessage.externalId}`,
                  )
                  insertSpan.setAttribute(
                    "message_id",
                    originalMessage.externalId,
                  )
                  relevantMessageId = originalMessage.externalId
                  await updateMessage(db, messageId, {
                    message: processMessage(answer, citationMap, email),
                    updatedAt: new Date(),
                    sources: citations,
                    thinking,
                    errorMessage: null,
                  })
                }
              } else {
                loggerWithChild({ email: email }).error(
                  `[MessageRetryApi] Stream finished but no answer generated.`,
                )
                const failureErrorMsg =
                  "Assistant failed to generate a response on retry."
                await addErrMessageToMessage(originalMessage, failureErrorMsg)
                relevantMessageId = originalMessage.externalId
                await stream.writeSSE({
                  event: ChatSSEvents.Error,
                  data: failureErrorMsg,
                })
              }
            }

            await stream.writeSSE({
              event: ChatSSEvents.ResponseMetadata,
              data: JSON.stringify({
                chatId: originalMessage.chatExternalId,
                messageId: relevantMessageId,
              }),
            })

            const endSpan = streamSpan.startSpan("send_end_event")
            await stream.writeSSE({
              data: "",
              event: ChatSSEvents.End,
            })
            endSpan.end()
            streamSpan.end()
            rootSpan.end()
            const traceJson = tracer.serializeToJson()
            await updateChatTrace(
              originalMessage.chatExternalId,
              originalMessage.externalId,
              traceJson,
            )
          } else {
            const topicConversationThread = buildTopicConversationThread(
              conversation,
              conversation.length - 1,
            )

            const convWithNoErrMsg = isUserMessage
              ? formatMessagesForLLM(
                  topicConversationThread
                    .filter((con) => !con?.errorMessage)
                    .filter(
                      (msg) =>
                        !(
                          (
                            msg.messageRole === MessageRole.Assistant &&
                            !msg.message
                          ) // filter out assistant messages with no content
                        ),
                    ),
                )
              : formatMessagesForLLM(
                  topicConversationThread
                    .slice(0, topicConversationThread.length - 1)
                    .filter((con) => !con?.errorMessage)
                    .filter(
                      (msg) =>
                        !(
                          msg.messageRole === MessageRole.Assistant &&
                          !msg.message
                        ),
                    ),
                )
            loggerWithChild({ email: email }).info(
              "retry: Checking if answer is in the conversation or a mandatory query rewrite is needed before RAG",
            )

            // Extract previous classification for pagination and follow-up queries
            let previousClassification: QueryRouterLLMResponse | null = null
            if (conversation.length > 0) {
              const previousUserMessage = conversation[conversation.length - 1] // In retry context, previous user message is at -1
              if (
                previousUserMessage?.queryRouterClassification &&
                previousUserMessage.messageRole === "user"
              ) {
                try {
                  const parsedClassification =
                    typeof previousUserMessage.queryRouterClassification ===
                    "string"
                      ? JSON.parse(
                          previousUserMessage.queryRouterClassification,
                        )
                      : previousUserMessage.queryRouterClassification
                  previousClassification =
                    parsedClassification as QueryRouterLLMResponse
                  Logger.info(
                    `Found previous classification in retry: ${JSON.stringify(previousClassification)}`,
                  )
                } catch (error) {
                  Logger.error(
                    `Error parsing previous classification in retry: ${error}`,
                  )
                }
              }
            }

            // Add chain break analysis for retry context
            const messagesForChainBreak = isUserMessage
              ? [...conversation, originalMessage] // Include the user message being retried
              : conversation // For assistant retry, conversation already has the right scope

            const chainBreakClassifications =
              getRecentChainBreakClassifications(messagesForChainBreak)
            const formattedChainBreaks = formatChainBreaksForPrompt(
              chainBreakClassifications,
            )

            const searchSpan = streamSpan.startSpan("conversation_search")
            const searchOrAnswerIterator =
              generateSearchQueryOrAnswerFromConversation(
                message,
                ctx,
                {
                  modelId: modelId
                    ? (modelId as Models)
                    : config.defaultBestModel,
                  stream: true,
                  json: true,
                  reasoning:
                    userRequestsReasoning &&
                    ragPipelineConfig[RagPipelineStages.AnswerOrSearch]
                      .reasoning,
                  messages: formatMessagesForLLM(topicConversationThread),
                },
                undefined,
                previousClassification,
                formattedChainBreaks,
              )
            let currentAnswer = ""
            let answer = ""
            let citations: Citation[] = [] // Changed to Citation[] for consistency
            let citationMap: Record<number, number> = {}
            let queryFilters = {
              apps: [],
              entities: [],
              startTime: "",
              endTime: "",
              count: 0,
              sortDirection: "",
              intent: {},
              offset: 0,
            }
            let parsed = {
              isFollowUp: false,
              answer: "",
              queryRewrite: "",
              temporalDirection: null,
              filterQuery: "",
              type: "",
              filters: queryFilters,
            }
            let thinking = ""
            let reasoning =
              userRequestsReasoning &&
              ragPipelineConfig[RagPipelineStages.AnswerOrSearch].reasoning
            let buffer = ""
            for await (const chunk of searchOrAnswerIterator) {
              if (stream.closed) {
                loggerWithChild({ email: email }).info(
                  "[MessageRetryApi] Stream closed during conversation search loop. Breaking.",
                )
                wasStreamClosedPrematurely = true
                break
              }
              if (chunk.text) {
                if (reasoning) {
                  if (thinking && !chunk.text.includes(EndThinkingToken)) {
                    thinking += chunk.text
                    stream.writeSSE({
                      event: ChatSSEvents.Reasoning,
                      data: chunk.text,
                    })
                  } else {
                    // first time
                    if (!chunk.text.includes(StartThinkingToken)) {
                      let token = chunk.text
                      if (chunk.text.includes(EndThinkingToken)) {
                        token = chunk.text.split(EndThinkingToken)[0]
                        thinking += token
                      } else {
                        thinking += token
                      }
                      stream.writeSSE({
                        event: ChatSSEvents.Reasoning,
                        data: token,
                      })
                    }
                  }
                }
                if (reasoning && chunk.text.includes(EndThinkingToken)) {
                  reasoning = false
                  chunk.text = chunk.text.split(EndThinkingToken)[1].trim()
                }
                buffer += chunk.text
                if (!reasoning) {
                  try {
                    parsed = jsonParseLLMOutput(buffer) || {}
                    if (parsed.answer && currentAnswer !== parsed.answer) {
                      if (currentAnswer === "") {
                        loggerWithChild({ email: email }).info(
                          "retry: We were able to find the answer/respond to users query in the conversation itself so not applying RAG",
                        )
                        stream.writeSSE({
                          event: ChatSSEvents.Start,
                          data: "",
                        })
                        // First valid answer - send the whole thing
                        stream.writeSSE({
                          event: ChatSSEvents.ResponseUpdate,
                          data: parsed.answer,
                        })
                      } else {
                        // Subsequent chunks - send only the new part
                        const newText = parsed.answer.slice(
                          currentAnswer.length,
                        )
                        stream.writeSSE({
                          event: ChatSSEvents.ResponseUpdate,
                          data: newText,
                        })
                      }
                      currentAnswer = parsed.answer
                    }
                  } catch (err) {
                    loggerWithChild({ email: email }).error(
                      err,
                      `Error while parsing LLM output ${
                        (err as Error).message
                      }`,
                    )
                    continue
                  }
                }
              }
              if (chunk.cost) {
                costArr.push(chunk.cost)
              }
              // Track token usage from metadata
              if (chunk.metadata?.usage) {
                tokenArr.push({
                  inputTokens: chunk.metadata.usage.inputTokens || 0,
                  outputTokens: chunk.metadata.usage.outputTokens || 0,
                })
              }
            }
            searchSpan.setAttribute("answer_found", parsed.answer)
            searchSpan.setAttribute("answer", answer)
            searchSpan.setAttribute("query_rewrite", parsed.queryRewrite)
            searchSpan.end()
            let classification: QueryRouterLLMResponse
            if (parsed.answer === null) {
              const ragSpan = streamSpan.startSpan("rag_processing")
              if (parsed.queryRewrite) {
                loggerWithChild({ email: email }).info(
                  "retry: The query is ambiguous and requires a mandatory query rewrite from the existing conversation / recent messages",
                )
                message = parsed.queryRewrite
                ragSpan.setAttribute("query_rewrite", parsed.queryRewrite)
              } else {
                loggerWithChild({ email: email }).info(
                  "retry: There was no need for a query rewrite and there was no answer in the conversation, applying RAG",
                )
              }
              const {
                apps,
                count,
                endTime,
                entities,
                sortDirection,
                startTime,
              } = parsed?.filters || {}
              classification = {
                direction: parsed.temporalDirection,
                type: parsed.type,
                filterQuery: parsed.filterQuery,
                isFollowUp: parsed.isFollowUp,
                filters: {
                  apps: apps,
                  entities: entities as Entity[],
                  endTime,
                  sortDirection,
                  startTime,
                  count,
                  offset: parsed.filters.offset || 0,
                  intent: parsed.filters.intent || {},
                },
              } as QueryRouterLLMResponse

              loggerWithChild({ email: email }).info(
                `Classifying the query as:, ${JSON.stringify(classification)}`,
              )

              const understandSpan = ragSpan.startSpan("understand_message")
              const iterator = UnderstandMessageAndAnswer(
                email,
                ctx,
                message,
                classification,
                convWithNoErrMsg,
                0.5,
                userRequestsReasoning,
                understandSpan,
                undefined,
                modelId,
              )
              // throw new Error("Hello, how are u doing?")
              stream.writeSSE({
                event: ChatSSEvents.Start,
                data: "",
              })
              answer = ""
              thinking = ""
              reasoning = config.isReasoning && userRequestsReasoning
              citations = []
              citationMap = {}
              let citationValues: Record<number, string> = {}
              for await (const chunk of iterator) {
                if (stream.closed) {
                  loggerWithChild({ email: email }).info(
                    "[MessageRetryApi] Stream closed during RAG loop. Breaking.",
                  )
                  wasStreamClosedPrematurely = true
                  break
                }
                if (chunk.text) {
                  if (reasoning && chunk.reasoning) {
                    thinking += chunk.text
                    stream.writeSSE({
                      event: ChatSSEvents.Reasoning,
                      data: chunk.text,
                    })
                  }
                  if (!chunk.reasoning) {
                    answer += chunk.text
                    stream.writeSSE({
                      event: ChatSSEvents.ResponseUpdate,
                      data: chunk.text,
                    })
                  }
                }
                if (chunk.cost) {
                  costArr.push(chunk.cost)
                }
                // Track token usage from metadata
                if (chunk.metadata?.usage) {
                  tokenArr.push({
                    inputTokens: chunk.metadata.usage.inputTokens || 0,
                    outputTokens: chunk.metadata.usage.outputTokens || 0,
                  })
                }
                if (chunk.citation) {
                  const { index, item } = chunk.citation
                  citations.push(item)
                  citationMap[index] = citations.length - 1
                  loggerWithChild({ email: email }).info(
                    `retry: Found citations and sending it, current count: ${citations.length}`,
                  )
                  stream.writeSSE({
                    event: ChatSSEvents.CitationsUpdate,
                    data: JSON.stringify({
                      contextChunks: citations,
                      citationMap,
                    }),
                  })
                  citationValues[index] = item
                }
              }
              understandSpan.setAttribute("citation_count", citations.length)
              understandSpan.setAttribute(
                "citation_map",
                JSON.stringify(citationMap),
              )
              understandSpan.setAttribute(
                "citation_values",
                JSON.stringify(citationValues),
              )
              understandSpan.end()
              const answerSpan = ragSpan.startSpan("process_final_answer")
              answerSpan.setAttribute(
                "final_answer",
                processMessage(answer, citationMap, email),
              )
              answerSpan.setAttribute("actual_answer", answer)
              answerSpan.setAttribute("final_answer_length", answer.length)
              answerSpan.end()
              ragSpan.end()
            } else if (parsed.answer) {
              answer = parsed.answer
            }

            // Database Update Logic
            const insertSpan = streamSpan.startSpan("insert_assistant_message")
            // Calculate total cost and tokens
            const totalCost = costArr.reduce((a, b) => a + b, 0)
            const totalTokens = tokenArr.reduce(
              (acc, curr) => ({
                inputTokens: acc.inputTokens + curr.inputTokens,
                outputTokens: acc.outputTokens + curr.outputTokens,
              }),
              { inputTokens: 0, outputTokens: 0 },
            )

            if (wasStreamClosedPrematurely) {
              loggerWithChild({ email: email }).info(
                `[MessageRetryApi] Stream closed prematurely. Saving partial state.`,
              )
              if (isUserMessage) {
                await db.transaction(async (tx) => {
                  await updateMessage(tx, messageId, { errorMessage: "" })
                  const msg = await insertMessage(tx, {
                    chatId: originalMessage.chatId,
                    userId: user.id,
                    workspaceExternalId: workspace.externalId,
                    chatExternalId: originalMessage.chatExternalId,
                    messageRole: MessageRole.Assistant,
                    email: user.email,
                    sources: citations,
                    message: processMessage(answer, citationMap, email),
                    queryRouterClassification: JSON.stringify(classification),
                    thinking,
                    modelId:
                      ragPipelineConfig[RagPipelineStages.AnswerOrRewrite]
                        .modelId,
                    cost: totalCost.toString(),
                    tokensUsed:
                      totalTokens.inputTokens + totalTokens.outputTokens,
                    createdAt: new Date(
                      new Date(originalMessage.createdAt).getTime() + 1,
                    ),
                  })
                  relevantMessageId = msg.externalId
                })
              } else {
                relevantMessageId = originalMessage.externalId
                await updateMessage(db, messageId, {
                  message: processMessage(answer, citationMap, email),
                  updatedAt: new Date(),
                  sources: citations,
                  thinking,
                  errorMessage: null,
                })
              }
            } else {
              if (answer) {
                if (isUserMessage) {
                  let msg = await db.transaction(async (tx) => {
                    await updateMessage(tx, messageId, { errorMessage: "" })
                    const msg = await insertMessage(tx, {
                      chatId: originalMessage.chatId,
                      userId: user.id,
                      workspaceExternalId: workspace.externalId,
                      chatExternalId: originalMessage.chatExternalId,
                      messageRole: MessageRole.Assistant,
                      email: user.email,
                      sources: citations,
                      message: processMessage(answer, citationMap, email),
                      queryRouterClassification: JSON.stringify(classification),
                      thinking,
                      modelId:
                        ragPipelineConfig[RagPipelineStages.AnswerOrRewrite]
                          .modelId,
                      cost: totalCost.toString(),
                      tokensUsed:
                        totalTokens.inputTokens + totalTokens.outputTokens,
                      // The createdAt for this response which was error before
                      // should be just 1 unit more than the respective user query's createdAt value
                      // This is done to maintain order of user-assistant pattern of messages in UI
                      createdAt: new Date(
                        new Date(originalMessage.createdAt).getTime() + 1,
                      ),
                    })
                    return msg
                  })
                  relevantMessageId = msg.externalId
                } else {
                  loggerWithChild({ email: email }).info(
                    `Updated trace for message ${originalMessage.externalId}`,
                  )
                  insertSpan.setAttribute(
                    "message_id",
                    originalMessage.externalId,
                  )
                  relevantMessageId = originalMessage.externalId
                  await updateMessage(db, messageId, {
                    message: processMessage(answer, citationMap, email),
                    updatedAt: new Date(),
                    sources: citations,
                    thinking,
                    errorMessage: null,
                  })
                }
              } else {
                loggerWithChild({ email: email }).error(
                  `[MessageRetryApi] Stream finished but no answer generated.`,
                )
                const failureErrorMsg =
                  "Assistant failed to generate a response on retry."
                await addErrMessageToMessage(originalMessage, failureErrorMsg)
                relevantMessageId = originalMessage.externalId
                await stream.writeSSE({
                  event: ChatSSEvents.Error,
                  data: failureErrorMsg,
                })
              }
            }

            await stream.writeSSE({
              event: ChatSSEvents.ResponseMetadata,
              data: JSON.stringify({
                chatId: originalMessage.chatExternalId,
                messageId: relevantMessageId,
              }),
            })

            const endSpan = streamSpan.startSpan("send_end_event")
            await stream.writeSSE({
              data: "",
              event: ChatSSEvents.End,
            })
            endSpan.end()
            streamSpan.end()
            rootSpan.end()
            const traceJson = tracer.serializeToJson()
            await updateChatTrace(
              originalMessage.chatExternalId,
              originalMessage.externalId,
              traceJson,
            )
          }
        } catch (error) {
          const streamErrorSpan = streamSpan.startSpan("handle_stream_error")
          streamErrorSpan.addEvent("error", {
            message: getErrorMessage(error),
            stack: (error as Error).stack || "",
          })
          const errFromMap = handleError(error)
          relevantMessageId = relevantMessageId || originalMessage.externalId
          await stream.writeSSE({
            event: ChatSSEvents.ResponseMetadata,
            data: JSON.stringify({
              chatId: originalMessage.chatExternalId,
              messageId: relevantMessageId,
            }),
          })
          await stream.writeSSE({
            event: ChatSSEvents.Error,
            data: errFromMap,
          })
          await addErrMessageToMessage(originalMessage, errFromMap)
          await stream.writeSSE({
            data: "",
            event: ChatSSEvents.End,
          })
          loggerWithChild({ email: email }).error(
            error,
            `Streaming Error: ${(error as Error).message} ${
              (error as Error).stack
            }`,
          )
          streamErrorSpan.end()
          streamSpan.end()
          rootSpan.end()
        } finally {
          if (streamKey && activeStreams.has(streamKey)) {
            activeStreams.delete(streamKey)
            loggerWithChild({ email: email }).info(
              `[MessageRetryApi] Removed stream ${streamKey} from active streams map.`,
            )
          }
        }
      },
      async (err, stream) => {
        const streamErrorSpan = rootSpan.startSpan(
          "handle_stream_callback_error",
        )
        streamErrorSpan.addEvent("error", {
          message: getErrorMessage(err),
          stack: (err as Error).stack || "",
        })
        const errFromMap = handleError(err)
        relevantMessageId = relevantMessageId || originalMessage.externalId
        await stream.writeSSE({
          event: ChatSSEvents.ResponseMetadata,
          data: JSON.stringify({
            chatId: originalMessage.chatExternalId,
            messageId: relevantMessageId,
          }),
        })
        await stream.writeSSE({
          event: ChatSSEvents.Error,
          data: errFromMap,
        })
        await addErrMessageToMessage(originalMessage, errFromMap)
        await stream.writeSSE({
          data: "",
          event: ChatSSEvents.End,
        })
        loggerWithChild({ email: email }).error(
          err,
          `Streaming Error: ${err.message} ${(err as Error).stack}`,
        )
        streamErrorSpan.end()
        rootSpan.end()
        if (streamKey && activeStreams.has(streamKey)) {
          activeStreams.delete(streamKey)
          loggerWithChild({ email: email }).info(
            `[MessageRetryApi] Removed stream ${streamKey} from active streams map in error callback.`,
          )
        }
      },
    )
  } catch (error) {
    const errorSpan = rootSpan.startSpan("handle_top_level_error")
    errorSpan.addEvent("error", {
      message: getErrorMessage(error),
      stack: (error as Error).stack || "",
    })
    const errMsg = getErrorMessage(error)
    loggerWithChild({ email: email }).error(
      error,
      `Message Retry Error: ${errMsg} ${(error as Error).stack}`,
    )
    if (streamKey && activeStreams.has(streamKey)) {
      activeStreams.delete(streamKey)
      loggerWithChild({ email: email }).info(
        `[MessageRetryApi] Removed stream ${streamKey} from active streams map in top-level catch.`,
      )
    }
    throw new HTTPException(500, {
      message: "Could not retry message",
    })
  }
}

// New API Endpoint to stop streaming
export const StopStreamingApi = async (c: Context) => {
  // const { sub } = c.get(JwtPayloadKey) ?? {}
  let email = ""

  let jwtPayload
  try {
    jwtPayload = c.get(JwtPayloadKey)
  } catch (e) {}

  if (jwtPayload) {
    email = jwtPayload?.sub
  } else {
    email = c.get("userEmail") ?? ""
  }

  try {
    // @ts-ignore - Assuming validation middleware handles this
    const { chatId } = c.req.valid("json")
    loggerWithChild({ email: email }).info(
      `[StopStreamingApi] Received stop request. ChatId from client: ${chatId}`,
    )

    if (!chatId) {
      loggerWithChild({ email: email }).warn(
        "[StopStreamingApi] Received stop request with missing chatId.",
      )
      throw new HTTPException(400, { message: "chatId is required." })
    }

    const streamKey = chatId
    const stream = activeStreams.get(streamKey)

    if (stream) {
      loggerWithChild({ email: email }).info(
        `[StopStreamingApi] Closing active stream: ${streamKey}.`,
      )
      try {
        await stream.close()
      } catch (closeError) {
        loggerWithChild({ email: email }).error(
          closeError,
          `[StopStreamingApi] Error closing stream ${streamKey}: ${getErrorMessage(
            closeError,
          )}`,
        )
      } finally {
        activeStreams.delete(streamKey!)
      }
    } else {
      loggerWithChild({ email: email }).warn(
        `[StopStreamingApi] Stop request for non-existent or already finished stream with key: ${streamKey}. No action taken.`,
      )
    }

    return c.json({ success: true })
  } catch (error) {
    const errMsg = getErrorMessage(error)
    if (error instanceof HTTPException) {
      loggerWithChild({ email: email }).error(
        `[StopStreamingApi] HTTP Exception: ${error.status} - ${error.message}`,
      )
      throw error
    }
    loggerWithChild({ email: email }).error(
      error,
      `[StopStreamingApi] Unexpected Error: ${errMsg} ${
        (error as Error).stack
      }`,
    )
    throw new HTTPException(500, { message: "Could not stop streaming." })
  }
}

export const MessageFeedbackApi = async (c: Context) => {
  const { sub, workspaceId } = c.get(JwtPayloadKey)
  const email = sub
  const Logger = getLogger(Subsystem.Chat)

  try {
    //@ts-ignore - Assuming validation middleware handles this
    const { messageId, feedback } = await c.req.valid("json")

    const message = await getMessageByExternalId(db, messageId)
    if (!message) {
      throw new HTTPException(404, { message: "Message not found" })
    }
    if (
      message.email !== email ||
      message.workspaceExternalId !== workspaceId
    ) {
      throw new HTTPException(403, { message: "Forbidden" })
    }

    // Convert legacy feedback to new JSON format for consistency
    const feedbackData = feedback
      ? {
          type: feedback,
          feedback: [""], // Empty array for legacy feedback
        }
      : null

    await updateMessageByExternalId(db, messageId, {
      feedback: feedbackData,
      updatedAt: new Date(),
    })

    loggerWithChild({ email: email }).info(
      `Feedback ${
        feedback ? `'${feedback}'` : "removed"
      } for message ${messageId} by user ${email}`,
    )
    likeDislikeCount.inc({ email: email, feedback: feedback })
    return c.json({ success: true, messageId, feedback })
  } catch (error) {
    const errMsg = getErrorMessage(error)

    loggerWithChild({ email: email }).error(
      error,
      `Message Feedback Error: ${errMsg} ${(error as Error).stack}`,
    )
    if (error instanceof HTTPException) throw error
    throw new HTTPException(500, {
      message: "Could not submit feedback",
    })
  }
}

// New Enhanced Feedback API
export const EnhancedMessageFeedbackApi = async (c: Context) => {
  const { sub, workspaceId } = c.get(JwtPayloadKey)
  const email = sub
  const Logger = getLogger(Subsystem.Chat)

  try {
    //@ts-ignore - Assuming validation middleware handles this
    const requestData = await c.req.valid("json")
    const { messageId, type, customFeedback, selectedOptions, shareChat } =
      requestData as {
        messageId: string
        type: "like" | "dislike"
        customFeedback?: string
        selectedOptions?: string[]
        shareChat?: boolean
      }

    // Debug logging
    loggerWithChild({ email: email }).info(
      `Enhanced feedback request received`,
      {
        messageId,
        type,
        shareChat,
        customFeedback: !!customFeedback,
        selectedOptionsCount: selectedOptions?.length || 0,
      },
    )

    const message = await getMessageByExternalId(db, messageId)
    if (!message) {
      throw new HTTPException(404, { message: "Message not found" })
    }
    if (
      message.email !== email ||
      message.workspaceExternalId !== workspaceId
    ) {
      throw new HTTPException(403, { message: "Forbidden" })
    }

    // Get user and chat info for potential share token generation
    const userAndWorkspace = await getUserAndWorkspaceByEmail(
      db,
      workspaceId,
      email,
    )
    const { user } = userAndWorkspace

    const chat = await getChatByExternalId(db, message.chatExternalId)
    if (!chat) {
      throw new HTTPException(404, { message: "Chat not found" })
    }

    // Create enhanced feedback data
    const feedbackData: any = {
      type,
      feedback: [],
      share_chat: null,
    }

    // Add custom feedback as first element if provided
    if (customFeedback && customFeedback.trim()) {
      feedbackData.feedback.push(customFeedback.trim())
    }

    // Add selected predefined options
    if (selectedOptions && selectedOptions.length > 0) {
      feedbackData.feedback.push(...selectedOptions)
    }

    // Ensure at least one feedback item
    if (feedbackData.feedback.length === 0) {
      feedbackData.feedback.push("") // Empty string placeholder
    }

    // Generate share token if user opted to share
    if (shareChat) {
      try {
        // Check if share already exists for this chat+message combination
        const existingShare = await db
          .select()
          .from(sharedChats)
          .where(
            and(
              eq(sharedChats.chatId, chat.id),
              eq(sharedChats.messageId, message.id),
            ),
          )
          .limit(1)

        let shareToken: string

        if (existingShare.length > 0) {
          // If it exists but is deleted, reactivate it
          if (existingShare[0].deletedAt) {
            await db
              .update(sharedChats)
              .set({
                deletedAt: null,
                updatedAt: new Date(),
              })
              .where(eq(sharedChats.id, existingShare[0].id))
          }
          shareToken = existingShare[0].shareToken
        } else {
          // Generate unique share token
          shareToken = nanoid(15)

          // Create shared chat
          await db.insert(sharedChats).values({
            chatId: chat.id,
            messageId: message.id,
            workspaceId: chat.workspaceId,
            userId: user.id,
            shareToken,
            title: chat.title,
          })
        }

        feedbackData.share_chat = shareToken

        loggerWithChild({ email: email }).info(
          `Share token generated for feedback submission: ${shareToken}`,
          { messageId, chatId: chat.externalId },
        )
      } catch (shareError) {
        // Log error but don't fail the feedback submission
        loggerWithChild({ email: email }).error(
          shareError,
          `Failed to generate share token for message ${messageId}, continuing with feedback submission`,
        )
        // Set share_chat to null if token generation fails
        feedbackData.share_chat = null
      }
    }

    await updateMessageByExternalId(db, messageId, {
      feedback: feedbackData, // Store enhanced feedback with share token
      updatedAt: new Date(),
    })

    loggerWithChild({ email: email }).info(
      `Enhanced feedback '${type}' submitted for message ${messageId} by user ${email}`,
      { feedbackData, shareRequested: shareChat },
    )

    likeDislikeCount.inc({ email: email, feedback: type })
    return c.json({
      success: true,
      messageId,
      feedbackData,
      shareToken: feedbackData.share_chat,
    })
  } catch (error) {
    const errMsg = getErrorMessage(error)

    loggerWithChild({ email: email }).error(
      error,
      `Enhanced Message Feedback Error: ${errMsg} ${(error as Error).stack}`,
    )
    if (error instanceof HTTPException) throw error
    throw new HTTPException(500, {
      message: "Could not submit enhanced feedback",
    })
  }
}

export const GenerateFollowUpQuestionsApi = async (c: Context) => {
  let email = ""
  try {
    const { sub, workspaceId } = c.get(JwtPayloadKey) ?? {}
    email = sub || ""

    // @ts-ignore - Validation handled by middleware
    const { chatId, messageId } = c.req.valid("json")

    if (!chatId || !messageId) {
      throw new HTTPException(400, {
        message: "chatId and messageId are required",
      })
    }

    // Get user and workspace info
    const userAndWorkspace = await getUserAndWorkspaceByEmail(
      db,
      workspaceId,
      email,
    )
    const { user, workspace } = userAndWorkspace

    // Get chat messages for context
    const messages = await getChatMessagesWithAuth(db, chatId, email)

    if (!messages || messages.length === 0) {
      throw new HTTPException(404, { message: "No messages found in chat" })
    }

    // Find the specific message to ensure it exists
    const messageIndex = messages.findIndex(
      (msg) => msg.externalId === messageId,
    )
    if (messageIndex === -1) {
      throw new HTTPException(404, { message: "Message not found" })
    }

    // Use all messages from the chat for better context
    const contextMessages = messages

    // Format conversation context with all messages
    const conversationContext = contextMessages
      .map(
        (msg) =>
          `${msg.messageRole === "user" ? "User" : "Assistant"}: ${msg.message}`,
      )
      .join("\n\n")

    // Generate user context
    const ctx = userContext(userAndWorkspace)
    // Use the follow-up questions prompt
    const systemPrompt = generateFollowUpQuestionsSystemPrompt(ctx)

    const userPrompt = `Based on this conversation, generate 3 relevant follow-up questions:

${conversationContext}

The follow-up questions should be specific to this conversation and help the user explore related topics or get more detailed information about what was discussed.`

    // Call LLM to generate follow-up questions
    const response = await generateFollowUpQuestions(userPrompt, systemPrompt, {
      modelId: config.defaultFastModel,
      json: true,
      stream: false,
    })

    loggerWithChild({ email: email }).info(
      `Generated follow-up questions for message ${messageId} in chat ${chatId}`,
    )

    return c.json(response)
  } catch (error) {
    const errMsg = getErrorMessage(error)
    loggerWithChild({ email: email }).error(
      error,
      `Generate Follow-Up Questions Error: ${errMsg} ${(error as Error).stack}`,
    )
    if (error instanceof HTTPException) throw error
    throw new HTTPException(500, {
      message: "Could not generate follow-up questions",
    })
  }
}

export const GetAvailableModelsApi = async (c: Context) => {
  let email = ""
  try {
    const { sub } = c.get(JwtPayloadKey) ?? {}
    email = sub || ""
    
    if (!email) {
      throw new HTTPException(401, { message: "Unauthorized" })
    }
    
    const availableModels = getAvailableModels({
      AwsAccessKey: config.AwsAccessKey,
      AwsSecretKey: config.AwsSecretKey,
      OpenAIKey: config.OpenAIKey,
      OllamaModel: config.OllamaModel,
      TogetherAIModel: config.TogetherAIModel,
      TogetherApiKey: config.TogetherApiKey,
      FireworksAIModel: config.FireworksAIModel,
      FireworksApiKey: config.FireworksApiKey,
      GeminiAIModel: config.GeminiAIModel,
      GeminiApiKey: config.GeminiApiKey,
      VertexAIModel: config.VertexAIModel,
      VertexProjectId: config.VertexProjectId,
      VertexRegion: config.VertexRegion,
    })

    // Filter out actualName and provider fields before sending to frontend
    const filteredModels = availableModels.map(model => ({
      labelName: model.labelName,
      reasoning: model.reasoning,
      websearch: model.websearch,
      deepResearch: model.deepResearch,
    }))

    return c.json({ models: filteredModels })
  } catch (error) {
    const errMsg = getErrorMessage(error)
    loggerWithChild({ email }).error(
      error,
      `Get Available Models Error: ${errMsg}`,
    )
    if (error instanceof HTTPException) throw error
    throw new HTTPException(500, {
      message: "Could not fetch available models"
    })
  }
}<|MERGE_RESOLUTION|>--- conflicted
+++ resolved
@@ -4052,14 +4052,10 @@
       }
     }
     const webSearchEnabled = enableWebSearch ?? false
-<<<<<<< HEAD
+    const deepResearchEnabled = isDeepResearchEnabled ?? false
     const agentPromptValue = agentId && (isCuid(agentId) || agentId === "default-agent") ? agentId : undefined // Use undefined if not a valid CUID
-    if (isAgentic && !enableWebSearch) {
-=======
-    const deepResearchEnabled = isDeepResearchEnabled ?? false
-    let agentPromptValue = agentId && isCuid(agentId) ? agentId : undefined // Use undefined if not a valid CUID
     if (isAgentic && !enableWebSearch && !deepResearchEnabled) {
->>>>>>> bbabe175
+      
       Logger.info(`Routing to MessageWithToolsApi`)
       return MessageWithToolsApi(c)
     }
@@ -4079,16 +4075,13 @@
         agentPromptValue,
         userAndWorkspaceCheck.workspace.id,
       )
-<<<<<<< HEAD
-      if (!isAgentic && !enableWebSearch && (agentDetails || agentPromptValue === "default-agent")) {
-=======
+
       if (
         !isAgentic &&
         !enableWebSearch &&
         !deepResearchEnabled &&
-        agentDetails
+        (agentDetails || agentPromptValue === "default-agent")
       ) {
->>>>>>> bbabe175
         Logger.info(`Routing to AgentMessageApi for agent ${agentPromptValue}.`)
         return AgentMessageApi(c)
       }
