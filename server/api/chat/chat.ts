--- conflicted
+++ resolved
@@ -4506,10 +4506,6 @@
               // to one of the citations what do we do?
               // somehow hide that citation and change
               // the answer to reflect that
-<<<<<<< HEAD
-              console.log(webSearchEnabled)
-=======
->>>>>>> 3dd424be
               const msg = await insertMessage(db, {
                 chatId: chat.id,
                 userId: user.id,
