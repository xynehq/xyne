import { answerContextMap, cleanContext, userContext } from "@/ai/context"
import {
  baselineRAGJsonStream,
  generateSearchQueryOrAnswerFromConversation,
  generateTitleUsingQuery,
  jsonParseLLMOutput,
  mailPromptJsonStream,
  queryRewriter,
  meetingPromptJsonStream,
  extractEmailsFromContext,
  generateFollowUpQuestions,
  webSearchQuestion,
  getDeepResearchResponse,
} from "@/ai/provider"
import { generateFollowUpQuestionsSystemPrompt } from "@/ai/prompts"
import {
  Models,
  QueryType,
  type ChainBreakClassifications,
  type ConverseResponse,
  type Intent,
  type QueryRouterLLMResponse,
  type QueryRouterResponse,
  type TemporalClassifier,
  type UserQuery,
  type WebSearchSource,
} from "@/ai/types"
import config from "@/config"
import { getAvailableModels, getModelValueFromLabel } from "@/ai/modelConfig"
import {
  deleteChatByExternalIdWithAuth,
  deleteMessagesByChatId,
  getChatByExternalId,
  getChatByExternalIdWithAuth,
  getFavoriteChats,
  getPublicChats,
  getAllChatsForDashboard,
  insertChat,
  updateChatByExternalIdWithAuth,
  updateChatBookmarkStatus,
  updateMessageByExternalId,
} from "@/db/chat"
import { db } from "@/db/client"
import {
  insertMessage,
  getMessageByExternalId,
  getChatMessagesBefore,
  updateMessage,
  getChatMessagesWithAuth,
  getMessageCountsByChats,
  getMessageFeedbackStats,
} from "@/db/message"
import { eq, and } from "drizzle-orm"
import { nanoid } from "nanoid"
import {
  selectPublicChatSchema,
  selectPublicMessagesSchema,
  selectMessageSchema,
  sharedChats,
  type SelectChat,
  type SelectMessage,
} from "@/db/schema"
import { getUserAndWorkspaceByEmail } from "@/db/user"
import { getLogger, getLoggerWithChild } from "@/logger"
import { ChatSSEvents, OpenAIError, type MessageReqType } from "@/shared/types"
import { MessageRole, Subsystem } from "@/types"
import {
  delay,
  getErrorMessage,
  getRelativeTime,
  interpretDateFromReturnedTemporalValue,
  splitGroupedCitationsWithSpaces,
} from "@/utils"
import {
  type ConversationRole,
  type Message,
} from "@aws-sdk/client-bedrock-runtime"
import type { Context } from "hono"
import { HTTPException } from "hono/http-exception"
import { streamSSE, type SSEStreamingApi } from "hono/streaming"
import { z } from "zod"
import type { chatSchema, MessageRetryReqType } from "@/api/search"
import { getTracer, type Span, type Tracer } from "@/tracer"
import {
  searchVespa,
  SearchModes,
  searchVespaInFiles,
  getItems,
  GetDocumentsByDocIds,
  searchSlackInVespa,
  getDocumentOrNull,
  searchVespaThroughAgent,
  searchVespaAgent,
  GetDocument,
  SearchEmailThreads,
  DeleteDocument,
} from "@/search/vespa"
import {
  Apps,
  CalendarEntity,
  chatContainerSchema,
  chatUserSchema,
  dataSourceFileSchema,
  DriveEntity,
  GooglePeopleEntity,
  isValidApp,
  isValidEntity,
  MailAttachmentEntity,
  MailEntity,
  mailSchema,
  SlackEntity,
  WebSearchEntity,
  type Entity,
  type VespaMail,
  type VespaMailSearch,
  type VespaEventSearch,
  type VespaSchema,
  type VespaSearchResponse,
  type VespaSearchResult,
  type VespaSearchResults,
  type VespaSearchResultsSchema,
  KnowledgeBaseEntity,
  KbItemsSchema,
} from "@/search/types"
import { APIError } from "openai"
import { SearchVespaThreads } from "@/search/vespa"
import {
  getChatTraceByExternalId,
  insertChatTrace,
  deleteChatTracesByChatExternalId,
  updateChatTrace,
} from "@/db/chatTrace"
import {
  getUserPersonalizationByEmail,
  getUserPersonalizationAlpha,
} from "@/db/personalization"
import { appToSchemaMapper, entityToSchemaMapper } from "@/search/mappers"
import { getDocumentOrSpreadsheet } from "@/integrations/google/sync"
import { isCuid } from "@paralleldrive/cuid2"
import {
  getAgentByExternalId,
  getAllAgents,
  getAgentsAccessibleToUser,
  type SelectAgent,
} from "@/db/agent"
import { selectToolSchema, type SelectTool } from "@/db/schema/McpConnectors"
import {
  ragPipelineConfig,
  RagPipelineStages,
  type Citation,
  type ImageCitation,
} from "./types"
import { activeStreams } from "./stream"
import { AgentMessageApi, MessageWithToolsApi } from "@/api/chat/agents"
import {
  extractFileIdsFromMessage,
  isMessageWithContext,
  searchToCitation,
  processThreadResults,
  extractImageFileNames,
  extractThreadIdsFromResults,
  mergeThreadResults,
  expandEmailThreadsInResults,
  getCitationToImage,
  mimeTypeMap,
  extractNamesFromIntent,
  getChannelIdsFromAgentPrompt,
  parseAppSelections,
  isAppSelectionMap,
  findOptimalCitationInsertionPoint,
} from "./utils"
import {
  getRecentChainBreakClassifications,
  formatChainBreaksForPrompt,
} from "./utils"
import { likeDislikeCount } from "@/metrics/app/app-metrics"
import {
  getAttachmentsByMessageId,
  storeAttachmentMetadata,
} from "@/db/attachment"
import type { AttachmentMetadata } from "@/shared/types"
import { parseAttachmentMetadata } from "@/utils/parseAttachment"
import { isImageFile } from "shared/fileUtils"
import { promises as fs } from "node:fs"
import path from "node:path"
import {
  getAgentUsageByUsers,
  getChatCountsByAgents,
  getFeedbackStatsByAgents,
  getMessageCountsByAgents,
  getPublicAgentsByUser,
  type SharedAgentUsageData,
} from "@/db/sharedAgentUsage"
import { getCollectionFilesVespaIds } from "@/db/knowledgeBase"
import type { GroundingSupport } from "@google/genai"
import {
  processDeepSearchIterator,
  processOpenAICitations,
  processWebSearchCitations,
} from "./deepsearch"

const METADATA_NO_DOCUMENTS_FOUND = "METADATA_NO_DOCUMENTS_FOUND_INTERNAL"
const METADATA_FALLBACK_TO_RAG = "METADATA_FALLBACK_TO_RAG_INTERNAL"

export async function resolveNamesToEmails(
  intent: Intent,
  email: string,
  userCtx: string,
  span?: Span,
): Promise<any> {
  const resolveSpan = span?.startSpan("resolve_names_to_emails")

  try {
    const extractedNames = extractNamesFromIntent(intent)

    const allNames = [
      ...(extractedNames.from || []),
      ...(extractedNames.to || []),
      ...(extractedNames.cc || []),
      ...(extractedNames.bcc || []),
      ...(extractedNames.subject || []),
    ]

    if (allNames.length === 0) {
      resolveSpan?.setAttribute("no_names_found", true)
      resolveSpan?.end()
      return intent
    }

    const isValidEmailAddress = (email: string): boolean => {
      const emailRegex = /^[^\s@]+@[^\s@]+\.[^\s@]+$/
      return emailRegex.test(email)
    }

    const allNamesAreEmails = allNames.every((name) =>
      isValidEmailAddress(name),
    )
    if (allNamesAreEmails) {
      resolveSpan?.setAttribute("all_names_are_emails", true)
      resolveSpan?.setAttribute("skip_resolution", true)
      resolveSpan?.end()
      return intent
    }
    resolveSpan?.setAttribute("names_to_resolve", JSON.stringify(allNames))

    const searchSpan = resolveSpan?.startSpan("search_users")
    const searchQuery = allNames.join(" ")

    const searchResults = await searchVespa(
      searchQuery,
      email,
      Apps.Gmail,
      MailEntity.Email,
      {
        limit: 50,
        alpha: 0.5,
        span: searchSpan,
        isIntentSearch: true,
      },
    )

    searchSpan?.setAttribute("search_query", searchQuery)
    searchSpan?.setAttribute(
      "results_count",
      searchResults.root.children?.length || 0,
    )
    searchSpan?.end()

    const resultCount = searchResults.root.children?.length || 0

    if (
      !searchResults.root.children ||
      searchResults.root.children.length === 0
    ) {
      return intent
    }

    const searchContext = searchResults.root.children
      .map((result, index) => {
        const fields = result.fields as VespaMail
        const contextLine = `
        [Index ${index}]: 
        Sent: ${getRelativeTime(fields.timestamp)}  (${new Date(fields.timestamp).toLocaleString()})
        Subject: ${fields.subject || "Unknown"}
        From: <${fields.from}>
        To: <${fields.to}>
        CC: <${fields.cc}>
        BCC: <${fields.bcc}>
        `

        return contextLine
      })
      .join("\n")

    let resolvedData: Intent = {}
    const resolutionResult = await extractEmailsFromContext(
      extractedNames,
      userCtx,
      searchContext,
      { modelId: config.defaultFastModel, json: false, stream: false },
    )

    resolvedData = resolutionResult.emails || []

    searchSpan?.end()
    return resolvedData
  } catch (error) {
    resolveSpan?.end()
    return intent
  }
}

const {
  JwtPayloadKey,
  chatHistoryPageSize,
  defaultBestModel,
  defaultFastModel,
  maxDefaultSummary,
  chatPageSize,
  isReasoning,
  fastModelReasoning,
  StartThinkingToken,
  EndThinkingToken,
  maxValidLinks,
} = config
const Logger = getLogger(Subsystem.Chat)
const loggerWithChild = getLoggerWithChild(Subsystem.Chat)

export const GetChatTraceApi = async (c: Context) => {
  let email = ""
  try {
    const jwtPayload = (c.get(JwtPayloadKey) ?? {}) as Record<string, unknown>
    email = typeof jwtPayload.sub === "string" ? jwtPayload.sub : ""

    // @ts-ignore - Assume validation is handled by middleware in server.ts
    const { chatId, messageId } = c.req.valid("query")

    if (!chatId || !messageId) {
      throw new HTTPException(400, {
        message: "chatId and messageId are required query parameters",
      })
    }
    const trace = await getChatTraceByExternalId(chatId, messageId)

    if (!trace) {
      // Return 404 if the trace is not found for the given IDs
      throw new HTTPException(500, { message: "Chat trace not found" })
    }

    // The traceJson is likely already a JSON object/string in the DB, return it directly
    return c.json(trace)
  } catch (error) {
    const errMsg = getErrorMessage(error)
    if (error instanceof HTTPException) {
      // Re-throw HTTPExceptions to let Hono handle them
      throw error
    }
    loggerWithChild({ email: email }).error(
      error,
      `Get Chat Trace Error: ${errMsg} ${(error as Error).stack}`,
    )
    throw new HTTPException(500, {
      message: "Could not fetch chat trace",
    })
  }
}

export const textToCitationIndex = /\[(\d+)\]/g
export const textToImageCitationIndex = /\[(\d+_\d+)\]/g
export const processMessage = (
  text: string,
  citationMap: Record<number, number>,
  email?: string,
) => {
  if (!text) {
    return ""
  }

  text = splitGroupedCitationsWithSpaces(text)
  return text.replace(textToCitationIndex, (match, num) => {
    const index = citationMap[num]

    return typeof index === "number" ? `[${index + 1}]` : ""
  })
}

export const processWebSearchMessage = (
  text: string,
  citationMap: Record<number, number>,
  email?: string,
) => {
  if (!text) {
    return ""
  }

  text = splitGroupedCitationsWithSpaces(text)

  // Track citations used in current line to deduplicate
  let currentLineCitations = new Set<number>()
  let result = ""
  let currentLine = ""

  const lines = text.split(/(\r?\n)/)

  for (let i = 0; i < lines.length; i++) {
    const segment = lines[i]

    if (segment.match(/\r?\n/)) {
      // End of line - add deduplicated citations and reset
      const uniqueCitations = Array.from(currentLineCitations)
        .sort((a, b) => a - b)
        .map((index) => ` [${index}]`)
        .join("")
      result += currentLine + uniqueCitations + segment
      currentLine = ""
      currentLineCitations.clear()
    } else {
      // Process current line segment
      const processedSegment = segment.replace(
        textToCitationIndex,
        (match, num) => {
          const index = citationMap[num]
          if (typeof index === "number") {
            currentLineCitations.add(index + 1)
          }
          return "" // Remove citation from text, will be added at line end
        },
      )
      currentLine += processedSegment
    }
  }

  // Handle final line if no newline at end
  if (currentLine || currentLineCitations.size > 0) {
    const uniqueCitations = Array.from(currentLineCitations)
      .sort((a, b) => a - b)
      .map((index) => ` [${index}]`)
      .join("")
    result += currentLine + uniqueCitations
  }

  return result
}

// the Set is passed by reference so that singular object will get updated
// but need to be kept in mind
const checkAndYieldCitations = async function* (
  textInput: string,
  yieldedCitations: Set<number>,
  results: any[],
  baseIndex: number = 0,
  email: string,
  yieldedImageCitations: Set<number>,
  isMsgWithSources?: boolean,
) {
  const text = splitGroupedCitationsWithSpaces(textInput)
  let match
  let imgMatch
  while (
    (match = textToCitationIndex.exec(text)) !== null ||
    (imgMatch = textToImageCitationIndex.exec(text)) !== null
  ) {
    if (match) {
      const citationIndex = parseInt(match[1], 10)
      if (!yieldedCitations.has(citationIndex)) {
        const item = isMsgWithSources ? results[baseIndex]: results[citationIndex - baseIndex]
        if (item) {
          // TODO: fix this properly, empty citations making streaming broke
          const f = (item as any)?.fields
          if (f?.sddocname === dataSourceFileSchema || f?.entity === KnowledgeBaseEntity.Attachment) {
            // Skip datasource and attachment files from citations
            continue
          }
          yield {
            citation: {
              index: citationIndex,
              item: isMsgWithSources ? searchToCitation(item as VespaSearchResults, citationIndex) : searchToCitation(item as VespaSearchResults),
            },
          }
          yieldedCitations.add(citationIndex)
        } else {
          loggerWithChild({ email: email }).error(
            "Found a citation index but could not find it in the search result ",
            citationIndex,
            results.length,
          )
        }
      }
    } else if (imgMatch) {
      const parts = imgMatch[1].split("_")
      if (parts.length >= 2) {
        const docIndex = parseInt(parts[0], 10)
        const imageIndex = parseInt(parts[1], 10)
        const citationIndex = docIndex + baseIndex
        if (!yieldedImageCitations.has(citationIndex)) {
          const item = results[docIndex]
          if (item) {
            try {
              const imageData = await getCitationToImage(
                imgMatch[1],
                item,
                email,
              )
              if (imageData) {
                if (!imageData.imagePath || !imageData.imageBuffer) {
                  loggerWithChild({ email: email }).error(
                    "Invalid imageData structure returned",
                    { citationKey: imgMatch[1], imageData },
                  )
                  continue
                }
                yield {
                  imageCitation: {
                    citationKey: imgMatch[1],
                    imagePath: imageData.imagePath,
                    imageData: imageData.imageBuffer.toString("base64"),
                    ...(imageData.extension
                      ? { mimeType: mimeTypeMap[imageData.extension] }
                      : {}),
                    item: searchToCitation(item as VespaSearchResults),
                  },
                }
              }
            } catch (error) {
              loggerWithChild({ email: email }).error(
                error,
                "Error processing image citation",
                { citationKey: imgMatch[1], error: getErrorMessage(error) },
              )
            }
            yieldedImageCitations.add(citationIndex)
          } else {
            loggerWithChild({ email: email }).error(
              "Found a citation index but could not find it in the search result ",
              citationIndex,
              results.length,
            )
            continue
          }
        }
      }
    }
  }
}

export function cleanBuffer(buffer: string): string {
  let parsableBuffer = buffer
  parsableBuffer = parsableBuffer.replace(/^```(?:json)?[\s\n]*/i, "")
  return parsableBuffer.trim()
}

export const getThreadContext = async (
  searchResults: VespaSearchResponse,
  email: string,
  span?: Span,
) => {
  if (searchResults.root.children) {
    const threadIds = [
      ...new Set(
        searchResults.root.children.map((child: any) => child.fields.threadId),
      ),
    ].filter((id) => id)
    if (threadIds.length > 0) {
      const threadSpan = span?.startSpan("fetch_slack_threads")
      const threadMessages = await SearchVespaThreads(threadIds, threadSpan!)
      return threadMessages
    }
  }
  return null
}

async function* processIterator(
  iterator: AsyncIterableIterator<ConverseResponse>,
  results: VespaSearchResult[],
  previousResultsLength: number = 0,
  userRequestsReasoning?: boolean,
  email?: string,
  isMsgWithSources?: boolean,
): AsyncIterableIterator<
  ConverseResponse & {
    citation?: { index: number; item: any }
    imageCitation?: ImageCitation
  }
> {
  let buffer = ""
  let currentAnswer = ""
  let parsed = { answer: "" }
  let thinking = ""
  let reasoning = config.isReasoning && userRequestsReasoning
  let yieldedCitations = new Set<number>()
  let yieldedImageCitations = new Set<number>()
  // tied to the json format and output expected, we expect the answer key to be present
  const ANSWER_TOKEN = '"answer":'

  for await (const chunk of iterator) {
    if (chunk.text) {
      if (reasoning) {
        if (thinking && !chunk.text.includes(EndThinkingToken)) {
          thinking += chunk.text
          yield* checkAndYieldCitations(
            thinking,
            yieldedCitations,
            results,
            previousResultsLength,
            email!,
            yieldedImageCitations,
            isMsgWithSources,
          )
          yield { text: chunk.text, reasoning }
        } else {
          // first time
          const startThinkingIndex = chunk.text.indexOf(StartThinkingToken)
          if (
            startThinkingIndex !== -1 &&
            chunk.text.trim().length > StartThinkingToken.length
          ) {
            let token = chunk.text.slice(
              startThinkingIndex + StartThinkingToken.length,
            )
            if (chunk.text.includes(EndThinkingToken)) {
              token = chunk.text.split(EndThinkingToken)[0]
              thinking += token
            } else {
              thinking += token
            }
            yield* checkAndYieldCitations(
              thinking,
              yieldedCitations,
              results,
              previousResultsLength,
              email!,
              yieldedImageCitations,
              isMsgWithSources,
            )
            yield { text: token, reasoning }
          }
        }
      }
      if (reasoning && chunk.text.includes(EndThinkingToken)) {
        reasoning = false
        chunk.text = chunk.text.split(EndThinkingToken)[1].trim()
      }
      if (!reasoning) {
        buffer += chunk.text
        try {
          const parsableBuffer = cleanBuffer(buffer)

          parsed = jsonParseLLMOutput(parsableBuffer, ANSWER_TOKEN)
          // If we have a null answer, break this inner loop and continue outer loop
          // seen some cases with just "}"
          if (parsed.answer === null || parsed.answer === "}") {
            break
          }
          // If we have an answer and it's different from what we've seen
          if (parsed.answer && currentAnswer !== parsed.answer) {
            if (currentAnswer === "") {
              // First valid answer - send the whole thing
              yield { text: parsed.answer }
            } else {
              // Subsequent chunks - send only the new part
              const newText = parsed.answer.slice(currentAnswer.length)
              yield { text: newText }
            }
            yield* checkAndYieldCitations(
              parsed.answer,
              yieldedCitations,
              results,
              previousResultsLength,
              email!,
              yieldedImageCitations,
              isMsgWithSources,
            )
            currentAnswer = parsed.answer
          }
        } catch (e) {
          // If we can't parse the JSON yet, continue accumulating
          continue
        }
      }
    }

    if (chunk.cost) {
      yield { cost: chunk.cost }
    }
  }
  return parsed.answer
}

export const GetChatApi = async (c: Context) => {
  let email = ""
  try {
    const { sub } = c.get(JwtPayloadKey) ?? {}
    email = sub || ""
    // @ts-ignore
    const body: z.infer<typeof chatSchema> = c.req.valid("json")
    const { chatId } = body
    const [chat, messages] = await Promise.all([
      getChatByExternalIdWithAuth(db, chatId, email),
      getChatMessagesWithAuth(db, chatId, email),
    ])
    return c.json({
      chat: selectPublicChatSchema.parse(chat),
      messages: selectPublicMessagesSchema.parse(messages),
    })
  } catch (error) {
    const errMsg = getErrorMessage(error)
    loggerWithChild({ email: email }).error(
      error,
      `Get Chat and Messages Error: ${errMsg} ${(error as Error).stack}`,
    )
    throw new HTTPException(500, {
      message: "Could not fetch chat and messages",
    })
  }
}

export const ChatRenameApi = async (c: Context) => {
  let email = ""
  try {
    const { sub } = c.get(JwtPayloadKey) ?? {}
    email = sub || ""
    // @ts-ignore
    const { title, chatId } = c.req.valid("json")
    await updateChatByExternalIdWithAuth(db, chatId, email, { title })
    return c.json({ success: true })
  } catch (error) {
    const errMsg = getErrorMessage(error)
    loggerWithChild({ email: email }).error(
      error,
      `Chat Rename Error: ${errMsg} ${(error as Error).stack}`,
    )
    throw new HTTPException(500, {
      message: "Could not rename chat",
    })
  }
}

export const ChatDeleteApi = async (c: Context) => {
  let email = ""
  try {
    const { sub } = c.get(JwtPayloadKey) ?? {}
    email = sub || ""
    // @ts-ignore
    const { chatId } = c.req.valid("json")
    await db.transaction(async (tx) => {
      // Get the chat's internal ID first
      const chat = await getChatByExternalIdWithAuth(tx, chatId, email)
      if (!chat) {
        throw new HTTPException(404, { message: "Chat not found" })
      }

      // Get all messages for the chat to find attachments
      const messagesToDelete = await getChatMessagesWithAuth(tx, chatId, email)

      // Collect all attachment file IDs that need to be deleted
      const imageAttachmentFileIds: string[] = []
      const nonImageAttachmentFileIds: string[] = []

      for (const message of messagesToDelete) {
        if (message.attachments && Array.isArray(message.attachments)) {
          const attachments =
            message.attachments as unknown as AttachmentMetadata[]
          for (const attachment of attachments) {
            if (attachment && typeof attachment === "object") {
              if (attachment.fileId) {
                // Check if this is an image attachment using both isImage field and fileType
                const isImageAttachment =
                  attachment.isImage ||
                  (attachment.fileType && isImageFile(attachment.fileType))

                if (isImageAttachment) {
                  imageAttachmentFileIds.push(attachment.fileId)
                } else {
                  nonImageAttachmentFileIds.push(attachment.fileId)
                }
              }
            }
          }
        }
      }

      // Delete image attachments and their thumbnails from disk
      if (imageAttachmentFileIds.length > 0) {
        loggerWithChild({ email: email }).info(
          `Deleting ${imageAttachmentFileIds.length} image attachment files and their thumbnails for chat ${chatId}`,
        )

        for (const fileId of imageAttachmentFileIds) {
          try {
            // Validate fileId to prevent path traversal
            if (
              fileId.includes("..") ||
              fileId.includes("/") ||
              fileId.includes("\\")
            ) {
              loggerWithChild({ email: email }).error(
                `Invalid fileId detected: ${fileId}. Skipping deletion for security.`,
              )
              continue
            }
            const imageBaseDir = path.resolve(
              process.env.IMAGE_DIR || "downloads/xyne_images_db",
            )

            const imageDir = path.join(imageBaseDir, fileId)
            try {
              await fs.access(imageDir)
              await fs.rm(imageDir, { recursive: true, force: true })
              loggerWithChild({ email: email }).info(
                `Deleted image attachment directory: ${imageDir}`,
              )
            } catch (attachmentError) {
              loggerWithChild({ email: email }).warn(
                `Image attachment file ${fileId} not found in either directory during chat deletion`,
              )
            }
          } catch (error) {
            loggerWithChild({ email: email }).error(
              error,
              `Failed to delete image attachment file ${fileId} during chat deletion: ${getErrorMessage(error)}`,
            )
          }
        }
      }

      // Delete non-image attachments from Vespa kb_items schema
      if (nonImageAttachmentFileIds.length > 0) {
        loggerWithChild({ email: email }).info(
          `Deleting ${nonImageAttachmentFileIds.length} non-image attachments from Vespa kb_items schema for chat ${chatId}`,
        )

        for (const fileId of nonImageAttachmentFileIds) {
          try {
            // Delete from Vespa kb_items schema using the proper Vespa function
            await DeleteDocument(fileId, KbItemsSchema)
            loggerWithChild({ email: email }).info(
              `Successfully deleted non-image attachment ${fileId} from Vespa kb_items schema`,
            )
          } catch (error) {
            const errorMessage = getErrorMessage(error)
            if (errorMessage.includes("404 Not Found")) {
              loggerWithChild({ email: email }).warn(
                `Non-image attachment ${fileId} not found in Vespa kb_items schema (may have been already deleted)`,
              )
            } else {
              loggerWithChild({ email: email }).error(
                error,
                `Failed to delete non-image attachment ${fileId} from Vespa kb_items schema: ${errorMessage}`,
              )
            }
          }
        }
      }

      // Delete shared chats associated with this chat
      await tx.delete(sharedChats).where(eq(sharedChats.chatId, chat.id))

      // First delete chat traces to avoid cascade violations
      await deleteChatTracesByChatExternalId(tx, chatId)
      // Second we have to delete all messages associated with that chat
      await deleteMessagesByChatId(tx, chatId)
      await deleteChatByExternalIdWithAuth(tx, chatId, email)
    })
    return c.json({ success: true })
  } catch (error) {
    const errMsg = getErrorMessage(error)
    loggerWithChild({ email: email }).error(
      error,
      `Chat Delete Error: ${errMsg} ${(error as Error).stack}`,
    )
    throw new HTTPException(500, {
      message: "Could not delete chat",
    })
  }
}

export const ChatHistory = async (c: Context) => {
  let email = ""
  try {
    const { sub } = c.get(JwtPayloadKey)
    const email = sub
    // @ts-ignore
    const { page, from, to } = c.req.valid("query")
    const offset = page * chatHistoryPageSize
    const timeRange = from || to ? { from, to } : undefined
    return c.json(
      await getPublicChats(db, email, chatHistoryPageSize, offset, timeRange),
    )
  } catch (error) {
    const errMsg = getErrorMessage(error)
    loggerWithChild({ email: email }).error(
      error,
      `Chat History Error: ${errMsg} ${(error as Error).stack}`,
    )
    throw new HTTPException(500, {
      message: "Could not get chat history",
    })
  }
}

export const DashboardDataApi = async (c: Context) => {
  let email = ""
  try {
    const { sub, workspaceId } = c.get(JwtPayloadKey)
    email = sub
    // @ts-ignore
    const { from, to } = c.req.valid("query")
    const timeRange = from || to ? { from, to } : undefined

    // Get user and workspace info
    const userAndWorkspace = await getUserAndWorkspaceByEmail(
      db,
      workspaceId,
      email,
    )
    const { user, workspace } = userAndWorkspace

    // Fetch all chats based on time range (no pagination)
    const chats = await getAllChatsForDashboard(db, email, timeRange)

    // Get message counts for all chats
    const chatExternalIds = chats.map((chat) => chat.externalId)
    const messageCounts = await getMessageCountsByChats({
      db,
      chatExternalIds,
    })

    // Get feedback statistics for all chats
    const feedbackStats = await getMessageFeedbackStats({
      db,
      chatExternalIds,
      email,
      workspaceExternalId: workspace.externalId,
    })

    // Fetch all agents accessible to user
    const agents = await getAgentsAccessibleToUser(
      db,
      user.id,
      workspace.id,
      1000, // limit to 1000 agents (increased from 100)
      0, // offset 0
    )

    return c.json({
      chats,
      agents,
      messageCounts,
      feedbackStats,
    })
  } catch (error) {
    const errMsg = getErrorMessage(error)
    loggerWithChild({ email: email }).error(
      error,
      `Dashboard Data Error: ${errMsg}`,
    )
    throw new HTTPException(500, {
      message: "Could not get dashboard data",
    })
  }
}

export const SharedAgentUsageApi = async (c: Context) => {
  let email = ""
  try {
    const { sub, workspaceId } = c.get(JwtPayloadKey)
    email = sub
    // @ts-ignore
    const { from, to } = c.req.valid("query")
    const timeRange = from || to ? { from, to } : undefined

    // Get user and workspace info
    const userAndWorkspace = await getUserAndWorkspaceByEmail(
      db,
      workspaceId,
      email,
    )
    const { user, workspace } = userAndWorkspace

    // Get public agents created by this user
    const publicAgents = await getPublicAgentsByUser({
      db,
      userId: user.id,
      workspaceId: workspace.id,
      email,
      workspaceExternalId: workspace.externalId,
    })

    if (publicAgents.length === 0) {
      return c.json({
        sharedAgents: [],
        totalUsage: {
          totalChats: 0,
          totalMessages: 0,
          totalLikes: 0,
          totalDislikes: 0,
          uniqueUsers: 0,
        },
      })
    }

    const agentExternalIds = publicAgents.map((agent) => agent.externalId)

    // Get usage statistics for these agents
    const [chatCounts, messageCounts, feedbackStats, userUsageData] =
      await Promise.all([
        getChatCountsByAgents({
          db,
          agentExternalIds,
          workspaceExternalId: workspace.externalId,
          timeRange,
        }),
        getMessageCountsByAgents({
          db,
          agentExternalIds,
          workspaceExternalId: workspace.externalId,
          timeRange,
        }),
        getFeedbackStatsByAgents({
          db,
          agentExternalIds,
          workspaceExternalId: workspace.externalId,
          timeRange,
        }),
        getAgentUsageByUsers({
          db,
          agentExternalIds,
          workspaceExternalId: workspace.externalId,
          timeRange,
        }),
      ])

    // Transform data into the desired format
    const sharedAgents: SharedAgentUsageData[] = publicAgents.map((agent) => {
      const agentId = agent.externalId
      const userUsage = userUsageData[agentId] || []
      const feedback = feedbackStats[agentId] || { likes: 0, dislikes: 0 }

      // Calculate total cost and tokens for this agent
      const totalCost = userUsage.reduce(
        (sum, usage) => sum + usage.totalCost,
        0,
      )
      const totalTokens = userUsage.reduce(
        (sum, usage) => sum + usage.totalTokens,
        0,
      )

      return {
        agentId,
        agentName: agent.name,
        agentDescription: agent.description,
        totalChats: chatCounts[agentId] || 0,
        totalMessages: messageCounts[agentId] || 0,
        likes: feedback.likes,
        dislikes: feedback.dislikes,
        totalCost,
        totalTokens,
        userUsage,
      }
    })

    // Calculate total usage across all shared agents
    let totalChats = 0
    let totalMessages = 0
    let totalLikes = 0
    let totalDislikes = 0
    let totalCost = 0
    let totalTokens = 0
    const uniqueUsers = new Set<number>()

    sharedAgents.forEach((agent) => {
      totalChats += agent.totalChats
      totalMessages += agent.totalMessages
      totalLikes += agent.likes
      totalDislikes += agent.dislikes
      totalCost += agent.totalCost
      totalTokens += agent.totalTokens
      agent.userUsage.forEach((usage) => uniqueUsers.add(usage.userId))
    })

    return c.json({
      sharedAgents: sharedAgents.sort(
        (a, b) => b.totalMessages - a.totalMessages,
      ),
      totalUsage: {
        totalChats,
        totalMessages,
        totalLikes,
        totalDislikes,
        totalCost,
        totalTokens,
        uniqueUsers: uniqueUsers.size,
      },
    })
  } catch (error) {
    const errMsg = getErrorMessage(error)
    loggerWithChild({ email: email }).error(
      error,
      `Shared Agent Usage Error: ${errMsg} ${(error as Error).stack}`,
    )
    throw new HTTPException(500, {
      message: "Could not get shared agent usage data",
    })
  }
}

export const ChatFavoritesApi = async (c: Context) => {
  let email = ""
  try {
    const { sub } = c.get(JwtPayloadKey)
    const email = sub
    // @ts-ignore
    const { page } = c.req.valid("query")
    const offset = page * chatHistoryPageSize
    return c.json(
      await getFavoriteChats(db, email, chatHistoryPageSize, offset),
    )
  } catch (error) {
    const errMsg = getErrorMessage(error)
    loggerWithChild({ email: email }).error(
      error,
      `Chat Favorites Error: ${errMsg} ${(error as Error).stack}`,
    )
    throw new HTTPException(500, {
      message: "Could not get favorite chats",
    })
  }
}

export const ChatBookmarkApi = async (c: Context) => {
  let email = ""
  try {
    const { sub } = c.get(JwtPayloadKey) ?? {}
    email = sub || ""
    // @ts-ignore
    const body = c.req.valid("json")
    const { chatId, bookmark } = body
    await updateChatBookmarkStatus(db, chatId, bookmark)
    return c.json({})
  } catch (error) {
    const errMsg = getErrorMessage(error)
    loggerWithChild({ email: email }).error(
      error,
      `Chat Bookmark Error: ${errMsg} ${(error as Error).stack}`,
    )
    throw new HTTPException(500, {
      message: "Could not bookmark chat",
    })
  }
}
export const replaceDocIdwithUserDocId = async (
  docId: string,
  email: string,
) => {
  const res = await GetDocument(mailSchema, docId)
  // Check if userMap exists in fields and cast to any to access it
  const userMap = (res.fields as any)?.userMap ?? {}

  return userMap[email] ?? docId
}

export function buildContext(
  results: VespaSearchResult[],
  maxSummaryCount: number | undefined,
  startIndex: number = 0,
): string {
  return cleanContext(
    results
      ?.map(
        (v, i) =>
          `Index ${i + startIndex} \n ${answerContextMap(
            v as z.infer<typeof VespaSearchResultsSchema>,
            maxSummaryCount,
          )}`,
      )
      ?.join("\n"),
  )
}

async function* generateIterativeTimeFilterAndQueryRewrite(
  input: string,
  messages: Message[],
  email: string,
  userCtx: string,
  alpha: number = 0.5,
  pageSize: number = 10,
  maxPageNumber: number = 3,
  maxSummaryCount: number | undefined,
  classification: QueryRouterLLMResponse,
  userRequestsReasoning?: boolean,
  queryRagSpan?: Span,
  agentPrompt?: string,
): AsyncIterableIterator<
  ConverseResponse & {
    citation?: { index: number; item: any }
    imageCitation?: ImageCitation
  }
> {
  // we are not going to do time expansion
  // we are going to do 4 months answer
  // if not found we go back to iterative page search
  // @ts-ignore
  const rootSpan = queryRagSpan?.startSpan(
    "generateIterativeTimeFilterAndQueryRewrite",
  )
  rootSpan?.setAttribute("input", input)
  rootSpan?.setAttribute("email", email)
  rootSpan?.setAttribute("alpha", alpha)
  rootSpan?.setAttribute("pageSize", pageSize)
  rootSpan?.setAttribute("maxPageNumber", maxPageNumber)
  rootSpan?.setAttribute("maxSummaryCount", maxSummaryCount || "none")
  let agentAppEnums: Apps[] = []
  let agentSpecificDataSourceIds: string[] = []
  let agentSpecificCollectionSelections: Array<{
    collectionIds?: string[]
    collectionFolderIds?: string[]
    collectionFileIds?: string[]
  }> = []
  let channelIds: string[] = []
  let selectedItem = {}
  if (agentPrompt) {
    let agentPromptData: { appIntegrations?: string[] } = {}
    try {
      agentPromptData = JSON.parse(agentPrompt)
    } catch (error) {
      loggerWithChild({ email: email }).warn(
        "Failed to parse agentPrompt JSON",
        { error, agentPrompt },
      )
    }
    channelIds = getChannelIdsFromAgentPrompt(agentPrompt)
    // This is how we are parsing currently
    if (
      agentPromptData.appIntegrations &&
      Array.isArray(agentPromptData.appIntegrations)
    ) {
      for (const integration of agentPromptData.appIntegrations) {
        if (typeof integration === "string") {
          const lowerIntegration = integration.toLowerCase()
          if (
            lowerIntegration.startsWith("ds-") ||
            lowerIntegration.startsWith("ds_")
          ) {
            // ds- is the prefix for datasource externalId
            agentSpecificDataSourceIds.push(integration)
            if (!agentAppEnums.includes(Apps.DataSource)) {
              agentAppEnums.push(Apps.DataSource)
            }
          } else {
            // Handle generic app names
            switch (lowerIntegration) {
              case Apps.GoogleDrive.toLowerCase():
              case "googledrive":
                if (!agentAppEnums.includes(Apps.GoogleDrive))
                  agentAppEnums.push(Apps.GoogleDrive)
                break
              case Apps.DataSource.toLowerCase(): // 'data-source'
                if (!agentAppEnums.includes(Apps.DataSource))
                  agentAppEnums.push(Apps.DataSource)
                break
              case "googlesheets":
                if (!agentAppEnums.includes(Apps.GoogleDrive))
                  agentAppEnums.push(Apps.GoogleDrive)
                break
              case Apps.Gmail.toLowerCase():
              case "gmail":
                if (!agentAppEnums.includes(Apps.Gmail))
                  agentAppEnums.push(Apps.Gmail)
                break
              case Apps.GoogleCalendar.toLowerCase():
              case "googlecalendar":
                if (!agentAppEnums.includes(Apps.GoogleCalendar))
                  agentAppEnums.push(Apps.GoogleCalendar)
                break
              case Apps.Slack.toLowerCase():
              case "slack":
                if (!agentAppEnums.includes(Apps.Slack))
                  agentAppEnums.push(Apps.Slack)
                break
              default:
                loggerWithChild({ email: email }).warn(
                  `Unknown integration type in agent prompt: ${integration}`,
                )
                break
            }
          }
        } else {
          loggerWithChild({ email: email }).warn(
            `Invalid integration item in agent prompt (not a string): ${integration}`,
          )
        }
      }
      agentAppEnums = [...new Set(agentAppEnums)]
    } else {
      loggerWithChild({ email: email }).warn(
        "agentPromptData.appIntegrations is not an array or is missing",
        { agentPromptData },
      )
    }

    // parsing for the new type of integration which we are going to save
    if (isAppSelectionMap(agentPromptData.appIntegrations)) {
      const { selectedApps, selectedItems } = parseAppSelections(
        agentPromptData.appIntegrations,
      )
      // Use selectedApps and selectedItems
      selectedItem = selectedItems
      // agentAppEnums = selectedApps.filter(isValidApp);
      agentAppEnums = [...new Set(selectedApps)]

      // Extract collection selections from knowledge_base selections
      if (selectedItems[Apps.KnowledgeBase]) {
        const collectionIds: string[] = []
        const collectionFolderIds: string[] = []
        const collectionFileIds: string[] = []

        for (const itemId of selectedItems[Apps.KnowledgeBase]) {
          if (itemId.startsWith("cl-")) {
            // Entire collection - remove cl- prefix
            collectionIds.push(itemId.replace(/^cl[-_]/, ""))
          } else if (itemId.startsWith("clfd-")) {
            // Collection folder - remove clfd- prefix
            collectionFolderIds.push(itemId.replace(/^clfd[-_]/, ""))
          } else if (itemId.startsWith("clf-")) {
            // Collection file - remove clf- prefix
            collectionFileIds.push(itemId.replace(/^clf[-_]/, ""))
          }
        }

        // Create the key-value pair object
        if (
          collectionIds.length > 0 ||
          collectionFolderIds.length > 0 ||
          collectionFileIds.length > 0
        ) {
          agentSpecificCollectionSelections.push({
            collectionIds: collectionIds.length > 0 ? collectionIds : undefined,
            collectionFolderIds:
              collectionFolderIds.length > 0 ? collectionFolderIds : undefined,
            collectionFileIds:
              collectionFileIds.length > 0 ? collectionFileIds : undefined,
          })
        }
      } else {
        console.log("No KnowledgeBase items found in selectedItems")
      }
    }
  }

  let message = input

  let userAlpha = alpha
  try {
    const personalization = await getUserPersonalizationByEmail(db, email)
    if (personalization) {
      const nativeRankParams =
        personalization.parameters?.[SearchModes.NativeRank]
      if (nativeRankParams?.alpha !== undefined) {
        userAlpha = nativeRankParams.alpha
        loggerWithChild({ email: email }).info(
          { email, alpha: userAlpha },
          "Using personalized alpha for iterative RAG",
        )
      } else {
        loggerWithChild({ email: email }).info(
          { email },
          "No personalized alpha found in settings, using default for iterative RAG",
        )
      }
    } else {
      loggerWithChild({ email: email }).warn(
        { email },
        "User personalization settings not found, using default alpha for iterative RAG",
      )
    }
  } catch (err) {
    loggerWithChild({ email: email }).error(
      err,
      "Failed to fetch personalization for iterative RAG, using default alpha",
      { email },
    )
  }
  const initialSearchSpan = rootSpan?.startSpan("latestResults_search")

  const monthInMs = 30 * 24 * 60 * 60 * 1000
  let timestampRange = {
    from: new Date().getTime() - 4 * monthInMs,
    to: new Date().getTime(),
  }
  const { startTime, endTime } = classification.filters

  if (startTime && endTime) {
    const fromMs = new Date(startTime).getTime()
    const toMs = new Date(endTime).getTime()
    if (!isNaN(fromMs) && !isNaN(toMs) && fromMs <= toMs) {
      timestampRange.from = fromMs
      timestampRange.to = toMs
    } else {
      rootSpan?.setAttribute(
        "invalidTimestampRange",
        JSON.stringify({ startTime, endTime }),
      )
    }
  }

  let userSpecifiedCount = pageSize
  if (classification.filters.count) {
    rootSpan?.setAttribute("userSpecifiedCount", classification.filters.count)
    userSpecifiedCount = Math.min(
      classification.filters.count,
      config.maxUserRequestCount,
    )
  }
  if (classification.filterQuery) {
    message = classification.filterQuery
  }
  let searchResults
  if (!agentPrompt) {
    searchResults = await searchVespa(message, email, null, null, {
      limit: pageSize,
      alpha: userAlpha,
      timestampRange,
      span: initialSearchSpan,
    })
  } else {
    searchResults = await searchVespaAgent(
      message,
      email,
      null,
      null,
      agentAppEnums,
      {
        limit: pageSize,
        alpha: userAlpha,
        timestampRange,
        span: initialSearchSpan,
        dataSourceIds: agentSpecificDataSourceIds,
        channelIds: channelIds,
        collectionSelections: agentSpecificCollectionSelections,
        selectedItem: selectedItem,
      },
    )
  }

  // Expand email threads in the results
  // Skip thread expansion if original intent was GetItems (exact count requested)
  if (classification.type !== QueryType.GetItems) {
    searchResults.root.children = await expandEmailThreadsInResults(
      searchResults.root.children || [],
      email,
      initialSearchSpan,
    )
  }

  const latestResults = searchResults.root.children
  initialSearchSpan?.setAttribute("result_count", latestResults?.length || 0)
  initialSearchSpan?.setAttribute(
    "result_ids",
    JSON.stringify(
      latestResults?.map((r: VespaSearchResult) => (r.fields as any).docId) ||
        [],
    ),
  )
  initialSearchSpan?.end()
  const latestIds = latestResults
    ?.map((v: VespaSearchResult) => (v?.fields as any).docId)
    ?.filter((v) => !!v)

  // for the case of reasoning as we are streaming the tokens and the citations
  // our iterative rag has be aware of the results length(max potential citation index) that is already sent before hand
  // so this helps us avoid conflict with a previous citation index
  let previousResultsLength = 0
  for (var pageNumber = 0; pageNumber < maxPageNumber; pageNumber++) {
    const pageSpan = rootSpan?.startSpan(`page_iteration_${pageNumber}`)
    pageSpan?.setAttribute("page_number", pageNumber)
    // should only do it once
    if (pageNumber === Math.floor(maxPageNumber / 2)) {
      // get the first page of results
      const rewriteSpan = pageSpan?.startSpan("query_rewrite")
      const vespaSearchSpan = rewriteSpan?.startSpan("vespa_search")

      let results
      if (!agentPrompt) {
        results = await searchVespa(message, email, null, null, {
          limit: pageSize,
          alpha: userAlpha,
          span: vespaSearchSpan,
        })
      } else {
        results = await searchVespaAgent(
          message,
          email,
          null,
          null,
          agentAppEnums,
          {
            limit: pageSize,
            alpha: userAlpha,
            span: vespaSearchSpan,
            dataSourceIds: agentSpecificDataSourceIds,
            channelIds: channelIds,
            collectionSelections: agentSpecificCollectionSelections,
            selectedItem: selectedItem,
          },
        )
      }

      // Expand email threads in the results
      // Skip thread expansion if original intent was GetItems (exact count requested)
      if (classification.type !== QueryType.GetItems) {
        results.root.children = await expandEmailThreadsInResults(
          results.root.children || [],
          email,
          vespaSearchSpan,
        )
      }
      vespaSearchSpan?.setAttribute(
        "result_count",
        results?.root?.children?.length || 0,
      )
      vespaSearchSpan?.setAttribute(
        "result_ids",
        JSON.stringify(
          results?.root?.children?.map(
            (r: VespaSearchResult) => (r.fields as any).docId,
          ) || [],
        ),
      )
      vespaSearchSpan?.end()

      const initialContext = buildContext(
        results?.root?.children,
        maxSummaryCount,
      )

      const queryRewriteSpan = rewriteSpan?.startSpan("query_rewriter")
      const queryResp = await queryRewriter(input, userCtx, initialContext, {
        modelId: defaultFastModel, //defaultBestModel,
        stream: false,
        agentPrompt,
      })
      const queries = queryResp.queries
      queryRewriteSpan?.setAttribute("query_count", queries.length)
      queryRewriteSpan?.setAttribute("queries", JSON.stringify(queries))
      queryRewriteSpan?.end()
      rewriteSpan?.end()
      for (let idx = 0; idx < queries.length; idx++) {
        const query = queries[idx]
        const querySpan = pageSpan?.startSpan(`query_${idx}`)
        querySpan?.setAttribute("query_index", idx)
        querySpan?.setAttribute("query_text", query)

        const latestSearchSpan = querySpan?.startSpan("latest_results_search")
        const latestSearchResponse = await (!agentPrompt
          ? searchVespa(query, email, null, null, {
              limit: pageSize,
              alpha: userAlpha,
              timestampRange,
              span: latestSearchSpan,
            })
          : searchVespaAgent(query, email, null, null, agentAppEnums, {
              limit: pageSize,
              alpha: userAlpha,
              timestampRange,
              span: latestSearchSpan,
              dataSourceIds: agentSpecificDataSourceIds,
              channelIds: channelIds,
              collectionSelections: agentSpecificCollectionSelections,
              selectedItem: selectedItem,
            }))

        // Expand email threads in the results
        // Skip thread expansion if original intent was GetItems (exact count requested)
        let latestResults: VespaSearchResult[]
        if (classification.type !== QueryType.GetItems) {
          const expandedChildren = await expandEmailThreadsInResults(
            latestSearchResponse.root.children || [],
            email,
            latestSearchSpan,
          )
          latestResults = expandedChildren
        } else {
          latestResults = latestSearchResponse.root.children || []
        }
        latestSearchSpan?.setAttribute(
          "result_count",
          latestResults?.length || 0,
        )
        latestSearchSpan?.setAttribute(
          "result_ids",
          JSON.stringify(
            latestResults?.map(
              (r: VespaSearchResult) => (r.fields as any).docId,
            ) || [],
          ),
        )
        latestSearchSpan?.end()

        // let results = await searchVespa(query, email, null, null, {
        //   limit: pageSize,
        //   alpha: userAlpha,
        //   excludedIds: latestResults
        //     ?.map((v: VespaSearchResult) => (v.fields as any).docId)
        //     ?.filter((v) => !!v),
        // })
        let results
        if (!agentPrompt) {
          results = await searchVespa(query, email, null, null, {
            limit: pageSize,
            alpha: userAlpha,
            excludedIds: latestResults
              ?.map((v: VespaSearchResult) => (v.fields as any).docId)
              ?.filter((v) => !!v),
          })
        } else {
          results = await searchVespaAgent(
            query,
            email,
            null,
            null,
            agentAppEnums,
            {
              limit: pageSize,
              alpha: userAlpha,
              excludedIds: latestResults
                ?.map((v: VespaSearchResult) => (v.fields as any).docId)
                ?.filter((v) => !!v),
              dataSourceIds: agentSpecificDataSourceIds,
              channelIds,
              collectionSelections: agentSpecificCollectionSelections,
              selectedItem: selectedItem,
            },
          )
        }

        // Expand email threads in the results
        // Skip thread expansion if original intent was GetItems (exact count requested)
        if (classification.type !== QueryType.GetItems) {
          results.root.children = await expandEmailThreadsInResults(
            results.root.children || [],
            email,
            latestSearchSpan,
          )
        }

        const totalResultsSpan = querySpan?.startSpan("total_results")
        const totalResults = (results?.root?.children || []).concat(
          latestResults || [],
        )
        totalResultsSpan?.setAttribute(
          "total_result_count",
          totalResults.length,
        )
        totalResultsSpan?.setAttribute(
          "result_ids",
          JSON.stringify(
            totalResults.map((r: VespaSearchResult) => (r.fields as any).docId),
          ),
        )
        totalResultsSpan?.end()
        const contextSpan = querySpan?.startSpan("build_context")
        const initialContext = buildContext(totalResults, maxSummaryCount)

        const { imageFileNames } = extractImageFileNames(
          initialContext,
          totalResults,
        )

        contextSpan?.setAttribute("context_length", initialContext?.length || 0)
        contextSpan?.setAttribute("context", initialContext || "")
        contextSpan?.setAttribute("number_of_chunks", totalResults.length)
        loggerWithChild({ email: email }).info(
          `[Query Rewrite Path] Number of contextual chunks being passed: ${totalResults.length}`,
        )
        contextSpan?.end()

        const ragSpan = querySpan?.startSpan("baseline_rag")

        const iterator = baselineRAGJsonStream(
          query,
          userCtx,
          initialContext,
          // pageNumber,
          // maxPageNumber,
          {
            stream: true,
            modelId: defaultBestModel,
            messages,
            reasoning: config.isReasoning && userRequestsReasoning,
            agentPrompt,
            imageFileNames,
          },
        )

        const answer = yield* processIterator(
          iterator,
          totalResults,
          previousResultsLength,
          config.isReasoning && userRequestsReasoning,
          email,
        )
        if (answer) {
          ragSpan?.setAttribute("answer_found", true)
          ragSpan?.end()
          querySpan?.end()
          pageSpan?.end()
          rootSpan?.end()
          queryRagSpan?.end()
          return
        }
        if (config.isReasoning && userRequestsReasoning) {
          previousResultsLength += totalResults.length
        }
        ragSpan?.end()
        querySpan?.end()
      }
    }
    const pageSearchSpan = pageSpan?.startSpan("page_search")
    let results: VespaSearchResponse
    if (pageNumber === 0) {
      const searchSpan = pageSearchSpan?.startSpan(
        "vespa_search_with_excluded_ids",
      )
      if (!agentPrompt) {
        results = await searchVespa(message, email, null, null, {
          limit: pageSize,
          offset: pageNumber * pageSize,
          alpha: userAlpha,
          excludedIds: latestIds,
          span: searchSpan,
        })
      } else {
        results = await searchVespaAgent(
          message,
          email,
          null,
          null,
          agentAppEnums,
          {
            limit: pageSize,
            offset: pageNumber * pageSize,
            alpha: userAlpha,
            excludedIds: latestIds,
            span: searchSpan,
            dataSourceIds: agentSpecificDataSourceIds,
            collectionSelections: agentSpecificCollectionSelections,
            channelIds: channelIds,
            selectedItem: selectedItem,
          },
        )
      }

      // Expand email threads in the results
      // Skip thread expansion if original intent was GetItems (exact count requested)
      if (classification.type !== QueryType.GetItems) {
        results.root.children = await expandEmailThreadsInResults(
          results.root.children || [],
          email,
          searchSpan,
        )
      }
      searchSpan?.setAttribute(
        "result_count",
        results?.root?.children?.length || 0,
      )
      searchSpan?.setAttribute(
        "result_ids",
        JSON.stringify(
          results?.root?.children?.map(
            (r: VespaSearchResult) => (r.fields as any).docId,
          ) || [],
        ),
      )
      searchSpan?.end()
      if (!results.root.children) {
        results.root.children = []
      }
      results.root.children = results?.root?.children?.concat(
        latestResults || [],
      )
    } else {
      const searchSpan = pageSearchSpan?.startSpan("vespa_search")
      if (!agentPrompt) {
        results = await searchVespa(message, email, null, null, {
          limit: pageSize,
          offset: pageNumber * pageSize,
          alpha: userAlpha,
          span: searchSpan,
        })
      } else {
        results = await searchVespaAgent(
          message,
          email,
          null,
          null,
          agentAppEnums,
          {
            limit: pageSize,
            offset: pageNumber * pageSize,
            alpha: userAlpha,
            span: searchSpan,
            dataSourceIds: agentSpecificDataSourceIds,
            collectionSelections: agentSpecificCollectionSelections,
            channelIds: channelIds,
            selectedItem: selectedItem,
          },
        )
      }

      // Expand email threads in the results
      // Skip thread expansion if original intent was GetItems (exact count requested)
      if (classification.type !== QueryType.GetItems) {
        results.root.children = await expandEmailThreadsInResults(
          results.root.children || [],
          email,
          searchSpan,
        )
      }

      searchSpan?.setAttribute(
        "result_count",
        results?.root?.children?.length || 0,
      )
      searchSpan?.setAttribute(
        "result_ids",
        JSON.stringify(
          results?.root?.children?.map(
            (r: VespaSearchResult) => (r.fields as any).docId,
          ) || [],
        ),
      )
      searchSpan?.end()
    }
    pageSearchSpan?.setAttribute(
      "total_result_count",
      results?.root?.children?.length || 0,
    )
    pageSearchSpan?.setAttribute(
      "total_result_ids",
      JSON.stringify(
        results?.root?.children?.map(
          (r: VespaSearchResult) => (r.fields as any).docId,
        ) || [],
      ),
    )
    pageSearchSpan?.end()
    const startIndex = isReasoning ? previousResultsLength : 0
    const contextSpan = pageSpan?.startSpan("build_context")
    const initialContext = buildContext(
      results?.root?.children,
      maxSummaryCount,
      startIndex,
    )

    const { imageFileNames } = extractImageFileNames(
      initialContext,
      results?.root?.children,
    )

    contextSpan?.setAttribute("context_length", initialContext?.length || 0)
    contextSpan?.setAttribute("context", initialContext || "")
    contextSpan?.setAttribute(
      "number_of_chunks",
      results?.root?.children?.length || 0,
    )
    loggerWithChild({ email: email }).info(
      `[Main Search Path] Number of contextual chunks being passed: ${
        results?.root?.children?.length || 0
      }`,
    )
    contextSpan?.end()

    const ragSpan = pageSpan?.startSpan("baseline_rag")

    const iterator = baselineRAGJsonStream(input, userCtx, initialContext, {
      stream: true,
      modelId: defaultBestModel,
      reasoning: config.isReasoning && userRequestsReasoning,
      agentPrompt,
      messages,
      imageFileNames,
    })

    const answer = yield* processIterator(
      iterator,
      results?.root?.children,
      previousResultsLength,
      config.isReasoning && userRequestsReasoning,
      email,
    )

    if (answer) {
      ragSpan?.setAttribute("answer_found", true)
      ragSpan?.end()
      pageSpan?.end()
      rootSpan?.end()
      queryRagSpan?.end()
      return
    }
    if (config.isReasoning && userRequestsReasoning) {
      previousResultsLength += results?.root?.children?.length || 0
      pageSpan?.setAttribute("previous_results_length", previousResultsLength)
    }
    ragSpan?.end()
    pageSpan?.end()
  }
  const noAnswerSpan = rootSpan?.startSpan("no_answer_response")
  yield {
    text: "I could not find any information to answer it, please change your query",
  }
  noAnswerSpan?.end()
  rootSpan?.end()
  queryRagSpan?.end()
}

async function* generateAnswerFromGivenContext(
  input: string,
  email: string,
  userCtx: string,
  alpha: number = 0.5,
  fileIds: string[],
  userRequestsReasoning: boolean,
  agentPrompt?: string,
  passedSpan?: Span,
  threadIds?: string[],
  attachmentFileIds?: string[],
  isMsgWithSources?: boolean,
  modelId?: string,
): AsyncIterableIterator<
  ConverseResponse & {
    citation?: { index: number; item: any }
    imageCitation?: ImageCitation
  }
> {
  const message = input
  const messageText = parseMessageText(message)
  loggerWithChild({ email: email }).info(
    { email },
    `generateAnswerFromGivenContext - input: ${messageText}`,
  )
  let userAlpha = alpha
  try {
    const personalization = await getUserPersonalizationByEmail(db, email)
    if (personalization) {
      const nativeRankParams =
        personalization.parameters?.[SearchModes.NativeRank]
      if (nativeRankParams?.alpha !== undefined) {
        userAlpha = nativeRankParams.alpha
        loggerWithChild({ email: email }).info(
          { email, alpha: userAlpha },
          "Using personalized alpha for iterative RAG",
        )
      } else {
        loggerWithChild({ email: email }).info(
          { email },
          "No personalized alpha found in settings, using default for iterative RAG",
        )
      }
    } else {
      loggerWithChild({ email: email }).warn(
        { email },
        "User personalization settings not found, using default alpha for iterative RAG",
      )
    }
  } catch (err) {
    loggerWithChild({ email: email }).error(
      err,
      "Failed to fetch personalization for iterative RAG, using default alpha",
      { email },
    )
  }

  const generateAnswerSpan = passedSpan?.startSpan(
    "generateAnswerFromGivenContext",
  )

  let previousResultsLength = 0
  const combinedSearchResponse: VespaSearchResult[] = []

  if (fileIds.length > 0) {
    const results = await GetDocumentsByDocIds(fileIds, generateAnswerSpan!)
    if (results.root.children) {
      combinedSearchResponse.push(...results.root.children)
    }
  }

  loggerWithChild({ email: email }).info(
    `generateAnswerFromGivenContext - threadIds received: ${JSON.stringify(
      threadIds,
    )}`,
  )

  // If we have threadIds, fetch all emails in those threads
  if (threadIds && threadIds.length > 0) {
    loggerWithChild({ email: email }).info(
      `Fetching email threads for threadIds: ${threadIds.join(", ")}`,
    )
    const threadSpan = generateAnswerSpan?.startSpan("fetch_email_threads")
    threadSpan?.setAttribute("threadIds", JSON.stringify(threadIds))

    try {
      const threadResults = await SearchEmailThreads(threadIds, email)
      loggerWithChild({ email: email }).info(
        `Thread search results: ${JSON.stringify({
          threadIds,
          resultCount: threadResults?.root?.children?.length || 0,
          hasResults: !!(
            threadResults?.root?.children &&
            threadResults.root.children.length > 0
          ),
        })}`,
      )

      if (
        threadResults.root.children &&
        threadResults.root.children.length > 0
      ) {
        const existingDocIds = new Set(
          combinedSearchResponse.map((child: any) => child.fields.docId),
        )

        // Use the helper function to process thread results
        const { addedCount, threadInfo } = processThreadResults(
          threadResults.root.children,
          existingDocIds,
          combinedSearchResponse,
        )
        loggerWithChild({ email: email }).info(
          `Added ${addedCount} additional emails from ${threadIds.length} threads (no limits applied)`,
        )
        threadSpan?.setAttribute("added_email_count", addedCount)
        threadSpan?.setAttribute(
          "total_thread_emails_found",
          threadResults.root.children.length,
        )
        threadSpan?.setAttribute("thread_info", JSON.stringify(threadInfo))
      }
    } catch (error) {
      loggerWithChild({ email: email }).error(
        error,
        `Error fetching email threads: ${getErrorMessage(error)}`,
      )
      threadSpan?.setAttribute("error", getErrorMessage(error))
    }

    threadSpan?.end()
  }
  // const initialContext = cleanContext(
  //   results?.root?.children
  //     ?.map(
  //       (v, i) =>
  //         `Index ${i + startIndex} \n ${answerContextMap(
  //           v as z.infer<typeof VespaSearchResultsSchema>,
  //           0,
  //           true,
  //         )}`,
  //     )
  //     ?.join("\n"),
  // )
  const initialResults = [...(combinedSearchResponse || [])]
  for (const v of initialResults) {
    if (
      v.fields &&
      "sddocname" in v.fields &&
      v.fields.sddocname === chatContainerSchema
    ) {
      const channelId = (v.fields as any).docId
      console.log(`Processing chat container with docId: ${channelId}`)

      if (channelId) {
        const searchResults = await searchSlackInVespa(messageText, email, {
          limit: 10,
          channelIds: [channelId],
        })
        if (searchResults.root.children) {
          combinedSearchResponse.push(...searchResults.root.children)
          const threadMessages = await getThreadContext(
            searchResults,
            email,
            generateAnswerSpan,
          )
          if (threadMessages?.root?.children) {
            combinedSearchResponse.push(...threadMessages.root.children)
          }
        }
      }
    }
  }

  const startIndex = isReasoning ? previousResultsLength : 0
  const contextPromises = combinedSearchResponse?.map(async (v, i) => {
    let content = answerContextMap(
      v as z.infer<typeof VespaSearchResultsSchema>,
      0,
      true,
      isMsgWithSources,
    )
    if (
      v.fields &&
      "sddocname" in v.fields &&
      v.fields.sddocname === chatContainerSchema &&
      (v.fields as any).creator
    ) {
      try {
        const creator = await getDocumentOrNull(
          chatUserSchema,
          (v.fields as any).creator,
        )
        if (creator) {
          content += `\nCreator: ${(creator.fields as any).name}`
        }
      } catch (error) {
        loggerWithChild({ email }).error(
          error,
          `Failed to fetch creator for chat container`,
        )
      }
    }
    return isMsgWithSources ? content : `Index ${i + startIndex} \n ${content}`
  })

  const resolvedContexts = contextPromises
    ? await Promise.all(contextPromises)
    : []

  const initialContext = cleanContext(resolvedContexts.join("\n"))
  const { imageFileNames } = extractImageFileNames(
    initialContext,
    combinedSearchResponse,
  )

  const finalImageFileNames = imageFileNames || []

  if (attachmentFileIds?.length) {
    finalImageFileNames.push(
      ...attachmentFileIds.map((fileid, index) => `${index}_${fileid}_${0}`),
    )
  }

  const initialContextSpan = generateAnswerSpan?.startSpan("initialContext")
  initialContextSpan?.setAttribute(
    "context_length",
    initialContext?.length || 0,
  )
  initialContextSpan?.setAttribute("context", initialContext || "")
  initialContextSpan?.setAttribute(
    "number_of_chunks",
    combinedSearchResponse?.length || 0,
  )
  initialContextSpan?.end()

  loggerWithChild({ email: email }).info(
    `[Selected Context Path] Number of contextual chunks being passed: ${
      combinedSearchResponse?.length || 0
    }`,
  )

  const selectedContext = isContextSelected(message)
  const builtUserQuery = selectedContext
    ? buildUserQuery(selectedContext)
    : message
  const iterator = baselineRAGJsonStream(
    builtUserQuery,
    userCtx,
    initialContext,
    {
      stream: true,
      modelId: modelId ? (modelId as Models) : defaultBestModel,
      reasoning: config.isReasoning && userRequestsReasoning,
      agentPrompt,
      imageFileNames: finalImageFileNames,
    },
    true,
    isMsgWithSources,
  )

  const answer = yield* processIterator(
    iterator,
    combinedSearchResponse,
    previousResultsLength,
    userRequestsReasoning,
    email,
    isMsgWithSources,
  )
  if (answer) {
    generateAnswerSpan?.setAttribute("answer_found", true)
    generateAnswerSpan?.end()
    return
  } else if (!answer) {
<<<<<<< HEAD
    if (isMsgWithSources) {
=======
    if(attachmentFileIds && attachmentFileIds.length > 0) {
>>>>>>> d78b6b10
      yield {
        text: "From the selected context, I could not find any information to answer it, please change your query",
      }
      generateAnswerSpan?.setAttribute("answer_found", false)
      generateAnswerSpan?.end()
      return
    }
    // If we give the whole context then also if there's no answer then we can just search once and get the best matching chunks with the query and then make context try answering
    loggerWithChild({ email: email }).info(
      "No answer was found when all chunks were given, trying to answer after searching vespa now",
    )
    let results = await searchVespaInFiles(builtUserQuery, email, fileIds, {
      limit: fileIds?.length,
      alpha: userAlpha,
    })

    const searchVespaSpan = generateAnswerSpan?.startSpan("searchVespaSpan")
    searchVespaSpan?.setAttribute("parsed_message", message)
    searchVespaSpan?.setAttribute("msgToSearch", builtUserQuery)
    searchVespaSpan?.setAttribute("limit", fileIds?.length)
    searchVespaSpan?.setAttribute(
      "results length",
      results?.root?.children?.length || 0,
    )

    if (!results.root.children) {
      results.root.children = []
    }
    const startIndex = isReasoning ? previousResultsLength : 0
    const initialContext = cleanContext(
      results?.root?.children
        ?.map(
          (v, i) =>
            `Index ${i + startIndex} \n ${answerContextMap(
              v as z.infer<typeof VespaSearchResultsSchema>,
              20,
              true,
            )}`,
        )
        ?.join("\n"),
    )
    loggerWithChild({ email: email }).info(
      `[Selected Context Path] Number of contextual chunks being passed: ${
        results?.root?.children?.length || 0
      }`,
    )

    const { imageFileNames } = extractImageFileNames(
      initialContext,
      results?.root?.children,
    )

    searchVespaSpan?.setAttribute("context_length", initialContext?.length || 0)
    searchVespaSpan?.setAttribute("context", initialContext || "")
    searchVespaSpan?.setAttribute(
      "number_of_chunks",
      results.root?.children?.length || 0,
    )

    const iterator = baselineRAGJsonStream(
      builtUserQuery,
      userCtx,
      initialContext,
      {
        stream: true,
        modelId: defaultBestModel,
        reasoning: config.isReasoning && userRequestsReasoning,
        imageFileNames,
      },
      true,
    )

    const answer = yield* processIterator(
      iterator,
      results?.root?.children,
      previousResultsLength,
      userRequestsReasoning,
      email,
    )
    if (answer) {
      searchVespaSpan?.setAttribute("answer_found", true)
      searchVespaSpan?.end()
      generateAnswerSpan?.end()
      return
    } else if (
      // If no answer found, exit and yield nothing related to selected context found
      !answer
    ) {
      const noAnswerSpan = searchVespaSpan?.startSpan("no_answer_response")
      yield {
        text: "From the selected context, I could not find any information to answer it, please change your query",
      }
      noAnswerSpan?.end()
      searchVespaSpan?.end()
      generateAnswerSpan?.end()
      return
    }
    if (config.isReasoning && userRequestsReasoning) {
      previousResultsLength += results?.root?.children?.length || 0
    }
  }
  if (config.isReasoning && userRequestsReasoning) {
    previousResultsLength += combinedSearchResponse?.length || 0
  }
  generateAnswerSpan?.end()
}

// Checks if the user has selected context
// Meaning if the query contains Pill info
export const isContextSelected = (str: string) => {
  try {
    if (str.startsWith("[{")) {
      return JSON.parse(str)
    } else {
      return null
    }
  } catch {
    return null
  }
}

export const buildUserQuery = (userQuery: UserQuery) => {
  let builtQuery = ""
  userQuery?.map((obj) => {
    if (obj?.type === "text") {
      builtQuery += `${obj?.value} `
    } else if (obj?.type === "pill") {
      builtQuery += `<User referred a file with title "${obj?.value?.title}" here> `
    } else if (obj?.type === "link") {
      builtQuery += `<User added a link with url here, this url's content is already available to you in the prompt> `
    }
  })
  return builtQuery
}

export const parseMessageText = (message: string): string => {
  if (!message.startsWith("[{")) {
    return message
  }
  try {
    const messageArray = JSON.parse(message)
    if (Array.isArray(messageArray)) {
      return messageArray
        .filter((item) => item.type === "text")
        .map((item) => item.value)
        .join(" ")
        .trim()
    }
    return message
  } catch (e) {
    return message
  }
}

const getSearchRangeSummary = (
  from: number,
  to: number,
  direction: string,
  parentSpan?: Span,
) => {
  const summarySpan = parentSpan?.startSpan("getSearchRangeSummary")
  summarySpan?.setAttribute("from", from)
  summarySpan?.setAttribute("to", to)
  summarySpan?.setAttribute("direction", direction)
  const now = Date.now()
  if ((direction === "next" || direction === "prev") && from && to) {
    // Ensure from is earlier than to
    if (from > to) {
      ;[from, to] = [to, from]
    }

    const fromDate = new Date(from)
    const toDate = new Date(to)

    const format = (date: Date) =>
      `${date.toLocaleString("default", {
        month: "long",
      })} ${date.getDate()}, ${date.getFullYear()} - ${formatTime(date)}`

    const formatTime = (date: Date) => {
      const hours = date.getHours()
      const minutes = date.getMinutes()
      const ampm = hours >= 12 ? "PM" : "AM"
      const hour12 = hours % 12 === 0 ? 12 : hours % 12
      const paddedMinutes = minutes.toString().padStart(2, "0")
      return `${hour12}:${paddedMinutes} ${ampm}`
    }

    fromDate.setHours(0, 0, 0, 0)
    toDate.setHours(23, 59, 0, 0)

    return `from ${format(fromDate)} to ${format(toDate)}`
  }
  // For "next" direction, we usually start from now
  else if (direction === "next") {
    // Start from today/now
    const endDate = new Date(to)
    // Format end date to month/year if it's far in future
    const endStr =
      Math.abs(to - now) > 30 * 24 * 60 * 60 * 1000
        ? `${endDate.toLocaleString("default", {
            month: "long",
          })} ${endDate.getFullYear()}`
        : getRelativeTime(to)
    const result = `from today until ${endStr}`
    summarySpan?.setAttribute("result", result)
    summarySpan?.end()
    return result
  }
  // For "prev" direction
  else {
    const startDate = new Date(from)
    const startStr =
      Math.abs(now - from) > 30 * 24 * 60 * 60 * 1000
        ? `${startDate.toLocaleString("default", {
            month: "long",
          })} ${startDate.getFullYear()}`
        : getRelativeTime(from)
    const result = `from today back to ${startStr}`
    summarySpan?.setAttribute("result", result)
    summarySpan?.end()
    return result
  }
}

async function* generatePointQueryTimeExpansion(
  input: string,
  messages: Message[],
  classification: QueryRouterLLMResponse,
  email: string,
  userCtx: string,
  alpha: number,
  pageSize: number = 10,
  maxSummaryCount: number | undefined,
  userRequestsReasoning: boolean,
  eventRagSpan?: Span,
  agentPrompt?: string,
): AsyncIterableIterator<
  ConverseResponse & {
    citation?: { index: number; item: any }
    imageCitation?: ImageCitation
  }
> {
  const rootSpan = eventRagSpan?.startSpan("generatePointQueryTimeExpansion")
  loggerWithChild({ email: email }).debug(
    `Started rootSpan at ${new Date().toISOString()}`,
  )
  rootSpan?.setAttribute("input", input)
  rootSpan?.setAttribute("email", email)
  rootSpan?.setAttribute("alpha", alpha)
  rootSpan?.setAttribute("pageSize", pageSize)
  rootSpan?.setAttribute("maxSummaryCount", maxSummaryCount || "none")
  rootSpan?.setAttribute("direction", classification.direction || "unknown")

  let agentAppEnums: Apps[] = []
  let agentSpecificDataSourceIds: string[] = []
  let agentSpecificCollectionSelections: Array<{
    collectionIds?: string[]
    collectionFolderIds?: string[]
    collectionFileIds?: string[]
  }> = []
  let selectedItem = {}
  if (agentPrompt) {
    let agentPromptData: { appIntegrations?: string[] } = {}
    try {
      agentPromptData = JSON.parse(agentPrompt)
    } catch (error) {
      loggerWithChild({ email: email }).warn(
        "Failed to parse agentPrompt JSON",
        { error, agentPrompt },
      )
    }

    if (
      agentPromptData.appIntegrations &&
      Array.isArray(agentPromptData.appIntegrations)
    ) {
      for (const integration of agentPromptData.appIntegrations) {
        if (typeof integration === "string") {
          const lowerIntegration = integration.toLowerCase()
          if (
            lowerIntegration.startsWith("ds-") ||
            lowerIntegration.startsWith("ds_")
          ) {
            agentSpecificDataSourceIds.push(integration)
            if (!agentAppEnums.includes(Apps.DataSource)) {
              agentAppEnums.push(Apps.DataSource)
            }
          } else {
            switch (lowerIntegration) {
              case Apps.GoogleDrive.toLowerCase():
              case "googledrive":
                if (!agentAppEnums.includes(Apps.GoogleDrive))
                  agentAppEnums.push(Apps.GoogleDrive)
                break
              case Apps.DataSource.toLowerCase():
                if (!agentAppEnums.includes(Apps.DataSource))
                  agentAppEnums.push(Apps.DataSource)
                break
              case "googlesheets":
                if (!agentAppEnums.includes(Apps.GoogleDrive))
                  agentAppEnums.push(Apps.GoogleDrive)
                break
              case Apps.Gmail.toLowerCase():
              case "gmail":
                if (!agentAppEnums.includes(Apps.Gmail))
                  agentAppEnums.push(Apps.Gmail)
                break
              case Apps.GoogleCalendar.toLowerCase():
              case "googlecalendar":
                if (!agentAppEnums.includes(Apps.GoogleCalendar))
                  agentAppEnums.push(Apps.GoogleCalendar)
                break
              case Apps.Slack.toLowerCase():
              case "slack":
                if (!agentAppEnums.includes(Apps.Slack))
                  agentAppEnums.push(Apps.Slack)
                break
              default:
                Logger.warn(
                  `Unknown integration type in agent prompt: ${integration}`,
                )
                break
            }
          }
        } else {
          loggerWithChild({ email: email }).warn(
            `Invalid integration item in agent prompt (not a string): ${integration}`,
          )
        }
      }
      agentAppEnums = [...new Set(agentAppEnums)]
    } else {
      loggerWithChild({ email: email }).warn(
        "agentPromptData.appIntegrations is not an array or is missing",
        { agentPromptData },
      )
    }

    // parsing for the new type of integration which we are going to save
    if (isAppSelectionMap(agentPromptData.appIntegrations)) {
      const { selectedApps, selectedItems } = parseAppSelections(
        agentPromptData.appIntegrations,
      )
      // Use selectedApps and selectedItems
      selectedItem = selectedItems
      // agentAppEnums = selectedApps.filter(isValidApp);
      agentAppEnums = [...new Set(selectedApps)]

      // Extract collection selections from knowledge_base selections
      if (selectedItems[Apps.KnowledgeBase]) {
        const collectionIds: string[] = []
        const collectionFolderIds: string[] = []
        const collectionFileIds: string[] = []

        for (const itemId of selectedItems[Apps.KnowledgeBase]) {
          if (itemId.startsWith("cl-")) {
            // Entire collection - remove cl- prefix
            collectionIds.push(itemId.replace(/^cl[-_]/, ""))
          } else if (itemId.startsWith("clfd-")) {
            // Collection folder - remove clfd- prefix
            collectionFolderIds.push(itemId.replace(/^clfd[-_]/, ""))
          } else if (itemId.startsWith("clf-")) {
            // Collection file - remove clf- prefix
            collectionFileIds.push(itemId.replace(/^clf[-_]/, ""))
          }
        }

        // Create the key-value pair object
        if (
          collectionIds.length > 0 ||
          collectionFolderIds.length > 0 ||
          collectionFileIds.length > 0
        ) {
          agentSpecificCollectionSelections.push({
            collectionIds: collectionIds.length > 0 ? collectionIds : undefined,
            collectionFolderIds:
              collectionFolderIds.length > 0 ? collectionFolderIds : undefined,
            collectionFileIds:
              collectionFileIds.length > 0 ? collectionFileIds : undefined,
          })
        }
      }
    }
  }

  let userAlpha = await getUserPersonalizationAlpha(db, email, alpha)
  const direction = classification.direction as string

  const message = input
  const maxIterations = 10
  const weekInMs = 12 * 24 * 60 * 60 * 1000
  let costArr: number[] = []

  const { fromDate, toDate } = interpretDateFromReturnedTemporalValue(
    classification.filters,
  )

  let from = fromDate ? fromDate.getTime() : new Date().getTime()
  let to = toDate ? toDate.getTime() : new Date().getTime()
  let lastSearchedTime = direction === "prev" ? from : to

  let previousResultsLength = 0
  const loopLimit = fromDate && toDate ? 2 : maxIterations
  let starting_iteration_date = from

  for (let iteration = 0; iteration < loopLimit; iteration++) {
    // Taking the starting iteration date in a variable
    if (iteration == 0) {
      starting_iteration_date = from
    }

    const iterationSpan = rootSpan?.startSpan(`iteration_${iteration}`)
    iterationSpan?.setAttribute("iteration", iteration)
    const windowSize = (2 + iteration) * weekInMs

    if (direction === "prev") {
      // If we have both the from and to time range we search only for that range
      if (fromDate && toDate) {
        loggerWithChild({ email: email }).info(
          `Direction is ${direction} and time range is provided : from ${from} and ${to}`,
        )
      }
      // If we have either no fromDate and toDate, or a to date but no from date - then we set the from date
      else {
        to = toDate ? to : lastSearchedTime
        from = to - windowSize
        lastSearchedTime = from
      }
    } else {
      if (fromDate && toDate) {
        loggerWithChild({ email: email }).info(
          `Direction is ${direction} and time range is provided : from ${from} and ${to}`,
        )
      }
      // If we have either no fromDate and toDate, or a from date but no to date - then we set the from date
      else {
        from = fromDate ? from : lastSearchedTime
        to = from + windowSize
        lastSearchedTime = to
      }
    }

    loggerWithChild({ email: email }).info(
      `Iteration ${iteration}, searching from ${new Date(from)} to ${new Date(
        to,
      )}`,
    )
    iterationSpan?.setAttribute("from", new Date(from).toLocaleString())
    iterationSpan?.setAttribute("to", new Date(to).toLocaleString())
    // Search in both calendar events and emails
    const searchSpan = iterationSpan?.startSpan("search_vespa")
    const emailSearchSpan = searchSpan?.startSpan("email_search")
    // TODO: How to combine promise.all with spans?
    // emailSearchSpan?.setAttribute(`promise.all[eventResults, results]-${iteration}`, true)

    const calenderSearchSpan = searchSpan?.startSpan("calender_search")
    let results: VespaSearchResponse = {
      root: {
        id: "",
        relevance: 0,
        coverage: {
          coverage: 0,
          documents: 0,
          full: false,
          nodes: 0,
          results: 0,
          resultsFull: 0,
        },
        children: [],
      },
      trace: undefined,
    }
    let eventResults: VespaSearchResponse = {
      root: {
        id: "",
        relevance: 0,
        coverage: {
          coverage: 0,
          documents: 0,
          full: false,
          nodes: 0,
          results: 0,
          resultsFull: 0,
        },
        children: [],
      },
      trace: undefined,
    }
    if (!agentPrompt) {
      ;[results, eventResults] = await Promise.all([
        searchVespa(message, email, Apps.GoogleCalendar, null, {
          limit: pageSize,
          alpha: userAlpha,
          timestampRange: { from, to },
          span: calenderSearchSpan,
        }),
        searchVespa(message, email, null, null, {
          limit: pageSize,
          alpha: userAlpha,
          timestampRange: { to, from },
          notInMailLabels: ["CATEGORY_PROMOTIONS"],
          span: emailSearchSpan,
        }),
      ])
    }

    if (agentPrompt) {
      if (agentAppEnums.length > 0 || agentSpecificDataSourceIds.length > 0) {
        const channelIds = getChannelIdsFromAgentPrompt(agentPrompt)
        const [agentResults, agentEventResults] = await Promise.all([
          searchVespaAgent(
            message,
            email,
            Apps.GoogleCalendar,
            null,
            agentAppEnums,
            {
              limit: pageSize,
              alpha: userAlpha,
              timestampRange: { from, to },
              span: calenderSearchSpan,
              dataSourceIds: agentSpecificDataSourceIds,
              channelIds: channelIds,
              selectedItem: selectedItem,
            },
          ),
          searchVespaAgent(message, email, null, null, agentAppEnums, {
            limit: pageSize,
            alpha: userAlpha,
            timestampRange: { to, from },
            notInMailLabels: ["CATEGORY_PROMOTIONS"],
            span: emailSearchSpan,
            dataSourceIds: agentSpecificDataSourceIds,
            channelIds: channelIds,
            selectedItem: selectedItem,
          }),
        ])
        results.root.children = [
          ...(results.root.children || []),
          ...(agentResults.root.children || []),
        ]
        eventResults.root.children = [
          ...(eventResults.root.children || []),
          ...(agentEventResults.root.children || []),
        ]
      }
    }

    emailSearchSpan?.setAttribute(
      "result_count",
      results?.root?.children?.length || 0,
    )
    emailSearchSpan?.setAttribute(
      "result_ids",
      JSON.stringify(
        results?.root?.children?.map(
          (r: VespaSearchResult) => (r.fields as any).docId,
        ) || [],
      ),
    )
    emailSearchSpan?.setAttribute("result", JSON.stringify(results))
    emailSearchSpan?.end()
    calenderSearchSpan?.setAttribute(
      "result_count",
      eventResults?.root?.children?.length || 0,
    )
    calenderSearchSpan?.setAttribute(
      "result_ids",
      JSON.stringify(
        eventResults?.root?.children?.map(
          (r: VespaSearchResult) => (r.fields as any).docId,
        ) || [],
      ),
    )
    calenderSearchSpan?.setAttribute("result", JSON.stringify(eventResults))
    calenderSearchSpan?.end()
    searchSpan?.end()

    if (!results.root.children && !eventResults.root.children) {
      iterationSpan?.end()
      continue
    }

    // Combine and filter results
    const combineSpan = iterationSpan?.startSpan("combine_results")
    const combinedResults = {
      root: {
        children: [
          ...(results.root.children || []),
          ...(eventResults.root.children || []),
        ].filter(
          (v: VespaSearchResult) =>
            (v.fields as VespaMailSearch).app === Apps.Gmail ||
            (v.fields as VespaEventSearch).app === Apps.GoogleCalendar,
        ),
      },
    }

    combineSpan?.setAttribute(
      "combined_result_count",
      combinedResults?.root?.children?.length || 0,
    )
    combineSpan?.setAttribute(
      "combined_result_ids",
      JSON.stringify(
        combinedResults?.root?.children?.map(
          (r: VespaSearchResult) => (r.fields as any).docId,
        ) || [],
      ),
    )
    combineSpan?.end()

    if (!combinedResults.root.children.length) {
      loggerWithChild({ email: email }).info(
        "No gmail or calendar events found",
      )
      iterationSpan?.end()
      continue
    }

    // Prepare context for LLM
    const contextSpan = iterationSpan?.startSpan("build_context")
    const startIndex = isReasoning ? previousResultsLength : 0
    const initialContext = buildContext(
      combinedResults?.root?.children,
      maxSummaryCount,
      startIndex,
    )

    const { imageFileNames } = extractImageFileNames(
      initialContext,
      combinedResults?.root?.children,
    )

    contextSpan?.setAttribute("context_length", initialContext?.length || 0)
    contextSpan?.setAttribute("context", initialContext || "")
    contextSpan?.setAttribute(
      "number_of_chunks",
      combinedResults?.root?.children?.length || 0,
    )
    contextSpan?.end()

    // Stream LLM response
    const ragSpan = iterationSpan?.startSpan("meeting_prompt_stream")
    loggerWithChild({ email: email }).info("Using meetingPromptJsonStream")
    const iterator = meetingPromptJsonStream(input, userCtx, initialContext, {
      stream: true,
      modelId: defaultBestModel,
      reasoning: config.isReasoning && userRequestsReasoning,
      agentPrompt,
      imageFileNames,
    })

    const answer = yield* processIterator(
      iterator,
      combinedResults?.root?.children,
      previousResultsLength,
      config.isReasoning && userRequestsReasoning,
      email,
    )
    ragSpan?.end()
    if (answer) {
      ragSpan?.setAttribute("answer_found", true)
      iterationSpan?.end()
      loggerWithChild({ email: email }).debug(
        `Ending rootSpan at ${new Date().toISOString()}`,
      )
      rootSpan?.end()
      eventRagSpan?.end()
      return
    }
    // only increment in the case of reasoning
    if (config.isReasoning && userRequestsReasoning) {
      previousResultsLength += combinedResults?.root?.children?.length || 0
      iterationSpan?.setAttribute(
        "previous_results_length",
        previousResultsLength,
      )
    }

    iterationSpan?.end()
  }

  const noAnswerSpan = rootSpan?.startSpan("no_answer_response")
  const searchSummary = getSearchRangeSummary(
    starting_iteration_date,
    to,
    direction,
    noAnswerSpan,
  )
  const totalCost = costArr.reduce((a, b) => a + b, 0)
  noAnswerSpan?.setAttribute("search_summary", searchSummary)
  noAnswerSpan?.setAttribute("total_cost", totalCost)
  yield {
    text: `I searched your calendar events and emails ${searchSummary} but couldn't find any relevant meetings. Please try rephrasing your query.`,
    cost: totalCost,
  }
  noAnswerSpan?.end()
  rootSpan?.end()
  eventRagSpan?.end()
}

const formatTimeDuration = (from: number | null, to: number | null): string => {
  if (from === null && to === null) {
    return ""
  }

  const diffMs = Math.abs((to as number) - (from as number))
  const minutes = Math.floor(diffMs / (1000 * 60)) % 60
  const hours = Math.floor(diffMs / (1000 * 60 * 60)) % 24
  const days = Math.floor(diffMs / (1000 * 60 * 60 * 24))
  let readable = ""

  if (days > 0) {
    readable += `${days} day${days !== 1 ? "s" : ""} `
  }

  if (hours > 0 || (days > 0 && minutes > 0)) {
    readable += `${hours} hour${hours !== 1 ? "s" : ""} `
  }

  if (minutes > 0 && days === 0) {
    readable += `${minutes} minute${minutes !== 1 ? "s" : ""} `
  }

  return readable.trim()
}

async function* processResultsForMetadata(
  items: VespaSearchResult[],
  input: string,
  userCtx: string,
  app: Apps[] | null,
  entity: any,
  chunksCount: number | undefined,
  userRequestsReasoning?: boolean,
  span?: Span,
  email?: string,
  agentContext?: string,
  modelId?: string,
) {
  if (app?.length == 1 && app[0] === Apps.GoogleDrive) {
    chunksCount = config.maxGoogleDriveSummary
    loggerWithChild({ email: email ?? "" }).info(
      `Google Drive, Chunk size: ${chunksCount}`,
    )
    span?.setAttribute("Google Drive, chunk_size", chunksCount)
  }

  // TODO: Calculate the token count for the selected model's capacity and pass the full context accordingly.
  chunksCount = 20
  span?.setAttribute(
    "Document chunk size",
    `full_context maxed to ${chunksCount}`,
  )
  const context = buildContext(items, chunksCount)
  const { imageFileNames } = extractImageFileNames(context, items)
  const streamOptions = {
    stream: true,
    modelId: modelId ? (modelId as Models) : defaultBestModel,
    reasoning: config.isReasoning && userRequestsReasoning,
    imageFileNames,
    agentPrompt: agentContext,
  }

  let iterator: AsyncIterableIterator<ConverseResponse>
  if (app?.length == 1 && app[0] === Apps.Gmail) {
    loggerWithChild({ email: email ?? "" }).info(`Using mailPromptJsonStream `)
    iterator = mailPromptJsonStream(input, userCtx, context, streamOptions)
  } else {
    loggerWithChild({ email: email ?? "" }).info(`Using baselineRAGJsonStream`)
    iterator = baselineRAGJsonStream(input, userCtx, context, streamOptions)
  }

  return yield* processIterator(
    iterator,
    items,
    0,
    config.isReasoning && userRequestsReasoning,
  )
}

async function* generateMetadataQueryAnswer(
  input: string,
  messages: Message[],
  email: string,
  userCtx: string,
  userAlpha: number = 0.5,
  pageSize: number = 10,
  maxSummaryCount: number | undefined,
  classification: QueryRouterLLMResponse,
  userRequestsReasoning?: boolean,
  span?: Span,
  agentPrompt?: string,
  maxIterations = 5,
  modelId?: string,
): AsyncIterableIterator<
  ConverseResponse & {
    citation?: { index: number; item: any }
    imageCitation?: ImageCitation
  }
> {
  const { apps, entities, startTime, endTime, sortDirection, intent } =
    classification.filters
  const count = classification.filters.count
  const direction = classification.direction as string
  const isGenericItemFetch = classification.type === QueryType.GetItems
  const isFilteredItemSearch =
    classification.type === QueryType.SearchWithFilters
  const isValidAppOrEntity =
    (apps && apps.every((a) => isValidApp(a))) ||
    (entities && entities.every((e) => isValidEntity(e)))

  let agentAppEnums: Apps[] = []
  let agentSpecificDataSourceIds: string[] = []
  let agentSpecificCollectionSelections: Array<{
    collectionIds?: string[]
    collectionFolderIds?: string[]
    collectionFileIds?: string[]
  }> = []
  let selectedItem = {}
  if (agentPrompt) {
    let agentPromptData: { appIntegrations?: string[] } = {}
    try {
      agentPromptData = JSON.parse(agentPrompt)
    } catch (error) {
      loggerWithChild({ email: email }).warn(
        "Failed to parse agentPrompt JSON",
        { error, agentPrompt },
      )
    }

    if (
      agentPromptData.appIntegrations &&
      Array.isArray(agentPromptData.appIntegrations)
    ) {
      for (const integration of agentPromptData.appIntegrations) {
        if (typeof integration === "string") {
          const lowerIntegration = integration.toLowerCase()
          if (
            lowerIntegration.startsWith("ds-") ||
            lowerIntegration.startsWith("ds_")
          ) {
            agentSpecificDataSourceIds.push(integration)
            if (!agentAppEnums.includes(Apps.DataSource)) {
              agentAppEnums.push(Apps.DataSource)
            }
          } else {
            switch (lowerIntegration) {
              case Apps.GoogleDrive.toLowerCase():
              case "googledrive":
                if (!agentAppEnums.includes(Apps.GoogleDrive))
                  agentAppEnums.push(Apps.GoogleDrive)
                break
              case Apps.DataSource.toLowerCase():
                if (!agentAppEnums.includes(Apps.DataSource))
                  agentAppEnums.push(Apps.DataSource)
                break
              case "googlesheets":
                if (!agentAppEnums.includes(Apps.GoogleDrive))
                  agentAppEnums.push(Apps.GoogleDrive)
                break
              case Apps.Gmail.toLowerCase():
              case "gmail":
                if (!agentAppEnums.includes(Apps.Gmail))
                  agentAppEnums.push(Apps.Gmail)
                break
              case Apps.GoogleCalendar.toLowerCase():
              case "googlecalendar":
                if (!agentAppEnums.includes(Apps.GoogleCalendar))
                  agentAppEnums.push(Apps.GoogleCalendar)
                break
              case Apps.Slack.toLowerCase():
              case "slack":
                if (!agentAppEnums.includes(Apps.Slack))
                  agentAppEnums.push(Apps.Slack)
                break
              default:
                loggerWithChild({ email: email }).warn(
                  `Unknown integration type in agent prompt: ${integration}`,
                )
                break
            }
          }
        } else {
          loggerWithChild({ email: email }).warn(
            `Invalid integration item in agent prompt (not a string): ${integration}`,
          )
        }
      }
      agentAppEnums = [...new Set(agentAppEnums)]
    } else {
      loggerWithChild({ email: email }).warn(
        "agentPromptData.appIntegrations is not an array or is missing",
        { agentPromptData },
      )
    }
    // parsing for the new type of integration which we are going to save
    if (isAppSelectionMap(agentPromptData.appIntegrations)) {
      const { selectedApps, selectedItems } = parseAppSelections(
        agentPromptData.appIntegrations,
      )
      // Use selectedApps and selectedItems
      selectedItem = selectedItems
      // agentAppEnums = selectedApps.filter(isValidApp);
      agentAppEnums = [...new Set(selectedApps)]

      // Extract collection selections from knowledge_base selections
      if (selectedItems[Apps.KnowledgeBase]) {
        const collectionIds: string[] = []
        const collectionFolderIds: string[] = []
        const collectionFileIds: string[] = []

        for (const itemId of selectedItems[Apps.KnowledgeBase]) {
          if (itemId.startsWith("cl-")) {
            // Entire collection - remove cl- prefix
            collectionIds.push(itemId.replace(/^cl[-_]/, ""))
          } else if (itemId.startsWith("clfd-")) {
            // Collection folder - remove clfd- prefix
            collectionFolderIds.push(itemId.replace(/^clfd[-_]/, ""))
          } else if (itemId.startsWith("clf-")) {
            // Collection file - remove clf- prefix
            collectionFileIds.push(itemId.replace(/^clf[-_]/, ""))
          }
        }

        // Create the key-value pair object
        if (
          collectionIds.length > 0 ||
          collectionFolderIds.length > 0 ||
          collectionFileIds.length > 0
        ) {
          agentSpecificCollectionSelections.push({
            collectionIds: collectionIds.length > 0 ? collectionIds : undefined,
            collectionFolderIds:
              collectionFolderIds.length > 0 ? collectionFolderIds : undefined,
            collectionFileIds:
              collectionFileIds.length > 0 ? collectionFileIds : undefined,
          })
        }
      }
    }
  }

  // Process timestamp
  const from = startTime ? new Date(startTime).getTime() : null
  const to = endTime ? new Date(endTime).getTime() : null
  const hasValidTimeRange =
    from !== null && !isNaN(from) && to !== null && !isNaN(to)

  let timestampRange: { from: number | null; to: number | null } = {
    from: null,
    to: null,
  }
  if (hasValidTimeRange) {
    // If we have a valid time range, use the provided dates
    timestampRange.from = from
    timestampRange.to = to
  } else if (direction === "next") {
    // For "next/upcoming" requests without a valid range, search from now into the future
    timestampRange.from = new Date().getTime()
  }

  const timeDescription = formatTimeDuration(
    timestampRange.from,
    timestampRange.to,
  )
  const directionText = direction === "prev" ? "going back" : "up to"

  loggerWithChild({ email: email }).info(
    `Apps : "${apps?.join(", ")}" , Entities : "${entities?.join(", ")}"` +
      (timeDescription ? `, ${directionText} ${timeDescription}` : ""),
  )
  let schema: VespaSchema[] | null = null
  if (!entities?.length && apps?.length) {
    schema = apps.map((app) => appToSchemaMapper(app)).filter((s) => s !== null)
  } else if (entities?.length) {
    schema = entities
      .map((entity) => entityToSchemaMapper(entity))
      .filter((s) => s !== null)
  }

  let items: VespaSearchResult[] = []

  // Determine search strategy based on conditions
  if (
    !isValidAppOrEntity &&
    classification.filterQuery &&
    classification.filters?.sortDirection === "desc"
  ) {
    let resolvedIntent = intent || {}
    if (
      intent &&
      Object.keys(intent).length > 0 &&
      apps?.includes(Apps.Gmail)
    ) {
      loggerWithChild({ email: email }).info(
        `[${QueryType.SearchWithoutFilters}] Detected names in intent, resolving to emails: ${JSON.stringify(intent)}`,
      )
      resolvedIntent = await resolveNamesToEmails(intent, email, userCtx, span)
      loggerWithChild({ email: email }).info(
        `[${QueryType.SearchWithoutFilters}] Resolved intent: ${JSON.stringify(resolvedIntent)}`,
      )
    }
    span?.setAttribute(
      "isReasoning",
      userRequestsReasoning && config.isReasoning ? true : false,
    )
    span?.setAttribute("modelId", defaultBestModel)
    loggerWithChild({ email: email }).info(
      "User requested recent metadata retrieval without specifying app or entity",
    )

    const searchOps = {
      limit: pageSize,
      alpha: userAlpha,
      rankProfile: SearchModes.GlobalSorted,
      timestampRange:
        timestampRange.to || timestampRange.from ? timestampRange : null,
      intent: resolvedIntent,
    }

    for (let iteration = 0; iteration < maxIterations; iteration++) {
      const pageSpan = span?.startSpan(`search_iteration_${iteration}`)
      loggerWithChild({ email: email }).info(
        `Search Iteration - ${iteration} : ${SearchModes.GlobalSorted}`,
      )

      let searchResults
      if (!agentPrompt) {
        searchResults = await searchVespa(
          classification.filterQuery,
          email,
          apps ?? null,
          entities ?? null,
          {
            ...searchOps,
            offset: pageSize * iteration,
            span: pageSpan,
          },
        )
      } else {
        const channelIds = getChannelIdsFromAgentPrompt(agentPrompt)
        searchResults = await searchVespaAgent(
          classification.filterQuery,
          email,
          apps ?? null,
          entities ?? null,
          agentAppEnums,
          {
            ...searchOps,
            offset: pageSize * iteration,
            span: pageSpan,
            dataSourceIds: agentSpecificDataSourceIds,
            channelIds: channelIds,
            selectedItem: selectedItem,
          },
        )
      }

      // Expand email threads in the results
      searchResults.root.children = await expandEmailThreadsInResults(
        searchResults.root.children || [],
        email,
        pageSpan,
      )

      items = searchResults.root.children || []

      loggerWithChild({ email: email }).info(
        `iteration-${iteration} retrieved documents length - ${items.length}`,
      )
      pageSpan?.setAttribute("offset", pageSize * iteration)
      pageSpan?.setAttribute(
        `iteration-${iteration} retrieved documents length`,
        items.length,
      )
      pageSpan?.setAttribute(
        `iteration-${iteration} retrieved documents id's`,
        JSON.stringify(
          items.map((v: VespaSearchResult) => (v.fields as any).docId),
        ),
      )

      pageSpan?.setAttribute("context", buildContext(items, 20))
      if (!items.length) {
        loggerWithChild({ email: email }).info(
          `No documents found on iteration ${iteration}${
            hasValidTimeRange
              ? " within time range."
              : " falling back to iterative RAG"
          }`,
        )
        pageSpan?.end()
        yield { text: METADATA_FALLBACK_TO_RAG }
        return
      }

      const answer = yield* processResultsForMetadata(
        items,
        input,
        userCtx,
        apps,
        entities,
        undefined,
        userRequestsReasoning,
        span,
        email,
        agentPrompt,
        modelId,
      )

      if (answer == null) {
        pageSpan?.setAttribute("answer", null)
        if (iteration == maxIterations - 1) {
          pageSpan?.end()
          yield { text: METADATA_FALLBACK_TO_RAG }
          return
        } else {
          loggerWithChild({ email: email }).info(
            `no answer found for iteration - ${iteration}`,
          )
          continue
        }
      } else {
        pageSpan?.setAttribute("answer", answer)
        pageSpan?.end()
        return answer
      }
    }

    span?.setAttribute("rank_profile", SearchModes.GlobalSorted)
    loggerWithChild({ email: email }).info(
      `Rank Profile : ${SearchModes.GlobalSorted}`,
    )
  } else if (isGenericItemFetch && isValidAppOrEntity) {
    const userSpecifiedCountLimit = count
      ? Math.min(
          count + (classification.filters.offset || 0),
          config.maxUserRequestCount,
        )
      : 5
    span?.setAttribute("Search_Type", QueryType.GetItems)
    span?.setAttribute(
      "isReasoning",
      userRequestsReasoning && config.isReasoning ? true : false,
    )
    span?.setAttribute("modelId", defaultBestModel)
    loggerWithChild({ email: email }).info(
      `Search Type : ${QueryType.GetItems}`,
    )

    let resolvedIntent = intent || {}
    if (
      intent &&
      Object.keys(intent).length > 0 &&
      apps?.includes(Apps.Gmail)
    ) {
      loggerWithChild({ email: email }).info(
        `[${QueryType.SearchWithoutFilters}] Detected names in intent, resolving to emails: ${JSON.stringify(intent)}`,
      )
      resolvedIntent = await resolveNamesToEmails(intent, email, userCtx, span)
      loggerWithChild({ email: email }).info(
        `[${QueryType.SearchWithoutFilters}] Resolved intent: ${JSON.stringify(resolvedIntent)}`,
      )
    }

    if (!schema) {
      loggerWithChild({ email: email }).error(
        `[generateMetadataQueryAnswer] Could not determine a valid schema for apps: ${JSON.stringify(apps)}, entities: ${JSON.stringify(entities)}`,
      )
      span?.setAttribute("error", "Schema determination failed")
      span?.setAttribute("apps_for_schema_failure", JSON.stringify(apps))
      span?.setAttribute(
        "entities_for_schema_failure",
        JSON.stringify(entities),
      )

      yield { text: METADATA_FALLBACK_TO_RAG }
      return
    }
    let searchResults
    items = []
    if (agentPrompt) {
      const agentApps = agentAppEnums.filter((a) => apps?.includes(a))
      if (agentApps.length) {
        loggerWithChild({ email: email }).info(
          `[GetItems] Calling getItems with agent prompt - Schema: ${schema}, App: ${apps?.map((a) => a).join(", ")}, Entity: ${entities?.map((e) => e).join(", ")}, Intent: ${JSON.stringify(classification.filters.intent)}`,
        )
        const channelIds = getChannelIdsFromAgentPrompt(agentPrompt)
        searchResults = await getItems({
          email,
          schema,
          app: apps ?? null,
          entity: entities ?? null,
          timestampRange,
          limit: userSpecifiedCountLimit,
          offset: classification.filters.offset || 0,
          asc: sortDirection === "asc",
          intent: resolvedIntent || {},
          channelIds,
        })
        items = searchResults!.root.children || []
        loggerWithChild({ email: email }).info(
          `[GetItems] Agent query completed - Retrieved ${items.length} items`,
        )
      }
    } else {
      loggerWithChild({ email: email }).info(
        `[GetItems] Calling getItems - Schema: ${schema}, App: ${apps?.map((a) => a).join(", ")}, Entity: ${entities?.map((e) => e).join(", ")}, Intent: ${JSON.stringify(classification.filters.intent)}`,
      )

      const getItemsParams = {
        email,
        schema,
        app: apps ?? null,
        entity: entities ?? null,
        timestampRange,
        limit: userSpecifiedCountLimit,
        offset: classification.filters.offset || 0,
        asc: sortDirection === "asc",
        intent: resolvedIntent || {},
      }

      loggerWithChild({ email: email }).info(
        `[GetItems] Query parameters: ${JSON.stringify(getItemsParams)}`,
      )

      searchResults = await getItems(getItemsParams)
      items = searchResults!.root.children || []
      loggerWithChild({ email: email }).info(
        `[GetItems] Query completed - Retrieved ${items.length} items`,
      )
    }

    // Skip thread expansion for GetItems - we want exactly what was requested
    // Thread expansion is only for search-based queries, not concrete item retrieval
    if (!isGenericItemFetch && searchResults) {
      searchResults.root.children = await expandEmailThreadsInResults(
        searchResults.root.children || [],
        email,
        span,
      )
      items = searchResults.root.children || []
    }

    span?.setAttribute(`retrieved documents length`, items.length)
    span?.setAttribute(
      `retrieved documents id's`,
      JSON.stringify(
        items.map((v: VespaSearchResult) => (v.fields as any).docId),
      ),
    )

    span?.setAttribute("context", buildContext(items, 20))
    span?.end()
    loggerWithChild({ email: email }).info(
      `Retrieved Documents : ${QueryType.GetItems} - ${items.length}`,
    )
    // Early return if no documents found
    if (!items.length) {
      span?.end()
      loggerWithChild({ email: email }).info(
        "No documents found for unspecific metadata retrieval",
      )
      yield { text: METADATA_NO_DOCUMENTS_FOUND }
      return
    }

    span?.end()
    yield* processResultsForMetadata(
      items,
      input,
      userCtx,
      apps,
      entities,
      maxSummaryCount,
      userRequestsReasoning,
      span,
      email,
      agentPrompt,
      modelId,
    )
    return
  } else if (
    isFilteredItemSearch &&
    isValidAppOrEntity &&
    classification.filterQuery
  ) {
    // Specific metadata retrieval
    span?.setAttribute("Search_Type", QueryType.SearchWithFilters)
    span?.setAttribute(
      "isReasoning",
      userRequestsReasoning && config.isReasoning ? true : false,
    )
    span?.setAttribute("modelId", defaultBestModel)
    loggerWithChild({ email: email }).info(
      `Search Type : ${QueryType.SearchWithFilters}`,
    )

    const { filterQuery } = classification
    const query = filterQuery
    const rankProfile =
      sortDirection === "desc"
        ? SearchModes.GlobalSorted
        : SearchModes.NativeRank

    let resolvedIntent = {} as Intent
    if (intent && Object.keys(intent).length > 0) {
      loggerWithChild({ email: email }).info(
        `[SearchWithFilters] Detected names in intent, resolving to emails: ${JSON.stringify(intent)}`,
      )
      resolvedIntent = await resolveNamesToEmails(intent, email, userCtx, span)
      loggerWithChild({ email: email }).info(
        `[SearchWithFilters] Resolved intent: ${JSON.stringify(resolvedIntent)}`,
      )
    }

    const searchOptions = {
      limit: pageSize,
      alpha: userAlpha,
      rankProfile,
      timestampRange:
        timestampRange.to || timestampRange.from ? timestampRange : null,
      intent: resolvedIntent,
    }

    for (let iteration = 0; iteration < maxIterations; iteration++) {
      const iterationSpan = span?.startSpan(`search_iteration_${iteration}`)
      loggerWithChild({ email: email }).info(
        `Search ${QueryType.SearchWithFilters} Iteration - ${iteration} : ${rankProfile}`,
      )

      let searchResults
      if (!agentPrompt) {
        searchResults = await searchVespa(
          query,
          email,
          apps ?? null,
          entities ?? null,
          {
            ...searchOptions,
            offset: pageSize * iteration,
          },
        )
      } else {
        const channelIds = getChannelIdsFromAgentPrompt(agentPrompt)
        searchResults = await searchVespaAgent(
          query,
          email,
          apps ?? null,
          entities ?? null,
          agentAppEnums,
          {
            ...searchOptions,
            offset: pageSize * iteration,
            dataSourceIds: agentSpecificDataSourceIds,
            channelIds: channelIds,
            selectedItem: selectedItem,
          },
        )
      }

      // Expand email threads in the results
      searchResults.root.children = await expandEmailThreadsInResults(
        searchResults.root.children || [],
        email,
        iterationSpan,
      )

      items = searchResults.root.children || []

      loggerWithChild({ email: email }).info(`Rank Profile : ${rankProfile}`)

      iterationSpan?.setAttribute("offset", pageSize * iteration)
      iterationSpan?.setAttribute("rank_profile", rankProfile)

      iterationSpan?.setAttribute(
        `iteration - ${iteration} retrieved documents length`,
        items.length,
      )
      iterationSpan?.setAttribute(
        `iteration-${iteration} retrieved documents id's`,
        JSON.stringify(
          items.map((v: VespaSearchResult) => (v.fields as any).docId),
        ),
      )
      iterationSpan?.setAttribute(`context`, buildContext(items, 20))
      iterationSpan?.end()

      loggerWithChild({ email: email }).info(
        `Number of documents for ${QueryType.SearchWithFilters} = ${items.length}`,
      )
      if (!items.length) {
        loggerWithChild({ email: email }).info(
          `No documents found on iteration ${iteration}${
            hasValidTimeRange
              ? " within time range."
              : " falling back to iterative RAG"
          }`,
        )
        iterationSpan?.end()
        yield { text: METADATA_FALLBACK_TO_RAG }
        return
      }

      const answer = yield* processResultsForMetadata(
        items,
        input,
        userCtx,
        apps,
        entities,
        undefined,
        userRequestsReasoning,
        span,
        email,
        agentPrompt,
        modelId,
      )

      if (answer == null) {
        iterationSpan?.setAttribute("answer", null)
        if (iteration == maxIterations - 1) {
          iterationSpan?.end()
          yield { text: METADATA_FALLBACK_TO_RAG }
          return
        } else {
          loggerWithChild({ email: email }).info(
            `no answer found for iteration - ${iteration}`,
          )
          continue
        }
      } else {
        iterationSpan?.end()
        return answer
      }
    }
  } else {
    // None of the conditions matched
    yield { text: METADATA_FALLBACK_TO_RAG }
    return
  }
}

const fallbackText = (classification: QueryRouterLLMResponse): string => {
  const { apps, entities } = classification.filters
  const direction = classification.direction || ""
  const { startTime, endTime } = classification.filters
  const from = new Date(startTime ?? "").getTime()
  const to = new Date(endTime ?? "").getTime()
  const timePhrase = formatTimeDuration(from, to)

  let searchDescription = ""

  // Handle apps array
  if (apps && apps.length > 0) {
    const appNames = apps
      .map((a) => {
        switch (a) {
          case Apps.Gmail:
            return "emails"
          case Apps.GoogleCalendar:
            return "calendar events"
          case Apps.GoogleDrive:
            return "files"
          case Apps.GoogleWorkspace:
            return "contacts"
          default:
            return "items"
        }
      })
      .join(", ")
    searchDescription = appNames
  } else if (entities && entities.length > 0) {
    const entityNames = entities
      .map((e) => {
        switch (e) {
          case "mail":
            return "emails"
          case "event":
            return "calendar events"
          case "driveFile":
            return "files"
          case "docs":
            return "Google Docs"
          case "sheets":
            return "Google Sheets"
          case "slides":
            return "Google Slides"
          case "pdf":
            return "PDF files"
          case "folder":
            return "folders"
          case GooglePeopleEntity.Contacts:
            return "contacts"
          default:
            return "items"
        }
      })
      .join(", ")
    searchDescription = entityNames
  } else {
    searchDescription = "information"
  }

  let timeDescription = ""
  if (timePhrase) {
    if (direction === "prev") {
      timeDescription = ` from the past ${timePhrase}`
    } else if (direction === "next") {
      timeDescription = ` for the next ${timePhrase}`
    } else {
      timeDescription = ` within that time period`
    }
  }

  return `${searchDescription}${timeDescription}`
}

export async function* UnderstandMessageAndAnswer(
  email: string,
  userCtx: string,
  message: string,
  classification: QueryRouterLLMResponse,
  messages: Message[],
  alpha: number,
  userRequestsReasoning: boolean,
  passedSpan?: Span,
  agentPrompt?: string,
  modelId?: string,
): AsyncIterableIterator<
  ConverseResponse & {
    citation?: { index: number; item: any }
    imageCitation?: ImageCitation
  }
> {
  passedSpan?.setAttribute("email", email)
  passedSpan?.setAttribute("message", message)
  passedSpan?.setAttribute(
    "temporal_direction",
    classification.direction || "none",
  )
  passedSpan?.setAttribute("alpha", alpha)
  passedSpan?.setAttribute("message_count", messages.length)
  const isGenericItemFetch = classification.type === QueryType.GetItems
  const isFilteredItemSearch =
    classification.type === QueryType.SearchWithFilters
  const isFilteredSearchSortedByRecency =
    classification.filterQuery &&
    classification.filters.sortDirection === "desc"

  if (isGenericItemFetch || isFilteredItemSearch) {
    loggerWithChild({ email: email }).info("Metadata Retrieval")

    const metadataRagSpan = passedSpan?.startSpan("metadata_rag")
    metadataRagSpan?.setAttribute("comment", "metadata retrieval")
    metadataRagSpan?.setAttribute(
      "classification",
      JSON.stringify(classification),
    )

    const count = classification.filters.count || chatPageSize
    const answerIterator = generateMetadataQueryAnswer(
      message,
      messages,
      email,
      userCtx,
      alpha,
      count,
      maxDefaultSummary,
      classification,
      config.isReasoning && userRequestsReasoning,
      metadataRagSpan,
      agentPrompt,
      5,
      modelId,
    )

    let hasYieldedAnswer = false
    for await (const answer of answerIterator) {
      if (answer.text === METADATA_NO_DOCUMENTS_FOUND) {
        return yield {
          text: `I couldn't find any ${fallbackText(
            classification,
          )}. Would you like to try a different search?`,
        }
      } else if (answer.text === METADATA_FALLBACK_TO_RAG) {
        loggerWithChild({ email: email }).info(
          "No context found for metadata retrieval, moving to iterative RAG",
        )
        hasYieldedAnswer = false
      } else {
        hasYieldedAnswer = true
        yield answer
      }
    }

    metadataRagSpan?.end()
    if (hasYieldedAnswer) return
  }

  if (
    classification.direction !== null &&
    classification.filters.apps?.includes(Apps.GoogleCalendar)
  ) {
    // user is talking about an event
    loggerWithChild({ email: email }).info(
      `Direction : ${classification.direction}`,
    )
    const eventRagSpan = passedSpan?.startSpan("event_time_expansion")
    eventRagSpan?.setAttribute("comment", "event time expansion")
    return yield* generatePointQueryTimeExpansion(
      message,
      messages,
      classification,
      email,
      userCtx,
      alpha,
      chatPageSize,
      maxDefaultSummary,
      userRequestsReasoning,
      eventRagSpan,
      agentPrompt,
    )
  } else {
    loggerWithChild({ email: email }).info(
      "Iterative Rag : Query rewriting and time filtering",
    )
    const ragSpan = passedSpan?.startSpan("iterative_rag")
    ragSpan?.setAttribute("comment", "iterative rag")
    // default case
    return yield* generateIterativeTimeFilterAndQueryRewrite(
      message,
      messages,
      email,
      userCtx,
      alpha,
      chatPageSize,
      3,
      maxDefaultSummary,
      classification,
      userRequestsReasoning,
      ragSpan,
      agentPrompt, // Pass agentPrompt to generateIterativeTimeFilterAndQueryRewrite
    )
  }
}

export async function* UnderstandMessageAndAnswerForGivenContext(
  email: string,
  userCtx: string,
  message: string,
  alpha: number,
  fileIds: string[],
  userRequestsReasoning: boolean,
  passedSpan?: Span,
  threadIds?: string[],
  attachmentFileIds?: string[],
  agentPrompt?: string,
  isMsgWithSources?: boolean,
  modelId?: string,
): AsyncIterableIterator<
  ConverseResponse & {
    citation?: { index: number; item: any }
    imageCitation?: ImageCitation
  }
> {
  passedSpan?.setAttribute("email", email)
  passedSpan?.setAttribute("message", message)
  passedSpan?.setAttribute("alpha", alpha)
  passedSpan?.setAttribute("fileIds", JSON.stringify(fileIds))
  passedSpan?.setAttribute("fileIds_count", fileIds?.length)
  passedSpan?.setAttribute("threadIds", JSON.stringify(threadIds))
  passedSpan?.setAttribute("threadIds_count", threadIds?.length || 0)
  passedSpan?.setAttribute(
    "userRequestsReasoning",
    userRequestsReasoning || false,
  )

  return yield* generateAnswerFromGivenContext(
    message,
    email,
    userCtx,
    alpha,
    fileIds,
    userRequestsReasoning,
    agentPrompt,
    passedSpan,
    threadIds,
    attachmentFileIds,
    isMsgWithSources,
    modelId,
  )
}

const handleError = (error: any) => {
  let errorMessage = "Something went wrong. Please try again."
  if (error?.code === OpenAIError.RateLimitError) {
    errorMessage = "Rate limit exceeded. Please try again later."
  } else if (error?.code === OpenAIError.InvalidAPIKey) {
    errorMessage =
      "Invalid API key provided. Please check your API key and ensure it is correct."
  } else if (
    error?.name === "ThrottlingException" ||
    error?.message === "Too many tokens, please wait before trying again." ||
    error?.$metadata?.httpStatusCode === 429
  ) {
    errorMessage = "Rate limit exceeded. Please try again later."
  } else if (
    error?.name === "ValidationException" ||
    error?.message ===
      "The model returned the following errors: Input is too long for requested model."
  ) {
    errorMessage = "Input context is too large."
  }
  return errorMessage
}

const addErrMessageToMessage = async (
  lastMessage: SelectMessage,
  errorMessage: string,
) => {
  if (lastMessage.messageRole === MessageRole.User) {
    await updateMessageByExternalId(db, lastMessage?.externalId, {
      errorMessage,
    })
  }
}

function formatMessagesForLLM(
  msgs: SelectMessage[],
): { role: ConversationRole; content: { text: string }[] }[] {
  return msgs.map((msg) => {
    // If any message from the messagesWithNoErrResponse is a user message, has fileIds and its message is JSON parsable
    // then we should not give that exact stringified message as history
    // We convert it into a AI friendly string only for giving it to LLM
    const fileIds = Array.isArray(msg?.fileIds) ? msg.fileIds : []
    if (msg.messageRole === "user" && fileIds && fileIds.length > 0) {
      const originalMsg = msg.message
      const selectedContext = isContextSelected(originalMsg)
      msg.message = selectedContext
        ? buildUserQuery(selectedContext)
        : originalMsg
    }
    return {
      role: msg.messageRole as ConversationRole,
      content: [{ text: msg.message }],
    }
  })
}

function buildTopicConversationThread(
  messages: SelectMessage[],
  currentMessageIndex: number,
) {
  const conversationThread = []
  let index = currentMessageIndex

  while (index >= 0) {
    const message = messages[index]

    if (
      message.messageRole === MessageRole.User &&
      message.queryRouterClassification
    ) {
      const classification =
        typeof message.queryRouterClassification === "string"
          ? JSON.parse(message.queryRouterClassification)
          : message.queryRouterClassification

      // If this message is NOT a follow-up, it means we've hit a topic boundary
      if (!classification.isFollowUp) {
        // Include this message as it's the start of the current topic thread
        conversationThread.unshift(message)
        break
      }
    }

    conversationThread.unshift(message)
    index--
  }

  return conversationThread
}

export const MessageApi = async (c: Context) => {
  // we will use this in catch
  // if the value exists then we send the error to the frontend via it

  const tracer: Tracer = getTracer("chat")
  const rootSpan = tracer.startSpan("MessageApi")

  let stream: any
  let chat: SelectChat
  let assistantMessageId: string | null = null
  let streamKey: string | null = null
  let email = ""

  try {
    const { sub, workspaceId } = c.get(JwtPayloadKey)
    email = sub
    loggerWithChild({ email: email }).info("MessageApi Chats..")
    rootSpan.setAttribute("email", email)
    rootSpan.setAttribute("workspaceId", workspaceId)

    // @ts-ignore
    const body = c.req.valid("query")
    const isAgentic = c.req.query("agentic") === "true"
    let {
      message,
      chatId,
      selectedModelConfig,
      agentId,
    }: MessageReqType = body
    
    // Parse selectedModelConfig JSON to extract individual values
    let modelId: string | undefined = undefined
    let isReasoningEnabled = false
    let enableWebSearch = false
    let isDeepResearchEnabled = false

    if (selectedModelConfig) {
      try {
        const config = JSON.parse(selectedModelConfig)
        modelId = config.model
        
        // Handle new direct boolean format
        isReasoningEnabled = config.reasoning === true
        enableWebSearch = config.websearch === true
        isDeepResearchEnabled = config.deepResearch === true
        
        // For deep research, always use Claude Sonnet 4 regardless of UI selection
        if (isDeepResearchEnabled) {
          modelId = "Claude Sonnet 4"
          loggerWithChild({ email: email }).info(
            `Deep research enabled - forcing model to Claude Sonnet 4`
          )
        }
        
        // Check capabilities - handle both array and object formats for backward compatibility
        if (config.capabilities && !isReasoningEnabled && !enableWebSearch && !isDeepResearchEnabled) {
          if (Array.isArray(config.capabilities)) {
            // Array format: ["reasoning", "websearch"]
            isReasoningEnabled = config.capabilities.includes('reasoning')
            enableWebSearch = config.capabilities.includes('websearch')
            isDeepResearchEnabled = config.capabilities.includes('deepResearch')
          } else if (typeof config.capabilities === 'object') {
            // Object format: { reasoning: true, websearch: false }
            isReasoningEnabled = config.capabilities.reasoning === true
            enableWebSearch = config.capabilities.websearch === true
            isDeepResearchEnabled = config.capabilities.deepResearch === true
          }
          
          // For deep research from old format, also force Claude Sonnet 4
          if (isDeepResearchEnabled) {
            modelId = "Claude Sonnet 4"
          }
        }
        
        loggerWithChild({ email: email }).info(
          `Parsed model config: model="${modelId}", reasoning=${isReasoningEnabled}, websearch=${enableWebSearch}, deepResearch=${isDeepResearchEnabled}`
        )
      } catch (e) {
        loggerWithChild({ email: email }).warn(
          `Failed to parse selectedModelConfig JSON: ${e}. Using defaults.`
        )
        modelId = config.defaultBestModel // fallback
      }
    } else {
      // Fallback if no model config provided
      modelId = config.defaultBestModel
      loggerWithChild({ email: email }).info("No model config provided, using default")
    }
    // Convert modelId from friendly label to actual model value
    let actualModelId: string = modelId || config.defaultBestModel // Ensure we always have a string
    if (modelId) {
      const convertedModelId = getModelValueFromLabel(modelId)
      if (convertedModelId) {
        actualModelId = convertedModelId as string // Can be Models enum or string
        loggerWithChild({ email: email }).info(
          `Converted model label "${modelId}" to value "${actualModelId}"`
        )
      } else if (modelId in Models) {
        actualModelId = modelId // Use the raw model ID if it exists in Models enum
        loggerWithChild({ email: email }).info(
          `Using model ID "${modelId}" directly as it exists in Models enum`
        )
      } else {
        loggerWithChild({ email: email }).error(
          `Invalid model: ${modelId}. Model not found in label mappings or Models enum.`
        )
        throw new HTTPException(400, { message: `Invalid model: ${modelId}` })
      }
    }
    const webSearchEnabled = enableWebSearch ?? false
    const deepResearchEnabled = isDeepResearchEnabled ?? false
    let agentPromptValue = agentId && isCuid(agentId) ? agentId : undefined // Use undefined if not a valid CUID
    if (isAgentic && !enableWebSearch && !deepResearchEnabled) {
      Logger.info(`Routing to MessageWithToolsApi`)
      return MessageWithToolsApi(c)
    }
    const attachmentMetadata = parseAttachmentMetadata(c)
    const imageAttachmentFileIds = attachmentMetadata.filter(m => m.isImage).map(m => m.fileId)
    const nonImageAttachmentFileIds = attachmentMetadata.filter(m => !m.isImage).map(m => m.fileId)

    if (agentPromptValue) {
      const userAndWorkspaceCheck = await getUserAndWorkspaceByEmail(
        db,
        workspaceId,
        email,
      )
      const agentDetails = await getAgentByExternalId(
        db,
        agentPromptValue,
        userAndWorkspaceCheck.workspace.id,
      )
      if (
        !isAgentic &&
        !enableWebSearch &&
        !deepResearchEnabled &&
        agentDetails
      ) {
        Logger.info(`Routing to AgentMessageApi for agent ${agentPromptValue}.`)
        return AgentMessageApi(c)
      }
    }

    // If none of the above, proceed with default RAG flow
    const userRequestsReasoning = isReasoningEnabled
    if (!message) {
      throw new HTTPException(400, {
        message: "Message is required",
      })
    }
    message = decodeURIComponent(message)
    rootSpan.setAttribute("message", message)

<<<<<<< HEAD
    // Extract sources from search parameters
    const sources = c.req.query("selectedSources")
    const isMsgWithSources = !!sources
    let fileIds: string[] = []
    if (sources) {
      try {
        const resp = await getCollectionFilesVespaIds(JSON.parse(sources), db)
        fileIds = resp.map((file) => file.vespaDocId || "").filter((id) => id !== "")
      } catch {
        fileIds = []
      }
    }

    const isMsgWithContext = isMessageWithContext(message)
=======
    let isMsgWithContext = isMessageWithContext(message)
>>>>>>> d78b6b10
    const extractedInfo = isMsgWithContext
      ? await extractFileIdsFromMessage(message, email)
      : {
          totalValidFileIdsFromLinkCount: 0,
          fileIds: [],
          threadIds: [],
        }
<<<<<<< HEAD
    if(extractedInfo?.fileIds.length > 0) {
      fileIds = extractedInfo?.fileIds
=======
    isMsgWithContext = isMsgWithContext || (nonImageAttachmentFileIds && nonImageAttachmentFileIds.length > 0)
    let fileIds = extractedInfo?.fileIds
    if (nonImageAttachmentFileIds && nonImageAttachmentFileIds.length > 0) {
      fileIds = fileIds.concat(nonImageAttachmentFileIds)
>>>>>>> d78b6b10
    }
    const threadIds = extractedInfo?.threadIds || []
    const totalValidFileIdsFromLinkCount =
      extractedInfo?.totalValidFileIdsFromLinkCount

    const userAndWorkspace = await getUserAndWorkspaceByEmail(
      db,
      workspaceId,
      email,
    )
    const { user, workspace } = userAndWorkspace
    let messages: SelectMessage[] = []
    const costArr: number[] = []
    const tokenArr: { inputTokens: number; outputTokens: number }[] = []
    const ctx = userContext(userAndWorkspace)
    let chat: SelectChat

    const chatCreationSpan = rootSpan.startSpan("chat_creation")

    let title = ""
    let attachmentStorageError: Error | null = null
    if (!chatId) {
      loggerWithChild({ email: email }).info(
        `MessageApi before the span.. ${chatId}`,
      )
      const titleSpan = chatCreationSpan.startSpan("generate_title")
      loggerWithChild({ email: email }).info(
        `MessageApi after the span.. ${titleSpan}`,
      )
      // let llm decide a title
      const titleResp = await generateTitleUsingQuery(message, {
        modelId: ragPipelineConfig[RagPipelineStages.NewChatTitle].modelId,
        stream: false,
      })
      loggerWithChild({ email: email }).info(
        `MessageApi after the titleResp.. ${titleResp}`,
      )
      title = titleResp.title
      const cost = titleResp.cost
      if (cost) {
        costArr.push(cost)
        titleSpan.setAttribute("cost", cost)
      }
      titleSpan.setAttribute("title", title)
      titleSpan.end()

      loggerWithChild({ email: email }).info(
        `MessageApi before the first message.. ${titleSpan}`,
      )
      let [insertedChat, insertedMsg] = await db.transaction(
        async (tx): Promise<[SelectChat, SelectMessage]> => {
          const chat = await insertChat(tx, {
            workspaceId: workspace.id,
            workspaceExternalId: workspace.externalId,
            userId: user.id,
            email: user.email,
            title,
            attachments: [],
            agentId: agentPromptValue,
          })

          const insertedMsg = await insertMessage(tx, {
            chatId: chat.id,
            userId: user.id,
            chatExternalId: chat.externalId,
            workspaceExternalId: workspace.externalId,
            messageRole: MessageRole.User,
            email: user.email,
            sources: [],
            message,
            modelId: actualModelId || config.defaultBestModel,
            fileIds: fileIds,
          })

          // Store attachment metadata for user message if attachments exist
          if (attachmentMetadata && attachmentMetadata.length > 0) {
            try {
              await storeAttachmentMetadata(
                tx,
                insertedMsg.externalId,
                attachmentMetadata,
                email,
              )
            } catch (error) {
              attachmentStorageError = error as Error
              loggerWithChild({ email: email }).error(
                error,
                `Failed to store attachment metadata for user message ${insertedMsg.externalId}`,
              )
            }
          }

          return [chat, insertedMsg]
        },
      )
      loggerWithChild({ email: email }).info(
        "First mesage of the conversation, successfully created the chat",
      )
      chat = insertedChat
      messages.push(insertedMsg) // Add the inserted message to messages array
      chatCreationSpan.end()
    } else {
      let [existingChat, allMessages, insertedMsg] = await db.transaction(
        async (tx): Promise<[SelectChat, SelectMessage[], SelectMessage]> => {
          // we are updating the chat and getting it's value in one call itself

          let existingChat = await updateChatByExternalIdWithAuth(
            db,
            chatId,
            email,
            {},
          )
          let allMessages = await getChatMessagesWithAuth(tx, chatId, email)

          let insertedMsg = await insertMessage(tx, {
            chatId: existingChat.id,
            userId: user.id,
            workspaceExternalId: workspace.externalId,
            chatExternalId: existingChat.externalId,
            messageRole: MessageRole.User,
            email: user.email,
            sources: [],
            message,
            modelId: actualModelId || config.defaultBestModel,
            fileIds,
          })

          // Store attachment metadata for user message if attachments exist
          if (attachmentMetadata && attachmentMetadata.length > 0) {
            try {
              await storeAttachmentMetadata(
                tx,
                insertedMsg.externalId,
                attachmentMetadata,
                email,
              )
            } catch (error) {
              attachmentStorageError = error as Error
              loggerWithChild({ email: email }).error(
                error,
                `Failed to store attachment metadata for user message ${insertedMsg.externalId}`,
              )
            }
          }

          return [existingChat, allMessages, insertedMsg]
        },
      )
      loggerWithChild({ email: email }).info(
        "Existing conversation, fetched previous messages",
      )
      messages = allMessages.concat(insertedMsg) // Update messages array
      chat = existingChat
      chatCreationSpan.end()
    }
    loggerWithChild({ email: email }).info("starting the streaming..")
    return streamSSE(
      c,
      async (stream) => {
        streamKey = `${chat.externalId}` // Create the stream key
        activeStreams.set(streamKey, stream) // Add stream to the map
        loggerWithChild({ email: email }).info(
          `Added stream ${streamKey} to active streams map.`,
        )
        let wasStreamClosedPrematurely = false
        const streamSpan = rootSpan.startSpan("stream_response")
        streamSpan.setAttribute("chatId", chat.externalId)
        try {
          if (!chatId) {
            const titleUpdateSpan = streamSpan.startSpan("send_title_update")
            await stream.writeSSE({
              data: title,
              event: ChatSSEvents.ChatTitleUpdate,
            })
            titleUpdateSpan.end()
          }

          loggerWithChild({ email: email }).info("Chat stream started")
          // we do not set the message Id as we don't have it
          await stream.writeSSE({
            event: ChatSSEvents.ResponseMetadata,
            data: JSON.stringify({
              chatId: chat.externalId,
            }),
          })

          // Send attachment metadata immediately if attachments exist
          if (attachmentMetadata && attachmentMetadata.length > 0) {
            const userMessage = messages[messages.length - 1]
            await stream.writeSSE({
              event: ChatSSEvents.AttachmentUpdate,
              data: JSON.stringify({
                messageId: userMessage.externalId,
                attachments: attachmentMetadata,
              }),
            })
          }
          // Notify client if attachment storage failed
          if (attachmentStorageError) {
            await stream.writeSSE({
              event: ChatSSEvents.Error,
              data: JSON.stringify({
                error: "attachment_storage_failed",
                message:
                  "Failed to store attachment metadata. Your message was saved but attachments may not be available for future reference.",
                details: attachmentStorageError.message,
              }),
            })
          }
          if (
<<<<<<< HEAD
            ((isMsgWithContext || isMsgWithSources) && fileIds && fileIds?.length > 0) ||
            (attachmentFileIds && attachmentFileIds?.length > 0)
=======
            (isMsgWithContext && fileIds && fileIds?.length > 0) ||
            (imageAttachmentFileIds && imageAttachmentFileIds?.length > 0)
>>>>>>> d78b6b10
          ) {
            let answer = ""
            let citations = []
            let imageCitations: any[] = []
            let citationMap: Record<number, number> = {}
            let thinking = ""
            let reasoning =
              userRequestsReasoning &&
              ragPipelineConfig[RagPipelineStages.AnswerOrSearch].reasoning

            const understandSpan = streamSpan.startSpan("understand_message")
            understandSpan?.setAttribute(
              "totalValidFileIdsFromLinkCount",
              totalValidFileIdsFromLinkCount,
            )
            understandSpan?.setAttribute("maxValidLinks", maxValidLinks)

            const iterator = UnderstandMessageAndAnswerForGivenContext(
              email,
              ctx,
              message,
              0.5,
              fileIds,
              userRequestsReasoning,
              understandSpan,
              threadIds,
<<<<<<< HEAD
              attachmentFileIds,
              undefined,
              isMsgWithSources,
=======
              imageAttachmentFileIds,
>>>>>>> d78b6b10
              agentPromptValue,
              actualModelId || config.defaultBestModel,
            )
            stream.writeSSE({
              event: ChatSSEvents.Start,
              data: "",
            })

            answer = ""
            thinking = ""
            reasoning = isReasoning && userRequestsReasoning
            citations = []
            citationMap = {}
            let citationValues: Record<number, string> = {}
            let count = 0
            for await (const chunk of iterator) {
              if (stream.closed) {
                loggerWithChild({ email: email }).info(
                  "[MessageApi] Stream closed during conversation search loop. Breaking.",
                )
                wasStreamClosedPrematurely = true
                break
              }
              if (chunk.text) {
                if (
                  totalValidFileIdsFromLinkCount > maxValidLinks &&
                  count === 0
                ) {
                  stream.writeSSE({
                    event: ChatSSEvents.ResponseUpdate,
                    data: `Skipping last ${
                      totalValidFileIdsFromLinkCount - maxValidLinks
                    } links as it exceeds max limit of ${maxValidLinks}. `,
                  })
                }
                if (reasoning && chunk.reasoning) {
                  thinking += chunk.text
                  stream.writeSSE({
                    event: ChatSSEvents.Reasoning,
                    data: chunk.text,
                  })
                  // reasoningSpan.end()
                }
                if (!chunk.reasoning) {
                  answer += chunk.text
                  stream.writeSSE({
                    event: ChatSSEvents.ResponseUpdate,
                    data: chunk.text,
                  })
                }
              }
              if (chunk.cost) {
                costArr.push(chunk.cost)
              }
              // Track token usage from metadata
              if (chunk.metadata?.usage) {
                tokenArr.push({
                  inputTokens: chunk.metadata.usage.inputTokens || 0,
                  outputTokens: chunk.metadata.usage.outputTokens || 0,
                })
              }
              if (chunk.citation) {
                const { index, item } = chunk.citation
                if (
                  item &&
                  item.app == Apps.Gmail &&
                  !Object.values(MailAttachmentEntity).includes(item.entity)
                ) {
                  item.docId = await replaceDocIdwithUserDocId(
                    item.docId,
                    email,
                  )
                  if (item.url) {
                    item.url = item.url.replace(
                      /inbox\/[^/]+/,
                      `inbox/${item.docId}`,
                    )
                  }
                }
                citations.push(item)
                citationMap[index] = citations.length - 1
                loggerWithChild({ email: email }).info(
                  `Found citations and sending it, current count: ${citations.length}`,
                )
                stream.writeSSE({
                  event: ChatSSEvents.CitationsUpdate,
                  data: JSON.stringify({
                    contextChunks: citations,
                    citationMap,
                  }),
                })
                citationValues[index] = item
              }
              if (chunk.imageCitation) {
                imageCitations.push(chunk.imageCitation)
                loggerWithChild({ email: email }).info(
                  `Found image citation, sending it`,
                  { citationKey: chunk.imageCitation.citationKey },
                )
                stream.writeSSE({
                  event: ChatSSEvents.ImageCitationUpdate,
                  data: JSON.stringify(chunk.imageCitation),
                })
              }
              count++
            }
            understandSpan.setAttribute("citation_count", citations.length)
            understandSpan.setAttribute(
              "citation_map",
              JSON.stringify(citationMap),
            )
            understandSpan.setAttribute(
              "citation_values",
              JSON.stringify(citationValues),
            )
            understandSpan.end()
            const answerSpan = streamSpan.startSpan("process_final_answer")
            answerSpan.setAttribute(
              "final_answer",
              webSearchEnabled
                ? processWebSearchMessage(answer, citationMap, email)
                : processMessage(answer, citationMap, email),
            )
            answerSpan.setAttribute("actual_answer", answer)
            answerSpan.setAttribute("final_answer_length", answer.length)
            answerSpan.end()

            if (answer || wasStreamClosedPrematurely) {
              // Calculate total cost and tokens
              const totalCost = costArr.reduce((a, b) => a + b, 0)
              const totalTokens = tokenArr.reduce(
                (acc, curr) => ({
                  inputTokens: acc.inputTokens + curr.inputTokens,
                  outputTokens: acc.outputTokens + curr.outputTokens,
                }),
                { inputTokens: 0, outputTokens: 0 },
              )

              // TODO: incase user loses permission
              // to one of the citations what do we do?
              // somehow hide that citation and change
              // the answer to reflect that
              const msg = await insertMessage(db, {
                chatId: chat.id,
                userId: user.id,
                workspaceExternalId: workspace.externalId,
                chatExternalId: chat.externalId,
                messageRole: MessageRole.Assistant,
                email: user.email,
                sources: citations,
                imageCitations: imageCitations,
                message: webSearchEnabled
                  ? processWebSearchMessage(answer, citationMap, email)
                  : processMessage(answer, citationMap, email),
                thinking: thinking,
                modelId: actualModelId,
                cost: totalCost.toString(),
                tokensUsed: totalTokens.inputTokens + totalTokens.outputTokens,
              })
              assistantMessageId = msg.externalId
              const traceJson = tracer.serializeToJson()
              await insertChatTrace({
                workspaceId: workspace.id,
                userId: user.id,
                chatId: chat.id,
                messageId: msg.id,
                chatExternalId: chat.externalId,
                email: user.email,
                messageExternalId: msg.externalId,
                traceJson,
              })
              loggerWithChild({ email: email }).info(
                `[MessageApi] Inserted trace for message ${msg.externalId} (premature: ${wasStreamClosedPrematurely}).`,
              )
              await stream.writeSSE({
                event: ChatSSEvents.ResponseMetadata,
                data: JSON.stringify({
                  chatId: chat.externalId,
                  messageId: assistantMessageId,
                }),
              })
            } else {
              const errorSpan = streamSpan.startSpan("handle_no_answer")
              const allMessages = await getChatMessagesWithAuth(
                db,
                chat?.externalId,
                email,
              )
              const lastMessage = allMessages[allMessages.length - 1]

              await stream.writeSSE({
                event: ChatSSEvents.ResponseMetadata,
                data: JSON.stringify({
                  chatId: chat.externalId,
                  messageId: lastMessage.externalId,
                }),
              })
              await stream.writeSSE({
                event: ChatSSEvents.Error,
                data: "Can you please make your query more specific?",
              })
              await addErrMessageToMessage(
                lastMessage,
                "Can you please make your query more specific?",
              )

              const traceJson = tracer.serializeToJson()
              await insertChatTrace({
                workspaceId: workspace.id,
                userId: user.id,
                chatId: chat.id,
                messageId: lastMessage.id,
                chatExternalId: chat.externalId,
                email: user.email,
                messageExternalId: lastMessage.externalId,
                traceJson,
              })
              errorSpan.end()
            }

            const endSpan = streamSpan.startSpan("send_end_event")
            await stream.writeSSE({
              data: "",
              event: ChatSSEvents.End,
            })
            endSpan.end()
            streamSpan.end()
            rootSpan.end()
          } else {
            const filteredMessages = messages
              .slice(0, messages.length - 1)
              .filter((msg) => !msg?.errorMessage)
              .filter(
                (msg) =>
                  !(msg.messageRole === MessageRole.Assistant && !msg.message),
              )

            loggerWithChild({ email: email }).info(
              "Checking if answer is in the conversation or a mandatory query rewrite is needed before RAG",
            )

            const topicConversationThread = buildTopicConversationThread(
              filteredMessages,
              filteredMessages.length - 1,
            )
            const llmFormattedMessages: Message[] = formatMessagesForLLM(
              topicConversationThread,
            )
            // Extract previous classification for pagination and follow-up queries
            let previousClassification: QueryRouterLLMResponse | null = null
            if (filteredMessages.length >= 1) {
              const previousUserMessage =
                filteredMessages[filteredMessages.length - 2]
              if (
                previousUserMessage?.queryRouterClassification &&
                previousUserMessage.messageRole === "user"
              ) {
                try {
                  const parsedClassification =
                    typeof previousUserMessage.queryRouterClassification ===
                    "string"
                      ? JSON.parse(
                          previousUserMessage.queryRouterClassification,
                        )
                      : previousUserMessage.queryRouterClassification
                  previousClassification =
                    parsedClassification as QueryRouterLLMResponse
                  Logger.info(
                    `Found previous classification: ${JSON.stringify(previousClassification)}`,
                  )
                } catch (error) {
                  Logger.error(
                    `Error parsing previous classification: ${error}`,
                  )
                }
              }
            }

            // Get chain break classifications for context
            const chainBreakClassifications =
              getRecentChainBreakClassifications(messages)
            const formattedChainBreaks = formatChainBreaksForPrompt(
              chainBreakClassifications,
            )

            loggerWithChild({ email: email }).info(
              `Chain break analysis complete: Found ${chainBreakClassifications.length} chain break classifications, Formatted: ${formattedChainBreaks ? "YES" : "NO"}`,
            )

            loggerWithChild({ email: email }).info(
              `Found ${chainBreakClassifications.length} chain break classifications for context`,
            )

            let searchOrAnswerIterator
            if (deepResearchEnabled) {
              loggerWithChild({ email: email }).info(
                "Using deep research for the question",
              )
              searchOrAnswerIterator = getDeepResearchResponse(message, ctx, {
                modelId: Models.o3_Deep_Research,
                stream: true,
                json: false,
                agentPrompt: agentPromptValue,
                reasoning:
                  userRequestsReasoning &&
                  ragPipelineConfig[RagPipelineStages.AnswerOrSearch].reasoning,
                messages: llmFormattedMessages,
                webSearch: false,
                deepResearchEnabled: true,
              })
            } else if (webSearchEnabled) {
              loggerWithChild({ email: email }).info(
                "Using web search for the question",
              )

              searchOrAnswerIterator = webSearchQuestion(message, ctx, {
                modelId: Models.Gemini_2_5_Flash,
                stream: true,
                json: false,
                agentPrompt: agentPromptValue,
                reasoning:
                  userRequestsReasoning &&
                  ragPipelineConfig[RagPipelineStages.AnswerOrSearch].reasoning,
                messages: llmFormattedMessages,
                webSearch: true,
              })
            } else {
              searchOrAnswerIterator =
                generateSearchQueryOrAnswerFromConversation(
                  message,
                  ctx,
                  {
                    modelId: actualModelId
                      ? (actualModelId as Models)
                      : config.defaultBestModel,
                    stream: true,
                    json: true,
                    agentPrompt: agentPromptValue,
                    reasoning:
                      userRequestsReasoning &&
                      ragPipelineConfig[RagPipelineStages.AnswerOrSearch]
                        .reasoning,
                    messages: llmFormattedMessages,
                    // agentPrompt: agentPrompt, // agentPrompt here is the original from request, might be empty string
                    // AgentMessageApi/CombinedAgentSlackApi handle fetching full agent details
                    // For this non-agent RAG path, we don't pass an agent prompt.
                  },
                  undefined,
                  previousClassification,
                  formattedChainBreaks,
                )
            }

            // TODO: for now if the answer is from the conversation itself we don't
            // add any citations for it, we can refer to the original message for citations
            // one more bug is now llm automatically copies the citation text sometimes without any reference
            // leads to [NaN] in the answer
            let currentAnswer = ""
            let answer = ""
            let citations: Citation[] = []
            let imageCitations: any[] = []
            let citationMap: Record<number, number> = {}
            let deepResearchSteps: any[] = []
            let queryFilters = {
              apps: [],
              entities: [],
              startTime: "",
              endTime: "",
              count: 0,
              sortDirection: "",
              intent: {},
              offset: 0,
            }
            let parsed = {
              isFollowUp: false,
              answer: "",
              queryRewrite: "",
              temporalDirection: null,
              filterQuery: "",
              type: "",
              intent: {},
              filters: queryFilters,
            }

            let thinking = ""
            let reasoning =
              userRequestsReasoning &&
              ragPipelineConfig[RagPipelineStages.AnswerOrSearch].reasoning
            let buffer = ""
            const conversationSpan = streamSpan.startSpan("conversation_search")
            if (deepResearchEnabled) {
              loggerWithChild({ email: email }).info(
                "Processing deep research response",
              )

              stream.writeSSE({
                event: ChatSSEvents.Start,
                data: "",
              })

              let sourceIndex = 0
              let finalText = ""
              let finalAnnotations: any[] = []

              const deepSearchIterator = await processDeepSearchIterator({
                iterator: searchOrAnswerIterator,
                answer,
                costArr,
                deepResearchSteps,
                email,
                finalAnnotations,
                finalText,
                stream,
                tokenArr,
                wasStreamClosedPrematurely,
              })

              // Process citations if we have final text and annotations
              if (deepSearchIterator.finalText) {
                const citationResult = processOpenAICitations(
                  deepSearchIterator.answer,
                  deepSearchIterator.finalText,
                  deepSearchIterator.finalAnnotations,
                  citations,
                  citationMap,
                  sourceIndex,
                )

                if (citationResult) {
                  answer = citationResult.updatedAnswer
                  sourceIndex = citationResult.updatedSourceIndex
                  if (citationResult.newCitations.length > 0) {
                    citations.push(...citationResult.newCitations)
                    Object.assign(citationMap, citationResult.newCitationMap)

                    stream.writeSSE({
                      event: ChatSSEvents.CitationsUpdate,
                      data: JSON.stringify({
                        contextChunks: citations,
                        citationMap: citationMap,
                        updatedResponse: answer,
                      }),
                    })
                  }
                }
              }
              parsed.answer = answer
            } else if (webSearchEnabled) {
              loggerWithChild({ email: email }).info(
                "Processing web search response",
              )

              stream.writeSSE({
                event: ChatSSEvents.Start,
                data: "",
              })

              let sourceIndex = 0
              let allSources: WebSearchSource[] = []
              let finalGroundingSupports: GroundingSupport[] = []

              for await (const chunk of searchOrAnswerIterator) {
                if (stream.closed) {
                  loggerWithChild({ email: email }).info(
                    "[MessageApi] Stream closed during web search loop. Breaking.",
                  )
                  wasStreamClosedPrematurely = true
                  break
                }
                // TODO: Handle websearch reasoning
                if (chunk.text) {
                  answer += chunk.text
                  stream.writeSSE({
                    event: ChatSSEvents.ResponseUpdate,
                    data: chunk.text,
                  })
                }

                if (chunk.sources && chunk.sources.length > 0) {
                  const uniqueSources = chunk.sources.filter(
                    (source) =>
                      !allSources.some(
                        (existing) => existing.uri === source.uri,
                      ),
                  )
                  allSources.push(...uniqueSources)
                }

                if (
                  chunk.groundingSupports &&
                  chunk.groundingSupports.length > 0
                ) {
                  finalGroundingSupports = chunk.groundingSupports
                }

                if (chunk.cost) {
                  costArr.push(chunk.cost)
                }
                if (chunk.metadata?.usage) {
                  tokenArr.push({
                    inputTokens: chunk.metadata.usage.inputTokens || 0,
                    outputTokens: chunk.metadata.usage.outputTokens || 0,
                  })
                }
              }

              // Web search citations from Gemini are provided only in the final streamed chunk,
              // so processing them after streaming completes
              const citationResult = processWebSearchCitations(
                answer,
                allSources,
                finalGroundingSupports,
                citations,
                citationMap,
                sourceIndex,
              )

              if (citationResult) {
                answer = citationResult.updatedAnswer
                sourceIndex = citationResult.updatedSourceIndex

                if (citationResult.newCitations.length > 0) {
                  citations.push(...citationResult.newCitations)
                  Object.assign(citationMap, citationResult.newCitationMap)

                  stream.writeSSE({
                    event: ChatSSEvents.CitationsUpdate,
                    data: JSON.stringify({
                      contextChunks: citations,
                      citationMap: citationMap,
                      updatedResponse: answer,
                    }),
                  })
                }
              }

              parsed.answer = answer
            } else {
              for await (const chunk of searchOrAnswerIterator) {
                if (stream.closed) {
                  loggerWithChild({ email: email }).info(
                    "[MessageApi] Stream closed during conversation search loop. Breaking.",
                  )
                  wasStreamClosedPrematurely = true
                  break
                }
                if (chunk.text) {
                  if (reasoning) {
                    if (thinking && !chunk.text.includes(EndThinkingToken)) {
                      thinking += chunk.text
                      stream.writeSSE({
                        event: ChatSSEvents.Reasoning,
                        data: chunk.text,
                      })
                    } else {
                      // first time
                      if (!chunk.text.includes(StartThinkingToken)) {
                        let token = chunk.text
                        if (chunk.text.includes(EndThinkingToken)) {
                          token = chunk.text.split(EndThinkingToken)[0]
                          thinking += token
                        } else {
                          thinking += token
                        }
                        stream.writeSSE({
                          event: ChatSSEvents.Reasoning,
                          data: token,
                        })
                      }
                    }
                  }
                  if (reasoning && chunk.text.includes(EndThinkingToken)) {
                    reasoning = false
                    chunk.text = chunk.text.split(EndThinkingToken)[1].trim()
                  }
                  if (!reasoning) {
                    buffer += chunk.text
                    try {
                      parsed = jsonParseLLMOutput(buffer) || {}
                      if (parsed.answer && currentAnswer !== parsed.answer) {
                        if (currentAnswer === "") {
                          loggerWithChild({ email: email }).info(
                            "We were able to find the answer/respond to users query in the conversation itself so not applying RAG",
                          )
                          stream.writeSSE({
                            event: ChatSSEvents.Start,
                            data: "",
                          })
                          // First valid answer - send the whole thing
                          stream.writeSSE({
                            event: ChatSSEvents.ResponseUpdate,
                            data: parsed.answer,
                          })
                        } else {
                          // Subsequent chunks - send only the new part
                          const newText = parsed.answer.slice(
                            currentAnswer.length,
                          )
                          stream.writeSSE({
                            event: ChatSSEvents.ResponseUpdate,
                            data: newText,
                          })
                        }
                        currentAnswer = parsed.answer
                      }
                    } catch (err) {
                      const errMessage = (err as Error).message
                      loggerWithChild({ email: email }).error(
                        err,
                        `Error while parsing LLM output ${errMessage}`,
                      )
                      continue
                    }
                  }
                }
                if (chunk.cost) {
                  costArr.push(chunk.cost)
                }
                // Track token usage from metadata
                if (chunk.metadata?.usage) {
                  tokenArr.push({
                    inputTokens: chunk.metadata.usage.inputTokens || 0,
                    outputTokens: chunk.metadata.usage.outputTokens || 0,
                  })
                }
              }
            }

            conversationSpan.setAttribute("answer_found", parsed.answer)
            conversationSpan.setAttribute("answer", answer)
            conversationSpan.setAttribute("query_rewrite", parsed.queryRewrite)
            conversationSpan.end()
            let classification
            const {
              apps,
              count,
              endTime,
              entities,
              sortDirection,
              startTime,
              intent,
              offset,
            } = parsed?.filters || {}
            classification = {
              direction: parsed.temporalDirection,
              type: parsed.type,
              filterQuery: parsed.filterQuery,
              isFollowUp: parsed.isFollowUp,
              filters: {
                apps: apps as Apps[] | undefined,
                entities: entities as Entity[] | undefined,
                endTime,
                sortDirection,
                startTime,
                count,
                offset: offset || 0,
                intent: intent || {},
              },
            } as QueryRouterLLMResponse

            if (parsed.answer === null || parsed.answer === "") {
              const ragSpan = streamSpan.startSpan("rag_processing")
              if (parsed.queryRewrite) {
                loggerWithChild({ email: email }).info(
                  `The query is ambigious and requires a mandatory query rewrite from the existing conversation / recent messages ${parsed.queryRewrite}`,
                )
                message = parsed.queryRewrite
                loggerWithChild({ email: email }).info(
                  `Rewritten query: ${message}`,
                )
                ragSpan.setAttribute("query_rewrite", parsed.queryRewrite)
              } else {
                loggerWithChild({ email: email }).info(
                  "There was no need for a query rewrite and there was no answer in the conversation, applying RAG",
                )
              }

              loggerWithChild({ email: email }).info(
                `Classifying the query as:, ${JSON.stringify(classification)}`,
              )

              ragSpan.setAttribute(
                "isFollowUp",
                classification.isFollowUp ?? false,
              )
              const understandSpan = ragSpan.startSpan("understand_message")

              let iterator:
                | AsyncIterableIterator<
                    ConverseResponse & {
                      citation?: { index: number; item: any }
                      imageCitation?: ImageCitation
                    }
                  >
                | undefined = undefined

              if (messages.length < 2) {
                classification.isFollowUp = false // First message or not enough history to be a follow-up
              } else if (classification.isFollowUp) {
                // Use the NEW classification that already contains:
                // - Updated filters (with proper offset calculation)
                // - Preserved app/entity from previous query
                // - Updated count/pagination info
                // - All the smart follow-up logic from the LLM

                // Only check for fileIds if we need file context
                const lastUserMessage = messages[messages.length - 3] // Assistant is at -2, last user is at -3
                const parsedMessage =
                  selectMessageSchema.safeParse(lastUserMessage)

                if (parsedMessage.error) {
                  loggerWithChild({ email: email }).error(
                    `Error while parsing last user message for file context check`,
                  )
                } else if (
                  parsedMessage.success &&
                  Array.isArray(parsedMessage.data.fileIds) &&
                  parsedMessage.data.fileIds.length // If the message contains fileIds then the follow up is must for @file
                ) {
                  loggerWithChild({ email: email }).info(
                    `Follow-up query with file context detected. Using file-based context with NEW classification: ${JSON.stringify(classification)}, FileIds: ${JSON.stringify(parsedMessage.data.fileIds)}`,
                  )
                  iterator = UnderstandMessageAndAnswerForGivenContext(
                    email,
                    ctx,
                    message,
                    0.5,
                    parsedMessage.data.fileIds as string[],
                    userRequestsReasoning,
                    understandSpan,
                    undefined,
                    undefined,
                    agentPromptValue,
                    actualModelId || config.defaultBestModel,
                  )
                } else {
                  loggerWithChild({ email: email }).info(
                    `Follow-up query detected.`,
                  )
                  // Use the new classification directly - it already has all the smart follow-up logic
                  // No need to reuse old classification, the LLM has generated an updated one
                }
              }

              // If no iterator was set above (non-file-context scenario), use the regular flow with the new classification
              if (!iterator) {
                iterator = UnderstandMessageAndAnswer(
                  email,
                  ctx,
                  message,
                  classification,
                  llmFormattedMessages,
                  0.5,
                  userRequestsReasoning,
                  understandSpan,
                  agentPromptValue,
                  actualModelId || config.defaultBestModel,
                )
              }

              answer = ""
              thinking = ""
              reasoning = isReasoning && userRequestsReasoning
              citations = []
              let imageCitations: any[] = []
              citationMap = {}
              let citationValues: Record<number, string> = {}

              stream.writeSSE({
                event: ChatSSEvents.Start,
                data: "",
              })
              for await (const chunk of iterator) {
                if (stream.closed) {
                  loggerWithChild({ email: email }).info(
                    "[MessageApi] Stream closed during conversation search loop. Breaking.",
                  )
                  wasStreamClosedPrematurely = true
                  break
                }
                if (chunk.text) {
                  if (reasoning && chunk.reasoning) {
                    thinking += chunk.text
                    stream.writeSSE({
                      event: ChatSSEvents.Reasoning,
                      data: chunk.text,
                    })
                    // reasoningSpan.end()
                  }
                  if (!chunk.reasoning) {
                    answer += chunk.text
                    stream.writeSSE({
                      event: ChatSSEvents.ResponseUpdate,
                      data: chunk.text,
                    })
                  }
                }
                if (chunk.cost) {
                  costArr.push(chunk.cost)
                }
                // Track token usage from metadata
                if (chunk.metadata?.usage) {
                  tokenArr.push({
                    inputTokens: chunk.metadata.usage.inputTokens || 0,
                    outputTokens: chunk.metadata.usage.outputTokens || 0,
                  })
                }
                if (chunk.citation) {
                  const { index, item } = chunk.citation
                  if (
                    item &&
                    item.app == Apps.Gmail &&
                    !Object.values(MailAttachmentEntity).includes(item.entity)
                  ) {
                    item.docId = await replaceDocIdwithUserDocId(
                      item.docId,
                      email,
                    )
                    if (item.url) {
                      item.url = item.url.replace(
                        /inbox\/[^/]+/,
                        `inbox/${item.docId}`,
                      )
                    }
                  }
                  citations.push(item)
                  citationMap[index] = citations.length - 1
                  loggerWithChild({ email: email }).info(
                    `Found citations and sending it, current count: ${citations.length}`,
                  )
                  stream.writeSSE({
                    event: ChatSSEvents.CitationsUpdate,
                    data: JSON.stringify({
                      contextChunks: citations,
                      citationMap,
                    }),
                  })
                  citationValues[index] = item
                }
                if (chunk.imageCitation) {
                  // Collect image citation for database persistence
                  imageCitations.push(chunk.imageCitation)
                  Logger.info("Found image citation, sending it")
                  loggerWithChild({ email: email }).info(
                    `Found image citation, sending it`,
                    { citationKey: chunk.imageCitation.citationKey },
                  )
                  stream.writeSSE({
                    event: ChatSSEvents.ImageCitationUpdate,
                    data: JSON.stringify(chunk.imageCitation),
                  })
                }
              }
              understandSpan.setAttribute("citation_count", citations.length)
              understandSpan.setAttribute(
                "citation_map",
                JSON.stringify(citationMap),
              )
              understandSpan.setAttribute(
                "citation_values",
                JSON.stringify(citationValues),
              )
              understandSpan.end()
              const answerSpan = ragSpan.startSpan("process_final_answer")
              answerSpan.setAttribute(
                "final_answer",
                webSearchEnabled
                  ? processWebSearchMessage(answer, citationMap, email)
                  : processMessage(answer, citationMap, email),
              )
              answerSpan.setAttribute("actual_answer", answer)
              answerSpan.setAttribute("final_answer_length", answer.length)
              answerSpan.end()
              ragSpan.end()
            } else if (parsed.answer) {
              answer = parsed.answer
            }

            const latestUserMessage = messages[messages.length - 1]
            if (latestUserMessage && answer) {
              const isFollowUp = parsed?.isFollowUp
              const lastMessageIndex = messages.length - 1
              const referenceIndex = lastMessageIndex - 2

              const previousClassification = messages[referenceIndex]
                ?.queryRouterClassification as Record<string, any> | undefined

              let queryRouterClassification: Record<string, any> | undefined

              // Always use the LLM-generated classification (no more overrides)
              if (Object.keys(classification).length > 2) {
                queryRouterClassification = classification
              }

              if (queryRouterClassification) {
                loggerWithChild({ email: email }).info(
                  `Query Router Classification : ${JSON.stringify(
                    queryRouterClassification,
                  )}`,
                )

                await updateMessage(db, latestUserMessage.externalId, {
                  queryRouterClassification,
                })
              } else {
                loggerWithChild({ email: email }).warn(
                  "queryRouterClassification is undefined, skipping update.",
                )
              }
            }

            if (answer || wasStreamClosedPrematurely) {
              // Calculate total cost and tokens
              const totalCost = costArr.reduce((a, b) => a + b, 0)
              const totalTokens = tokenArr.reduce(
                (acc, curr) => ({
                  inputTokens: acc.inputTokens + curr.inputTokens,
                  outputTokens: acc.outputTokens + curr.outputTokens,
                }),
                { inputTokens: 0, outputTokens: 0 },
              )

              // Determine if a message (even partial) should be saved
              // TODO: incase user loses permission
              // to one of the citations what do we do?
              // somehow hide that citation and change
              // the answer to reflect that
              const msg = await insertMessage(db, {
                chatId: chat.id,
                userId: user.id,
                workspaceExternalId: workspace.externalId,
                chatExternalId: chat.externalId,
                messageRole: MessageRole.Assistant,
                queryRouterClassification: JSON.stringify(classification),
                email: user.email,
                sources: citations,
                imageCitations: imageCitations,
                message: webSearchEnabled
                  ? processWebSearchMessage(answer, citationMap, email)
                  : processMessage(answer, citationMap, email),
                thinking: thinking,
                deepResearchSteps: deepResearchSteps,
                modelId: actualModelId || config.defaultBestModel,
                cost: totalCost.toString(),
                tokensUsed: totalTokens.inputTokens + totalTokens.outputTokens,
              })
              assistantMessageId = msg.externalId

              const traceJson = tracer.serializeToJson()
              await insertChatTrace({
                workspaceId: workspace.id,
                userId: user.id,
                chatId: chat.id,
                messageId: msg.id,
                chatExternalId: chat.externalId,
                email: user.email,
                messageExternalId: msg.externalId,
                traceJson,
              })
              loggerWithChild({ email: email }).info(
                `[MessageApi] Inserted trace for message ${msg.externalId} (premature: ${wasStreamClosedPrematurely}).`,
              )

              await stream.writeSSE({
                event: ChatSSEvents.ResponseMetadata,
                data: JSON.stringify({
                  chatId: chat.externalId,
                  messageId: assistantMessageId,
                }),
              })
            } else {
              const errorSpan = streamSpan.startSpan("handle_no_answer")
              const allMessages = await getChatMessagesWithAuth(
                db,
                chat?.externalId,
                email,
              )
              const lastMessage = allMessages[allMessages.length - 1]

              await stream.writeSSE({
                event: ChatSSEvents.ResponseMetadata,
                data: JSON.stringify({
                  chatId: chat.externalId,
                  messageId: lastMessage.externalId,
                }),
              })
              await stream.writeSSE({
                event: ChatSSEvents.Error,
                data: "Oops, something went wrong. Please try rephrasing your question or ask something else.",
              })
              await addErrMessageToMessage(
                lastMessage,
                "Oops, something went wrong. Please try rephrasing your question or ask something else.",
              )

              const traceJson = tracer.serializeToJson()
              await insertChatTrace({
                workspaceId: workspace.id,
                userId: user.id,
                chatId: chat.id,
                messageId: lastMessage.id,
                chatExternalId: chat.externalId,
                email: user.email,
                messageExternalId: lastMessage.externalId,
                traceJson,
              })
              errorSpan.end()
            }

            const endSpan = streamSpan.startSpan("send_end_event")
            await stream.writeSSE({
              data: "",
              event: ChatSSEvents.End,
            })
            endSpan.end()
            streamSpan.end()
            rootSpan.end()
          }
        } catch (error) {
          const streamErrorSpan = streamSpan.startSpan("handle_stream_error")
          streamErrorSpan.addEvent("error", {
            message: getErrorMessage(error),
            stack: (error as Error).stack || "",
          })
          const errFomMap = handleError(error)
          const allMessages = await getChatMessagesWithAuth(
            db,
            chat?.externalId,
            email,
          )
          const lastMessage = allMessages[allMessages.length - 1]
          await stream.writeSSE({
            event: ChatSSEvents.ResponseMetadata,
            data: JSON.stringify({
              chatId: chat.externalId,
              messageId: lastMessage.externalId,
            }),
          })
          await stream.writeSSE({
            event: ChatSSEvents.Error,
            data: errFomMap,
          })

          // Add the error message to last user message
          await addErrMessageToMessage(lastMessage, errFomMap)

          await stream.writeSSE({
            data: "",
            event: ChatSSEvents.End,
          })
          loggerWithChild({ email: email }).error(
            error,
            `Streaming Error: ${(error as Error).message} ${
              (error as Error).stack
            }`,
          )
          streamErrorSpan.end()
          streamSpan.end()
          rootSpan.end()
        } finally {
          // Ensure stream is removed from the map on completion or error
          if (streamKey && activeStreams.has(streamKey)) {
            activeStreams.delete(streamKey)
            loggerWithChild({ email: email }).info(
              `Removed stream ${streamKey} from active streams map.`,
            )
          }
        }
      },
      async (err, stream) => {
        const streamErrorSpan = rootSpan.startSpan(
          "handle_stream_callback_error",
        )
        streamErrorSpan.addEvent("error", {
          message: getErrorMessage(err),
          stack: (err as Error).stack || "",
        })
        const errFromMap = handleError(err)
        // Use the stored assistant message ID if available when handling callback error
        const allMessages = await getChatMessagesWithAuth(
          db,
          chat?.externalId,
          email,
        )
        const lastMessage = allMessages[allMessages.length - 1]
        const errorMsgId = assistantMessageId || lastMessage.externalId
        const errorChatId = chat?.externalId || "unknown"

        if (errorChatId !== "unknown" && errorMsgId !== "unknown") {
          await stream.writeSSE({
            event: ChatSSEvents.ResponseMetadata,
            data: JSON.stringify({
              chatId: errorChatId,
              messageId: errorMsgId,
            }),
          })
          // Try to get the last message again for error reporting
          const allMessages = await getChatMessagesWithAuth(
            db,
            errorChatId,
            email,
          )
          if (allMessages.length > 0) {
            const lastMessage = allMessages[allMessages.length - 1]
            await addErrMessageToMessage(lastMessage, errFromMap)
          }
        }
        await stream.writeSSE({
          event: ChatSSEvents.Error,
          data: errFromMap,
        })
        await addErrMessageToMessage(lastMessage, errFromMap)

        await stream.writeSSE({
          data: "",
          event: ChatSSEvents.End,
        })
        loggerWithChild({ email: email }).error(
          err,
          `Streaming Error: ${err.message} ${(err as Error).stack}`,
        )
        // Ensure stream is removed from the map in the error callback too
        if (streamKey && activeStreams.has(streamKey)) {
          activeStreams.delete(streamKey)
          loggerWithChild({ email: email }).info(
            `Removed stream ${streamKey} from active streams map in error callback.`,
          )
        }
        streamErrorSpan.end()
        rootSpan.end()
      },
    )
  } catch (error) {
    loggerWithChild({ email: email }).info(
      `MessageApi Error occurred.. {error}`,
    )
    const errorSpan = rootSpan.startSpan("handle_top_level_error")
    errorSpan.addEvent("error", {
      message: getErrorMessage(error),
      stack: (error as Error).stack || "",
    })
    const errMsg = getErrorMessage(error)
    // TODO: add more errors like bedrock, this is only openai
    const errFromMap = handleError(error)
    // @ts-ignore
    if (chat?.externalId) {
      const allMessages = await getChatMessagesWithAuth(
        db,
        chat?.externalId,
        email,
      )
      // Add the error message to last user message
      if (allMessages.length > 0) {
        const lastMessage = allMessages[allMessages.length - 1]
        // Use the stored assistant message ID if available for metadata
        const errorMsgId = assistantMessageId || lastMessage.externalId
        await stream.writeSSE({
          event: ChatSSEvents.ResponseMetadata,
          data: JSON.stringify({
            chatId: chat.externalId,
            messageId: errorMsgId,
          }),
        })
        await addErrMessageToMessage(lastMessage, errFromMap)
      }
    }
    if (error instanceof APIError) {
      // quota error
      if (error.status === 429) {
        loggerWithChild({ email: email }).error(
          error,
          "You exceeded your current quota",
        )
        if (stream) {
          await stream.writeSSE({
            event: ChatSSEvents.Error,
            data: errFromMap,
          })
        }
      }
    } else {
      loggerWithChild({ email: email }).error(
        error,
        `Message Error: ${errMsg} ${(error as Error).stack}`,
      )
      throw new HTTPException(500, {
        message: "Could not create message or Chat",
      })
    }
    // Ensure stream is removed from the map in the top-level catch block
    if (streamKey && activeStreams.has(streamKey)) {
      activeStreams.delete(streamKey)
      loggerWithChild({ email: email }).info(
        `Removed stream ${streamKey} from active streams map in top-level catch.`,
      )
    }
    errorSpan.end()
    rootSpan.end()
  }
}

// We support both retrying of already valid assistant respone & retrying of an error
// When the assitant gives error, that error message is stored in the user query's message object of that respective user query
// On the frontend, an error message can be seen from the assistant's side, but it is not really present in the DB, it is taken from the user query's errorMessage property
// On retry of that error, we send the user message itself again (like asking the same query again)
// If the retry is successful and we get a valid response, we store that message inside DB with a 'createdAt' value just 1 unit ahead of the respective user query's createdAt value
// This is done to maintain the order of user-assistant message pattern in messages which helps both in the frontend and server logic
// If the retry also fails, we do the same thing, storing error message in the user query's respective message object
// If a retry fails on a completely valid assistant response, the error is shown in the UI but not stored anywhere, we retain the valid response (can be seen after reload)
export const MessageRetryApi = async (c: Context) => {
  const tracer: Tracer = getTracer("chat")
  const rootSpan = tracer.startSpan("MessageRetryApi")
  let streamKey: string | null = null // Add stream key for stop functionality
  let relevantMessageId: string | null = null // Track message ID being generated/updated
  let email = ""
  try {
    // @ts-ignore
    const body = c.req.valid("query")
    const { messageId, selectedModelConfig }: MessageRetryReqType = body
    // Parse the model configuration JSON
    let extractedModelId: string | null = null
    let isReasoningEnabled = false
    
    if (selectedModelConfig) {
      try {
        // Decode the URL-encoded string first
        const modelConfig = JSON.parse(selectedModelConfig)
        extractedModelId = modelConfig.model || null
        
        // Check capabilities - handle both array and object formats
        if (modelConfig.capabilities) {
          if (Array.isArray(modelConfig.capabilities)) {
            isReasoningEnabled = modelConfig.capabilities.includes('reasoning')
          } else if (typeof modelConfig.capabilities === 'object') {
            isReasoningEnabled = modelConfig.capabilities.reasoning === true
          }
        }
      } catch (error) {
        console.error('Failed to parse selectedModelConfig in retry:', error)
      }
    }
    
    const userRequestsReasoning = isReasoningEnabled
    const { sub, workspaceId } = c.get(JwtPayloadKey)
    email = sub ?? ""

    // Get the original message first to determine if it's a user or assistant message
    const originalMessage = await getMessageByExternalId(db, messageId)
    if (!originalMessage) {
      throw new HTTPException(404, { message: "Message not found" })
    }

    const isUserMessage = originalMessage.messageRole === "user"

    // If it's an assistant message, we need to get attachments from the previous user message
    let attachmentMetadata: AttachmentMetadata[] = []
    let ImageAttachmentFileIds: string[] = []

    if (isUserMessage) {
      // If retrying a user message, get attachments from that message
      attachmentMetadata = await getAttachmentsByMessageId(db, messageId, email)
      ImageAttachmentFileIds = attachmentMetadata.filter(m => m.isImage).map(m => m.fileId)
    }

    rootSpan.setAttribute("email", email)
    rootSpan.setAttribute("workspaceId", workspaceId)
    rootSpan.setAttribute("messageId", messageId)

    const costArr: number[] = []
    const tokenArr: { inputTokens: number; outputTokens: number }[] = []
    // Fetch the original message
    const fetchMessageSpan = rootSpan.startSpan("fetch_original_message")
    if (!originalMessage) {
      const errorSpan = fetchMessageSpan.startSpan("message_not_found")
      errorSpan.addEvent("error", { message: "Message not found" })
      errorSpan.end()
      fetchMessageSpan.end()
      throw new HTTPException(404, { message: "Message not found" })
    }
    fetchMessageSpan.setAttribute("isUserMessage", isUserMessage)
    fetchMessageSpan.end()

    // Fetch conversation history
    const conversationSpan = rootSpan.startSpan("fetch_conversation")
    let conversation = await getChatMessagesBefore(
      db,
      originalMessage.chatId,
      originalMessage.createdAt,
    )
    // This !isUserMessage is useful for the case when the user retries the error he gets on the very first user query
    // Becoz on retry of the error, there will be no conversation availble as there wouldn't be anything before the very first query
    // And for retry on error, we use the user query itself
    if (!isUserMessage && (!conversation || !conversation.length)) {
      const errorSpan = conversationSpan.startSpan("no_conversation")
      errorSpan.addEvent("error", {
        message: "Could not fetch previous messages",
      })
      errorSpan.end()
      conversationSpan.end()
      throw new HTTPException(400, {
        message: "Could not fetch previous messages",
      })
    }
    conversationSpan.setAttribute("conversationLength", conversation.length)
    conversationSpan.end()

    // If retrying an assistant message, get attachments from the previous user message
    if (!isUserMessage && conversation && conversation.length > 0) {
      const prevUserMessage = conversation[conversation.length - 1]
      if (prevUserMessage.messageRole === "user") {
        attachmentMetadata = await getAttachmentsByMessageId(
          db,
          prevUserMessage.externalId,
          email,
        )
        ImageAttachmentFileIds = attachmentMetadata.map(
          (m: AttachmentMetadata) => m.isImage ? m.fileId : null,
        ).filter((m: string | null) => m !== null)
      }
    }

    // Use the extracted modelId if provided, otherwise use the original message's modelId
    let convertedModelId = extractedModelId ? getModelValueFromLabel(extractedModelId) : null
    if (extractedModelId) {
      if (!convertedModelId && (extractedModelId in Models)) {
        convertedModelId = extractedModelId as Models
      } else if (!convertedModelId) {
        throw new HTTPException(400, { message: `Invalid model: ${extractedModelId}` })
      }
    }
    const modelId = convertedModelId ? (convertedModelId as Models) : (originalMessage.modelId as Models)

    // Get user and workspace
    const userAndWorkspace = await getUserAndWorkspaceByEmail(
      db,
      workspaceId,
      email,
    )
    const { user, workspace } = userAndWorkspace
    const ctx = userContext(userAndWorkspace)

    let newCitations: Citation[] = []
    // the last message before our assistant's message was the user's message
    const prevUserMessage = isUserMessage
      ? originalMessage
      : conversation[conversation.length - 1]
    let fileIds: string[] = []
    let threadIds: string[] = []
    const fileIdsFromDB = JSON.parse(
      JSON.stringify(prevUserMessage?.fileIds || []),
    )
    let totalValidFileIdsFromLinkCount = 0
    if (
      prevUserMessage.messageRole === "user" &&
      fileIdsFromDB &&
      fileIdsFromDB.length > 0
    ) {
      fileIds = fileIdsFromDB
      const isMsgWithContext = isMessageWithContext(prevUserMessage.message)
      const extractedInfo = isMsgWithContext
        ? await extractFileIdsFromMessage(prevUserMessage.message, email)
        : {
            totalValidFileIdsFromLinkCount: 0,
            fileIds: [],
            threadIds: [],
          }
      totalValidFileIdsFromLinkCount =
        extractedInfo?.totalValidFileIdsFromLinkCount
      threadIds = extractedInfo?.threadIds || []
    }
    // we are trying to retry the first assistant's message
    if (conversation.length === 1) {
      conversation = []
    }
    if (!prevUserMessage.message) {
      const errorSpan = rootSpan.startSpan("invalid_user_chat")
      errorSpan.addEvent("error", {
        message: "Cannot retry the message, invalid user chat",
      })
      errorSpan.end()
      throw new HTTPException(400, {
        message: "Cannot retry the message, invalid user chat",
      })
    }

    // Set stream key before streaming
    streamKey = originalMessage.chatExternalId
    loggerWithChild({ email: email }).info(
      `[MessageRetryApi] Constructed streamKey: ${streamKey}`,
    )

    return streamSSE(
      c,
      async (stream) => {
        activeStreams.set(streamKey!, stream)
        const streamSpan = rootSpan.startSpan("stream_response")
        streamSpan.setAttribute("chatId", originalMessage.chatExternalId)
        let wasStreamClosedPrematurely = false

        try {
          let message = prevUserMessage.message
          if (
            (fileIds && fileIds?.length > 0) ||
            (ImageAttachmentFileIds && ImageAttachmentFileIds?.length > 0)
          ) {
            loggerWithChild({ email: email }).info(
              "[RETRY] User has selected some context with query, answering only based on that given context",
            )

            let answer = ""
            let citations = []
            let imageCitations: any[] = []
            let citationMap: Record<number, number> = {}
            let thinking = ""
            let reasoning =
              userRequestsReasoning &&
              ragPipelineConfig[RagPipelineStages.AnswerOrSearch].reasoning

            const understandSpan = streamSpan.startSpan("understand_message")
            understandSpan?.setAttribute(
              "totalValidFileIdsFromLinkCount",
              totalValidFileIdsFromLinkCount,
            )
            understandSpan?.setAttribute("maxValidLinks", maxValidLinks)

            const iterator = UnderstandMessageAndAnswerForGivenContext(
              email,
              ctx,
              message,
              0.5,
              fileIds,
              userRequestsReasoning,
              understandSpan,
              threadIds,
              ImageAttachmentFileIds,
              undefined,
              modelId,
            )
            stream.writeSSE({
              event: ChatSSEvents.Start,
              data: "",
            })

            answer = ""
            thinking = ""
            reasoning = isReasoning && userRequestsReasoning
            citations = []
            imageCitations = []
            citationMap = {}
            let count = 0
            let citationValues: Record<number, string> = {}
            for await (const chunk of iterator) {
              if (stream.closed) {
                loggerWithChild({ email: email }).info(
                  "[MessageRetryApi] Stream closed during conversation search loop. Breaking.",
                )
                wasStreamClosedPrematurely = true
                break
              }
              if (chunk.text) {
                if (
                  totalValidFileIdsFromLinkCount > maxValidLinks &&
                  count === 0
                ) {
                  stream.writeSSE({
                    event: ChatSSEvents.ResponseUpdate,
                    data: `Skipping last ${
                      totalValidFileIdsFromLinkCount - maxValidLinks
                    } valid link/s as it exceeds max limit of ${maxValidLinks}. `,
                  })
                }
                if (reasoning && chunk.reasoning) {
                  thinking += chunk.text
                  stream.writeSSE({
                    event: ChatSSEvents.Reasoning,
                    data: chunk.text,
                  })
                  // reasoningSpan.end()
                }
                if (!chunk.reasoning) {
                  answer += chunk.text
                  stream.writeSSE({
                    event: ChatSSEvents.ResponseUpdate,
                    data: chunk.text,
                  })
                }
              }
              if (chunk.cost) {
                costArr.push(chunk.cost)
              }
              // Track token usage from metadata
              if (chunk.metadata?.usage) {
                tokenArr.push({
                  inputTokens: chunk.metadata.usage.inputTokens || 0,
                  outputTokens: chunk.metadata.usage.outputTokens || 0,
                })
              }
              if (chunk.citation) {
                const { index, item } = chunk.citation
                citations.push(item)
                citationMap[index] = citations.length - 1
                loggerWithChild({ email: email }).info(
                  `Found citations and sending it, current count: ${citations.length}`,
                )
                stream.writeSSE({
                  event: ChatSSEvents.CitationsUpdate,
                  data: JSON.stringify({
                    contextChunks: citations,
                    citationMap,
                  }),
                })
                citationValues[index] = item
              }
              if (chunk.imageCitation) {
                imageCitations.push(chunk.imageCitation)
                loggerWithChild({ email: email }).info(
                  `Found image citation, sending it`,
                  { citationKey: chunk.imageCitation.citationKey },
                )
                stream.writeSSE({
                  event: ChatSSEvents.ImageCitationUpdate,
                  data: JSON.stringify(chunk.imageCitation),
                })
              }
              count++
            }
            understandSpan.setAttribute("citation_count", citations.length)
            understandSpan.setAttribute(
              "citation_map",
              JSON.stringify(citationMap),
            )
            understandSpan.setAttribute(
              "citation_values",
              JSON.stringify(citationValues),
            )
            understandSpan.end()
            const answerSpan = streamSpan.startSpan("process_final_answer")
            answerSpan.setAttribute(
              "final_answer",
              processMessage(answer, citationMap, email),
            )
            answerSpan.setAttribute("actual_answer", answer)
            answerSpan.setAttribute("final_answer_length", answer.length)
            answerSpan.end()

            // Database Update Logic
            const insertSpan = streamSpan.startSpan("insert_assistant_message")
            // Calculate total cost and tokens
            const totalCost = costArr.reduce((a, b) => a + b, 0)
            const totalTokens = tokenArr.reduce(
              (acc, curr) => ({
                inputTokens: acc.inputTokens + curr.inputTokens,
                outputTokens: acc.outputTokens + curr.outputTokens,
              }),
              { inputTokens: 0, outputTokens: 0 },
            )

            if (wasStreamClosedPrematurely) {
              loggerWithChild({ email: email }).info(
                `[MessageRetryApi] Stream closed prematurely. Saving partial state.`,
              )
              if (isUserMessage) {
                await db.transaction(async (tx) => {
                  await updateMessage(tx, messageId, { errorMessage: "" })
                  const msg = await insertMessage(tx, {
                    chatId: originalMessage.chatId,
                    userId: user.id,
                    workspaceExternalId: workspace.externalId,
                    chatExternalId: originalMessage.chatExternalId,
                    messageRole: MessageRole.Assistant,
                    email: user.email,
                    sources: citations,
                    imageCitations: imageCitations,
                    message: processMessage(answer, citationMap, email),
                    thinking,
                    modelId,
                    cost: totalCost.toString(),
                    tokensUsed:
                      totalTokens.inputTokens + totalTokens.outputTokens,
                    createdAt: new Date(
                      new Date(originalMessage.createdAt).getTime() + 1,
                    ),
                  })
                  relevantMessageId = msg.externalId
                })
              } else {
                relevantMessageId = originalMessage.externalId
                await updateMessage(db, messageId, {
                  message: processMessage(answer, citationMap, email),
                  updatedAt: new Date(),
                  sources: citations,
                  imageCitations: imageCitations,
                  thinking,
                  errorMessage: null,
                })
              }
            } else {
              if (answer) {
                if (isUserMessage) {
                  let msg = await db.transaction(async (tx) => {
                    await updateMessage(tx, messageId, { errorMessage: "" })
                    const msg = await insertMessage(tx, {
                      chatId: originalMessage.chatId,
                      userId: user.id,
                      workspaceExternalId: workspace.externalId,
                      chatExternalId: originalMessage.chatExternalId,
                      messageRole: MessageRole.Assistant,
                      email: user.email,
                      sources: citations,
                      message: processMessage(answer, citationMap, email),
                      thinking,
                      modelId:
                        ragPipelineConfig[RagPipelineStages.AnswerOrRewrite]
                          .modelId,
                      cost: totalCost.toString(),
                      tokensUsed:
                        totalTokens.inputTokens + totalTokens.outputTokens,
                      // The createdAt for this response which was error before
                      // should be just 1 unit more than the respective user query's createdAt value
                      // This is done to maintain order of user-assistant pattern of messages in UI
                      createdAt: new Date(
                        new Date(originalMessage.createdAt).getTime() + 1,
                      ),
                    })
                    return msg
                  })
                  relevantMessageId = msg.externalId
                } else {
                  loggerWithChild({ email: email }).info(
                    `Updated trace for message ${originalMessage.externalId}`,
                  )
                  insertSpan.setAttribute(
                    "message_id",
                    originalMessage.externalId,
                  )
                  relevantMessageId = originalMessage.externalId
                  await updateMessage(db, messageId, {
                    message: processMessage(answer, citationMap, email),
                    updatedAt: new Date(),
                    sources: citations,
                    thinking,
                    errorMessage: null,
                  })
                }
              } else {
                loggerWithChild({ email: email }).error(
                  `[MessageRetryApi] Stream finished but no answer generated.`,
                )
                const failureErrorMsg =
                  "Assistant failed to generate a response on retry."
                await addErrMessageToMessage(originalMessage, failureErrorMsg)
                relevantMessageId = originalMessage.externalId
                await stream.writeSSE({
                  event: ChatSSEvents.Error,
                  data: failureErrorMsg,
                })
              }
            }

            await stream.writeSSE({
              event: ChatSSEvents.ResponseMetadata,
              data: JSON.stringify({
                chatId: originalMessage.chatExternalId,
                messageId: relevantMessageId,
              }),
            })

            const endSpan = streamSpan.startSpan("send_end_event")
            await stream.writeSSE({
              data: "",
              event: ChatSSEvents.End,
            })
            endSpan.end()
            streamSpan.end()
            rootSpan.end()
            const traceJson = tracer.serializeToJson()
            await updateChatTrace(
              originalMessage.chatExternalId,
              originalMessage.externalId,
              traceJson,
            )
          } else {
            const topicConversationThread = buildTopicConversationThread(
              conversation,
              conversation.length - 1,
            )

            const convWithNoErrMsg = isUserMessage
              ? formatMessagesForLLM(
                  topicConversationThread
                    .filter((con) => !con?.errorMessage)
                    .filter(
                      (msg) =>
                        !(
                          (
                            msg.messageRole === MessageRole.Assistant &&
                            !msg.message
                          ) // filter out assistant messages with no content
                        ),
                    ),
                )
              : formatMessagesForLLM(
                  topicConversationThread
                    .slice(0, topicConversationThread.length - 1)
                    .filter((con) => !con?.errorMessage)
                    .filter(
                      (msg) =>
                        !(
                          msg.messageRole === MessageRole.Assistant &&
                          !msg.message
                        ),
                    ),
                )
            loggerWithChild({ email: email }).info(
              "retry: Checking if answer is in the conversation or a mandatory query rewrite is needed before RAG",
            )

            // Extract previous classification for pagination and follow-up queries
            let previousClassification: QueryRouterLLMResponse | null = null
            if (conversation.length > 0) {
              const previousUserMessage = conversation[conversation.length - 1] // In retry context, previous user message is at -1
              if (
                previousUserMessage?.queryRouterClassification &&
                previousUserMessage.messageRole === "user"
              ) {
                try {
                  const parsedClassification =
                    typeof previousUserMessage.queryRouterClassification ===
                    "string"
                      ? JSON.parse(
                          previousUserMessage.queryRouterClassification,
                        )
                      : previousUserMessage.queryRouterClassification
                  previousClassification =
                    parsedClassification as QueryRouterLLMResponse
                  Logger.info(
                    `Found previous classification in retry: ${JSON.stringify(previousClassification)}`,
                  )
                } catch (error) {
                  Logger.error(
                    `Error parsing previous classification in retry: ${error}`,
                  )
                }
              }
            }

            // Add chain break analysis for retry context
            const messagesForChainBreak = isUserMessage
              ? [...conversation, originalMessage] // Include the user message being retried
              : conversation // For assistant retry, conversation already has the right scope

            const chainBreakClassifications =
              getRecentChainBreakClassifications(messagesForChainBreak)
            const formattedChainBreaks = formatChainBreaksForPrompt(
              chainBreakClassifications,
            )

            const searchSpan = streamSpan.startSpan("conversation_search")
            const searchOrAnswerIterator =
              generateSearchQueryOrAnswerFromConversation(
                message,
                ctx,
                {
                  modelId: modelId
                    ? (modelId as Models)
                    : config.defaultBestModel,
                  stream: true,
                  json: true,
                  reasoning:
                    userRequestsReasoning &&
                    ragPipelineConfig[RagPipelineStages.AnswerOrSearch]
                      .reasoning,
                  messages: formatMessagesForLLM(topicConversationThread),
                },
                undefined,
                previousClassification,
                formattedChainBreaks,
              )
            let currentAnswer = ""
            let answer = ""
            let citations: Citation[] = [] // Changed to Citation[] for consistency
            let citationMap: Record<number, number> = {}
            let queryFilters = {
              apps: [],
              entities: [],
              startTime: "",
              endTime: "",
              count: 0,
              sortDirection: "",
              intent: {},
              offset: 0,
            }
            let parsed = {
              isFollowUp: false,
              answer: "",
              queryRewrite: "",
              temporalDirection: null,
              filterQuery: "",
              type: "",
              filters: queryFilters,
            }
            let thinking = ""
            let reasoning =
              userRequestsReasoning &&
              ragPipelineConfig[RagPipelineStages.AnswerOrSearch].reasoning
            let buffer = ""
            for await (const chunk of searchOrAnswerIterator) {
              if (stream.closed) {
                loggerWithChild({ email: email }).info(
                  "[MessageRetryApi] Stream closed during conversation search loop. Breaking.",
                )
                wasStreamClosedPrematurely = true
                break
              }
              if (chunk.text) {
                if (reasoning) {
                  if (thinking && !chunk.text.includes(EndThinkingToken)) {
                    thinking += chunk.text
                    stream.writeSSE({
                      event: ChatSSEvents.Reasoning,
                      data: chunk.text,
                    })
                  } else {
                    // first time
                    if (!chunk.text.includes(StartThinkingToken)) {
                      let token = chunk.text
                      if (chunk.text.includes(EndThinkingToken)) {
                        token = chunk.text.split(EndThinkingToken)[0]
                        thinking += token
                      } else {
                        thinking += token
                      }
                      stream.writeSSE({
                        event: ChatSSEvents.Reasoning,
                        data: token,
                      })
                    }
                  }
                }
                if (reasoning && chunk.text.includes(EndThinkingToken)) {
                  reasoning = false
                  chunk.text = chunk.text.split(EndThinkingToken)[1].trim()
                }
                buffer += chunk.text
                if (!reasoning) {
                  try {
                    parsed = jsonParseLLMOutput(buffer) || {}
                    if (parsed.answer && currentAnswer !== parsed.answer) {
                      if (currentAnswer === "") {
                        loggerWithChild({ email: email }).info(
                          "retry: We were able to find the answer/respond to users query in the conversation itself so not applying RAG",
                        )
                        stream.writeSSE({
                          event: ChatSSEvents.Start,
                          data: "",
                        })
                        // First valid answer - send the whole thing
                        stream.writeSSE({
                          event: ChatSSEvents.ResponseUpdate,
                          data: parsed.answer,
                        })
                      } else {
                        // Subsequent chunks - send only the new part
                        const newText = parsed.answer.slice(
                          currentAnswer.length,
                        )
                        stream.writeSSE({
                          event: ChatSSEvents.ResponseUpdate,
                          data: newText,
                        })
                      }
                      currentAnswer = parsed.answer
                    }
                  } catch (err) {
                    loggerWithChild({ email: email }).error(
                      err,
                      `Error while parsing LLM output ${
                        (err as Error).message
                      }`,
                    )
                    continue
                  }
                }
              }
              if (chunk.cost) {
                costArr.push(chunk.cost)
              }
              // Track token usage from metadata
              if (chunk.metadata?.usage) {
                tokenArr.push({
                  inputTokens: chunk.metadata.usage.inputTokens || 0,
                  outputTokens: chunk.metadata.usage.outputTokens || 0,
                })
              }
            }
            searchSpan.setAttribute("answer_found", parsed.answer)
            searchSpan.setAttribute("answer", answer)
            searchSpan.setAttribute("query_rewrite", parsed.queryRewrite)
            searchSpan.end()
            let classification: QueryRouterLLMResponse
            if (parsed.answer === null) {
              const ragSpan = streamSpan.startSpan("rag_processing")
              if (parsed.queryRewrite) {
                loggerWithChild({ email: email }).info(
                  "retry: The query is ambiguous and requires a mandatory query rewrite from the existing conversation / recent messages",
                )
                message = parsed.queryRewrite
                ragSpan.setAttribute("query_rewrite", parsed.queryRewrite)
              } else {
                loggerWithChild({ email: email }).info(
                  "retry: There was no need for a query rewrite and there was no answer in the conversation, applying RAG",
                )
              }
              const {
                apps,
                count,
                endTime,
                entities,
                sortDirection,
                startTime,
              } = parsed?.filters || {}
              classification = {
                direction: parsed.temporalDirection,
                type: parsed.type,
                filterQuery: parsed.filterQuery,
                isFollowUp: parsed.isFollowUp,
                filters: {
                  apps: apps,
                  entities: entities as Entity[],
                  endTime,
                  sortDirection,
                  startTime,
                  count,
                  offset: parsed.filters.offset || 0,
                  intent: parsed.filters.intent || {},
                },
              } as QueryRouterLLMResponse

              loggerWithChild({ email: email }).info(
                `Classifying the query as:, ${JSON.stringify(classification)}`,
              )

              const understandSpan = ragSpan.startSpan("understand_message")
              const iterator = UnderstandMessageAndAnswer(
                email,
                ctx,
                message,
                classification,
                convWithNoErrMsg,
                0.5,
                userRequestsReasoning,
                understandSpan,
                undefined,
                modelId,
              )
              // throw new Error("Hello, how are u doing?")
              stream.writeSSE({
                event: ChatSSEvents.Start,
                data: "",
              })
              answer = ""
              thinking = ""
              reasoning = config.isReasoning && userRequestsReasoning
              citations = []
              citationMap = {}
              let citationValues: Record<number, string> = {}
              for await (const chunk of iterator) {
                if (stream.closed) {
                  loggerWithChild({ email: email }).info(
                    "[MessageRetryApi] Stream closed during RAG loop. Breaking.",
                  )
                  wasStreamClosedPrematurely = true
                  break
                }
                if (chunk.text) {
                  if (reasoning && chunk.reasoning) {
                    thinking += chunk.text
                    stream.writeSSE({
                      event: ChatSSEvents.Reasoning,
                      data: chunk.text,
                    })
                  }
                  if (!chunk.reasoning) {
                    answer += chunk.text
                    stream.writeSSE({
                      event: ChatSSEvents.ResponseUpdate,
                      data: chunk.text,
                    })
                  }
                }
                if (chunk.cost) {
                  costArr.push(chunk.cost)
                }
                // Track token usage from metadata
                if (chunk.metadata?.usage) {
                  tokenArr.push({
                    inputTokens: chunk.metadata.usage.inputTokens || 0,
                    outputTokens: chunk.metadata.usage.outputTokens || 0,
                  })
                }
                if (chunk.citation) {
                  const { index, item } = chunk.citation
                  citations.push(item)
                  citationMap[index] = citations.length - 1
                  loggerWithChild({ email: email }).info(
                    `retry: Found citations and sending it, current count: ${citations.length}`,
                  )
                  stream.writeSSE({
                    event: ChatSSEvents.CitationsUpdate,
                    data: JSON.stringify({
                      contextChunks: citations,
                      citationMap,
                    }),
                  })
                  citationValues[index] = item
                }
              }
              understandSpan.setAttribute("citation_count", citations.length)
              understandSpan.setAttribute(
                "citation_map",
                JSON.stringify(citationMap),
              )
              understandSpan.setAttribute(
                "citation_values",
                JSON.stringify(citationValues),
              )
              understandSpan.end()
              const answerSpan = ragSpan.startSpan("process_final_answer")
              answerSpan.setAttribute(
                "final_answer",
                processMessage(answer, citationMap, email),
              )
              answerSpan.setAttribute("actual_answer", answer)
              answerSpan.setAttribute("final_answer_length", answer.length)
              answerSpan.end()
              ragSpan.end()
            } else if (parsed.answer) {
              answer = parsed.answer
            }

            // Database Update Logic
            const insertSpan = streamSpan.startSpan("insert_assistant_message")
            // Calculate total cost and tokens
            const totalCost = costArr.reduce((a, b) => a + b, 0)
            const totalTokens = tokenArr.reduce(
              (acc, curr) => ({
                inputTokens: acc.inputTokens + curr.inputTokens,
                outputTokens: acc.outputTokens + curr.outputTokens,
              }),
              { inputTokens: 0, outputTokens: 0 },
            )

            if (wasStreamClosedPrematurely) {
              loggerWithChild({ email: email }).info(
                `[MessageRetryApi] Stream closed prematurely. Saving partial state.`,
              )
              if (isUserMessage) {
                await db.transaction(async (tx) => {
                  await updateMessage(tx, messageId, { errorMessage: "" })
                  const msg = await insertMessage(tx, {
                    chatId: originalMessage.chatId,
                    userId: user.id,
                    workspaceExternalId: workspace.externalId,
                    chatExternalId: originalMessage.chatExternalId,
                    messageRole: MessageRole.Assistant,
                    email: user.email,
                    sources: citations,
                    message: processMessage(answer, citationMap, email),
                    queryRouterClassification: JSON.stringify(classification),
                    thinking,
                    modelId:
                      ragPipelineConfig[RagPipelineStages.AnswerOrRewrite]
                        .modelId,
                    cost: totalCost.toString(),
                    tokensUsed:
                      totalTokens.inputTokens + totalTokens.outputTokens,
                    createdAt: new Date(
                      new Date(originalMessage.createdAt).getTime() + 1,
                    ),
                  })
                  relevantMessageId = msg.externalId
                })
              } else {
                relevantMessageId = originalMessage.externalId
                await updateMessage(db, messageId, {
                  message: processMessage(answer, citationMap, email),
                  updatedAt: new Date(),
                  sources: citations,
                  thinking,
                  errorMessage: null,
                })
              }
            } else {
              if (answer) {
                if (isUserMessage) {
                  let msg = await db.transaction(async (tx) => {
                    await updateMessage(tx, messageId, { errorMessage: "" })
                    const msg = await insertMessage(tx, {
                      chatId: originalMessage.chatId,
                      userId: user.id,
                      workspaceExternalId: workspace.externalId,
                      chatExternalId: originalMessage.chatExternalId,
                      messageRole: MessageRole.Assistant,
                      email: user.email,
                      sources: citations,
                      message: processMessage(answer, citationMap, email),
                      queryRouterClassification: JSON.stringify(classification),
                      thinking,
                      modelId:
                        ragPipelineConfig[RagPipelineStages.AnswerOrRewrite]
                          .modelId,
                      cost: totalCost.toString(),
                      tokensUsed:
                        totalTokens.inputTokens + totalTokens.outputTokens,
                      // The createdAt for this response which was error before
                      // should be just 1 unit more than the respective user query's createdAt value
                      // This is done to maintain order of user-assistant pattern of messages in UI
                      createdAt: new Date(
                        new Date(originalMessage.createdAt).getTime() + 1,
                      ),
                    })
                    return msg
                  })
                  relevantMessageId = msg.externalId
                } else {
                  loggerWithChild({ email: email }).info(
                    `Updated trace for message ${originalMessage.externalId}`,
                  )
                  insertSpan.setAttribute(
                    "message_id",
                    originalMessage.externalId,
                  )
                  relevantMessageId = originalMessage.externalId
                  await updateMessage(db, messageId, {
                    message: processMessage(answer, citationMap, email),
                    updatedAt: new Date(),
                    sources: citations,
                    thinking,
                    errorMessage: null,
                  })
                }
              } else {
                loggerWithChild({ email: email }).error(
                  `[MessageRetryApi] Stream finished but no answer generated.`,
                )
                const failureErrorMsg =
                  "Assistant failed to generate a response on retry."
                await addErrMessageToMessage(originalMessage, failureErrorMsg)
                relevantMessageId = originalMessage.externalId
                await stream.writeSSE({
                  event: ChatSSEvents.Error,
                  data: failureErrorMsg,
                })
              }
            }

            await stream.writeSSE({
              event: ChatSSEvents.ResponseMetadata,
              data: JSON.stringify({
                chatId: originalMessage.chatExternalId,
                messageId: relevantMessageId,
              }),
            })

            const endSpan = streamSpan.startSpan("send_end_event")
            await stream.writeSSE({
              data: "",
              event: ChatSSEvents.End,
            })
            endSpan.end()
            streamSpan.end()
            rootSpan.end()
            const traceJson = tracer.serializeToJson()
            await updateChatTrace(
              originalMessage.chatExternalId,
              originalMessage.externalId,
              traceJson,
            )
          }
        } catch (error) {
          const streamErrorSpan = streamSpan.startSpan("handle_stream_error")
          streamErrorSpan.addEvent("error", {
            message: getErrorMessage(error),
            stack: (error as Error).stack || "",
          })
          const errFromMap = handleError(error)
          relevantMessageId = relevantMessageId || originalMessage.externalId
          await stream.writeSSE({
            event: ChatSSEvents.ResponseMetadata,
            data: JSON.stringify({
              chatId: originalMessage.chatExternalId,
              messageId: relevantMessageId,
            }),
          })
          await stream.writeSSE({
            event: ChatSSEvents.Error,
            data: errFromMap,
          })
          await addErrMessageToMessage(originalMessage, errFromMap)
          await stream.writeSSE({
            data: "",
            event: ChatSSEvents.End,
          })
          loggerWithChild({ email: email }).error(
            error,
            `Streaming Error: ${(error as Error).message} ${
              (error as Error).stack
            }`,
          )
          streamErrorSpan.end()
          streamSpan.end()
          rootSpan.end()
        } finally {
          if (streamKey && activeStreams.has(streamKey)) {
            activeStreams.delete(streamKey)
            loggerWithChild({ email: email }).info(
              `[MessageRetryApi] Removed stream ${streamKey} from active streams map.`,
            )
          }
        }
      },
      async (err, stream) => {
        const streamErrorSpan = rootSpan.startSpan(
          "handle_stream_callback_error",
        )
        streamErrorSpan.addEvent("error", {
          message: getErrorMessage(err),
          stack: (err as Error).stack || "",
        })
        const errFromMap = handleError(err)
        relevantMessageId = relevantMessageId || originalMessage.externalId
        await stream.writeSSE({
          event: ChatSSEvents.ResponseMetadata,
          data: JSON.stringify({
            chatId: originalMessage.chatExternalId,
            messageId: relevantMessageId,
          }),
        })
        await stream.writeSSE({
          event: ChatSSEvents.Error,
          data: errFromMap,
        })
        await addErrMessageToMessage(originalMessage, errFromMap)
        await stream.writeSSE({
          data: "",
          event: ChatSSEvents.End,
        })
        loggerWithChild({ email: email }).error(
          err,
          `Streaming Error: ${err.message} ${(err as Error).stack}`,
        )
        streamErrorSpan.end()
        rootSpan.end()
        if (streamKey && activeStreams.has(streamKey)) {
          activeStreams.delete(streamKey)
          loggerWithChild({ email: email }).info(
            `[MessageRetryApi] Removed stream ${streamKey} from active streams map in error callback.`,
          )
        }
      },
    )
  } catch (error) {
    const errorSpan = rootSpan.startSpan("handle_top_level_error")
    errorSpan.addEvent("error", {
      message: getErrorMessage(error),
      stack: (error as Error).stack || "",
    })
    const errMsg = getErrorMessage(error)
    loggerWithChild({ email: email }).error(
      error,
      `Message Retry Error: ${errMsg} ${(error as Error).stack}`,
    )
    if (streamKey && activeStreams.has(streamKey)) {
      activeStreams.delete(streamKey)
      loggerWithChild({ email: email }).info(
        `[MessageRetryApi] Removed stream ${streamKey} from active streams map in top-level catch.`,
      )
    }
    throw new HTTPException(500, {
      message: "Could not retry message",
    })
  }
}

// New API Endpoint to stop streaming
export const StopStreamingApi = async (c: Context) => {
  // const { sub } = c.get(JwtPayloadKey) ?? {}
  let email = ""

  let jwtPayload
  try {
    jwtPayload = c.get(JwtPayloadKey)
  } catch (e) {}

  if (jwtPayload) {
    email = jwtPayload?.sub
  } else {
    email = c.get("userEmail") ?? ""
  }

  try {
    // @ts-ignore - Assuming validation middleware handles this
    const { chatId } = c.req.valid("json")
    loggerWithChild({ email: email }).info(
      `[StopStreamingApi] Received stop request. ChatId from client: ${chatId}`,
    )

    if (!chatId) {
      loggerWithChild({ email: email }).warn(
        "[StopStreamingApi] Received stop request with missing chatId.",
      )
      throw new HTTPException(400, { message: "chatId is required." })
    }

    const streamKey = chatId
    const stream = activeStreams.get(streamKey)

    if (stream) {
      loggerWithChild({ email: email }).info(
        `[StopStreamingApi] Closing active stream: ${streamKey}.`,
      )
      try {
        await stream.close()
      } catch (closeError) {
        loggerWithChild({ email: email }).error(
          closeError,
          `[StopStreamingApi] Error closing stream ${streamKey}: ${getErrorMessage(
            closeError,
          )}`,
        )
      } finally {
        activeStreams.delete(streamKey!)
      }
    } else {
      loggerWithChild({ email: email }).warn(
        `[StopStreamingApi] Stop request for non-existent or already finished stream with key: ${streamKey}. No action taken.`,
      )
    }

    return c.json({ success: true })
  } catch (error) {
    const errMsg = getErrorMessage(error)
    if (error instanceof HTTPException) {
      loggerWithChild({ email: email }).error(
        `[StopStreamingApi] HTTP Exception: ${error.status} - ${error.message}`,
      )
      throw error
    }
    loggerWithChild({ email: email }).error(
      error,
      `[StopStreamingApi] Unexpected Error: ${errMsg} ${
        (error as Error).stack
      }`,
    )
    throw new HTTPException(500, { message: "Could not stop streaming." })
  }
}

export const MessageFeedbackApi = async (c: Context) => {
  const { sub, workspaceId } = c.get(JwtPayloadKey)
  const email = sub
  const Logger = getLogger(Subsystem.Chat)

  try {
    //@ts-ignore - Assuming validation middleware handles this
    const { messageId, feedback } = await c.req.valid("json")

    const message = await getMessageByExternalId(db, messageId)
    if (!message) {
      throw new HTTPException(404, { message: "Message not found" })
    }
    if (
      message.email !== email ||
      message.workspaceExternalId !== workspaceId
    ) {
      throw new HTTPException(403, { message: "Forbidden" })
    }

    // Convert legacy feedback to new JSON format for consistency
    const feedbackData = feedback
      ? {
          type: feedback,
          feedback: [""], // Empty array for legacy feedback
        }
      : null

    await updateMessageByExternalId(db, messageId, {
      feedback: feedbackData,
      updatedAt: new Date(),
    })

    loggerWithChild({ email: email }).info(
      `Feedback ${
        feedback ? `'${feedback}'` : "removed"
      } for message ${messageId} by user ${email}`,
    )
    likeDislikeCount.inc({ email: email, feedback: feedback })
    return c.json({ success: true, messageId, feedback })
  } catch (error) {
    const errMsg = getErrorMessage(error)

    loggerWithChild({ email: email }).error(
      error,
      `Message Feedback Error: ${errMsg} ${(error as Error).stack}`,
    )
    if (error instanceof HTTPException) throw error
    throw new HTTPException(500, {
      message: "Could not submit feedback",
    })
  }
}

// New Enhanced Feedback API
export const EnhancedMessageFeedbackApi = async (c: Context) => {
  const { sub, workspaceId } = c.get(JwtPayloadKey)
  const email = sub
  const Logger = getLogger(Subsystem.Chat)

  try {
    //@ts-ignore - Assuming validation middleware handles this
    const requestData = await c.req.valid("json")
    const { messageId, type, customFeedback, selectedOptions, shareChat } =
      requestData as {
        messageId: string
        type: "like" | "dislike"
        customFeedback?: string
        selectedOptions?: string[]
        shareChat?: boolean
      }

    // Debug logging
    loggerWithChild({ email: email }).info(
      `Enhanced feedback request received`,
      {
        messageId,
        type,
        shareChat,
        customFeedback: !!customFeedback,
        selectedOptionsCount: selectedOptions?.length || 0,
      },
    )

    const message = await getMessageByExternalId(db, messageId)
    if (!message) {
      throw new HTTPException(404, { message: "Message not found" })
    }
    if (
      message.email !== email ||
      message.workspaceExternalId !== workspaceId
    ) {
      throw new HTTPException(403, { message: "Forbidden" })
    }

    // Get user and chat info for potential share token generation
    const userAndWorkspace = await getUserAndWorkspaceByEmail(
      db,
      workspaceId,
      email,
    )
    const { user } = userAndWorkspace

    const chat = await getChatByExternalId(db, message.chatExternalId)
    if (!chat) {
      throw new HTTPException(404, { message: "Chat not found" })
    }

    // Create enhanced feedback data
    const feedbackData: any = {
      type,
      feedback: [],
      share_chat: null,
    }

    // Add custom feedback as first element if provided
    if (customFeedback && customFeedback.trim()) {
      feedbackData.feedback.push(customFeedback.trim())
    }

    // Add selected predefined options
    if (selectedOptions && selectedOptions.length > 0) {
      feedbackData.feedback.push(...selectedOptions)
    }

    // Ensure at least one feedback item
    if (feedbackData.feedback.length === 0) {
      feedbackData.feedback.push("") // Empty string placeholder
    }

    // Generate share token if user opted to share
    if (shareChat) {
      try {
        // Check if share already exists for this chat+message combination
        const existingShare = await db
          .select()
          .from(sharedChats)
          .where(
            and(
              eq(sharedChats.chatId, chat.id),
              eq(sharedChats.messageId, message.id),
            ),
          )
          .limit(1)

        let shareToken: string

        if (existingShare.length > 0) {
          // If it exists but is deleted, reactivate it
          if (existingShare[0].deletedAt) {
            await db
              .update(sharedChats)
              .set({
                deletedAt: null,
                updatedAt: new Date(),
              })
              .where(eq(sharedChats.id, existingShare[0].id))
          }
          shareToken = existingShare[0].shareToken
        } else {
          // Generate unique share token
          shareToken = nanoid(15)

          // Create shared chat
          await db.insert(sharedChats).values({
            chatId: chat.id,
            messageId: message.id,
            workspaceId: chat.workspaceId,
            userId: user.id,
            shareToken,
            title: chat.title,
          })
        }

        feedbackData.share_chat = shareToken

        loggerWithChild({ email: email }).info(
          `Share token generated for feedback submission: ${shareToken}`,
          { messageId, chatId: chat.externalId },
        )
      } catch (shareError) {
        // Log error but don't fail the feedback submission
        loggerWithChild({ email: email }).error(
          shareError,
          `Failed to generate share token for message ${messageId}, continuing with feedback submission`,
        )
        // Set share_chat to null if token generation fails
        feedbackData.share_chat = null
      }
    }

    await updateMessageByExternalId(db, messageId, {
      feedback: feedbackData, // Store enhanced feedback with share token
      updatedAt: new Date(),
    })

    loggerWithChild({ email: email }).info(
      `Enhanced feedback '${type}' submitted for message ${messageId} by user ${email}`,
      { feedbackData, shareRequested: shareChat },
    )

    likeDislikeCount.inc({ email: email, feedback: type })
    return c.json({
      success: true,
      messageId,
      feedbackData,
      shareToken: feedbackData.share_chat,
    })
  } catch (error) {
    const errMsg = getErrorMessage(error)

    loggerWithChild({ email: email }).error(
      error,
      `Enhanced Message Feedback Error: ${errMsg} ${(error as Error).stack}`,
    )
    if (error instanceof HTTPException) throw error
    throw new HTTPException(500, {
      message: "Could not submit enhanced feedback",
    })
  }
}

export const GenerateFollowUpQuestionsApi = async (c: Context) => {
  let email = ""
  try {
    const { sub, workspaceId } = c.get(JwtPayloadKey) ?? {}
    email = sub || ""

    // @ts-ignore - Validation handled by middleware
    const { chatId, messageId } = c.req.valid("json")

    if (!chatId || !messageId) {
      throw new HTTPException(400, {
        message: "chatId and messageId are required",
      })
    }

    // Get user and workspace info
    const userAndWorkspace = await getUserAndWorkspaceByEmail(
      db,
      workspaceId,
      email,
    )
    const { user, workspace } = userAndWorkspace

    // Get chat messages for context
    const messages = await getChatMessagesWithAuth(db, chatId, email)

    if (!messages || messages.length === 0) {
      throw new HTTPException(404, { message: "No messages found in chat" })
    }

    // Find the specific message to ensure it exists
    const messageIndex = messages.findIndex(
      (msg) => msg.externalId === messageId,
    )
    if (messageIndex === -1) {
      throw new HTTPException(404, { message: "Message not found" })
    }

    // Use all messages from the chat for better context
    const contextMessages = messages

    // Format conversation context with all messages
    const conversationContext = contextMessages
      .map(
        (msg) =>
          `${msg.messageRole === "user" ? "User" : "Assistant"}: ${msg.message}`,
      )
      .join("\n\n")

    // Generate user context
    const ctx = userContext(userAndWorkspace)
    // Use the follow-up questions prompt
    const systemPrompt = generateFollowUpQuestionsSystemPrompt(ctx)

    const userPrompt = `Based on this conversation, generate 3 relevant follow-up questions:

${conversationContext}

The follow-up questions should be specific to this conversation and help the user explore related topics or get more detailed information about what was discussed.`

    // Call LLM to generate follow-up questions
    const response = await generateFollowUpQuestions(userPrompt, systemPrompt, {
      modelId: config.defaultFastModel,
      json: true,
      stream: false,
    })

    loggerWithChild({ email: email }).info(
      `Generated follow-up questions for message ${messageId} in chat ${chatId}`,
    )

    return c.json(response)
  } catch (error) {
    const errMsg = getErrorMessage(error)
    loggerWithChild({ email: email }).error(
      error,
      `Generate Follow-Up Questions Error: ${errMsg} ${(error as Error).stack}`,
    )
    if (error instanceof HTTPException) throw error
    throw new HTTPException(500, {
      message: "Could not generate follow-up questions",
    })
  }
}

export const GetAvailableModelsApi = async (c: Context) => {
  let email = ""
  try {
    const { sub } = c.get(JwtPayloadKey) ?? {}
    email = sub || ""
    
    if (!email) {
      throw new HTTPException(401, { message: "Unauthorized" })
    }
    
    const availableModels = getAvailableModels({
      AwsAccessKey: config.AwsAccessKey,
      AwsSecretKey: config.AwsSecretKey,
      OpenAIKey: config.OpenAIKey,
      OllamaModel: config.OllamaModel,
      TogetherAIModel: config.TogetherAIModel,
      TogetherApiKey: config.TogetherApiKey,
      FireworksAIModel: config.FireworksAIModel,
      FireworksApiKey: config.FireworksApiKey,
      GeminiAIModel: config.GeminiAIModel,
      GeminiApiKey: config.GeminiApiKey,
      VertexAIModel: config.VertexAIModel,
      VertexProjectId: config.VertexProjectId,
      VertexRegion: config.VertexRegion,
    })

    // Filter out actualName and provider fields before sending to frontend
    const filteredModels = availableModels.map(model => ({
      labelName: model.labelName,
      reasoning: model.reasoning,
      websearch: model.websearch,
      deepResearch: model.deepResearch,
    }))

    return c.json({ models: filteredModels })
  } catch (error) {
    const errMsg = getErrorMessage(error)
    loggerWithChild({ email }).error(
      error,
      `Get Available Models Error: ${errMsg}`,
    )
    if (error instanceof HTTPException) throw error
    throw new HTTPException(500, {
      message: "Could not fetch available models"
    })
  }
}<|MERGE_RESOLUTION|>--- conflicted
+++ resolved
@@ -2188,11 +2188,7 @@
     generateAnswerSpan?.end()
     return
   } else if (!answer) {
-<<<<<<< HEAD
-    if (isMsgWithSources) {
-=======
-    if(attachmentFileIds && attachmentFileIds.length > 0) {
->>>>>>> d78b6b10
+    if(isMsgWithSources || (attachmentFileIds && attachmentFileIds.length > 0)) {
       yield {
         text: "From the selected context, I could not find any information to answer it, please change your query",
       }
@@ -4131,7 +4127,6 @@
     message = decodeURIComponent(message)
     rootSpan.setAttribute("message", message)
 
-<<<<<<< HEAD
     // Extract sources from search parameters
     const sources = c.req.query("selectedSources")
     const isMsgWithSources = !!sources
@@ -4145,10 +4140,7 @@
       }
     }
 
-    const isMsgWithContext = isMessageWithContext(message)
-=======
     let isMsgWithContext = isMessageWithContext(message)
->>>>>>> d78b6b10
     const extractedInfo = isMsgWithContext
       ? await extractFileIdsFromMessage(message, email)
       : {
@@ -4156,15 +4148,12 @@
           fileIds: [],
           threadIds: [],
         }
-<<<<<<< HEAD
     if(extractedInfo?.fileIds.length > 0) {
-      fileIds = extractedInfo?.fileIds
-=======
+      fileIds = fileIds.concat(extractedInfo?.fileIds)
+    }
     isMsgWithContext = isMsgWithContext || (nonImageAttachmentFileIds && nonImageAttachmentFileIds.length > 0)
-    let fileIds = extractedInfo?.fileIds
     if (nonImageAttachmentFileIds && nonImageAttachmentFileIds.length > 0) {
       fileIds = fileIds.concat(nonImageAttachmentFileIds)
->>>>>>> d78b6b10
     }
     const threadIds = extractedInfo?.threadIds || []
     const totalValidFileIdsFromLinkCount =
@@ -4375,13 +4364,8 @@
             })
           }
           if (
-<<<<<<< HEAD
             ((isMsgWithContext || isMsgWithSources) && fileIds && fileIds?.length > 0) ||
-            (attachmentFileIds && attachmentFileIds?.length > 0)
-=======
-            (isMsgWithContext && fileIds && fileIds?.length > 0) ||
             (imageAttachmentFileIds && imageAttachmentFileIds?.length > 0)
->>>>>>> d78b6b10
           ) {
             let answer = ""
             let citations = []
@@ -4408,14 +4392,9 @@
               userRequestsReasoning,
               understandSpan,
               threadIds,
-<<<<<<< HEAD
-              attachmentFileIds,
-              undefined,
+              imageAttachmentFileIds,
+              agentPromptValue,
               isMsgWithSources,
-=======
-              imageAttachmentFileIds,
->>>>>>> d78b6b10
-              agentPromptValue,
               actualModelId || config.defaultBestModel,
             )
             stream.writeSSE({
