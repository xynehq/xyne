--- conflicted
+++ resolved
@@ -92,11 +92,8 @@
   searchVespaAgent,
   GetDocument,
   SearchEmailThreads,
-<<<<<<< HEAD
   SearchVespaThreads,
-=======
   DeleteDocument,
->>>>>>> 2261f736
 } from "@/search/vespa"
 import {
   Apps,
