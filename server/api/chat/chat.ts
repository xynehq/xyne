--- conflicted
+++ resolved
@@ -214,12 +214,9 @@
 import { getDateForAI } from "@/utils/index"
 import type { User } from "@microsoft/microsoft-graph-types"
 import { getAuth, safeGet } from "../agent"
-<<<<<<< HEAD
-=======
 import { getChunkCountPerDoc } from "./chunk-selection"
 import { handleAttachmentDelete } from "../files"
 import { expandSheetIds } from "@/search/utils"
->>>>>>> aa29edab
 
 const METADATA_NO_DOCUMENTS_FOUND = "METADATA_NO_DOCUMENTS_FOUND_INTERNAL"
 const METADATA_FALLBACK_TO_RAG = "METADATA_FALLBACK_TO_RAG_INTERNAL"
@@ -1951,29 +1948,15 @@
 
   let previousResultsLength = 0
   const combinedSearchResponse: VespaSearchResult[] = []
-<<<<<<< HEAD
-
-  if (fileIds.length > 0 || (folderIds && folderIds.length > 0)) {
-=======
   let chunksPerDocument: number[] = []
   const targetChunks = 120
 
   if (fileIds.length > 0 || (folderIds && folderIds.length > 0)) {
     const fileSearchSpan = generateAnswerSpan?.startSpan("file_search")
->>>>>>> aa29edab
     let results
     if (isValidPath) {
       if (folderIds?.length) {
         results = await searchCollectionRAG(messageText, undefined, folderIds)
-<<<<<<< HEAD
-      } else
-        results = await searchCollectionRAG(messageText, fileIds, undefined)
-    } else {
-      results = await GetDocumentsByDocIds(fileIds, generateAnswerSpan!)
-    }
-    if (results.root.children) {
-      combinedSearchResponse.push(...results.root.children)
-=======
       } else {
         results = await searchCollectionRAG(messageText, fileIds, undefined)
       }
@@ -1999,7 +1982,6 @@
           combinedSearchResponse.push(...results.root.children)
         }
       }
->>>>>>> aa29edab
     }
     
     // Apply intelligent chunk selection based on document relevance and chunk scores
