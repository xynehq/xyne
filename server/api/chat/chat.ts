--- conflicted
+++ resolved
@@ -118,11 +118,7 @@
   type VespaSearchResult,
   type VespaSearchResults,
   type VespaSearchResultsSchema,
-<<<<<<< HEAD
-  type VespaUser,
   KnowledgeBaseEntity,
-=======
->>>>>>> bbabe175
 } from "@/search/types"
 import { APIError } from "openai"
 import { SearchVespaThreads } from "@/search/vespa"
@@ -4355,13 +4351,9 @@
               userRequestsReasoning,
               understandSpan,
               threadIds,
-<<<<<<< HEAD
               ImageAttachmentFileIds,
-=======
-              attachmentFileIds,
               agentPromptValue,
               actualModelId || config.defaultBestModel,
->>>>>>> bbabe175
             )
             stream.writeSSE({
               event: ChatSSEvents.Start,
@@ -5794,13 +5786,9 @@
               userRequestsReasoning,
               understandSpan,
               threadIds,
-<<<<<<< HEAD
               ImageAttachmentFileIds,
-=======
-              attachmentFileIds,
               undefined,
               modelId,
->>>>>>> bbabe175
             )
             stream.writeSSE({
               event: ChatSSEvents.Start,
