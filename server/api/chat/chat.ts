import {
  answerContextMap,
  cleanContext,
  constructToolContext,
  userContext,
} from "@/ai/context"
import {
  // baselineRAGIterationJsonStream,
  baselineRAGJsonStream,
  generateSearchQueryOrAnswerFromConversation,
  generateTitleUsingQuery,
  jsonParseLLMOutput,
  mailPromptJsonStream,
  temporalPromptJsonStream,
  queryRewriter,
  generateAnswerBasedOnToolOutput,
  meetingPromptJsonStream,
  generateToolSelectionOutput,
  generateSynthesisBasedOnToolOutput,
} from "@/ai/provider"
import { getConnectorByExternalId, getConnectorByApp } from "@/db/connector"
import { Client } from "@modelcontextprotocol/sdk/client/index.js"
import { StdioClientTransport } from "@modelcontextprotocol/sdk/client/stdio.js"
import { SSEClientTransport } from "@modelcontextprotocol/sdk/client/sse.js"
import {
  Models,
  QueryType,
  type ConverseResponse,
  type QueryRouterLLMResponse,
  type QueryRouterResponse,
  type TemporalClassifier,
  type UserQuery,
} from "@/ai/types"
import config from "@/config"
import {
  deleteChatByExternalIdWithAuth,
  deleteMessagesByChatId,
  getChatByExternalId,
  getChatByExternalIdWithAuth,
  getPublicChats,
  insertChat,
  updateChatByExternalIdWithAuth,
  updateMessageByExternalId,
} from "@/db/chat"
import { db } from "@/db/client"
import {
  insertMessage,
  getMessageByExternalId,
  getChatMessagesBefore,
  updateMessage,
  getChatMessagesWithAuth,
} from "@/db/message"
import { eq } from "drizzle-orm"
import { getToolsByConnectorId, syncConnectorTools } from "@/db/tool"
import {
  selectPublicChatSchema,
  selectPublicMessagesSchema,
  messageFeedbackEnum,
  type SelectChat,
  type SelectMessage,
  selectMessageSchema,
  sharedChats,
} from "@/db/schema"
import { getUserAndWorkspaceByEmail } from "@/db/user"
import { getLogger, getLoggerWithChild } from "@/logger"
import {
  AgentReasoningStepType,
  AgentToolName,
  ChatSSEvents,
  ContextSysthesisState,
  OpenAIError,
  type AgentReasoningStep,
  type MessageReqType,
} from "@/shared/types"
import { MessageRole, Subsystem } from "@/types"
import {
  delay,
  getErrorMessage,
  getRelativeTime,
  interpretDateFromReturnedTemporalValue,
  splitGroupedCitationsWithSpaces,
} from "@/utils"
import {
  ToolResultContentBlock,
  type ConversationRole,
  type Message,
} from "@aws-sdk/client-bedrock-runtime"
import type { Context } from "hono"
import { HTTPException } from "hono/http-exception"
import { streamSSE, type SSEStreamingApi } from "hono/streaming" // Import SSEStreamingApi
import { z } from "zod"
import type { chatSchema, MessageRetryReqType } from "@/api/search"
import { getTracer, type Span, type Tracer } from "@/tracer"
import {
  searchVespa,
  SearchModes,
  searchVespaInFiles,
  getItems,
  GetDocumentsByDocIds,
  getDocumentOrNull,
  searchVespaThroughAgent,
  searchVespaAgent,
  GetDocument,
  SearchEmailThreads,
} from "@/search/vespa"
import {
  Apps,
  CalendarEntity,
  chatMessageSchema,
  dataSourceFileSchema,
  DriveEntity,
  entitySchema,
  eventSchema,
  fileSchema,
  GooglePeopleEntity,
  isValidApp,
  isValidEntity,
  mailAttachmentSchema,
  MailEntity,
  mailSchema,
  SystemEntity,
  userSchema,
  type Entity,
  type VespaChatMessage,
  type VespaEvent,
  type VespaEventSearch,
  type VespaFile,
  type VespaMail,
  type VespaMailAttachment,
  type VespaMailSearch,
  type VespaSchema,
  type VespaSearchResponse,
  type VespaSearchResult,
  type VespaSearchResults,
  type VespaSearchResultsSchema,
  type VespaUser,
} from "@/search/types"
import { APIError } from "openai"
import {
  getChatTraceByExternalId,
  insertChatTrace,
  deleteChatTracesByChatExternalId,
  updateChatTrace,
} from "@/db/chatTrace"
import {
  getUserPersonalizationByEmail,
  getUserPersonalizationAlpha,
} from "@/db/personalization"
import { appToSchemaMapper, entityToSchemaMapper } from "@/search/mappers"
import { getDocumentOrSpreadsheet } from "@/integrations/google/sync"
// import type { S } from "ollama/dist/shared/ollama.6319775f.mjs"
import { isCuid } from "@paralleldrive/cuid2"
import { getAgentByExternalId, type SelectAgent } from "@/db/agent"
import { selectToolSchema, type SelectTool } from "@/db/schema/McpConnectors"
import { ragPipelineConfig, RagPipelineStages, type Citation } from "./types"
import { activeStreams } from "./stream"
import { AgentMessageApi, MessageWithToolsApi } from "@/api/chat/agents"
import {
  extractFileIdsFromMessage,
  isMessageWithContext,
  searchToCitation,
} from "./utils"
import { likeDislikeCount } from "@/metrics/app/app-metrics"

const METADATA_NO_DOCUMENTS_FOUND = "METADATA_NO_DOCUMENTS_FOUND_INTERNAL"
const METADATA_FALLBACK_TO_RAG = "METADATA_FALLBACK_TO_RAG_INTERNAL"

const {
  JwtPayloadKey,
  chatHistoryPageSize,
  defaultBestModel,
  defaultFastModel,
  maxDefaultSummary,
  chatPageSize,
  isReasoning,
  fastModelReasoning,
  StartThinkingToken,
  EndThinkingToken,
  maxValidLinks,
} = config
const Logger = getLogger(Subsystem.Chat)
const loggerWithChild = getLoggerWithChild(Subsystem.Chat)

<<<<<<< HEAD
// Function to extract thread IDs from search results
function extractThreadIdsFromResults(results: VespaSearchResult[]): string[] {
  const threadIds: string[] = []
  const seenThreadIds = new Set<string>()
  
  for (const result of results) {
    const fields = result.fields as any
    // Check if it's an email result
    if (fields.app === Apps.Gmail && fields.threadId) {
      if (!seenThreadIds.has(fields.threadId)) {
        threadIds.push(fields.threadId)
        seenThreadIds.add(fields.threadId)
      }
    }
  }
  
  return threadIds
}

// Function to expand email threads in search results - NO LIMITS VERSION
async function expandEmailThreadsInResults(
  results: VespaSearchResult[],
  email: string,
  span?: Span
): Promise<VespaSearchResult[]> {
  // Extract unique thread IDs from email results
  const threadIds = extractThreadIdsFromResults(results)
  
  if (threadIds.length === 0) {
    return results // No email threads to expand
  } 
  const threadSpan = span?.startSpan("expand_email_threads")
  threadSpan?.setAttribute("threadIds", JSON.stringify(threadIds))
  
  try {
    const threadResults = await SearchEmailThreads(threadIds, threadSpan!, email)
    
    if (!threadResults.root.children || threadResults.root.children.length === 0) {
      threadSpan?.setAttribute("no_thread_results", true)
      threadSpan?.end()
      return results
    }
    
    // Create a set of existing docIds to avoid duplicates
    const existingDocIds = new Set(
      results.map((child: any) => child.fields.docId)
    )
    
    // Simply add all thread emails without any limits
    const expandedResults = [...results]
    let addedCount = 0
    
    for (const child of threadResults.root.children) {
      const docId = (child as any).fields.docId
      
      // Skip if already in results
      if (!existingDocIds.has(docId)) {
        expandedResults.push(child)
        existingDocIds.add(docId)
        addedCount++
      }
    }
    
    loggerWithChild({ email }).info(
      `Added ${addedCount} additional emails from ${threadIds.length} threads to search results (no limits applied)`
    )
    
    threadSpan?.setAttribute("added_email_count", addedCount)
    threadSpan?.setAttribute("original_result_count", results.length)
    threadSpan?.setAttribute("final_result_count", expandedResults.length)
    threadSpan?.setAttribute("total_thread_emails_found", threadResults.root.children.length)
    threadSpan?.end()
    
    return expandedResults
  } catch (error) {
    loggerWithChild({ email }).error(
      error,
      `Error expanding email threads: ${getErrorMessage(error)}`
    )
    threadSpan?.setAttribute("error", getErrorMessage(error))
    threadSpan?.end()
    return results // Return original results on error
  }
=======
const extractImageFileNames = (
  context: string,
): { imageFileNames: string[] } => {
  // This matches "Image File Names:" followed by content until the next field (starting with a capital letter and colon) or "vespa relevance score"
  const imageContentRegex =
    /Image File Names:\s*([\s\S]*?)(?=\n[A-Z][a-zA-Z ]*:|vespa relevance score|$)/g
  const matches = [...context.matchAll(imageContentRegex)]

  let imageFileNames: string[] = []

  for (const match of matches) {
    const imageContent = match[1].trim()
    if (imageContent) {
      // Split by newlines and filter out empty strings
      const fileNames = imageContent
        .split("\n")
        .map((name) => name.trim())
        .filter((name) => name.length > 0)
        // Additional safety: split by spaces and filter out empty strings
        // in case multiple filenames are on the same line
        .flatMap((name) => name.split(/\s+/).filter((part) => part.length > 0))
      imageFileNames.push(...fileNames)
    }
  }
  return { imageFileNames }
>>>>>>> b10a4389
}

export const GetChatTraceApi = async (c: Context) => {
  let email = ""
  try {
    const jwtPayload = (c.get(JwtPayloadKey) ?? {}) as Record<string, unknown>
    email = typeof jwtPayload.sub === "string" ? jwtPayload.sub : ""

    // @ts-ignore - Assume validation is handled by middleware in server.ts
    const { chatId, messageId } = c.req.valid("query")

    if (!chatId || !messageId) {
      throw new HTTPException(400, {
        message: "chatId and messageId are required query parameters",
      })
    }
    const trace = await getChatTraceByExternalId(chatId, messageId)

    if (!trace) {
      // Return 404 if the trace is not found for the given IDs
      throw new HTTPException(500, { message: "Chat trace not found" })
    }

    // The traceJson is likely already a JSON object/string in the DB, return it directly
    return c.json(trace)
  } catch (error) {
    const errMsg = getErrorMessage(error)
    if (error instanceof HTTPException) {
      // Re-throw HTTPExceptions to let Hono handle them
      throw error
    }
    loggerWithChild({ email: email }).error(
      error,
      `Get Chat Trace Error: ${errMsg} ${(error as Error).stack}`,
    )
    throw new HTTPException(500, {
      message: "Could not fetch chat trace",
    })
  }
}

export const textToCitationIndex = /\[(\d+)\]/g

export const processMessage = (
  text: string,
  citationMap: Record<number, number>,
  email?: string,
) => {
  if (!text) {
    return ""
  }

  text = splitGroupedCitationsWithSpaces(text)
  return text.replace(textToCitationIndex, (match, num) => {
    const index = citationMap[num]

    return typeof index === "number" ? `[${index + 1}]` : ""
  })
}

// the Set is passed by reference so that singular object will get updated
// but need to be kept in mind
const checkAndYieldCitations = function* (
  textInput: string,
  yieldedCitations: Set<number>,
  results: any[],
  baseIndex: number = 0,
  email: string,
) {
  const text = splitGroupedCitationsWithSpaces(textInput)
  let match
  while ((match = textToCitationIndex.exec(text)) !== null) {
    const citationIndex = parseInt(match[1], 10)
    if (!yieldedCitations.has(citationIndex)) {
      const item = results[citationIndex - baseIndex]
      if (item) {
        // TODO: fix this properly, empty citations making streaming broke
        if (item.fields.sddocname === dataSourceFileSchema) {
          // Removed transcriptSchema check
          continue
        }
        yield {
          citation: {
            index: citationIndex,
            item: searchToCitation(item as VespaSearchResults),
          },
        }
        yieldedCitations.add(citationIndex)
      } else {
        loggerWithChild({ email: email }).error(
          "Found a citation index but could not find it in the search result ",
          citationIndex,
          results.length,
        )
      }
    }
  }
}

export function cleanBuffer(buffer: string): string {
  let parsableBuffer = buffer
  parsableBuffer = parsableBuffer.replace(/^```(?:json)?[\s\n]*/i, "")
  return parsableBuffer.trim()
}

async function* processIterator(
  iterator: AsyncIterableIterator<ConverseResponse>,
  results: VespaSearchResult[],
  previousResultsLength: number = 0,
  userRequestsReasoning?: boolean,
  email?: string,
): AsyncIterableIterator<
  ConverseResponse & { citation?: { index: number; item: any } }
> {
  let buffer = ""
  let currentAnswer = ""
  let parsed = { answer: "" }
  let thinking = ""
  let reasoning = config.isReasoning && userRequestsReasoning
  let yieldedCitations = new Set<number>()
  // tied to the json format and output expected, we expect the answer key to be present
  const ANSWER_TOKEN = '"answer":'

  for await (const chunk of iterator) {
    if (chunk.text) {
      if (reasoning) {
        if (thinking && !chunk.text.includes(EndThinkingToken)) {
          thinking += chunk.text
          yield* checkAndYieldCitations(
            thinking,
            yieldedCitations,
            results,
            previousResultsLength,
            email!,
          )
          yield { text: chunk.text, reasoning }
        } else {
          // first time
          const startThinkingIndex = chunk.text.indexOf(StartThinkingToken)
          if (
            startThinkingIndex !== -1 &&
            chunk.text.trim().length > StartThinkingToken.length
          ) {
            let token = chunk.text.slice(
              startThinkingIndex + StartThinkingToken.length,
            )
            if (chunk.text.includes(EndThinkingToken)) {
              token = chunk.text.split(EndThinkingToken)[0]
              thinking += token
            } else {
              thinking += token
            }
            yield* checkAndYieldCitations(
              thinking,
              yieldedCitations,
              results,
              previousResultsLength,
              email!,
            )
            yield { text: token, reasoning }
          }
        }
      }
      if (reasoning && chunk.text.includes(EndThinkingToken)) {
        reasoning = false
        chunk.text = chunk.text.split(EndThinkingToken)[1].trim()
      }
      if (!reasoning) {
        buffer += chunk.text
        try {
          const parsableBuffer = cleanBuffer(buffer)

          parsed = jsonParseLLMOutput(parsableBuffer, ANSWER_TOKEN)
          // If we have a null answer, break this inner loop and continue outer loop
          // seen some cases with just "}"
          if (parsed.answer === null || parsed.answer === "}") {
            break
          }
          // If we have an answer and it's different from what we've seen
          if (parsed.answer && currentAnswer !== parsed.answer) {
            if (currentAnswer === "") {
              // First valid answer - send the whole thing
              yield { text: parsed.answer }
            } else {
              // Subsequent chunks - send only the new part
              const newText = parsed.answer.slice(currentAnswer.length)
              yield { text: newText }
            }
            yield* checkAndYieldCitations(
              parsed.answer,
              yieldedCitations,
              results,
              previousResultsLength,
              email!,
            )
            currentAnswer = parsed.answer
          }
        } catch (e) {
          // If we can't parse the JSON yet, continue accumulating
          continue
        }
      }
    }

    if (chunk.cost) {
      yield { cost: chunk.cost }
    }
  }
  return parsed.answer
}

export const GetChatApi = async (c: Context) => {
  let email = ""
  try {
    const { sub } = c.get(JwtPayloadKey) ?? {}
    email = sub || ""
    // @ts-ignore
    const body: z.infer<typeof chatSchema> = c.req.valid("json")
    const { chatId } = body
    const [chat, messages] = await Promise.all([
      getChatByExternalIdWithAuth(db, chatId, email),
      getChatMessagesWithAuth(db, chatId, email),
    ])
    return c.json({
      chat: selectPublicChatSchema.parse(chat),
      messages: selectPublicMessagesSchema.parse(messages),
    })
  } catch (error) {
    const errMsg = getErrorMessage(error)
    loggerWithChild({ email: email }).error(
      error,
      `Get Chat and Messages Error: ${errMsg} ${(error as Error).stack}`,
    )
    throw new HTTPException(500, {
      message: "Could not fetch chat and messages",
    })
  }
}

export const ChatRenameApi = async (c: Context) => {
  let email = ""
  try {
    const { sub } = c.get(JwtPayloadKey) ?? {}
    email = sub || ""
    // @ts-ignore
    const { title, chatId } = c.req.valid("json")
    await updateChatByExternalIdWithAuth(db, chatId, email, { title })
    return c.json({ success: true })
  } catch (error) {
    const errMsg = getErrorMessage(error)
    loggerWithChild({ email: email }).error(
      error,
      `Chat Rename Error: ${errMsg} ${(error as Error).stack}`,
    )
    throw new HTTPException(500, {
      message: "Could not rename chat",
    })
  }
}

export const ChatDeleteApi = async (c: Context) => {
  let email = ""
  try {
    const { sub } = c.get(JwtPayloadKey) ?? {}
    email = sub || ""
    // @ts-ignore
    const { chatId } = c.req.valid("json")
    await db.transaction(async (tx) => {
      // Get the chat's internal ID first
      const chat = await getChatByExternalIdWithAuth(tx, chatId, email)
      if (!chat) {
        throw new HTTPException(404, { message: "Chat not found" })
      }
      // Delete shared chats associated with this chat
      await tx.delete(sharedChats).where(eq(sharedChats.chatId, chat.id))

      // First delete chat traces to avoid cascade violations
      await deleteChatTracesByChatExternalId(tx, chatId)
      // Second we have to delete all messages associated with that chat
      await deleteMessagesByChatId(tx, chatId)
      await deleteChatByExternalIdWithAuth(tx, chatId, email)
    })
    return c.json({ success: true })
  } catch (error) {
    const errMsg = getErrorMessage(error)
    loggerWithChild({ email: email }).error(
      error,
      `Chat Delete Error: ${errMsg} ${(error as Error).stack}`,
    )
    throw new HTTPException(500, {
      message: "Could not delete chat",
    })
  }
}

export const ChatHistory = async (c: Context) => {
  let email = ""
  try {
    const { sub } = c.get(JwtPayloadKey)
    const email = sub
    // @ts-ignore
    const { page } = c.req.valid("query")
    const offset = page * chatHistoryPageSize
    return c.json(await getPublicChats(db, email, chatHistoryPageSize, offset))
  } catch (error) {
    const errMsg = getErrorMessage(error)
    loggerWithChild({ email: email }).error(
      error,
      `Chat History Error: ${errMsg} ${(error as Error).stack}`,
    )
    throw new HTTPException(500, {
      message: "Could not get chat history",
    })
  }
}

export const ChatBookmarkApi = async (c: Context) => {
  let email = ""
  try {
    const { sub } = c.get(JwtPayloadKey) ?? {}
    email = sub || ""
    // @ts-ignore
    const body = c.req.valid("json")
    const { chatId, bookmark } = body
    await updateChatByExternalIdWithAuth(db, chatId, email, {
      isBookmarked: bookmark,
    })
    return c.json({})
  } catch (error) {
    const errMsg = getErrorMessage(error)
    loggerWithChild({ email: email }).error(
      error,
      `Chat Bookmark Error: ${errMsg} ${(error as Error).stack}`,
    )
    throw new HTTPException(500, {
      message: "Could not bookmark chat",
    })
  }
}
export const replaceDocIdwithUserDocId = async (
  docId: string,
  email: string,
) => {
  const res = await GetDocument(mailSchema, docId)
  // Check if userMap exists in fields and cast to any to access it
  const userMap = (res.fields as any)?.userMap ?? {}

  return userMap[email] ?? docId
}

function buildContext(
  results: VespaSearchResult[],
  maxSummaryCount: number | undefined,
  startIndex: number = 0,
): string {
  return cleanContext(
    results
      ?.map(
        (v, i) =>
          `Index ${i + startIndex} \n ${answerContextMap(
            v as z.infer<typeof VespaSearchResultsSchema>,
            maxSummaryCount,
          )}`,
      )
      ?.join("\n"),
  )
}

async function* generateIterativeTimeFilterAndQueryRewrite(
  input: string,
  messages: Message[],
  email: string,
  userCtx: string,
  alpha: number = 0.5,
  pageSize: number = 10,
  maxPageNumber: number = 3,
  maxSummaryCount: number | undefined,
  classification: QueryRouterLLMResponse,
  userRequestsReasoning?: boolean,
  queryRagSpan?: Span,
  agentPrompt?: string,
): AsyncIterableIterator<
  ConverseResponse & { citation?: { index: number; item: any } }
> {
  // we are not going to do time expansion
  // we are going to do 4 months answer
  // if not found we go back to iterative page search
  // @ts-ignore
  const rootSpan = queryRagSpan?.startSpan(
    "generateIterativeTimeFilterAndQueryRewrite",
  )
  rootSpan?.setAttribute("input", input)
  rootSpan?.setAttribute("email", email)
  rootSpan?.setAttribute("alpha", alpha)
  rootSpan?.setAttribute("pageSize", pageSize)
  rootSpan?.setAttribute("maxPageNumber", maxPageNumber)
  rootSpan?.setAttribute("maxSummaryCount", maxSummaryCount || "none")
  let agentAppEnums: Apps[] = []
  let agentSpecificDataSourceIds: string[] = []
  if (agentPrompt) {
    let agentPromptData: { appIntegrations?: string[] } = {}
    try {
      agentPromptData = JSON.parse(agentPrompt)
    } catch (error) {
      loggerWithChild({ email: email }).warn(
        "Failed to parse agentPrompt JSON",
        { error, agentPrompt },
      )
    }

    if (
      agentPromptData.appIntegrations &&
      Array.isArray(agentPromptData.appIntegrations)
    ) {
      for (const integration of agentPromptData.appIntegrations) {
        if (typeof integration === "string") {
          const lowerIntegration = integration.toLowerCase()
          if (
            lowerIntegration.startsWith("ds-") ||
            lowerIntegration.startsWith("ds_")
          ) {
            // ds- is the prefix for datasource externalId
            agentSpecificDataSourceIds.push(integration)
            if (!agentAppEnums.includes(Apps.DataSource)) {
              agentAppEnums.push(Apps.DataSource)
            }
          } else {
            // Handle generic app names
            switch (lowerIntegration) {
              case Apps.GoogleDrive.toLowerCase():
              case "googledrive":
                if (!agentAppEnums.includes(Apps.GoogleDrive))
                  agentAppEnums.push(Apps.GoogleDrive)
                break
              case Apps.DataSource.toLowerCase(): // 'data-source'
                if (!agentAppEnums.includes(Apps.DataSource))
                  agentAppEnums.push(Apps.DataSource)
                break
              case "googlesheets":
                if (!agentAppEnums.includes(Apps.GoogleDrive))
                  agentAppEnums.push(Apps.GoogleDrive)
                break
              case Apps.Gmail.toLowerCase():
              case "gmail":
                if (!agentAppEnums.includes(Apps.Gmail))
                  agentAppEnums.push(Apps.Gmail)
                break
              case Apps.GoogleCalendar.toLowerCase():
              case "googlecalendar":
                if (!agentAppEnums.includes(Apps.GoogleCalendar))
                  agentAppEnums.push(Apps.GoogleCalendar)
                break
              case Apps.Slack.toLowerCase():
              case "slack":
                if (!agentAppEnums.includes(Apps.Slack))
                  agentAppEnums.push(Apps.Slack)
                break
              default:
                loggerWithChild({ email: email }).warn(
                  `Unknown integration type in agent prompt: ${integration}`,
                )
                break
            }
          }
        } else {
          loggerWithChild({ email: email }).warn(
            `Invalid integration item in agent prompt (not a string): ${integration}`,
          )
        }
      }
      agentAppEnums = [...new Set(agentAppEnums)]
    } else {
      loggerWithChild({ email: email }).warn(
        "agentPromptData.appIntegrations is not an array or is missing",
        { agentPromptData },
      )
    }
  }

  let message = input

  let userAlpha = alpha
  try {
    const personalization = await getUserPersonalizationByEmail(db, email)
    if (personalization) {
      const nativeRankParams =
        personalization.parameters?.[SearchModes.NativeRank]
      if (nativeRankParams?.alpha !== undefined) {
        userAlpha = nativeRankParams.alpha
        loggerWithChild({ email: email }).info(
          { email, alpha: userAlpha },
          "Using personalized alpha for iterative RAG",
        )
      } else {
        loggerWithChild({ email: email }).info(
          { email },
          "No personalized alpha found in settings, using default for iterative RAG",
        )
      }
    } else {
      loggerWithChild({ email: email }).warn(
        { email },
        "User personalization settings not found, using default alpha for iterative RAG",
      )
    }
  } catch (err) {
    loggerWithChild({ email: email }).error(
      err,
      "Failed to fetch personalization for iterative RAG, using default alpha",
      { email },
    )
  }
  const initialSearchSpan = rootSpan?.startSpan("latestResults_search")

  const monthInMs = 30 * 24 * 60 * 60 * 1000
  let timestampRange = {
    from: new Date().getTime() - 4 * monthInMs,
    to: new Date().getTime(),
  }
  const { startTime, endTime } = classification.filters

  if (startTime && endTime) {
    const fromMs = new Date(startTime).getTime()
    const toMs = new Date(endTime).getTime()
    if (!isNaN(fromMs) && !isNaN(toMs) && fromMs <= toMs) {
      timestampRange.from = fromMs
      timestampRange.to = toMs
    } else {
      rootSpan?.setAttribute(
        "invalidTimestampRange",
        JSON.stringify({ startTime, endTime }),
      )
    }
  }

  let userSpecifiedCount = pageSize
  if (classification.filters.count) {
    rootSpan?.setAttribute("userSpecifiedCount", classification.filters.count)
    userSpecifiedCount = Math.min(
      classification.filters.count,
      config.maxUserRequestCount,
    )
  }
  if (classification.filterQuery) {
    message = classification.filterQuery
  }
  let searchResults
  if (!agentPrompt) {
    searchResults = await searchVespa(message, email, null, null, {
      limit: pageSize,
      alpha: userAlpha,
      timestampRange,
      span: initialSearchSpan,
    })
  } else {
    searchResults = await searchVespaAgent(
      message,
      email,
      null,
      null,
      agentAppEnums,
      {
        limit: pageSize,
        alpha: userAlpha,
        timestampRange,
        span: initialSearchSpan,
        dataSourceIds: agentSpecificDataSourceIds,
      },
    )
  }

  // Expand email threads in the results
  searchResults.root.children = await expandEmailThreadsInResults(
    searchResults.root.children || [],
    email,
    initialSearchSpan
  )

  const latestResults = searchResults.root.children
  initialSearchSpan?.setAttribute("result_count", latestResults?.length || 0)
  initialSearchSpan?.setAttribute(
    "result_ids",
    JSON.stringify(
      latestResults?.map((r: VespaSearchResult) => (r.fields as any).docId) ||
        [],
    ),
  )
  initialSearchSpan?.end()
  const latestIds = latestResults
    ?.map((v: VespaSearchResult) => (v?.fields as any).docId)
    ?.filter((v) => !!v)

  // for the case of reasoning as we are streaming the tokens and the citations
  // our iterative rag has be aware of the results length(max potential citation index) that is already sent before hand
  // so this helps us avoid conflict with a previous citation index
  let previousResultsLength = 0
  for (var pageNumber = 0; pageNumber < maxPageNumber; pageNumber++) {
    const pageSpan = rootSpan?.startSpan(`page_iteration_${pageNumber}`)
    pageSpan?.setAttribute("page_number", pageNumber)
    // should only do it once
    if (pageNumber === Math.floor(maxPageNumber / 2)) {
      // get the first page of results
      const rewriteSpan = pageSpan?.startSpan("query_rewrite")
      const vespaSearchSpan = rewriteSpan?.startSpan("vespa_search")
      let results
      if (!agentPrompt) {
        results = await searchVespa(message, email, null, null, {
          limit: pageSize,
          alpha: userAlpha,
          span: vespaSearchSpan,
        })
      } else {
        results = await searchVespaAgent(
          message,
          email,
          null,
          null,
          agentAppEnums,
          {
            limit: pageSize,
            alpha: userAlpha,
            span: vespaSearchSpan,
            dataSourceIds: agentSpecificDataSourceIds,
          },
        )
      }
      
      // Expand email threads in the results
      results.root.children = await expandEmailThreadsInResults(
        results.root.children || [],
        email,
        vespaSearchSpan
      )
      vespaSearchSpan?.setAttribute(
        "result_count",
        results?.root?.children?.length || 0,
      )
      vespaSearchSpan?.setAttribute(
        "result_ids",
        JSON.stringify(
          results?.root?.children?.map(
            (r: VespaSearchResult) => (r.fields as any).docId,
          ) || [],
        ),
      )
      vespaSearchSpan?.end()

      const initialContext = buildContext(
        results?.root?.children,
        maxSummaryCount,
      )

      const queryRewriteSpan = rewriteSpan?.startSpan("query_rewriter")
      const queryResp = await queryRewriter(input, userCtx, initialContext, {
        modelId: defaultFastModel, //defaultBestModel,
        stream: false,
        agentPrompt,
      })
      const queries = queryResp.queries
      queryRewriteSpan?.setAttribute("query_count", queries.length)
      queryRewriteSpan?.setAttribute("queries", JSON.stringify(queries))
      queryRewriteSpan?.end()
      rewriteSpan?.end()
      for (let idx = 0; idx < queries.length; idx++) {
        const query = queries[idx]
        const querySpan = pageSpan?.startSpan(`query_${idx}`)
        querySpan?.setAttribute("query_index", idx)
        querySpan?.setAttribute("query_text", query)

        const latestSearchSpan = querySpan?.startSpan("latest_results_search")
        const latestSearchResponse = await (!agentPrompt
          ? searchVespa(query, email, null, null, {
              limit: pageSize,
              alpha: userAlpha,
              timestampRange,
              span: latestSearchSpan,
            })
          : searchVespaAgent(
              query,
              email,
              null,
              null,
              agentAppEnums,
              {
                limit: pageSize,
                alpha: userAlpha,
                timestampRange,
                span: latestSearchSpan,
                dataSourceIds: agentSpecificDataSourceIds,
              },
            ))
        
        // Expand email threads in the results
        const expandedChildren = await expandEmailThreadsInResults(
          latestSearchResponse.root.children || [],
          email,
          latestSearchSpan
        )
        const latestResults: VespaSearchResult[] = expandedChildren
        latestSearchSpan?.setAttribute(
          "result_count",
          latestResults?.length || 0,
        )
        latestSearchSpan?.setAttribute(
          "result_ids",
          JSON.stringify(
            latestResults?.map(
              (r: VespaSearchResult) => (r.fields as any).docId,
            ) || [],
          ),
        )
        latestSearchSpan?.end()

        // let results = await searchVespa(query, email, null, null, {
        //   limit: pageSize,
        //   alpha: userAlpha,
        //   excludedIds: latestResults
        //     ?.map((v: VespaSearchResult) => (v.fields as any).docId)
        //     ?.filter((v) => !!v),
        // })
        let results
        if (!agentPrompt) {
          results = await searchVespa(query, email, null, null, {
            limit: pageSize,
            alpha: userAlpha,
            excludedIds: latestResults
              ?.map((v: VespaSearchResult) => (v.fields as any).docId)
              ?.filter((v) => !!v),
          })
        } else {
          results = await searchVespaAgent(
            query,
            email,
            null,
            null,
            agentAppEnums,
            {
              limit: pageSize,
              alpha: userAlpha,
              excludedIds: latestResults
                ?.map((v: VespaSearchResult) => (v.fields as any).docId)
                ?.filter((v) => !!v),
              dataSourceIds: agentSpecificDataSourceIds,
            },
          )
        }

        // Expand email threads in the results
        results.root.children = await expandEmailThreadsInResults(
          results.root.children || [],
          email,
          vespaSearchSpan
        )

        const totalResultsSpan = querySpan?.startSpan("total_results")
        const totalResults = (results?.root?.children || []).concat(
          latestResults || [],
        )
        totalResultsSpan?.setAttribute(
          "total_result_count",
          totalResults.length,
        )
        totalResultsSpan?.setAttribute(
          "result_ids",
          JSON.stringify(
            totalResults.map((r: VespaSearchResult) => (r.fields as any).docId),
          ),
        )
        totalResultsSpan?.end()
        const contextSpan = querySpan?.startSpan("build_context")
        const initialContext = buildContext(totalResults, maxSummaryCount)

        const { imageFileNames } = extractImageFileNames(initialContext)

        contextSpan?.setAttribute("context_length", initialContext?.length || 0)
        contextSpan?.setAttribute("context", initialContext || "")
        contextSpan?.setAttribute("number_of_chunks", totalResults.length)
        loggerWithChild({ email: email }).info(
          `[Query Rewrite Path] Number of contextual chunks being passed: ${totalResults.length}`,
        )
        contextSpan?.end()

        const ragSpan = querySpan?.startSpan("baseline_rag")

        const iterator = baselineRAGJsonStream(
          query,
          userCtx,
          initialContext,
          // pageNumber,
          // maxPageNumber,
          {
            stream: true,
            modelId: defaultBestModel,
            messages,
            reasoning: config.isReasoning && userRequestsReasoning,
            agentPrompt,
            imageFileNames,
          },
        )

        const answer = yield* processIterator(
          iterator,
          totalResults,
          previousResultsLength,
          config.isReasoning && userRequestsReasoning,
          email,
        )
        if (answer) {
          ragSpan?.setAttribute("answer_found", true)
          ragSpan?.end()
          querySpan?.end()
          pageSpan?.end()
          rootSpan?.end()
          queryRagSpan?.end()
          return
        }
        if (config.isReasoning && userRequestsReasoning) {
          previousResultsLength += totalResults.length
        }
        ragSpan?.end()
        querySpan?.end()
      }
    }
    const pageSearchSpan = pageSpan?.startSpan("page_search")
    let results: VespaSearchResponse
    if (pageNumber === 0) {
      const searchSpan = pageSearchSpan?.startSpan(
        "vespa_search_with_excluded_ids",
      )
      if (!agentPrompt) {
        results = await searchVespa(message, email, null, null, {
          limit: pageSize,
          offset: pageNumber * pageSize,
          alpha: userAlpha,
          excludedIds: latestIds,
          span: searchSpan,
        })
      } else {
        results = await searchVespaAgent(
          message,
          email,
          null,
          null,
          agentAppEnums,
          {
            limit: pageSize,
            offset: pageNumber * pageSize,
            alpha: userAlpha,
            excludedIds: latestIds,
            span: searchSpan,
            dataSourceIds: agentSpecificDataSourceIds,
          },
        )
      }
      
      // Expand email threads in the results
      results.root.children = await expandEmailThreadsInResults(
        results.root.children || [],
        email,
        searchSpan
      )
      searchSpan?.setAttribute(
        "result_count",
        results?.root?.children?.length || 0,
      )
      searchSpan?.setAttribute(
        "result_ids",
        JSON.stringify(
          results?.root?.children?.map(
            (r: VespaSearchResult) => (r.fields as any).docId,
          ) || [],
        ),
      )
      searchSpan?.end()
      if (!results.root.children) {
        results.root.children = []
      }
      results.root.children = results?.root?.children?.concat(
        latestResults || [],
      )
    } else {
      const searchSpan = pageSearchSpan?.startSpan("vespa_search")
      if (!agentPrompt) {
        results = await searchVespa(message, email, null, null, {
          limit: pageSize,
          offset: pageNumber * pageSize,
          alpha: userAlpha,
          span: searchSpan,
        })
      } else {
        results = await searchVespaAgent(
          message,
          email,
          null,
          null,
          agentAppEnums,
          {
            limit: pageSize,
            offset: pageNumber * pageSize,
            alpha: userAlpha,
            span: searchSpan,
            dataSourceIds: agentSpecificDataSourceIds,
          },
        )
      }

      // Expand email threads in the results
      results.root.children = await expandEmailThreadsInResults(
        results.root.children || [],
        email,
        searchSpan
      )

      searchSpan?.setAttribute(
        "result_count",
        results?.root?.children?.length || 0,
      )
      searchSpan?.setAttribute(
        "result_ids",
        JSON.stringify(
          results?.root?.children?.map(
            (r: VespaSearchResult) => (r.fields as any).docId,
          ) || [],
        ),
      )
      searchSpan?.end()
    }
    pageSearchSpan?.setAttribute(
      "total_result_count",
      results?.root?.children?.length || 0,
    )
    pageSearchSpan?.setAttribute(
      "total_result_ids",
      JSON.stringify(
        results?.root?.children?.map(
          (r: VespaSearchResult) => (r.fields as any).docId,
        ) || [],
      ),
    )
    pageSearchSpan?.end()
    const startIndex = isReasoning ? previousResultsLength : 0
    const contextSpan = pageSpan?.startSpan("build_context")
    const initialContext = buildContext(
      results?.root?.children,
      maxSummaryCount,
      startIndex,
    )

    const { imageFileNames } = extractImageFileNames(initialContext)

    contextSpan?.setAttribute("context_length", initialContext?.length || 0)
    contextSpan?.setAttribute("context", initialContext || "")
    contextSpan?.setAttribute(
      "number_of_chunks",
      results?.root?.children?.length || 0,
    )
    loggerWithChild({ email: email }).info(
      `[Main Search Path] Number of contextual chunks being passed: ${
        results?.root?.children?.length || 0
      }`,
    )
    contextSpan?.end()

    const ragSpan = pageSpan?.startSpan("baseline_rag")

    const iterator = baselineRAGJsonStream(input, userCtx, initialContext, {
      stream: true,
      modelId: defaultBestModel,
      reasoning: config.isReasoning && userRequestsReasoning,
      agentPrompt,
      messages,
      imageFileNames,
    })

    const answer = yield* processIterator(
      iterator,
      results?.root?.children,
      previousResultsLength,
      config.isReasoning && userRequestsReasoning,
      email,
    )

    if (answer) {
      ragSpan?.setAttribute("answer_found", true)
      ragSpan?.end()
      pageSpan?.end()
      rootSpan?.end()
      queryRagSpan?.end()
      return
    }
    if (config.isReasoning && userRequestsReasoning) {
      previousResultsLength += results?.root?.children?.length || 0
      pageSpan?.setAttribute("previous_results_length", previousResultsLength)
    }
    ragSpan?.end()
    pageSpan?.end()
  }
  const noAnswerSpan = rootSpan?.startSpan("no_answer_response")
  yield {
    text: "I could not find any information to answer it, please change your query",
  }
  noAnswerSpan?.end()
  rootSpan?.end()
  queryRagSpan?.end()
}

async function* generateAnswerFromGivenContext(
  input: string,
  email: string,
  userCtx: string,
  alpha: number = 0.5,
  fileIds: string[],
  userRequestsReasoning: boolean,
  agentPrompt?: string,
  passedSpan?: Span,
  threadIds?: string[],
): AsyncIterableIterator<
  ConverseResponse & { citation?: { index: number; item: any } }
> {
  const message = input
  let userAlpha = alpha
  try {
    const personalization = await getUserPersonalizationByEmail(db, email)
    if (personalization) {
      const nativeRankParams =
        personalization.parameters?.[SearchModes.NativeRank]
      if (nativeRankParams?.alpha !== undefined) {
        userAlpha = nativeRankParams.alpha
        loggerWithChild({ email: email }).info(
          { email, alpha: userAlpha },
          "Using personalized alpha for iterative RAG",
        )
      } else {
        loggerWithChild({ email: email }).info(
          { email },
          "No personalized alpha found in settings, using default for iterative RAG",
        )
      }
    } else {
      loggerWithChild({ email: email }).warn(
        { email },
        "User personalization settings not found, using default alpha for iterative RAG",
      )
    }
  } catch (err) {
    loggerWithChild({ email: email }).error(
      err,
      "Failed to fetch personalization for iterative RAG, using default alpha",
      { email },
    )
  }

  const generateAnswerSpan = passedSpan?.startSpan(
    "generateAnswerFromGivenContext",
  )

  let previousResultsLength = 0
  const results = await GetDocumentsByDocIds(fileIds, generateAnswerSpan!)
  if (!results.root.children) {
    results.root.children = []
  }
  loggerWithChild({ email: email }).info(
    `generateAnswerFromGivenContext - threadIds received: ${JSON.stringify(threadIds)}`,
  )

  // If we have threadIds, fetch all emails in those threads
  if (threadIds && threadIds.length > 0) {
    loggerWithChild({ email: email }).info(
      `Fetching email threads for threadIds: ${threadIds.join(", ")}`,
    )
    const threadSpan = generateAnswerSpan?.startSpan("fetch_email_threads")
    threadSpan?.setAttribute("threadIds", JSON.stringify(threadIds))
    
    try {
      const threadResults = await SearchEmailThreads(threadIds, threadSpan!, email)
      loggerWithChild({ email: email }).info(
        `Thread search results: ${JSON.stringify({
          threadIds,
          resultCount: threadResults?.root?.children?.length || 0,
          hasResults: !!(threadResults?.root?.children && threadResults.root.children.length > 0)
        })}`,
      )
      
      if (threadResults.root.children && threadResults.root.children.length > 0) {
        const existingDocIds = new Set(
          results.root.children.map((child: any) => child.fields.docId)
        )
        
        let addedCount = 0
        let threadInfo: Record<string, number> = {}
        
        // Simply add all emails from threads without any allocation limits
        for (const child of threadResults.root.children) {
          const docId = (child as any).fields.docId
          const threadId = (child as any).fields.threadId
          
          // Skip if already in results
          if (!existingDocIds.has(docId)) {
            results.root.children.push(child)
            existingDocIds.add(docId)
            addedCount++
            
            // Track count per thread for logging
            if (threadId) {
              threadInfo[threadId] = (threadInfo[threadId] || 0) + 1
            }
          }
        }
        loggerWithChild({ email: email }).info(
          `Added ${addedCount} additional emails from ${threadIds.length} threads (no limits applied)`,
        )
        threadSpan?.setAttribute("added_email_count", addedCount)
        threadSpan?.setAttribute("total_thread_emails_found", threadResults.root.children.length)
        threadSpan?.setAttribute("thread_info", JSON.stringify(threadInfo))
      }
    } catch (error) {
      loggerWithChild({ email: email }).error(
        error,
        `Error fetching email threads: ${getErrorMessage(error)}`,
      )
      threadSpan?.setAttribute("error", getErrorMessage(error))
    }
    
    threadSpan?.end()
  }
  const startIndex = isReasoning ? previousResultsLength : 0
  const initialContext = cleanContext(
    results?.root?.children
      ?.map(
        (v, i) =>
          `Index ${i + startIndex} \n ${answerContextMap(
            v as z.infer<typeof VespaSearchResultsSchema>,
            0,
            true,
          )}`,
      )
      ?.join("\n"),
  )

  const { imageFileNames } = extractImageFileNames(initialContext)

  const initialContextSpan = generateAnswerSpan?.startSpan("initialContext")
  initialContextSpan?.setAttribute(
    "context_length",
    initialContext?.length || 0,
  )
  initialContextSpan?.setAttribute("context", initialContext || "")
  initialContextSpan?.setAttribute(
    "number_of_chunks",
    results.root?.children?.length || 0,
  )
  initialContextSpan?.end()

  loggerWithChild({ email: email }).info(
    `[Selected Context Path] Number of contextual chunks being passed: ${
      results?.root?.children?.length || 0
    }`,
  )

  const selectedContext = isContextSelected(message)
  const builtUserQuery = selectedContext
    ? buildUserQuery(selectedContext)
    : message
  const iterator = baselineRAGJsonStream(
    builtUserQuery,
    userCtx,
    initialContext,
    {
      stream: true,
      modelId: defaultBestModel,
      reasoning: config.isReasoning && userRequestsReasoning,
      agentPrompt,
      imageFileNames,
    },
    true,
  )

  const answer = yield* processIterator(
    iterator,
    results?.root?.children,
    previousResultsLength,
    userRequestsReasoning,
    email,
  )
  if (answer) {
    generateAnswerSpan?.setAttribute("answer_found", true)
    generateAnswerSpan?.end()
    return
  } else if (!answer) {
    // If we give the whole context then also if there's no answer then we can just search once and get the best matching chunks with the query and then make context try answering
    loggerWithChild({ email: email }).info(
      "No answer was found when all chunks were given, trying to answer after searching vespa now",
    )
    let results = await searchVespaInFiles(builtUserQuery, email, fileIds, {
      limit: fileIds?.length,
      alpha: userAlpha,
    })

    const searchVespaSpan = generateAnswerSpan?.startSpan("searchVespaSpan")
    searchVespaSpan?.setAttribute("parsed_message", message)
    searchVespaSpan?.setAttribute("msgToSearch", builtUserQuery)
    searchVespaSpan?.setAttribute("limit", fileIds?.length)
    searchVespaSpan?.setAttribute(
      "results length",
      results?.root?.children?.length || 0,
    )

    if (!results.root.children) {
      results.root.children = []
    }
    const startIndex = isReasoning ? previousResultsLength : 0
    const initialContext = cleanContext(
      results?.root?.children
        ?.map(
          (v, i) =>
            `Index ${i + startIndex} \n ${answerContextMap(
              v as z.infer<typeof VespaSearchResultsSchema>,
              20,
              true,
            )}`,
        )
        ?.join("\n"),
    )
    loggerWithChild({ email: email }).info(
      `[Selected Context Path] Number of contextual chunks being passed: ${
        results?.root?.children?.length || 0
      }`,
    )

    const { imageFileNames } = extractImageFileNames(initialContext)

    searchVespaSpan?.setAttribute("context_length", initialContext?.length || 0)
    searchVespaSpan?.setAttribute("context", initialContext || "")
    searchVespaSpan?.setAttribute(
      "number_of_chunks",
      results.root?.children?.length || 0,
    )

    const iterator = baselineRAGJsonStream(
      builtUserQuery,
      userCtx,
      initialContext,
      {
        stream: true,
        modelId: defaultBestModel,
        reasoning: config.isReasoning && userRequestsReasoning,
        imageFileNames,
      },
      true,
    )

    const answer = yield* processIterator(
      iterator,
      results?.root?.children,
      previousResultsLength,
      userRequestsReasoning,
      email,
    )
    if (answer) {
      searchVespaSpan?.setAttribute("answer_found", true)
      searchVespaSpan?.end()
      generateAnswerSpan?.end()
      return
    } else if (
      // If no answer found, exit and yield nothing related to selected context found
      !answer
    ) {
      const noAnswerSpan = searchVespaSpan?.startSpan("no_answer_response")
      yield {
        text: "From the selected context, I could not find any information to answer it, please change your query",
      }
      noAnswerSpan?.end()
      searchVespaSpan?.end()
      generateAnswerSpan?.end()
      return
    }
    if (config.isReasoning && userRequestsReasoning) {
      previousResultsLength += results?.root?.children?.length || 0
    }
  }
  if (config.isReasoning && userRequestsReasoning) {
    previousResultsLength += results?.root?.children?.length || 0
  }
  generateAnswerSpan?.end()
}

// Checks if the user has selected context
// Meaning if the query contains Pill info
export const isContextSelected = (str: string) => {
  try {
    if (str.startsWith("[{")) {
      return JSON.parse(str)
    } else {
      return null
    }
  } catch {
    return null
  }
}

export const buildUserQuery = (userQuery: UserQuery) => {
  let builtQuery = ""
  userQuery?.map((obj) => {
    if (obj?.type === "text") {
      builtQuery += `${obj?.value} `
    } else if (obj?.type === "pill") {
      builtQuery += `<User referred a file with title "${obj?.value?.title}" here> `
    } else if (obj?.type === "link") {
      builtQuery += `<User added a link with url here, this url's content is already available to you in the prompt> `
    }
  })
  return builtQuery
}

const getSearchRangeSummary = (
  from: number,
  to: number,
  direction: string,
  parentSpan?: Span,
) => {
  const summarySpan = parentSpan?.startSpan("getSearchRangeSummary")
  summarySpan?.setAttribute("from", from)
  summarySpan?.setAttribute("to", to)
  summarySpan?.setAttribute("direction", direction)
  const now = Date.now()
  if ((direction === "next" || direction === "prev") && from && to) {
    // Ensure from is earlier than to
    if (from > to) {
      ;[from, to] = [to, from]
    }

    const fromDate = new Date(from)
    const toDate = new Date(to)

    const format = (date: Date) =>
      `${date.toLocaleString("default", {
        month: "long",
      })} ${date.getDate()}, ${date.getFullYear()} - ${formatTime(date)}`

    const formatTime = (date: Date) => {
      const hours = date.getHours()
      const minutes = date.getMinutes()
      const ampm = hours >= 12 ? "PM" : "AM"
      const hour12 = hours % 12 === 0 ? 12 : hours % 12
      const paddedMinutes = minutes.toString().padStart(2, "0")
      return `${hour12}:${paddedMinutes} ${ampm}`
    }

    fromDate.setHours(0, 0, 0, 0)
    toDate.setHours(23, 59, 0, 0)

    return `from ${format(fromDate)} to ${format(toDate)}`
  }
  // For "next" direction, we usually start from now
  else if (direction === "next") {
    // Start from today/now
    const endDate = new Date(to)
    // Format end date to month/year if it's far in future
    const endStr =
      Math.abs(to - now) > 30 * 24 * 60 * 60 * 1000
        ? `${endDate.toLocaleString("default", {
            month: "long",
          })} ${endDate.getFullYear()}`
        : getRelativeTime(to)
    const result = `from today until ${endStr}`
    summarySpan?.setAttribute("result", result)
    summarySpan?.end()
    return result
  }
  // For "prev" direction
  else {
    const startDate = new Date(from)
    const startStr =
      Math.abs(now - from) > 30 * 24 * 60 * 60 * 1000
        ? `${startDate.toLocaleString("default", {
            month: "long",
          })} ${startDate.getFullYear()}`
        : getRelativeTime(from)
    const result = `from today back to ${startStr}`
    summarySpan?.setAttribute("result", result)
    summarySpan?.end()
    return result
  }
}

async function* generatePointQueryTimeExpansion(
  input: string,
  messages: Message[],
  classification: QueryRouterLLMResponse,
  email: string,
  userCtx: string,
  alpha: number,
  pageSize: number = 10,
  maxSummaryCount: number | undefined,
  userRequestsReasoning: boolean,
  eventRagSpan?: Span,
  agentPrompt?: string,
): AsyncIterableIterator<
  ConverseResponse & { citation?: { index: number; item: any } }
> {
  const rootSpan = eventRagSpan?.startSpan("generatePointQueryTimeExpansion")
  loggerWithChild({ email: email }).debug(
    `Started rootSpan at ${new Date().toISOString()}`,
  )
  rootSpan?.setAttribute("input", input)
  rootSpan?.setAttribute("email", email)
  rootSpan?.setAttribute("alpha", alpha)
  rootSpan?.setAttribute("pageSize", pageSize)
  rootSpan?.setAttribute("maxSummaryCount", maxSummaryCount || "none")
  rootSpan?.setAttribute("direction", classification.direction || "unknown")

  let agentAppEnums: Apps[] = []
  let agentSpecificDataSourceIds: string[] = []
  if (agentPrompt) {
    let agentPromptData: { appIntegrations?: string[] } = {}
    try {
      agentPromptData = JSON.parse(agentPrompt)
    } catch (error) {
      loggerWithChild({ email: email }).warn(
        "Failed to parse agentPrompt JSON",
        { error, agentPrompt },
      )
    }

    if (
      agentPromptData.appIntegrations &&
      Array.isArray(agentPromptData.appIntegrations)
    ) {
      for (const integration of agentPromptData.appIntegrations) {
        if (typeof integration === "string") {
          const lowerIntegration = integration.toLowerCase()
          if (
            lowerIntegration.startsWith("ds-") ||
            lowerIntegration.startsWith("ds_")
          ) {
            agentSpecificDataSourceIds.push(integration)
            if (!agentAppEnums.includes(Apps.DataSource)) {
              agentAppEnums.push(Apps.DataSource)
            }
          } else {
            switch (lowerIntegration) {
              case Apps.GoogleDrive.toLowerCase():
              case "googledrive":
                if (!agentAppEnums.includes(Apps.GoogleDrive))
                  agentAppEnums.push(Apps.GoogleDrive)
                break
              case Apps.DataSource.toLowerCase():
                if (!agentAppEnums.includes(Apps.DataSource))
                  agentAppEnums.push(Apps.DataSource)
                break
              case "googlesheets":
                if (!agentAppEnums.includes(Apps.GoogleDrive))
                  agentAppEnums.push(Apps.GoogleDrive)
                break
              case Apps.Gmail.toLowerCase():
              case "gmail":
                if (!agentAppEnums.includes(Apps.Gmail))
                  agentAppEnums.push(Apps.Gmail)
                break
              case Apps.GoogleCalendar.toLowerCase():
              case "googlecalendar":
                if (!agentAppEnums.includes(Apps.GoogleCalendar))
                  agentAppEnums.push(Apps.GoogleCalendar)
                break
              case Apps.Slack.toLowerCase():
              case "slack":
                if (!agentAppEnums.includes(Apps.Slack))
                  agentAppEnums.push(Apps.Slack)
                break
              default:
                Logger.warn(
                  `Unknown integration type in agent prompt: ${integration}`,
                )
                break
            }
          }
        } else {
          loggerWithChild({ email: email }).warn(
            `Invalid integration item in agent prompt (not a string): ${integration}`,
          )
        }
      }
      agentAppEnums = [...new Set(agentAppEnums)]
    } else {
      loggerWithChild({ email: email }).warn(
        "agentPromptData.appIntegrations is not an array or is missing",
        { agentPromptData },
      )
    }
  }

  let userAlpha = await getUserPersonalizationAlpha(db, email, alpha)
  const direction = classification.direction as string

  const message = input
  const maxIterations = 10
  const weekInMs = 12 * 24 * 60 * 60 * 1000
  let costArr: number[] = []

  const { fromDate, toDate } = interpretDateFromReturnedTemporalValue(
    classification.filters,
  )

  let from = fromDate ? fromDate.getTime() : new Date().getTime()
  let to = toDate ? toDate.getTime() : new Date().getTime()
  let lastSearchedTime = direction === "prev" ? from : to

  let previousResultsLength = 0
  const loopLimit = fromDate && toDate ? 2 : maxIterations
  let starting_iteration_date = from

  for (let iteration = 0; iteration < loopLimit; iteration++) {
    // Taking the starting iteration date in a variable
    if (iteration == 0) {
      starting_iteration_date = from
    }

    const iterationSpan = rootSpan?.startSpan(`iteration_${iteration}`)
    iterationSpan?.setAttribute("iteration", iteration)
    const windowSize = (2 + iteration) * weekInMs

    if (direction === "prev") {
      // If we have both the from and to time range we search only for that range
      if (fromDate && toDate) {
        loggerWithChild({ email: email }).info(
          `Direction is ${direction} and time range is provided : from ${from} and ${to}`,
        )
      }
      // If we have either no fromDate and toDate, or a to date but no from date - then we set the from date
      else {
        to = toDate ? to : lastSearchedTime
        from = to - windowSize
        lastSearchedTime = from
      }
    } else {
      if (fromDate && toDate) {
        loggerWithChild({ email: email }).info(
          `Direction is ${direction} and time range is provided : from ${from} and ${to}`,
        )
      }
      // If we have either no fromDate and toDate, or a from date but no to date - then we set the from date
      else {
        from = fromDate ? from : lastSearchedTime
        to = from + windowSize
        lastSearchedTime = to
      }
    }

    loggerWithChild({ email: email }).info(
      `Iteration ${iteration}, searching from ${new Date(from)} to ${new Date(
        to,
      )}`,
    )
    iterationSpan?.setAttribute("from", new Date(from).toLocaleString())
    iterationSpan?.setAttribute("to", new Date(to).toLocaleString())
    // Search in both calendar events and emails
    const searchSpan = iterationSpan?.startSpan("search_vespa")
    const emailSearchSpan = searchSpan?.startSpan("email_search")
    // TODO: How to combine promise.all with spans?
    // emailSearchSpan?.setAttribute(`promise.all[eventResults, results]-${iteration}`, true)

    const calenderSearchSpan = searchSpan?.startSpan("calender_search")
    let results: VespaSearchResponse = {
      root: {
        id: "",
        relevance: 0,
        coverage: {
          coverage: 0,
          documents: 0,
          full: false,
          nodes: 0,
          results: 0,
          resultsFull: 0,
        },
        children: [],
      },
      trace: undefined,
    }
    let eventResults: VespaSearchResponse = {
      root: {
        id: "",
        relevance: 0,
        coverage: {
          coverage: 0,
          documents: 0,
          full: false,
          nodes: 0,
          results: 0,
          resultsFull: 0,
        },
        children: [],
      },
      trace: undefined,
    }
    if (!agentPrompt) {
      ;[results, eventResults] = await Promise.all([
        searchVespa(message, email, Apps.GoogleCalendar, null, {
          limit: pageSize,
          alpha: userAlpha,
          timestampRange: { from, to },
          span: calenderSearchSpan,
        }),
        searchVespa(message, email, null, null, {
          limit: pageSize,
          alpha: userAlpha,
          timestampRange: { to, from },
          notInMailLabels: ["CATEGORY_PROMOTIONS"],
          span: emailSearchSpan,
        }),
      ])
    }

    if (agentPrompt) {
      if (agentAppEnums.length > 0 || agentSpecificDataSourceIds.length > 0) {
        const [agentResults, agentEventResults] = await Promise.all([
          searchVespaAgent(
            message,
            email,
            Apps.GoogleCalendar,
            null,
            agentAppEnums,
            {
              limit: pageSize,
              alpha: userAlpha,
              timestampRange: { from, to },
              span: calenderSearchSpan,
              dataSourceIds: agentSpecificDataSourceIds,
            },
          ),
          searchVespaAgent(message, email, null, null, agentAppEnums, {
            limit: pageSize,
            alpha: userAlpha,
            timestampRange: { to, from },
            notInMailLabels: ["CATEGORY_PROMOTIONS"],
            span: emailSearchSpan,
            dataSourceIds: agentSpecificDataSourceIds,
          }),
        ])
        results.root.children = [
          ...(results.root.children || []),
          ...(agentResults.root.children || []),
        ]
        eventResults.root.children = [
          ...(eventResults.root.children || []),
          ...(agentEventResults.root.children || []),
        ]
      }
    }

    emailSearchSpan?.setAttribute(
      "result_count",
      results?.root?.children?.length || 0,
    )
    emailSearchSpan?.setAttribute(
      "result_ids",
      JSON.stringify(
        results?.root?.children?.map(
          (r: VespaSearchResult) => (r.fields as any).docId,
        ) || [],
      ),
    )
    emailSearchSpan?.setAttribute("result", JSON.stringify(results))
    emailSearchSpan?.end()
    calenderSearchSpan?.setAttribute(
      "result_count",
      eventResults?.root?.children?.length || 0,
    )
    calenderSearchSpan?.setAttribute(
      "result_ids",
      JSON.stringify(
        eventResults?.root?.children?.map(
          (r: VespaSearchResult) => (r.fields as any).docId,
        ) || [],
      ),
    )
    calenderSearchSpan?.setAttribute("result", JSON.stringify(eventResults))
    calenderSearchSpan?.end()
    searchSpan?.end()

    if (!results.root.children && !eventResults.root.children) {
      iterationSpan?.end()
      continue
    }

    // Combine and filter results
    const combineSpan = iterationSpan?.startSpan("combine_results")
    const combinedResults = {
      root: {
        children: [
          ...(results.root.children || []),
          ...(eventResults.root.children || []),
        ].filter(
          (v: VespaSearchResult) =>
            (v.fields as VespaMailSearch).app === Apps.Gmail ||
            (v.fields as VespaEventSearch).app === Apps.GoogleCalendar,
        ),
      },
    }

    combineSpan?.setAttribute(
      "combined_result_count",
      combinedResults?.root?.children?.length || 0,
    )
    combineSpan?.setAttribute(
      "combined_result_ids",
      JSON.stringify(
        combinedResults?.root?.children?.map(
          (r: VespaSearchResult) => (r.fields as any).docId,
        ) || [],
      ),
    )
    combineSpan?.end()

    if (!combinedResults.root.children.length) {
      loggerWithChild({ email: email }).info(
        "No gmail or calendar events found",
      )
      iterationSpan?.end()
      continue
    }

    // Prepare context for LLM
    const contextSpan = iterationSpan?.startSpan("build_context")
    const startIndex = isReasoning ? previousResultsLength : 0
    const initialContext = buildContext(
      combinedResults?.root?.children,
      maxSummaryCount,
      startIndex,
    )

    const { imageFileNames } = extractImageFileNames(initialContext)

    contextSpan?.setAttribute("context_length", initialContext?.length || 0)
    contextSpan?.setAttribute("context", initialContext || "")
    contextSpan?.setAttribute(
      "number_of_chunks",
      combinedResults?.root?.children?.length || 0,
    )
    contextSpan?.end()

    // Stream LLM response
    const ragSpan = iterationSpan?.startSpan("meeting_prompt_stream")
    loggerWithChild({ email: email }).info("Using meetingPromptJsonStream")
    const iterator = meetingPromptJsonStream(input, userCtx, initialContext, {
      stream: true,
      modelId: defaultBestModel,
      reasoning: config.isReasoning && userRequestsReasoning,
      agentPrompt,
      imageFileNames,
    })

    const answer = yield* processIterator(
      iterator,
      combinedResults?.root?.children,
      previousResultsLength,
      config.isReasoning && userRequestsReasoning,
      email,
    )
    ragSpan?.end()
    if (answer) {
      ragSpan?.setAttribute("answer_found", true)
      iterationSpan?.end()
      loggerWithChild({ email: email }).debug(
        `Ending rootSpan at ${new Date().toISOString()}`,
      )
      rootSpan?.end()
      eventRagSpan?.end()
      return
    }
    // only increment in the case of reasoning
    if (config.isReasoning && userRequestsReasoning) {
      previousResultsLength += combinedResults?.root?.children?.length || 0
      iterationSpan?.setAttribute(
        "previous_results_length",
        previousResultsLength,
      )
    }

    iterationSpan?.end()
  }

  const noAnswerSpan = rootSpan?.startSpan("no_answer_response")
  const searchSummary = getSearchRangeSummary(
    starting_iteration_date,
    to,
    direction,
    noAnswerSpan,
  )
  const totalCost = costArr.reduce((a, b) => a + b, 0)
  noAnswerSpan?.setAttribute("search_summary", searchSummary)
  noAnswerSpan?.setAttribute("total_cost", totalCost)
  yield {
    text: `I searched your calendar events and emails ${searchSummary} but couldn't find any relevant meetings. Please try rephrasing your query.`,
    cost: totalCost,
  }
  noAnswerSpan?.end()
  rootSpan?.end()
  eventRagSpan?.end()
}

const formatTimeDuration = (from: number | null, to: number | null): string => {
  if (from === null && to === null) {
    return ""
  }

  const diffMs = Math.abs((to as number) - (from as number))
  const minutes = Math.floor(diffMs / (1000 * 60)) % 60
  const hours = Math.floor(diffMs / (1000 * 60 * 60)) % 24
  const days = Math.floor(diffMs / (1000 * 60 * 60 * 24))
  let readable = ""

  if (days > 0) {
    readable += `${days} day${days !== 1 ? "s" : ""} `
  }

  if (hours > 0 || (days > 0 && minutes > 0)) {
    readable += `${hours} hour${hours !== 1 ? "s" : ""} `
  }

  if (minutes > 0 && days === 0) {
    readable += `${minutes} minute${minutes !== 1 ? "s" : ""} `
  }

  return readable.trim()
}

async function* processResultsForMetadata(
  items: VespaSearchResult[],
  input: string,
  userCtx: string,
  app: Apps,
  entity: any,
  chunksCount: number | undefined,
  userRequestsReasoning?: boolean,
  span?: Span,
  email?: string,
  agentContext?: string,
) {
  if (app === Apps.GoogleDrive) {
    chunksCount = config.maxGoogleDriveSummary
    loggerWithChild({ email: email ?? "" }).info(
      `Google Drive, Chunk size: ${chunksCount}`,
    )
    span?.setAttribute("Google Drive, chunk_size", chunksCount)
  }

  // TODO: Calculate the token count for the selected model's capacity and pass the full context accordingly.
  chunksCount = 20
  span?.setAttribute(
    "Document chunk size",
    `full_context maxed to ${chunksCount}`,
  )
  const context = buildContext(items, chunksCount)
  const { imageFileNames } = extractImageFileNames(context)
  const streamOptions = {
    stream: true,
    modelId: defaultBestModel,
    reasoning: config.isReasoning && userRequestsReasoning,
    imageFileNames,
    agentPrompt: agentContext,
  }

  let iterator: AsyncIterableIterator<ConverseResponse>
  if (app === Apps.Gmail) {
    loggerWithChild({ email: email ?? "" }).info(`Using mailPromptJsonStream `)
    iterator = mailPromptJsonStream(input, userCtx, context, streamOptions)
  } else {
    loggerWithChild({ email: email ?? "" }).info(`Using baselineRAGJsonStream`)
    iterator = baselineRAGJsonStream(input, userCtx, context, streamOptions)
  }

  return yield* processIterator(
    iterator,
    items,
    0,
    config.isReasoning && userRequestsReasoning,
  )
}

async function* generateMetadataQueryAnswer(
  input: string,
  messages: Message[],
  email: string,
  userCtx: string,
  userAlpha: number = 0.5,
  pageSize: number = 10,
  maxSummaryCount: number | undefined,
  classification: QueryRouterLLMResponse,
  userRequestsReasoning?: boolean,
  span?: Span,
  agentPrompt?: string,
  maxIterations = 5,
): AsyncIterableIterator<
  ConverseResponse & { citation?: { index: number; item: any } }
> {
  const { app, entity, startTime, endTime, sortDirection } =
    classification.filters
  const count = classification.filters.count
  const direction = classification.direction as string
  const isGenericItemFetch = classification.type === QueryType.GetItems
  const isFilteredItemSearch =
    classification.type === QueryType.SearchWithFilters
  const isValidAppOrEntity =
    isValidApp(app as Apps) || isValidEntity(entity as any)
  let agentAppEnums: Apps[] = []
  let agentSpecificDataSourceIds: string[] = []
  if (agentPrompt) {
    let agentPromptData: { appIntegrations?: string[] } = {}
    try {
      agentPromptData = JSON.parse(agentPrompt)
    } catch (error) {
      loggerWithChild({ email: email }).warn(
        "Failed to parse agentPrompt JSON",
        { error, agentPrompt },
      )
    }

    if (
      agentPromptData.appIntegrations &&
      Array.isArray(agentPromptData.appIntegrations)
    ) {
      for (const integration of agentPromptData.appIntegrations) {
        if (typeof integration === "string") {
          const lowerIntegration = integration.toLowerCase()
          if (
            lowerIntegration.startsWith("ds-") ||
            lowerIntegration.startsWith("ds_")
          ) {
            agentSpecificDataSourceIds.push(integration)
            if (!agentAppEnums.includes(Apps.DataSource)) {
              agentAppEnums.push(Apps.DataSource)
            }
          } else {
            switch (lowerIntegration) {
              case Apps.GoogleDrive.toLowerCase():
              case "googledrive":
                if (!agentAppEnums.includes(Apps.GoogleDrive))
                  agentAppEnums.push(Apps.GoogleDrive)
                break
              case Apps.DataSource.toLowerCase():
                if (!agentAppEnums.includes(Apps.DataSource))
                  agentAppEnums.push(Apps.DataSource)
                break
              case "googlesheets":
                if (!agentAppEnums.includes(Apps.GoogleDrive))
                  agentAppEnums.push(Apps.GoogleDrive)
                break
              case Apps.Gmail.toLowerCase():
              case "gmail":
                if (!agentAppEnums.includes(Apps.Gmail))
                  agentAppEnums.push(Apps.Gmail)
                break
              case Apps.GoogleCalendar.toLowerCase():
              case "googlecalendar":
                if (!agentAppEnums.includes(Apps.GoogleCalendar))
                  agentAppEnums.push(Apps.GoogleCalendar)
                break
              case Apps.Slack.toLowerCase():
              case "slack":
                if (!agentAppEnums.includes(Apps.Slack))
                  agentAppEnums.push(Apps.Slack)
                break
              default:
                loggerWithChild({ email: email }).warn(
                  `Unknown integration type in agent prompt: ${integration}`,
                )
                break
            }
          }
        } else {
          loggerWithChild({ email: email }).warn(
            `Invalid integration item in agent prompt (not a string): ${integration}`,
          )
        }
      }
      agentAppEnums = [...new Set(agentAppEnums)]
    } else {
      loggerWithChild({ email: email }).warn(
        "agentPromptData.appIntegrations is not an array or is missing",
        { agentPromptData },
      )
    }
  }

  // Process timestamp
  const from = startTime ? new Date(startTime).getTime() : null
  const to = endTime ? new Date(endTime).getTime() : null
  const hasValidTimeRange =
    from !== null && !isNaN(from) && to !== null && !isNaN(to)

  let timestampRange: { from: number | null; to: number | null } = {
    from: null,
    to: null,
  }
  if (hasValidTimeRange) {
    // If we have a valid time range, use the provided dates
    timestampRange.from = from
    timestampRange.to = to
  } else if (direction === "next") {
    // For "next/upcoming" requests without a valid range, search from now into the future
    timestampRange.from = new Date().getTime()
  }

  const timeDescription = formatTimeDuration(
    timestampRange.from,
    timestampRange.to,
  )
  const directionText = direction === "prev" ? "going back" : "up to"

  loggerWithChild({ email: email }).info(
    `App : "${app}" , Entity : "${entity}"` +
      (timeDescription ? `, ${directionText} ${timeDescription}` : ""),
  )
  let schema: VespaSchema | null
  if (!entity && app) {
    schema = appToSchemaMapper(app)
  } else {
    schema = entityToSchemaMapper(entity, app)
  }

  let items: VespaSearchResult[] = []

  // Determine search strategy based on conditions
  if (
    !isValidAppOrEntity &&
    classification.filterQuery &&
    classification.filters?.sortDirection === "desc"
  ) {
    span?.setAttribute(
      "isReasoning",
      userRequestsReasoning && config.isReasoning ? true : false,
    )
    span?.setAttribute("modelId", defaultBestModel)
    loggerWithChild({ email: email }).info(
      "User requested recent metadata retrieval without specifying app or entity",
    )

    const searchOps = {
      limit: pageSize,
      alpha: userAlpha,
      rankProfile: SearchModes.GlobalSorted,
      timestampRange:
        timestampRange.to || timestampRange.from ? timestampRange : null,
    }

    for (let iteration = 0; iteration < maxIterations; iteration++) {
      const pageSpan = span?.startSpan(`search_iteration_${iteration}`)
      loggerWithChild({ email: email }).info(
        `Search Iteration - ${iteration} : ${SearchModes.GlobalSorted}`,
      )

      let searchResults
      if (!agentPrompt) {
        searchResults = await searchVespa(
          classification.filterQuery,
          email,
          app ?? null,
          entity ?? null,
          {
            ...searchOps,
            offset: pageSize * iteration,
            span: pageSpan,
          },
        )
      } else {
        searchResults = await searchVespaAgent(
          classification.filterQuery,
          email,
          app ?? null,
          entity ?? null,
          agentAppEnums,
          {
            ...searchOps,
            offset: pageSize * iteration,
            span: pageSpan,
            dataSourceIds: agentSpecificDataSourceIds,
          },
        )
      }

      // Expand email threads in the results
      searchResults.root.children = await expandEmailThreadsInResults(
        searchResults.root.children || [],
        email,
        pageSpan
      )

      items = searchResults.root.children || []

      loggerWithChild({ email: email }).info(
        `iteration-${iteration} retrieved documents length - ${items.length}`,
      )
      pageSpan?.setAttribute("offset", pageSize * iteration)
      pageSpan?.setAttribute(
        `iteration-${iteration} retrieved documents length`,
        items.length,
      )
      pageSpan?.setAttribute(
        `iteration-${iteration} retrieved documents id's`,
        JSON.stringify(
          items.map((v: VespaSearchResult) => (v.fields as any).docId),
        ),
      )

      pageSpan?.setAttribute("context", buildContext(items, 20))
      if (!items.length) {
        loggerWithChild({ email: email }).info(
          `No documents found on iteration ${iteration}${
            hasValidTimeRange
              ? " within time range."
              : " falling back to iterative RAG"
          }`,
        )
        pageSpan?.end()
        yield { text: "null" }
        return
      }

      const answer = yield* processResultsForMetadata(
        items,
        input,
        userCtx,
        app as Apps,
        entity,
        undefined,
        userRequestsReasoning,
        span,
        email,
        agentPrompt,
      )

      if (answer == null) {
        pageSpan?.setAttribute("answer", null)
        if (iteration == maxIterations - 1) {
          pageSpan?.end()
          yield { text: "null" }
          return
        } else {
          loggerWithChild({ email: email }).info(
            `no answer found for iteration - ${iteration}`,
          )
          continue
        }
      } else {
        pageSpan?.setAttribute("answer", answer)
        pageSpan?.end()
        return answer
      }
    }

    span?.setAttribute("rank_profile", SearchModes.GlobalSorted)
    loggerWithChild({ email: email }).info(
      `Rank Profile : ${SearchModes.GlobalSorted}`,
    )
  } else if (isGenericItemFetch && isValidAppOrEntity) {
    const userSpecifiedCountLimit = count
      ? Math.min(count, config.maxUserRequestCount)
      : 5
    span?.setAttribute("Search_Type", QueryType.GetItems)
    span?.setAttribute(
      "isReasoning",
      userRequestsReasoning && config.isReasoning ? true : false,
    )
    span?.setAttribute("modelId", defaultBestModel)
    loggerWithChild({ email: email }).info(
      `Search Type : ${QueryType.GetItems}`,
    )
    if (!schema) {
      loggerWithChild({ email: email }).error(
        `[generateMetadataQueryAnswer] Could not determine a valid schema for app: ${app}, entity: ${entity}`,
      )
      span?.setAttribute("error", "Schema determination failed")
      span?.setAttribute("app_for_schema_failure", app || "undefined")
      span?.setAttribute("entity_for_schema_failure", entity || "undefined")

      yield { text: METADATA_FALLBACK_TO_RAG }
      return
    }
    let searchResults
    items = []
    if (agentPrompt) {
      if (agentAppEnums.find((x) => x == app)) {
        searchResults = await getItems({
          email,
          schema,
          app: app ?? null,
          entity: entity ?? null,
          timestampRange,
          limit: userSpecifiedCountLimit,
          asc: sortDirection === "asc",
        })
        items = searchResults!.root.children || []
      }
    } else {
      searchResults = await getItems({
        email,
        schema,
        app: app ?? null,
        entity: entity ?? null,
        timestampRange,
        limit: userSpecifiedCountLimit,
        asc: sortDirection === "asc",
      })
      items = searchResults!.root.children || []
    }

    span?.setAttribute(`retrieved documents length`, items.length)
    span?.setAttribute(
      `retrieved documents id's`,
      JSON.stringify(
        items.map((v: VespaSearchResult) => (v.fields as any).docId),
      ),
    )

    span?.setAttribute("context", buildContext(items, 20))
    span?.end()
    loggerWithChild({ email: email }).info(
      `Retrieved Documents : ${QueryType.GetItems} - ${items.length}`,
    )
    // Early return if no documents found
    if (!items.length) {
      span?.end()
      loggerWithChild({ email: email }).info(
        "No documents found for unspecific metadata retrieval",
      )
      yield { text: METADATA_NO_DOCUMENTS_FOUND }
      return
    }

    span?.end()
    yield* processResultsForMetadata(
      items,
      input,
      userCtx,
      app as Apps,
      entity,
      maxSummaryCount,
      userRequestsReasoning,
      span,
      email,
      agentPrompt,
    )
    return
  } else if (
    isFilteredItemSearch &&
    isValidAppOrEntity &&
    classification.filterQuery
  ) {
    // Specific metadata retrieval
    span?.setAttribute("Search_Type", QueryType.SearchWithFilters)
    span?.setAttribute(
      "isReasoning",
      userRequestsReasoning && config.isReasoning ? true : false,
    )
    span?.setAttribute("modelId", defaultBestModel)
    loggerWithChild({ email: email }).info(
      `Search Type : ${QueryType.SearchWithFilters}`,
    )

    const { filterQuery } = classification
    const query = filterQuery
    const rankProfile =
      sortDirection === "desc"
        ? SearchModes.GlobalSorted
        : SearchModes.NativeRank

    const searchOptions = {
      limit: pageSize,
      alpha: userAlpha,
      rankProfile,
      timestampRange:
        timestampRange.to || timestampRange.from ? timestampRange : null,
    }

    for (let iteration = 0; iteration < maxIterations; iteration++) {
      const iterationSpan = span?.startSpan(`search_iteration_${iteration}`)
      loggerWithChild({ email: email }).info(
        `Search ${QueryType.SearchWithFilters} Iteration - ${iteration} : ${rankProfile}`,
      )

      let searchResults
      if (!agentPrompt) {
        searchResults = await searchVespa(
          query,
          email,
          app ?? null,
          entity ?? null,
          {
            ...searchOptions,
            offset: pageSize * iteration,
          },
        )
      } else {
        searchResults = await searchVespaAgent(
          query,
          email,
          app ?? null,
          entity ?? null,
          agentAppEnums,
          {
            ...searchOptions,
            offset: pageSize * iteration,
            dataSourceIds: agentSpecificDataSourceIds,
          },
        )
      }

      // Expand email threads in the results
      searchResults.root.children = await expandEmailThreadsInResults(
        searchResults.root.children || [],
        email,
        iterationSpan
      )

      items = searchResults.root.children || []

      loggerWithChild({ email: email }).info(`Rank Profile : ${rankProfile}`)

      iterationSpan?.setAttribute("offset", pageSize * iteration)
      iterationSpan?.setAttribute("rank_profile", rankProfile)

      iterationSpan?.setAttribute(
        `iteration - ${iteration} retrieved documents length`,
        items.length,
      )
      iterationSpan?.setAttribute(
        `iteration-${iteration} retrieved documents id's`,
        JSON.stringify(
          items.map((v: VespaSearchResult) => (v.fields as any).docId),
        ),
      )
      iterationSpan?.setAttribute(`context`, buildContext(items, 20))
      iterationSpan?.end()

      loggerWithChild({ email: email }).info(
        `Number of documents for ${QueryType.SearchWithFilters} = ${items.length}`,
      )
      if (!items.length) {
        loggerWithChild({ email: email }).info(
          `No documents found on iteration ${iteration}${
            hasValidTimeRange
              ? " within time range."
              : " falling back to iterative RAG"
          }`,
        )
        iterationSpan?.end()
        yield { text: METADATA_FALLBACK_TO_RAG }
        return
      }

      const answer = yield* processResultsForMetadata(
        items,
        input,
        userCtx,
        app as Apps,
        entity,
        undefined,
        userRequestsReasoning,
        span,
        email,
        agentPrompt,
      )

      if (answer == null) {
        iterationSpan?.setAttribute("answer", null)
        if (iteration == maxIterations - 1) {
          iterationSpan?.end()
          yield { text: METADATA_FALLBACK_TO_RAG }
          return
        } else {
          loggerWithChild({ email: email }).info(
            `no answer found for iteration - ${iteration}`,
          )
          continue
        }
      } else {
        iterationSpan?.end()
        return answer
      }
    }
  } else {
    // None of the conditions matched
    yield { text: METADATA_FALLBACK_TO_RAG }
    return
  }
}

const fallbackText = (classification: QueryRouterLLMResponse): string => {
  const { app, entity } = classification.filters
  const direction = classification.direction || ""
  const { startTime, endTime } = classification.filters
  const from = new Date(startTime ?? "").getTime()
  const to = new Date(endTime ?? "").getTime()
  const timePhrase = formatTimeDuration(from, to)

  let searchDescription = ""

  if (app === Apps.GoogleCalendar && entity === "event") {
    searchDescription = "calendar events"
  } else if (app === Apps.Gmail) {
    if (entity === "mail") {
      searchDescription = "emails"
    } else if (entity === "pdf") {
      searchDescription = "email attachments"
    }
  } else if (app === Apps.GoogleDrive) {
    if (entity === "driveFile") {
      searchDescription = "files"
    } else if (entity === "docs") {
      searchDescription = "Google Docs"
    } else if (entity === "sheets") {
      searchDescription = "Google Sheets"
    } else if (entity === "slides") {
      searchDescription = "Google Slides"
    } else if (entity === "pdf") {
      searchDescription = "PDF files"
    } else if (entity === "folder") {
      searchDescription = "folders"
    }
  } else if (
    app === Apps.GoogleWorkspace &&
    entity === GooglePeopleEntity.Contacts
  ) {
    searchDescription = "contacts"
  } else {
    searchDescription = "information"
  }

  let timeDescription = ""
  if (timePhrase) {
    if (direction === "prev") {
      timeDescription = ` from the past ${timePhrase}`
    } else if (direction === "next") {
      timeDescription = ` for the next ${timePhrase}`
    } else {
      timeDescription = ` within that time period`
    }
  }

  return `${searchDescription}${timeDescription}`
}

export async function* UnderstandMessageAndAnswer(
  email: string,
  userCtx: string,
  message: string,
  classification: QueryRouterLLMResponse,
  messages: Message[],
  alpha: number,
  userRequestsReasoning: boolean,
  passedSpan?: Span,
  agentPrompt?: string,
): AsyncIterableIterator<
  ConverseResponse & { citation?: { index: number; item: any } }
> {
  passedSpan?.setAttribute("email", email)
  passedSpan?.setAttribute("message", message)
  passedSpan?.setAttribute(
    "temporal_direction",
    classification.direction || "none",
  )
  passedSpan?.setAttribute("alpha", alpha)
  passedSpan?.setAttribute("message_count", messages.length)
  const isGenericItemFetch = classification.type === QueryType.GetItems
  const isFilteredItemSearch =
    classification.type === QueryType.SearchWithFilters
  const isFilteredSearchSortedByRecency =
    classification.filterQuery &&
    classification.filters.sortDirection === "desc"

  if (isGenericItemFetch || isFilteredItemSearch) {
    loggerWithChild({ email: email }).info("Metadata Retrieval")

    const metadataRagSpan = passedSpan?.startSpan("metadata_rag")
    metadataRagSpan?.setAttribute("comment", "metadata retrieval")
    metadataRagSpan?.setAttribute(
      "classification",
      JSON.stringify(classification),
    )

    const count = classification.filters.count || chatPageSize
    const answerIterator = generateMetadataQueryAnswer(
      message,
      messages,
      email,
      userCtx,
      alpha,
      count,
      maxDefaultSummary,
      classification,
      config.isReasoning && userRequestsReasoning,
      metadataRagSpan,
      agentPrompt,
    )

    let hasYieldedAnswer = false
    for await (const answer of answerIterator) {
      if (answer.text === METADATA_NO_DOCUMENTS_FOUND) {
        return yield {
          text: `I couldn't find any ${fallbackText(
            classification,
          )}. Would you like to try a different search?`,
        }
      } else if (answer.text === METADATA_FALLBACK_TO_RAG) {
        loggerWithChild({ email: email }).info(
          "No context found for metadata retrieval, moving to iterative RAG",
        )
        hasYieldedAnswer = false
      } else {
        hasYieldedAnswer = true
        yield answer
      }
    }

    metadataRagSpan?.end()
    if (hasYieldedAnswer) return
  }

  if (
    classification.direction !== null &&
    classification.filters.app === Apps.GoogleCalendar
  ) {
    // user is talking about an event
    loggerWithChild({ email: email }).info(
      `Direction : ${classification.direction}`,
    )
    const eventRagSpan = passedSpan?.startSpan("event_time_expansion")
    eventRagSpan?.setAttribute("comment", "event time expansion")
    return yield* generatePointQueryTimeExpansion(
      message,
      messages,
      classification,
      email,
      userCtx,
      alpha,
      chatPageSize,
      maxDefaultSummary,
      userRequestsReasoning,
      eventRagSpan,
      agentPrompt,
    )
  } else {
    loggerWithChild({ email: email }).info(
      "Iterative Rag : Query rewriting and time filtering",
    )
    const ragSpan = passedSpan?.startSpan("iterative_rag")
    ragSpan?.setAttribute("comment", "iterative rag")
    // default case
    return yield* generateIterativeTimeFilterAndQueryRewrite(
      message,
      messages,
      email,
      userCtx,
      alpha,
      chatPageSize,
      3,
      maxDefaultSummary,
      classification,
      userRequestsReasoning,
      ragSpan,
      agentPrompt, // Pass agentPrompt to generateIterativeTimeFilterAndQueryRewrite
    )
  }
}

export async function* UnderstandMessageAndAnswerForGivenContext(
  email: string,
  userCtx: string,
  message: string,
  alpha: number,
  fileIds: string[],
  userRequestsReasoning: boolean,
  passedSpan?: Span,
  threadIds?: string[],
  agentPrompt?: string,
): AsyncIterableIterator<
  ConverseResponse & { citation?: { index: number; item: any } }
> {
  passedSpan?.setAttribute("email", email)
  passedSpan?.setAttribute("message", message)
  passedSpan?.setAttribute("alpha", alpha)
  passedSpan?.setAttribute("fileIds", JSON.stringify(fileIds))
  passedSpan?.setAttribute("fileIds_count", fileIds?.length)
  passedSpan?.setAttribute("threadIds", JSON.stringify(threadIds))
  passedSpan?.setAttribute("threadIds_count", threadIds?.length || 0)
  passedSpan?.setAttribute(
    "userRequestsReasoning",
    userRequestsReasoning || false,
  )

  return yield* generateAnswerFromGivenContext(
    message,
    email,
    userCtx,
    alpha,
    fileIds,
    userRequestsReasoning,
    agentPrompt,
    passedSpan,
    threadIds,
  )
}

const handleError = (error: any) => {
  let errorMessage = "Something went wrong. Please try again."
  if (error?.code === OpenAIError.RateLimitError) {
    errorMessage = "Rate limit exceeded. Please try again later."
  } else if (error?.code === OpenAIError.InvalidAPIKey) {
    errorMessage =
      "Invalid API key provided. Please check your API key and ensure it is correct."
  } else if (
    error?.name === "ThrottlingException" ||
    error?.message === "Too many tokens, please wait before trying again." ||
    error?.$metadata?.httpStatusCode === 429
  ) {
    errorMessage = "Rate limit exceeded. Please try again later."
  } else if (
    error?.name === "ValidationException" ||
    error?.message ===
      "The model returned the following errors: Input is too long for requested model."
  ) {
    errorMessage = "Input context is too large."
  }
  return errorMessage
}

const addErrMessageToMessage = async (
  lastMessage: SelectMessage,
  errorMessage: string,
) => {
  if (lastMessage.messageRole === MessageRole.User) {
    await updateMessageByExternalId(db, lastMessage?.externalId, {
      errorMessage,
    })
  }
}

function formatMessagesForLLM(
  msgs: SelectMessage[],
): { role: ConversationRole; content: { text: string }[] }[] {
  return msgs.map((msg) => {
    // If any message from the messagesWithNoErrResponse is a user message, has fileIds and its message is JSON parsable
    // then we should not give that exact stringified message as history
    // We convert it into a AI friendly string only for giving it to LLM
    const fileIds = Array.isArray(msg?.fileIds) ? msg.fileIds : []
    if (msg.messageRole === "user" && fileIds && fileIds.length > 0) {
      const originalMsg = msg.message
      const selectedContext = isContextSelected(originalMsg)
      msg.message = selectedContext
        ? buildUserQuery(selectedContext)
        : originalMsg
    }
    return {
      role: msg.messageRole as ConversationRole,
      content: [{ text: msg.message }],
    }
  })
}

function buildTopicConversationThread(
  messages: SelectMessage[],
  currentMessageIndex: number,
) {
  const conversationThread = []
  let index = currentMessageIndex

  while (index >= 0) {
    const message = messages[index]

    if (
      message.messageRole === MessageRole.User &&
      message.queryRouterClassification
    ) {
      const classification =
        typeof message.queryRouterClassification === "string"
          ? JSON.parse(message.queryRouterClassification)
          : message.queryRouterClassification

      // If this message is NOT a follow-up, it means we've hit a topic boundary
      if (!classification.isFollowUp) {
        // Include this message as it's the start of the current topic thread
        conversationThread.unshift(message)
        break
      }
    }

    conversationThread.unshift(message)
    index--
  }

  return conversationThread
}

export const MessageApi = async (c: Context) => {
  // we will use this in catch
  // if the value exists then we send the error to the frontend via it

  const tracer: Tracer = getTracer("chat")
  const rootSpan = tracer.startSpan("MessageApi")

  let stream: any
  let chat: SelectChat
  let assistantMessageId: string | null = null
  let streamKey: string | null = null
  let email = ""

  try {
    const { sub, workspaceId } = c.get(JwtPayloadKey)
    email = sub
    loggerWithChild({ email: email }).info("MessageApi..")
    rootSpan.setAttribute("email", email)
    rootSpan.setAttribute("workspaceId", workspaceId)

    // @ts-ignore
    const body = c.req.valid("query")
    const isAgentic = c.req.query("agentic") === "true"
    let {
      message,
      chatId,
      modelId,
      isReasoningEnabled,
      agentId,
    }: MessageReqType = body
    const agentPromptValue = agentId && isCuid(agentId) ? agentId : undefined // Use undefined if not a valid CUID
    if (isAgentic) {
      Logger.info(`Routing to MessageWithToolsApi`)
      return MessageWithToolsApi(c)
    }

    if (agentPromptValue) {
      const userAndWorkspaceCheck = await getUserAndWorkspaceByEmail(
        db,
        workspaceId,
        email,
      )
      const agentDetails = await getAgentByExternalId(
        db,
        agentPromptValue,
        userAndWorkspaceCheck.workspace.id,
      )
      if (!isAgentic && agentDetails) {
        Logger.info(`Routing to AgentMessageApi for agent ${agentPromptValue}.`)
        return AgentMessageApi(c)
      }
    }

    // If none of the above, proceed with default RAG flow
    const userRequestsReasoning = isReasoningEnabled
    if (!message) {
      throw new HTTPException(400, {
        message: "Message is required",
      })
    }
    message = decodeURIComponent(message)
    rootSpan.setAttribute("message", message)

    const isMsgWithContext = isMessageWithContext(message)
    const extractedInfo = isMsgWithContext
      ? await extractFileIdsFromMessage(message)
      : {
          totalValidFileIdsFromLinkCount: 0,
          fileIds: [],
          threadIds: [],
        }
    const fileIds = extractedInfo?.fileIds
    const threadIds = extractedInfo?.threadIds || []
    const totalValidFileIdsFromLinkCount =
      extractedInfo?.totalValidFileIdsFromLinkCount

    const userAndWorkspace = await getUserAndWorkspaceByEmail(
      db,
      workspaceId,
      email,
    )
    const { user, workspace } = userAndWorkspace
    let messages: SelectMessage[] = []
    const costArr: number[] = []
    const ctx = userContext(userAndWorkspace)
    let chat: SelectChat

    const chatCreationSpan = rootSpan.startSpan("chat_creation")

    let title = ""
    if (!chatId) {
      loggerWithChild({ email: email }).info(
        `MessageApi before the span.. ${chatId}`,
      )
      const titleSpan = chatCreationSpan.startSpan("generate_title")
      loggerWithChild({ email: email }).info(
        `MessageApi after the span.. ${titleSpan}`,
      )
      // let llm decide a title
      const titleResp = await generateTitleUsingQuery(message, {
        modelId: ragPipelineConfig[RagPipelineStages.NewChatTitle].modelId,
        stream: false,
      })
      loggerWithChild({ email: email }).info(
        `MessageApi after the titleResp.. ${titleResp}`,
      )
      title = titleResp.title
      const cost = titleResp.cost
      if (cost) {
        costArr.push(cost)
        titleSpan.setAttribute("cost", cost)
      }
      titleSpan.setAttribute("title", title)
      titleSpan.end()

      loggerWithChild({ email: email }).info(
        `MessageApi before the first message.. ${titleSpan}`,
      )
      let [insertedChat, insertedMsg] = await db.transaction(
        async (tx): Promise<[SelectChat, SelectMessage]> => {
          const chat = await insertChat(tx, {
            workspaceId: workspace.id,
            workspaceExternalId: workspace.externalId,
            userId: user.id,
            email: user.email,
            title,
            attachments: [],
            agentId: agentPromptValue,
          })

          const insertedMsg = await insertMessage(tx, {
            chatId: chat.id,
            userId: user.id,
            chatExternalId: chat.externalId,
            workspaceExternalId: workspace.externalId,
            messageRole: MessageRole.User,
            email: user.email,
            sources: [],
            message,
            modelId,
            fileIds: fileIds,
          })
          return [chat, insertedMsg]
        },
      )
      loggerWithChild({ email: email }).info(
        "First mesage of the conversation, successfully created the chat",
      )
      chat = insertedChat
      messages.push(insertedMsg) // Add the inserted message to messages array
      chatCreationSpan.end()
    } else {
      let [existingChat, allMessages, insertedMsg] = await db.transaction(
        async (tx): Promise<[SelectChat, SelectMessage[], SelectMessage]> => {
          // we are updating the chat and getting it's value in one call itself

          let existingChat = await updateChatByExternalIdWithAuth(
            db,
            chatId,
            email,
            {},
          )
          let allMessages = await getChatMessagesWithAuth(tx, chatId, email)

          let insertedMsg = await insertMessage(tx, {
            chatId: existingChat.id,
            userId: user.id,
            workspaceExternalId: workspace.externalId,
            chatExternalId: existingChat.externalId,
            messageRole: MessageRole.User,
            email: user.email,
            sources: [],
            message,
            modelId,
            fileIds,
          })
          return [existingChat, allMessages, insertedMsg]
        },
      )
      loggerWithChild({ email: email }).info(
        "Existing conversation, fetched previous messages",
      )
      messages = allMessages.concat(insertedMsg) // Update messages array
      chat = existingChat
      chatCreationSpan.end()
    }
    loggerWithChild({ email: email }).info("starting the streaming..")
    return streamSSE(
      c,
      async (stream) => {
        streamKey = `${chat.externalId}` // Create the stream key
        activeStreams.set(streamKey, stream) // Add stream to the map
        loggerWithChild({ email: email }).info(
          `Added stream ${streamKey} to active streams map.`,
        )
        let wasStreamClosedPrematurely = false
        const streamSpan = rootSpan.startSpan("stream_response")
        streamSpan.setAttribute("chatId", chat.externalId)
        try {
          if (!chatId) {
            const titleUpdateSpan = streamSpan.startSpan("send_title_update")
            await stream.writeSSE({
              data: title,
              event: ChatSSEvents.ChatTitleUpdate,
            })
            titleUpdateSpan.end()
          }

          loggerWithChild({ email: email }).info("Chat stream started")
          // we do not set the message Id as we don't have it
          await stream.writeSSE({
            event: ChatSSEvents.ResponseMetadata,
            data: JSON.stringify({
              chatId: chat.externalId,
            }),
          })

          if (isMsgWithContext && fileIds && fileIds?.length > 0) {
            loggerWithChild({ email: email }).info(
              "User has selected some context with query, answering only based on that given context",
            )
            let answer = ""
            let citations = []
            let citationMap: Record<number, number> = {}
            let thinking = ""
            let reasoning =
              userRequestsReasoning &&
              ragPipelineConfig[RagPipelineStages.AnswerOrSearch].reasoning

            const understandSpan = streamSpan.startSpan("understand_message")
            understandSpan?.setAttribute(
              "totalValidFileIdsFromLinkCount",
              totalValidFileIdsFromLinkCount,
            )
            understandSpan?.setAttribute("maxValidLinks", maxValidLinks)

            const iterator = UnderstandMessageAndAnswerForGivenContext(
              email,
              ctx,
              message,
              0.5,
              fileIds,
              userRequestsReasoning,
              understandSpan,
              threadIds,
            )
            stream.writeSSE({
              event: ChatSSEvents.Start,
              data: "",
            })

            answer = ""
            thinking = ""
            reasoning = isReasoning && userRequestsReasoning
            citations = []
            citationMap = {}
            let citationValues: Record<number, string> = {}
            let count = 0
            for await (const chunk of iterator) {
              if (stream.closed) {
                loggerWithChild({ email: email }).info(
                  "[MessageApi] Stream closed during conversation search loop. Breaking.",
                )
                wasStreamClosedPrematurely = true
                break
              }
              if (chunk.text) {
                if (
                  totalValidFileIdsFromLinkCount > maxValidLinks &&
                  count === 0
                ) {
                  stream.writeSSE({
                    event: ChatSSEvents.ResponseUpdate,
                    data: `Skipping last ${
                      totalValidFileIdsFromLinkCount - maxValidLinks
                    } links as it exceeds max limit of ${maxValidLinks}. `,
                  })
                }
                if (reasoning && chunk.reasoning) {
                  thinking += chunk.text
                  stream.writeSSE({
                    event: ChatSSEvents.Reasoning,
                    data: chunk.text,
                  })
                  // reasoningSpan.end()
                }
                if (!chunk.reasoning) {
                  answer += chunk.text
                  stream.writeSSE({
                    event: ChatSSEvents.ResponseUpdate,
                    data: chunk.text,
                  })
                }
              }
              if (chunk.cost) {
                costArr.push(chunk.cost)
              }
              if (chunk.citation) {
                const { index, item } = chunk.citation
                if (item && item.app == Apps.Gmail) {
                  item.docId = await replaceDocIdwithUserDocId(
                    item.docId,
                    email,
                  )
                  if (item.url) {
                    item.url = item.url.replace(
                      /inbox\/[^/]+/,
                      `inbox/${item.docId}`,
                    )
                  }
                }
                citations.push(item)
                citationMap[index] = citations.length - 1
                loggerWithChild({ email: email }).info(
                  `Found citations and sending it, current count: ${citations.length}`,
                )
                stream.writeSSE({
                  event: ChatSSEvents.CitationsUpdate,
                  data: JSON.stringify({
                    contextChunks: citations,
                    citationMap,
                  }),
                })
                citationValues[index] = item
              }
              count++
            }
            understandSpan.setAttribute("citation_count", citations.length)
            understandSpan.setAttribute(
              "citation_map",
              JSON.stringify(citationMap),
            )
            understandSpan.setAttribute(
              "citation_values",
              JSON.stringify(citationValues),
            )
            understandSpan.end()
            const answerSpan = streamSpan.startSpan("process_final_answer")
            answerSpan.setAttribute(
              "final_answer",
              processMessage(answer, citationMap, email),
            )
            answerSpan.setAttribute("actual_answer", answer)
            answerSpan.setAttribute("final_answer_length", answer.length)
            answerSpan.end()

            if (answer || wasStreamClosedPrematurely) {
              // TODO: incase user loses permission
              // to one of the citations what do we do?
              // somehow hide that citation and change
              // the answer to reflect that
              const msg = await insertMessage(db, {
                chatId: chat.id,
                userId: user.id,
                workspaceExternalId: workspace.externalId,
                chatExternalId: chat.externalId,
                messageRole: MessageRole.Assistant,
                email: user.email,
                sources: citations,
                message: processMessage(answer, citationMap, email),
                thinking: thinking,
                modelId:
                  ragPipelineConfig[RagPipelineStages.AnswerOrRewrite].modelId,
              })
              assistantMessageId = msg.externalId
              const traceJson = tracer.serializeToJson()
              await insertChatTrace({
                workspaceId: workspace.id,
                userId: user.id,
                chatId: chat.id,
                messageId: msg.id,
                chatExternalId: chat.externalId,
                email: user.email,
                messageExternalId: msg.externalId,
                traceJson,
              })
              loggerWithChild({ email: email }).info(
                `[MessageApi] Inserted trace for message ${msg.externalId} (premature: ${wasStreamClosedPrematurely}).`,
              )
              await stream.writeSSE({
                event: ChatSSEvents.ResponseMetadata,
                data: JSON.stringify({
                  chatId: chat.externalId,
                  messageId: assistantMessageId,
                }),
              })
            } else {
              const errorSpan = streamSpan.startSpan("handle_no_answer")
              const allMessages = await getChatMessagesWithAuth(
                db,
                chat?.externalId,
                email,
              )
              const lastMessage = allMessages[allMessages.length - 1]

              await stream.writeSSE({
                event: ChatSSEvents.ResponseMetadata,
                data: JSON.stringify({
                  chatId: chat.externalId,
                  messageId: lastMessage.externalId,
                }),
              })
              await stream.writeSSE({
                event: ChatSSEvents.Error,
                data: "Can you please make your query more specific?",
              })
              await addErrMessageToMessage(
                lastMessage,
                "Can you please make your query more specific?",
              )

              const traceJson = tracer.serializeToJson()
              await insertChatTrace({
                workspaceId: workspace.id,
                userId: user.id,
                chatId: chat.id,
                messageId: lastMessage.id,
                chatExternalId: chat.externalId,
                email: user.email,
                messageExternalId: lastMessage.externalId,
                traceJson,
              })
              errorSpan.end()
            }

            const endSpan = streamSpan.startSpan("send_end_event")
            await stream.writeSSE({
              data: "",
              event: ChatSSEvents.End,
            })
            endSpan.end()
            streamSpan.end()
            rootSpan.end()
          } else {
            const filteredMessages = messages
              .slice(0, messages.length - 1)
              .filter((msg) => !msg?.errorMessage)
              .filter(
                (msg) =>
                  !(msg.messageRole === MessageRole.Assistant && !msg.message),
              )

            loggerWithChild({ email: email }).info(
              "Checking if answer is in the conversation or a mandatory query rewrite is needed before RAG",
            )

            const topicConversationThread = buildTopicConversationThread(
              filteredMessages,
              filteredMessages.length - 1,
            )
            const llmFormattedMessages: Message[] = formatMessagesForLLM(
              topicConversationThread,
            )

            const searchOrAnswerIterator =
              generateSearchQueryOrAnswerFromConversation(message, ctx, {
                modelId:
                  ragPipelineConfig[RagPipelineStages.AnswerOrSearch].modelId,
                stream: true,
                json: true,
                agentPrompt: agentPromptValue,
                reasoning:
                  userRequestsReasoning &&
                  ragPipelineConfig[RagPipelineStages.AnswerOrSearch].reasoning,
                messages: llmFormattedMessages,
                // agentPrompt: agentPrompt, // agentPrompt here is the original from request, might be empty string
                // AgentMessageApi/CombinedAgentSlackApi handle fetching full agent details
                // For this non-agent RAG path, we don't pass an agent prompt.
              })

            // TODO: for now if the answer is from the conversation itself we don't
            // add any citations for it, we can refer to the original message for citations
            // one more bug is now llm automatically copies the citation text sometimes without any reference
            // leads to [NaN] in the answer
            let currentAnswer = ""
            let answer = ""
            let citations = []
            let citationMap: Record<number, number> = {}
            let queryFilters = {
              app: "",
              entity: "",
              startTime: "",
              endTime: "",
              count: 0,
              sortDirection: "",
            }
            let parsed = {
              isFollowUp: false,
              answer: "",
              queryRewrite: "",
              temporalDirection: null,
              filterQuery: "",
              type: "",
              filters: queryFilters,
            }

            let thinking = ""
            let reasoning =
              userRequestsReasoning &&
              ragPipelineConfig[RagPipelineStages.AnswerOrSearch].reasoning
            let buffer = ""
            const conversationSpan = streamSpan.startSpan("conversation_search")
            for await (const chunk of searchOrAnswerIterator) {
              if (stream.closed) {
                loggerWithChild({ email: email }).info(
                  "[MessageApi] Stream closed during conversation search loop. Breaking.",
                )
                wasStreamClosedPrematurely = true
                break
              }
              if (chunk.text) {
                if (reasoning) {
                  if (thinking && !chunk.text.includes(EndThinkingToken)) {
                    thinking += chunk.text
                    stream.writeSSE({
                      event: ChatSSEvents.Reasoning,
                      data: chunk.text,
                    })
                  } else {
                    // first time
                    if (!chunk.text.includes(StartThinkingToken)) {
                      let token = chunk.text
                      if (chunk.text.includes(EndThinkingToken)) {
                        token = chunk.text.split(EndThinkingToken)[0]
                        thinking += token
                      } else {
                        thinking += token
                      }
                      stream.writeSSE({
                        event: ChatSSEvents.Reasoning,
                        data: token,
                      })
                    }
                  }
                }
                if (reasoning && chunk.text.includes(EndThinkingToken)) {
                  reasoning = false
                  chunk.text = chunk.text.split(EndThinkingToken)[1].trim()
                }
                if (!reasoning) {
                  buffer += chunk.text
                  try {
                    parsed = jsonParseLLMOutput(buffer) || {}
                    if (parsed.answer && currentAnswer !== parsed.answer) {
                      if (currentAnswer === "") {
                        loggerWithChild({ email: email }).info(
                          "We were able to find the answer/respond to users query in the conversation itself so not applying RAG",
                        )
                        stream.writeSSE({
                          event: ChatSSEvents.Start,
                          data: "",
                        })
                        // First valid answer - send the whole thing
                        stream.writeSSE({
                          event: ChatSSEvents.ResponseUpdate,
                          data: parsed.answer,
                        })
                      } else {
                        // Subsequent chunks - send only the new part
                        const newText = parsed.answer.slice(
                          currentAnswer.length,
                        )
                        stream.writeSSE({
                          event: ChatSSEvents.ResponseUpdate,
                          data: newText,
                        })
                      }
                      currentAnswer = parsed.answer
                    }
                  } catch (err) {
                    const errMessage = (err as Error).message
                    loggerWithChild({ email: email }).error(
                      err,
                      `Error while parsing LLM output ${errMessage}`,
                    )
                    continue
                  }
                }
              }
              if (chunk.cost) {
                costArr.push(chunk.cost)
              }
            }

            conversationSpan.setAttribute("answer_found", parsed.answer)
            conversationSpan.setAttribute("answer", answer)
            conversationSpan.setAttribute("query_rewrite", parsed.queryRewrite)
            conversationSpan.end()
            let classification
            const { app, count, endTime, entity, sortDirection, startTime } =
              parsed?.filters
            classification = {
              direction: parsed.temporalDirection,
              type: parsed.type,
              filterQuery: parsed.filterQuery,
              isFollowUp: parsed.isFollowUp,
              filters: {
                app: app as Apps,
                entity: entity as Entity,
                endTime,
                sortDirection,
                startTime,
                count,
              },
            } as QueryRouterLLMResponse

            if (parsed.answer === null || parsed.answer === "") {
              const ragSpan = streamSpan.startSpan("rag_processing")
              if (parsed.queryRewrite) {
                loggerWithChild({ email: email }).info(
                  `The query is ambigious and requires a mandatory query rewrite from the existing conversation / recent messages ${parsed.queryRewrite}`,
                )
                message = parsed.queryRewrite
                loggerWithChild({ email: email }).info(
                  `Rewritten query: ${message}`,
                )
                ragSpan.setAttribute("query_rewrite", parsed.queryRewrite)
              } else {
                loggerWithChild({ email: email }).info(
                  "There was no need for a query rewrite and there was no answer in the conversation, applying RAG",
                )
              }

              loggerWithChild({ email: email }).info(
                `Classifying the query as:, ${JSON.stringify(classification)}`,
              )

              ragSpan.setAttribute(
                "isFollowUp",
                classification.isFollowUp ?? false,
              )
              const understandSpan = ragSpan.startSpan("understand_message")

              let iterator:
                | AsyncIterableIterator<
                    ConverseResponse & {
                      citation?: { index: number; item: any }
                    }
                  >
                | undefined = undefined

              if (messages.length < 2) {
                classification.isFollowUp = false // First message or not enough history to be a follow-up
              } else if (classification.isFollowUp) {
                // If it's marked as a follow-up, try to reuse the last user message's classification
                const lastUserMessage = messages[messages.length - 3] // Assistant is at -2, last user is at -3
                const parsedMessage =
                  selectMessageSchema.safeParse(lastUserMessage)

                if (parsedMessage.error) {
                  loggerWithChild({ email: email }).error(
                    `Error while parsing last user message`,
                  )
                } else if (
                  parsedMessage.success &&
                  Array.isArray(parsedMessage.data.fileIds) &&
                  parsedMessage.data.fileIds.length // If the message contains fileIds then the follow up is must for @file
                ) {
                  loggerWithChild({ email: email }).info(
                    `Reusing file-based classification from previous message Classification: ${JSON.stringify(parsedMessage.data.queryRouterClassification)}, FileIds: ${JSON.stringify(parsedMessage.data.fileIds)}`,
                  )
                  iterator = UnderstandMessageAndAnswerForGivenContext(
                    email,
                    ctx,
                    message,
                    0.5,
                    parsedMessage.data.fileIds as string[],
                    userRequestsReasoning,
                    understandSpan,
                  )
                } else if (
                  parsedMessage.data.queryRouterClassification &&
                  Object.keys(parsedMessage.data.queryRouterClassification)
                    .length > 2
                ) {
                  loggerWithChild({ email: email }).info(
                    `Reusing previous message classification for follow-up query ${JSON.stringify(
                      lastUserMessage.queryRouterClassification,
                    )}`,
                  )

                  classification = parsedMessage.data
                    .queryRouterClassification as QueryRouterLLMResponse
                } else {
                  loggerWithChild({ email: email }).info(
                    "Follow-up query detected, but no classification found in previous message.",
                  )
                }
              }

              answer = ""
              thinking = ""
              reasoning = isReasoning && userRequestsReasoning
              citations = []
              citationMap = {}
              let citationValues: Record<number, string> = {}
              if (iterator === undefined) {
                iterator = UnderstandMessageAndAnswer(
                  email,
                  ctx,
                  message,
                  classification,
                  llmFormattedMessages,
                  0.5,
                  userRequestsReasoning,
                  understandSpan,
                  agentPromptValue,
                )
              }
              stream.writeSSE({
                event: ChatSSEvents.Start,
                data: "",
              })
              for await (const chunk of iterator) {
                if (stream.closed) {
                  loggerWithChild({ email: email }).info(
                    "[MessageApi] Stream closed during conversation search loop. Breaking.",
                  )
                  wasStreamClosedPrematurely = true
                  break
                }
                if (chunk.text) {
                  if (reasoning && chunk.reasoning) {
                    thinking += chunk.text
                    stream.writeSSE({
                      event: ChatSSEvents.Reasoning,
                      data: chunk.text,
                    })
                    // reasoningSpan.end()
                  }
                  if (!chunk.reasoning) {
                    answer += chunk.text
                    stream.writeSSE({
                      event: ChatSSEvents.ResponseUpdate,
                      data: chunk.text,
                    })
                  }
                }
                if (chunk.cost) {
                  costArr.push(chunk.cost)
                }
                if (chunk.citation) {
                  const { index, item } = chunk.citation
                  if (item && item.app == Apps.Gmail) {
                    item.docId = await replaceDocIdwithUserDocId(
                      item.docId,
                      email,
                    )
                    if (item.url) {
                      item.url = item.url.replace(
                        /inbox\/[^/]+/,
                        `inbox/${item.docId}`,
                      )
                    }
                  }
                  citations.push(item)
                  citationMap[index] = citations.length - 1
                  loggerWithChild({ email: email }).info(
                    `Found citations and sending it, current count: ${citations.length}`,
                  )
                  stream.writeSSE({
                    event: ChatSSEvents.CitationsUpdate,
                    data: JSON.stringify({
                      contextChunks: citations,
                      citationMap,
                    }),
                  })
                  citationValues[index] = item
                }
              }
              understandSpan.setAttribute("citation_count", citations.length)
              understandSpan.setAttribute(
                "citation_map",
                JSON.stringify(citationMap),
              )
              understandSpan.setAttribute(
                "citation_values",
                JSON.stringify(citationValues),
              )
              understandSpan.end()
              const answerSpan = ragSpan.startSpan("process_final_answer")
              answerSpan.setAttribute(
                "final_answer",
                processMessage(answer, citationMap, email),
              )
              answerSpan.setAttribute("actual_answer", answer)
              answerSpan.setAttribute("final_answer_length", answer.length)
              answerSpan.end()
              ragSpan.end()
            } else if (parsed.answer) {
              answer = parsed.answer
            }

            const latestUserMessage = messages[messages.length - 1]
            if (latestUserMessage && answer) {
              const isFollowUp = parsed?.isFollowUp
              const lastMessageIndex = messages.length - 1
              const referenceIndex = lastMessageIndex - 2

              const previousClassification = messages[referenceIndex]
                ?.queryRouterClassification as Record<string, any> | undefined

              let queryRouterClassification: Record<string, any> | undefined

              if (isFollowUp && previousClassification) {
                queryRouterClassification = {
                  ...previousClassification,
                  isFollowUp,
                }
              } else if (Object.keys(classification).length > 2) {
                queryRouterClassification = classification
              }

              if (queryRouterClassification) {
                loggerWithChild({ email: email }).info(
                  `Updating queryRouter classification for last user message: ${JSON.stringify(
                    queryRouterClassification,
                  )}`,
                )

                await updateMessage(db, latestUserMessage.externalId, {
                  queryRouterClassification,
                })
              } else {
                loggerWithChild({ email: email }).warn(
                  "queryRouterClassification is undefined, skipping update.",
                )
              }
            }

            if (answer || wasStreamClosedPrematurely) {
              // Determine if a message (even partial) should be saved
              // TODO: incase user loses permission
              // to one of the citations what do we do?
              // somehow hide that citation and change
              // the answer to reflect that
              const msg = await insertMessage(db, {
                chatId: chat.id,
                userId: user.id,
                workspaceExternalId: workspace.externalId,
                chatExternalId: chat.externalId,
                messageRole: MessageRole.Assistant,
                queryRouterClassification: JSON.stringify(classification),
                email: user.email,
                sources: citations,
                message: processMessage(answer, citationMap, email),
                thinking: thinking,
                modelId:
                  ragPipelineConfig[RagPipelineStages.AnswerOrRewrite].modelId,
              })
              assistantMessageId = msg.externalId

              const traceJson = tracer.serializeToJson()
              await insertChatTrace({
                workspaceId: workspace.id,
                userId: user.id,
                chatId: chat.id,
                messageId: msg.id,
                chatExternalId: chat.externalId,
                email: user.email,
                messageExternalId: msg.externalId,
                traceJson,
              })
              loggerWithChild({ email: email }).info(
                `[MessageApi] Inserted trace for message ${msg.externalId} (premature: ${wasStreamClosedPrematurely}).`,
              )

              await stream.writeSSE({
                event: ChatSSEvents.ResponseMetadata,
                data: JSON.stringify({
                  chatId: chat.externalId,
                  messageId: assistantMessageId,
                }),
              })
            } else {
              const errorSpan = streamSpan.startSpan("handle_no_answer")
              const allMessages = await getChatMessagesWithAuth(
                db,
                chat?.externalId,
                email,
              )
              const lastMessage = allMessages[allMessages.length - 1]

              await stream.writeSSE({
                event: ChatSSEvents.ResponseMetadata,
                data: JSON.stringify({
                  chatId: chat.externalId,
                  messageId: lastMessage.externalId,
                }),
              })
              await stream.writeSSE({
                event: ChatSSEvents.Error,
                data: "Oops, something went wrong. Please try rephrasing your question or ask something else.",
              })
              await addErrMessageToMessage(
                lastMessage,
                "Oops, something went wrong. Please try rephrasing your question or ask something else.",
              )

              const traceJson = tracer.serializeToJson()
              await insertChatTrace({
                workspaceId: workspace.id,
                userId: user.id,
                chatId: chat.id,
                messageId: lastMessage.id,
                chatExternalId: chat.externalId,
                email: user.email,
                messageExternalId: lastMessage.externalId,
                traceJson,
              })
              errorSpan.end()
            }

            const endSpan = streamSpan.startSpan("send_end_event")
            await stream.writeSSE({
              data: "",
              event: ChatSSEvents.End,
            })
            endSpan.end()
            streamSpan.end()
            rootSpan.end()
          }
        } catch (error) {
          const streamErrorSpan = streamSpan.startSpan("handle_stream_error")
          streamErrorSpan.addEvent("error", {
            message: getErrorMessage(error),
            stack: (error as Error).stack || "",
          })
          const errFomMap = handleError(error)
          const allMessages = await getChatMessagesWithAuth(
            db,
            chat?.externalId,
            email,
          )
          const lastMessage = allMessages[allMessages.length - 1]
          await stream.writeSSE({
            event: ChatSSEvents.ResponseMetadata,
            data: JSON.stringify({
              chatId: chat.externalId,
              messageId: lastMessage.externalId,
            }),
          })
          await stream.writeSSE({
            event: ChatSSEvents.Error,
            data: errFomMap,
          })

          // Add the error message to last user message
          await addErrMessageToMessage(lastMessage, errFomMap)

          await stream.writeSSE({
            data: "",
            event: ChatSSEvents.End,
          })
          loggerWithChild({ email: email }).error(
            error,
            `Streaming Error: ${(error as Error).message} ${
              (error as Error).stack
            }`,
          )
          streamErrorSpan.end()
          streamSpan.end()
          rootSpan.end()
        } finally {
          // Ensure stream is removed from the map on completion or error
          if (streamKey && activeStreams.has(streamKey)) {
            activeStreams.delete(streamKey)
            loggerWithChild({ email: email }).info(
              `Removed stream ${streamKey} from active streams map.`,
            )
          }
        }
      },
      async (err, stream) => {
        const streamErrorSpan = rootSpan.startSpan(
          "handle_stream_callback_error",
        )
        streamErrorSpan.addEvent("error", {
          message: getErrorMessage(err),
          stack: (err as Error).stack || "",
        })
        const errFromMap = handleError(err)
        // Use the stored assistant message ID if available when handling callback error
        const allMessages = await getChatMessagesWithAuth(
          db,
          chat?.externalId,
          email,
        )
        const lastMessage = allMessages[allMessages.length - 1]
        const errorMsgId = assistantMessageId || lastMessage.externalId
        const errorChatId = chat?.externalId || "unknown"

        if (errorChatId !== "unknown" && errorMsgId !== "unknown") {
          await stream.writeSSE({
            event: ChatSSEvents.ResponseMetadata,
            data: JSON.stringify({
              chatId: errorChatId,
              messageId: errorMsgId,
            }),
          })
          // Try to get the last message again for error reporting
          const allMessages = await getChatMessagesWithAuth(
            db,
            errorChatId,
            email,
          )
          if (allMessages.length > 0) {
            const lastMessage = allMessages[allMessages.length - 1]
            await addErrMessageToMessage(lastMessage, errFromMap)
          }
        }
        await stream.writeSSE({
          event: ChatSSEvents.Error,
          data: errFromMap,
        })
        await addErrMessageToMessage(lastMessage, errFromMap)

        await stream.writeSSE({
          data: "",
          event: ChatSSEvents.End,
        })
        loggerWithChild({ email: email }).error(
          err,
          `Streaming Error: ${err.message} ${(err as Error).stack}`,
        )
        // Ensure stream is removed from the map in the error callback too
        if (streamKey && activeStreams.has(streamKey)) {
          activeStreams.delete(streamKey)
          loggerWithChild({ email: email }).info(
            `Removed stream ${streamKey} from active streams map in error callback.`,
          )
        }
        streamErrorSpan.end()
        rootSpan.end()
      },
    )
  } catch (error) {
    loggerWithChild({ email: email }).info(
      `MessageApi Error occurred.. {error}`,
    )
    const errorSpan = rootSpan.startSpan("handle_top_level_error")
    errorSpan.addEvent("error", {
      message: getErrorMessage(error),
      stack: (error as Error).stack || "",
    })
    const errMsg = getErrorMessage(error)
    // TODO: add more errors like bedrock, this is only openai
    const errFromMap = handleError(error)
    // @ts-ignore
    if (chat?.externalId) {
      const allMessages = await getChatMessagesWithAuth(
        db,
        chat?.externalId,
        email,
      )
      // Add the error message to last user message
      if (allMessages.length > 0) {
        const lastMessage = allMessages[allMessages.length - 1]
        // Use the stored assistant message ID if available for metadata
        const errorMsgId = assistantMessageId || lastMessage.externalId
        await stream.writeSSE({
          event: ChatSSEvents.ResponseMetadata,
          data: JSON.stringify({
            chatId: chat.externalId,
            messageId: errorMsgId,
          }),
        })
        await addErrMessageToMessage(lastMessage, errFromMap)
      }
    }
    if (error instanceof APIError) {
      // quota error
      if (error.status === 429) {
        loggerWithChild({ email: email }).error(
          error,
          "You exceeded your current quota",
        )
        if (stream) {
          await stream.writeSSE({
            event: ChatSSEvents.Error,
            data: errFromMap,
          })
        }
      }
    } else {
      loggerWithChild({ email: email }).error(
        error,
        `Message Error: ${errMsg} ${(error as Error).stack}`,
      )
      throw new HTTPException(500, {
        message: "Could not create message or Chat",
      })
    }
    // Ensure stream is removed from the map in the top-level catch block
    if (streamKey && activeStreams.has(streamKey)) {
      activeStreams.delete(streamKey)
      loggerWithChild({ email: email }).info(
        `Removed stream ${streamKey} from active streams map in top-level catch.`,
      )
    }
    errorSpan.end()
    rootSpan.end()
  }
}

// We support both retrying of already valid assistant respone & retrying of an error
// When the assitant gives error, that error message is stored in the user query's message object of that respective user query
// On the frontend, an error message can be seen from the assistant's side, but it is not really present in the DB, it is taken from the user query's errorMessage property
// On retry of that error, we send the user message itself again (like asking the same query again)
// If the retry is successful and we get a valid response, we store that message inside DB with a 'createdAt' value just 1 unit ahead of the respective user query's createdAt value
// This is done to maintain the order of user-assistant message pattern in messages which helps both in the frontend and server logic
// If the retry also fails, we do the same thing, storing error message in the user query's respective message object
// If a retry fails on a completely valid assistant response, the error is shown in the UI but not stored anywhere, we retain the valid response (can be seen after reload)
export const MessageRetryApi = async (c: Context) => {
  const tracer: Tracer = getTracer("chat")
  const rootSpan = tracer.startSpan("MessageRetryApi")
  let streamKey: string | null = null // Add stream key for stop functionality
  let relevantMessageId: string | null = null // Track message ID being generated/updated
  let email = ""
  try {
    // @ts-ignore
    const body = c.req.valid("query")
    const { messageId, isReasoningEnabled }: MessageRetryReqType = body
    const userRequestsReasoning = isReasoningEnabled
    const { sub, workspaceId } = c.get(JwtPayloadKey)
    email = sub ?? ""
    rootSpan.setAttribute("email", email)
    rootSpan.setAttribute("workspaceId", workspaceId)
    rootSpan.setAttribute("messageId", messageId)

    const costArr: number[] = []
    // Fetch the original message
    const fetchMessageSpan = rootSpan.startSpan("fetch_original_message")
    const originalMessage = await getMessageByExternalId(db, messageId)
    if (!originalMessage) {
      const errorSpan = fetchMessageSpan.startSpan("message_not_found")
      errorSpan.addEvent("error", { message: "Message not found" })
      errorSpan.end()
      fetchMessageSpan.end()
      throw new HTTPException(404, { message: "Message not found" })
    }
    const isUserMessage = originalMessage.messageRole === "user"
    fetchMessageSpan.setAttribute("isUserMessage", isUserMessage)
    fetchMessageSpan.end()

    // Fetch conversation history
    const conversationSpan = rootSpan.startSpan("fetch_conversation")
    let conversation = await getChatMessagesBefore(
      db,
      originalMessage.chatId,
      originalMessage.createdAt,
    )
    // This !isUserMessage is useful for the case when the user retries the error he gets on the very first user query
    // Becoz on retry of the error, there will be no conversation availble as there wouldn't be anything before the very first query
    // And for retry on error, we use the user query itself
    if (!isUserMessage && (!conversation || !conversation.length)) {
      const errorSpan = conversationSpan.startSpan("no_conversation")
      errorSpan.addEvent("error", {
        message: "Could not fetch previous messages",
      })
      errorSpan.end()
      conversationSpan.end()
      throw new HTTPException(400, {
        message: "Could not fetch previous messages",
      })
    }
    conversationSpan.setAttribute("conversationLength", conversation.length)
    conversationSpan.end()

    // Use the same modelId
    const modelId = originalMessage.modelId as Models

    // Get user and workspace
    const userAndWorkspace = await getUserAndWorkspaceByEmail(
      db,
      workspaceId,
      email,
    )
    const { user, workspace } = userAndWorkspace
    const ctx = userContext(userAndWorkspace)

    let newCitations: Citation[] = []
    // the last message before our assistant's message was the user's message
    const prevUserMessage = isUserMessage
      ? originalMessage
      : conversation[conversation.length - 1]
    let fileIds: string[] = []
    let threadIds: string[] = []
    const fileIdsFromDB = JSON.parse(
      JSON.stringify(prevUserMessage?.fileIds || []),
    )
    let totalValidFileIdsFromLinkCount = 0
    if (
      prevUserMessage.messageRole === "user" &&
      fileIdsFromDB &&
      fileIdsFromDB.length > 0
    ) {
      fileIds = fileIdsFromDB
      const isMsgWithContext = isMessageWithContext(prevUserMessage.message)
      const extractedInfo = isMsgWithContext
        ? await extractFileIdsFromMessage(prevUserMessage.message)
        : {
            totalValidFileIdsFromLinkCount: 0,
            fileIds: [],
            threadIds: [],
          }
      totalValidFileIdsFromLinkCount =
        extractedInfo?.totalValidFileIdsFromLinkCount
      threadIds = extractedInfo?.threadIds || []
    }
    // we are trying to retry the first assistant's message
    if (conversation.length === 1) {
      conversation = []
    }
    if (!prevUserMessage.message) {
      const errorSpan = rootSpan.startSpan("invalid_user_chat")
      errorSpan.addEvent("error", {
        message: "Cannot retry the message, invalid user chat",
      })
      errorSpan.end()
      throw new HTTPException(400, {
        message: "Cannot retry the message, invalid user chat",
      })
    }

    // Set stream key before streaming
    streamKey = originalMessage.chatExternalId
    loggerWithChild({ email: email }).info(
      `[MessageRetryApi] Constructed streamKey: ${streamKey}`,
    )

    return streamSSE(
      c,
      async (stream) => {
        activeStreams.set(streamKey!, stream)
        const streamSpan = rootSpan.startSpan("stream_response")
        streamSpan.setAttribute("chatId", originalMessage.chatExternalId)
        let wasStreamClosedPrematurely = false

        try {
          let message = prevUserMessage.message
          if (fileIds && fileIds?.length > 0) {
            loggerWithChild({ email: email }).info(
              "[RETRY] User has selected some context with query, answering only based on that given context",
            )

            let answer = ""
            let citations = []
            let citationMap: Record<number, number> = {}
            let thinking = ""
            let reasoning =
              userRequestsReasoning &&
              ragPipelineConfig[RagPipelineStages.AnswerOrSearch].reasoning

            const understandSpan = streamSpan.startSpan("understand_message")
            understandSpan?.setAttribute(
              "totalValidFileIdsFromLinkCount",
              totalValidFileIdsFromLinkCount,
            )
            understandSpan?.setAttribute("maxValidLinks", maxValidLinks)

            const iterator = UnderstandMessageAndAnswerForGivenContext(
              email,
              ctx,
              message,
              0.5,
              fileIds,
              userRequestsReasoning,
              understandSpan,
              threadIds,
            )
            stream.writeSSE({
              event: ChatSSEvents.Start,
              data: "",
            })

            answer = ""
            thinking = ""
            reasoning = isReasoning && userRequestsReasoning
            citations = []
            citationMap = {}
            let count = 0
            let citationValues: Record<number, string> = {}
            for await (const chunk of iterator) {
              if (stream.closed) {
                loggerWithChild({ email: email }).info(
                  "[MessageRetryApi] Stream closed during conversation search loop. Breaking.",
                )
                wasStreamClosedPrematurely = true
                break
              }
              if (chunk.text) {
                if (
                  totalValidFileIdsFromLinkCount > maxValidLinks &&
                  count === 0
                ) {
                  stream.writeSSE({
                    event: ChatSSEvents.ResponseUpdate,
                    data: `Skipping last ${
                      totalValidFileIdsFromLinkCount - maxValidLinks
                    } valid link/s as it exceeds max limit of ${maxValidLinks}. `,
                  })
                }
                if (reasoning && chunk.reasoning) {
                  thinking += chunk.text
                  stream.writeSSE({
                    event: ChatSSEvents.Reasoning,
                    data: chunk.text,
                  })
                  // reasoningSpan.end()
                }
                if (!chunk.reasoning) {
                  answer += chunk.text
                  stream.writeSSE({
                    event: ChatSSEvents.ResponseUpdate,
                    data: chunk.text,
                  })
                }
              }
              if (chunk.cost) {
                costArr.push(chunk.cost)
              }
              if (chunk.citation) {
                const { index, item } = chunk.citation
                citations.push(item)
                citationMap[index] = citations.length - 1
                loggerWithChild({ email: email }).info(
                  `Found citations and sending it, current count: ${citations.length}`,
                )
                stream.writeSSE({
                  event: ChatSSEvents.CitationsUpdate,
                  data: JSON.stringify({
                    contextChunks: citations,
                    citationMap,
                  }),
                })
                citationValues[index] = item
              }
              count++
            }
            understandSpan.setAttribute("citation_count", citations.length)
            understandSpan.setAttribute(
              "citation_map",
              JSON.stringify(citationMap),
            )
            understandSpan.setAttribute(
              "citation_values",
              JSON.stringify(citationValues),
            )
            understandSpan.end()
            const answerSpan = streamSpan.startSpan("process_final_answer")
            answerSpan.setAttribute(
              "final_answer",
              processMessage(answer, citationMap, email),
            )
            answerSpan.setAttribute("actual_answer", answer)
            answerSpan.setAttribute("final_answer_length", answer.length)
            answerSpan.end()

            // Database Update Logic
            const insertSpan = streamSpan.startSpan("insert_assistant_message")
            if (wasStreamClosedPrematurely) {
              loggerWithChild({ email: email }).info(
                `[MessageRetryApi] Stream closed prematurely. Saving partial state.`,
              )
              if (isUserMessage) {
                await db.transaction(async (tx) => {
                  await updateMessage(tx, messageId, { errorMessage: "" })
                  const msg = await insertMessage(tx, {
                    chatId: originalMessage.chatId,
                    userId: user.id,
                    workspaceExternalId: workspace.externalId,
                    chatExternalId: originalMessage.chatExternalId,
                    messageRole: MessageRole.Assistant,
                    email: user.email,
                    sources: citations,
                    message: processMessage(answer, citationMap, email),
                    thinking,
                    modelId:
                      ragPipelineConfig[RagPipelineStages.AnswerOrRewrite]
                        .modelId,
                    createdAt: new Date(
                      new Date(originalMessage.createdAt).getTime() + 1,
                    ),
                  })
                  relevantMessageId = msg.externalId
                })
              } else {
                relevantMessageId = originalMessage.externalId
                await updateMessage(db, messageId, {
                  message: processMessage(answer, citationMap, email),
                  updatedAt: new Date(),
                  sources: citations,
                  thinking,
                  errorMessage: null,
                })
              }
            } else {
              if (answer) {
                if (isUserMessage) {
                  let msg = await db.transaction(async (tx) => {
                    await updateMessage(tx, messageId, { errorMessage: "" })
                    const msg = await insertMessage(tx, {
                      chatId: originalMessage.chatId,
                      userId: user.id,
                      workspaceExternalId: workspace.externalId,
                      chatExternalId: originalMessage.chatExternalId,
                      messageRole: MessageRole.Assistant,
                      email: user.email,
                      sources: citations,
                      message: processMessage(answer, citationMap, email),
                      thinking,
                      modelId:
                        ragPipelineConfig[RagPipelineStages.AnswerOrRewrite]
                          .modelId,
                      // The createdAt for this response which was error before
                      // should be just 1 unit more than the respective user query's createdAt value
                      // This is done to maintain order of user-assistant pattern of messages in UI
                      createdAt: new Date(
                        new Date(originalMessage.createdAt).getTime() + 1,
                      ),
                    })
                    return msg
                  })
                  relevantMessageId = msg.externalId
                } else {
                  loggerWithChild({ email: email }).info(
                    `Updated trace for message ${originalMessage.externalId}`,
                  )
                  insertSpan.setAttribute(
                    "message_id",
                    originalMessage.externalId,
                  )
                  relevantMessageId = originalMessage.externalId
                  await updateMessage(db, messageId, {
                    message: processMessage(answer, citationMap, email),
                    updatedAt: new Date(),
                    sources: citations,
                    thinking,
                    errorMessage: null,
                  })
                }
              } else {
                loggerWithChild({ email: email }).error(
                  `[MessageRetryApi] Stream finished but no answer generated.`,
                )
                const failureErrorMsg =
                  "Assistant failed to generate a response on retry."
                await addErrMessageToMessage(originalMessage, failureErrorMsg)
                relevantMessageId = originalMessage.externalId
                await stream.writeSSE({
                  event: ChatSSEvents.Error,
                  data: failureErrorMsg,
                })
              }
            }

            await stream.writeSSE({
              event: ChatSSEvents.ResponseMetadata,
              data: JSON.stringify({
                chatId: originalMessage.chatExternalId,
                messageId: relevantMessageId,
              }),
            })

            const endSpan = streamSpan.startSpan("send_end_event")
            await stream.writeSSE({
              data: "",
              event: ChatSSEvents.End,
            })
            endSpan.end()
            streamSpan.end()
            rootSpan.end()
            const traceJson = tracer.serializeToJson()
            await updateChatTrace(
              originalMessage.chatExternalId,
              originalMessage.externalId,
              traceJson,
            )
          } else {
            const topicConversationThread = buildTopicConversationThread(
              conversation,
              conversation.length - 1,
            )

            const convWithNoErrMsg = isUserMessage
              ? formatMessagesForLLM(
                  topicConversationThread
                    .filter((con) => !con?.errorMessage)
                    .filter(
                      (msg) =>
                        !(
                          (
                            msg.messageRole === MessageRole.Assistant &&
                            !msg.message
                          ) // filter out assistant messages with no content
                        ),
                    ),
                )
              : formatMessagesForLLM(
                  topicConversationThread
                    .slice(0, topicConversationThread.length - 1)
                    .filter((con) => !con?.errorMessage)
                    .filter(
                      (msg) =>
                        !(
                          msg.messageRole === MessageRole.Assistant &&
                          !msg.message
                        ),
                    ),
                )
            loggerWithChild({ email: email }).info(
              "retry: Checking if answer is in the conversation or a mandatory query rewrite is needed before RAG",
            )
            const searchSpan = streamSpan.startSpan("conversation_search")
            const searchOrAnswerIterator =
              generateSearchQueryOrAnswerFromConversation(message, ctx, {
                modelId:
                  ragPipelineConfig[RagPipelineStages.AnswerOrSearch].modelId,
                stream: true,
                json: true,
                reasoning:
                  userRequestsReasoning &&
                  ragPipelineConfig[RagPipelineStages.AnswerOrSearch].reasoning,
                messages: formatMessagesForLLM(topicConversationThread),
              })
            let currentAnswer = ""
            let answer = ""
            let citations: Citation[] = [] // Changed to Citation[] for consistency
            let citationMap: Record<number, number> = {}
            let queryFilters = {
              app: "",
              entity: "",
              startTime: "",
              endTime: "",
              count: 0,
              sortDirection: "",
            }
            let parsed = {
              isFollowUp: false,
              answer: "",
              queryRewrite: "",
              temporalDirection: null,
              filterQuery: "",
              type: "",
              filters: queryFilters,
            }
            let thinking = ""
            let reasoning =
              userRequestsReasoning &&
              ragPipelineConfig[RagPipelineStages.AnswerOrSearch].reasoning
            let buffer = ""
            for await (const chunk of searchOrAnswerIterator) {
              if (stream.closed) {
                loggerWithChild({ email: email }).info(
                  "[MessageRetryApi] Stream closed during conversation search loop. Breaking.",
                )
                wasStreamClosedPrematurely = true
                break
              }
              if (chunk.text) {
                if (reasoning) {
                  if (thinking && !chunk.text.includes(EndThinkingToken)) {
                    thinking += chunk.text
                    stream.writeSSE({
                      event: ChatSSEvents.Reasoning,
                      data: chunk.text,
                    })
                  } else {
                    // first time
                    if (!chunk.text.includes(StartThinkingToken)) {
                      let token = chunk.text
                      if (chunk.text.includes(EndThinkingToken)) {
                        token = chunk.text.split(EndThinkingToken)[0]
                        thinking += token
                      } else {
                        thinking += token
                      }
                      stream.writeSSE({
                        event: ChatSSEvents.Reasoning,
                        data: token,
                      })
                    }
                  }
                }
                if (reasoning && chunk.text.includes(EndThinkingToken)) {
                  reasoning = false
                  chunk.text = chunk.text.split(EndThinkingToken)[1].trim()
                }
                buffer += chunk.text
                if (!reasoning) {
                  try {
                    parsed = jsonParseLLMOutput(buffer) || {}
                    if (parsed.answer && currentAnswer !== parsed.answer) {
                      if (currentAnswer === "") {
                        loggerWithChild({ email: email }).info(
                          "retry: We were able to find the answer/respond to users query in the conversation itself so not applying RAG",
                        )
                        stream.writeSSE({
                          event: ChatSSEvents.Start,
                          data: "",
                        })
                        // First valid answer - send the whole thing
                        stream.writeSSE({
                          event: ChatSSEvents.ResponseUpdate,
                          data: parsed.answer,
                        })
                      } else {
                        // Subsequent chunks - send only the new part
                        const newText = parsed.answer.slice(
                          currentAnswer.length,
                        )
                        stream.writeSSE({
                          event: ChatSSEvents.ResponseUpdate,
                          data: newText,
                        })
                      }
                      currentAnswer = parsed.answer
                    }
                  } catch (err) {
                    loggerWithChild({ email: email }).error(
                      err,
                      `Error while parsing LLM output ${
                        (err as Error).message
                      }`,
                    )
                    continue
                  }
                }
              }
              if (chunk.cost) {
                costArr.push(chunk.cost)
              }
            }
            searchSpan.setAttribute("answer_found", parsed.answer)
            searchSpan.setAttribute("answer", answer)
            searchSpan.setAttribute("query_rewrite", parsed.queryRewrite)
            searchSpan.end()
            let classification: QueryRouterLLMResponse
            if (parsed.answer === null) {
              const ragSpan = streamSpan.startSpan("rag_processing")
              if (parsed.queryRewrite) {
                loggerWithChild({ email: email }).info(
                  "retry: The query is ambiguous and requires a mandatory query rewrite from the existing conversation / recent messages",
                )
                message = parsed.queryRewrite
                ragSpan.setAttribute("query_rewrite", parsed.queryRewrite)
              } else {
                loggerWithChild({ email: email }).info(
                  "retry: There was no need for a query rewrite and there was no answer in the conversation, applying RAG",
                )
              }
              const { app, count, endTime, entity, sortDirection, startTime } =
                parsed?.filters
              classification = {
                direction: parsed.temporalDirection,
                type: parsed.type,
                filterQuery: parsed.filterQuery,
                isFollowUp: parsed.isFollowUp,
                filters: {
                  app: app as Apps,
                  entity: entity as Entity,
                  endTime,
                  sortDirection,
                  startTime,
                  count,
                },
              } as QueryRouterLLMResponse

              loggerWithChild({ email: email }).info(
                `Classifying the query as:, ${JSON.stringify(classification)}`,
              )

              if (conversation.length < 2) {
                classification.isFollowUp = false // First message or not enough history to be a follow-up
              } else if (classification.isFollowUp) {
                // If it's marked as a follow-up, try to reuse the last user message's classification
                const lastUserMessage = conversation[conversation.length - 3] // Assistant is at -2, last user is at -3

                if (lastUserMessage?.queryRouterClassification) {
                  loggerWithChild({ email: email }).info(
                    `Reusing previous message classification for follow-up query ${JSON.stringify(
                      lastUserMessage.queryRouterClassification,
                    )}`,
                  )

                  classification =
                    lastUserMessage.queryRouterClassification as any
                } else {
                  loggerWithChild({ email: email }).info(
                    "Follow-up query detected, but no classification found in previous message.",
                  )
                }
              }

              const understandSpan = ragSpan.startSpan("understand_message")
              const iterator = UnderstandMessageAndAnswer(
                email,
                ctx,
                message,
                classification,
                convWithNoErrMsg,
                0.5,
                userRequestsReasoning,
                understandSpan,
              )
              // throw new Error("Hello, how are u doing?")
              stream.writeSSE({
                event: ChatSSEvents.Start,
                data: "",
              })
              answer = ""
              thinking = ""
              reasoning = config.isReasoning && userRequestsReasoning
              citations = []
              citationMap = {}
              let citationValues: Record<number, string> = {}
              for await (const chunk of iterator) {
                if (stream.closed) {
                  loggerWithChild({ email: email }).info(
                    "[MessageRetryApi] Stream closed during RAG loop. Breaking.",
                  )
                  wasStreamClosedPrematurely = true
                  break
                }
                if (chunk.text) {
                  if (reasoning && chunk.reasoning) {
                    thinking += chunk.text
                    stream.writeSSE({
                      event: ChatSSEvents.Reasoning,
                      data: chunk.text,
                    })
                  }
                  if (!chunk.reasoning) {
                    answer += chunk.text
                    stream.writeSSE({
                      event: ChatSSEvents.ResponseUpdate,
                      data: chunk.text,
                    })
                  }
                }
                if (chunk.cost) {
                  costArr.push(chunk.cost)
                }
                if (chunk.citation) {
                  const { index, item } = chunk.citation
                  citations.push(item)
                  citationMap[index] = citations.length - 1
                  loggerWithChild({ email: email }).info(
                    `retry: Found citations and sending it, current count: ${citations.length}`,
                  )
                  stream.writeSSE({
                    event: ChatSSEvents.CitationsUpdate,
                    data: JSON.stringify({
                      contextChunks: citations,
                      citationMap,
                    }),
                  })
                  citationValues[index] = item
                }
              }
              understandSpan.setAttribute("citation_count", citations.length)
              understandSpan.setAttribute(
                "citation_map",
                JSON.stringify(citationMap),
              )
              understandSpan.setAttribute(
                "citation_values",
                JSON.stringify(citationValues),
              )
              understandSpan.end()
              const answerSpan = ragSpan.startSpan("process_final_answer")
              answerSpan.setAttribute(
                "final_answer",
                processMessage(answer, citationMap, email),
              )
              answerSpan.setAttribute("actual_answer", answer)
              answerSpan.setAttribute("final_answer_length", answer.length)
              answerSpan.end()
              ragSpan.end()
            } else if (parsed.answer) {
              answer = parsed.answer
            }

            // Database Update Logic
            const insertSpan = streamSpan.startSpan("insert_assistant_message")
            if (wasStreamClosedPrematurely) {
              loggerWithChild({ email: email }).info(
                `[MessageRetryApi] Stream closed prematurely. Saving partial state.`,
              )
              if (isUserMessage) {
                await db.transaction(async (tx) => {
                  await updateMessage(tx, messageId, { errorMessage: "" })
                  const msg = await insertMessage(tx, {
                    chatId: originalMessage.chatId,
                    userId: user.id,
                    workspaceExternalId: workspace.externalId,
                    chatExternalId: originalMessage.chatExternalId,
                    messageRole: MessageRole.Assistant,
                    email: user.email,
                    sources: citations,
                    message: processMessage(answer, citationMap, email),
                    queryRouterClassification: JSON.stringify(classification),
                    thinking,
                    modelId:
                      ragPipelineConfig[RagPipelineStages.AnswerOrRewrite]
                        .modelId,
                    createdAt: new Date(
                      new Date(originalMessage.createdAt).getTime() + 1,
                    ),
                  })
                  relevantMessageId = msg.externalId
                })
              } else {
                relevantMessageId = originalMessage.externalId
                await updateMessage(db, messageId, {
                  message: processMessage(answer, citationMap, email),
                  updatedAt: new Date(),
                  sources: citations,
                  thinking,
                  errorMessage: null,
                })
              }
            } else {
              if (answer) {
                if (isUserMessage) {
                  let msg = await db.transaction(async (tx) => {
                    await updateMessage(tx, messageId, { errorMessage: "" })
                    const msg = await insertMessage(tx, {
                      chatId: originalMessage.chatId,
                      userId: user.id,
                      workspaceExternalId: workspace.externalId,
                      chatExternalId: originalMessage.chatExternalId,
                      messageRole: MessageRole.Assistant,
                      email: user.email,
                      sources: citations,
                      message: processMessage(answer, citationMap, email),
                      queryRouterClassification: JSON.stringify(classification),
                      thinking,
                      modelId:
                        ragPipelineConfig[RagPipelineStages.AnswerOrRewrite]
                          .modelId,
                      // The createdAt for this response which was error before
                      // should be just 1 unit more than the respective user query's createdAt value
                      // This is done to maintain order of user-assistant pattern of messages in UI
                      createdAt: new Date(
                        new Date(originalMessage.createdAt).getTime() + 1,
                      ),
                    })
                    return msg
                  })
                  relevantMessageId = msg.externalId
                } else {
                  loggerWithChild({ email: email }).info(
                    `Updated trace for message ${originalMessage.externalId}`,
                  )
                  insertSpan.setAttribute(
                    "message_id",
                    originalMessage.externalId,
                  )
                  relevantMessageId = originalMessage.externalId
                  await updateMessage(db, messageId, {
                    message: processMessage(answer, citationMap, email),
                    updatedAt: new Date(),
                    sources: citations,
                    thinking,
                    errorMessage: null,
                  })
                }
              } else {
                loggerWithChild({ email: email }).error(
                  `[MessageRetryApi] Stream finished but no answer generated.`,
                )
                const failureErrorMsg =
                  "Assistant failed to generate a response on retry."
                await addErrMessageToMessage(originalMessage, failureErrorMsg)
                relevantMessageId = originalMessage.externalId
                await stream.writeSSE({
                  event: ChatSSEvents.Error,
                  data: failureErrorMsg,
                })
              }
            }

            await stream.writeSSE({
              event: ChatSSEvents.ResponseMetadata,
              data: JSON.stringify({
                chatId: originalMessage.chatExternalId,
                messageId: relevantMessageId,
              }),
            })

            const endSpan = streamSpan.startSpan("send_end_event")
            await stream.writeSSE({
              data: "",
              event: ChatSSEvents.End,
            })
            endSpan.end()
            streamSpan.end()
            rootSpan.end()
            const traceJson = tracer.serializeToJson()
            await updateChatTrace(
              originalMessage.chatExternalId,
              originalMessage.externalId,
              traceJson,
            )
          }
        } catch (error) {
          const streamErrorSpan = streamSpan.startSpan("handle_stream_error")
          streamErrorSpan.addEvent("error", {
            message: getErrorMessage(error),
            stack: (error as Error).stack || "",
          })
          const errFromMap = handleError(error)
          relevantMessageId = relevantMessageId || originalMessage.externalId
          await stream.writeSSE({
            event: ChatSSEvents.ResponseMetadata,
            data: JSON.stringify({
              chatId: originalMessage.chatExternalId,
              messageId: relevantMessageId,
            }),
          })
          await stream.writeSSE({
            event: ChatSSEvents.Error,
            data: errFromMap,
          })
          await addErrMessageToMessage(originalMessage, errFromMap)
          await stream.writeSSE({
            data: "",
            event: ChatSSEvents.End,
          })
          loggerWithChild({ email: email }).error(
            error,
            `Streaming Error: ${(error as Error).message} ${
              (error as Error).stack
            }`,
          )
          streamErrorSpan.end()
          streamSpan.end()
          rootSpan.end()
        } finally {
          if (streamKey && activeStreams.has(streamKey)) {
            activeStreams.delete(streamKey)
            loggerWithChild({ email: email }).info(
              `[MessageRetryApi] Removed stream ${streamKey} from active streams map.`,
            )
          }
        }
      },
      async (err, stream) => {
        const streamErrorSpan = rootSpan.startSpan(
          "handle_stream_callback_error",
        )
        streamErrorSpan.addEvent("error", {
          message: getErrorMessage(err),
          stack: (err as Error).stack || "",
        })
        const errFromMap = handleError(err)
        relevantMessageId = relevantMessageId || originalMessage.externalId
        await stream.writeSSE({
          event: ChatSSEvents.ResponseMetadata,
          data: JSON.stringify({
            chatId: originalMessage.chatExternalId,
            messageId: relevantMessageId,
          }),
        })
        await stream.writeSSE({
          event: ChatSSEvents.Error,
          data: errFromMap,
        })
        await addErrMessageToMessage(originalMessage, errFromMap)
        await stream.writeSSE({
          data: "",
          event: ChatSSEvents.End,
        })
        loggerWithChild({ email: email }).error(
          err,
          `Streaming Error: ${err.message} ${(err as Error).stack}`,
        )
        streamErrorSpan.end()
        rootSpan.end()
        if (streamKey && activeStreams.has(streamKey)) {
          activeStreams.delete(streamKey)
          loggerWithChild({ email: email }).info(
            `[MessageRetryApi] Removed stream ${streamKey} from active streams map in error callback.`,
          )
        }
      },
    )
  } catch (error) {
    const errorSpan = rootSpan.startSpan("handle_top_level_error")
    errorSpan.addEvent("error", {
      message: getErrorMessage(error),
      stack: (error as Error).stack || "",
    })
    const errMsg = getErrorMessage(error)
    loggerWithChild({ email: email }).error(
      error,
      `Message Retry Error: ${errMsg} ${(error as Error).stack}`,
    )
    if (streamKey && activeStreams.has(streamKey)) {
      activeStreams.delete(streamKey)
      loggerWithChild({ email: email }).info(
        `[MessageRetryApi] Removed stream ${streamKey} from active streams map in top-level catch.`,
      )
    }
    throw new HTTPException(500, {
      message: "Could not retry message",
    })
  }
}

// New API Endpoint to stop streaming
export const StopStreamingApi = async (c: Context) => {
  const { sub } = c.get(JwtPayloadKey) ?? {}
  let email = sub || ""
  try {
    // @ts-ignore - Assuming validation middleware handles this
    const { chatId } = c.req.valid("json")
    loggerWithChild({ email: email }).info(
      `[StopStreamingApi] Received stop request. ChatId from client: ${chatId}`,
    )

    if (!chatId) {
      loggerWithChild({ email: email }).warn(
        "[StopStreamingApi] Received stop request with missing chatId.",
      )
      throw new HTTPException(400, { message: "chatId is required." })
    }

    const streamKey = chatId
    const stream = activeStreams.get(streamKey)

    if (stream) {
      loggerWithChild({ email: email }).info(
        `[StopStreamingApi] Closing active stream: ${streamKey}.`,
      )
      try {
        await stream.close()
      } catch (closeError) {
        loggerWithChild({ email: email }).error(
          closeError,
          `[StopStreamingApi] Error closing stream ${streamKey}: ${getErrorMessage(
            closeError,
          )}`,
        )
      } finally {
        activeStreams.delete(streamKey!)
      }
    } else {
      loggerWithChild({ email: email }).warn(
        `[StopStreamingApi] Stop request for non-existent or already finished stream with key: ${streamKey}. No action taken.`,
      )
    }

    return c.json({ success: true })
  } catch (error) {
    const errMsg = getErrorMessage(error)
    if (error instanceof HTTPException) {
      loggerWithChild({ email: email }).error(
        `[StopStreamingApi] HTTP Exception: ${error.status} - ${error.message}`,
      )
      throw error
    }
    loggerWithChild({ email: email }).error(
      error,
      `[StopStreamingApi] Unexpected Error: ${errMsg} ${
        (error as Error).stack
      }`,
    )
    throw new HTTPException(500, { message: "Could not stop streaming." })
  }
}

export const MessageFeedbackApi = async (c: Context) => {
  const { sub, workspaceId } = c.get(JwtPayloadKey)
  const email = sub
  const Logger = getLogger(Subsystem.Chat)

  try {
    //@ts-ignore - Assuming validation middleware handles this
    const { messageId, feedback } = await c.req.valid("json")

    const message = await getMessageByExternalId(db, messageId)
    if (!message) {
      throw new HTTPException(404, { message: "Message not found" })
    }
    if (
      message.email !== email ||
      message.workspaceExternalId !== workspaceId
    ) {
      throw new HTTPException(403, { message: "Forbidden" })
    }

    await updateMessageByExternalId(db, messageId, {
      feedback: feedback, // feedback can be 'like', 'dislike', or null
      updatedAt: new Date(), // Update the updatedAt timestamp
    })

    loggerWithChild({ email: email }).info(
      `Feedback ${
        feedback ? `'${feedback}'` : "removed"
      } for message ${messageId} by user ${email}`,
    )
    likeDislikeCount.inc({ email: email, feedback: feedback })
    return c.json({ success: true, messageId, feedback })
  } catch (error) {
    const errMsg = getErrorMessage(error)

    loggerWithChild({ email: email }).error(
      error,
      `Message Feedback Error: ${errMsg} ${(error as Error).stack}`,
    )
    if (error instanceof HTTPException) throw error
    throw new HTTPException(500, {
      message: "Could not submit feedback",
    })
  }
}<|MERGE_RESOLUTION|>--- conflicted
+++ resolved
@@ -181,7 +181,6 @@
 const Logger = getLogger(Subsystem.Chat)
 const loggerWithChild = getLoggerWithChild(Subsystem.Chat)
 
-<<<<<<< HEAD
 // Function to extract thread IDs from search results
 function extractThreadIdsFromResults(results: VespaSearchResult[]): string[] {
   const threadIds: string[] = []
@@ -265,7 +264,8 @@
     threadSpan?.end()
     return results // Return original results on error
   }
-=======
+}
+
 const extractImageFileNames = (
   context: string,
 ): { imageFileNames: string[] } => {
@@ -291,7 +291,6 @@
     }
   }
   return { imageFileNames }
->>>>>>> b10a4389
 }
 
 export const GetChatTraceApi = async (c: Context) => {
