--- conflicted
+++ resolved
@@ -39,12 +39,8 @@
   getChatByExternalIdWithAuth,
   getPublicChats,
   insertChat,
-<<<<<<< HEAD
-  updateChatByExternalId,
+  updateChatByExternalIdWithAuth,
   updateChatBookmarkStatus,
-=======
-  updateChatByExternalIdWithAuth,
->>>>>>> 2a32f221
   updateMessageByExternalId,
 } from "@/db/chat"
 import { db } from "@/db/client"
@@ -502,13 +498,7 @@
     // @ts-ignore
     const body = c.req.valid("json")
     const { chatId, bookmark } = body
-<<<<<<< HEAD
     await updateChatBookmarkStatus(db, chatId, bookmark)
-=======
-    await updateChatByExternalIdWithAuth(db, chatId, email, {
-      isBookmarked: bookmark,
-    })
->>>>>>> 2a32f221
     return c.json({})
   } catch (error) {
     const errMsg = getErrorMessage(error)
