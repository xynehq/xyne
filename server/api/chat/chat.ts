--- conflicted
+++ resolved
@@ -189,14 +189,11 @@
   type SharedAgentUsageData,
 } from "@/db/sharedAgentUsage"
 import type { GroundingSupport } from "@google/genai"
-<<<<<<< HEAD
 import {
   processDeepSearchIterator,
   processOpenAICitations,
   processWebSearchCitations,
 } from "./deepsearch"
-=======
->>>>>>> 83525ef5
 
 const METADATA_NO_DOCUMENTS_FOUND = "METADATA_NO_DOCUMENTS_FOUND_INTERNAL"
 const METADATA_FALLBACK_TO_RAG = "METADATA_FALLBACK_TO_RAG_INTERNAL"
@@ -3945,95 +3942,6 @@
   return conversationThread
 }
 
-<<<<<<< HEAD
-=======
-function processWebSearchCitations(
-  answer: string,
-  allSources: WebSearchSource[],
-  finalGroundingSupports: GroundingSupport[],
-  citations: Citation[],
-  citationMap: Record<number, number>,
-  sourceIndex: number,
-): {
-  updatedAnswer: string
-  newCitations: Citation[]
-  newCitationMap: Record<number, number>
-  updatedSourceIndex: number
-} | null {
-  if (finalGroundingSupports.length > 0 && allSources.length > 0) {
-    let answerWithCitations = answer
-    let newCitations: Citation[] = []
-    let newCitationMap: Record<number, number> = {}
-    let urlToIndexMap: Map<string, number> = new Map()
-
-    for (const support of finalGroundingSupports) {
-      const segment = support.segment
-      const groundingChunkIndices = support.groundingChunkIndices || []
-
-      let citationIndices = new Set<number>()
-      for (const chunkIndex of groundingChunkIndices) {
-        if (allSources[chunkIndex]) {
-          const source = allSources[chunkIndex]
-
-          let citationIndex: number
-          if (urlToIndexMap.has(source.uri)) {
-            // Reuse existing citation index
-            citationIndex = urlToIndexMap.get(source.uri)!
-          } else {
-            citationIndex = sourceIndex
-            const webSearchCitation: Citation = {
-              docId: `websearch_${sourceIndex}`,
-              title: source.title,
-              url: source.uri,
-              app: Apps.WebSearch,
-              entity: WebSearchEntity.WebSearch,
-            }
-
-            newCitations.push(webSearchCitation)
-            newCitationMap[sourceIndex] =
-              citations.length + newCitations.length - 1
-            urlToIndexMap.set(source.uri, sourceIndex)
-            sourceIndex++
-          }
-
-          citationIndices.add(citationIndex)
-        }
-      }
-
-      const citationText = Array.from(citationIndices)
-        .sort((a, b) => a - b)
-        .map((index) => ` [${index}]`)
-        .join("")
-
-      if (
-        citationText &&
-        segment?.endIndex !== undefined &&
-        segment.endIndex <= answerWithCitations.length
-      ) {
-        // Find optimal insertion point that respects word boundaries
-        const optimalIndex = findOptimalCitationInsertionPoint(
-          answerWithCitations,
-          segment.endIndex,
-        )
-        answerWithCitations =
-          answerWithCitations.slice(0, optimalIndex) +
-          citationText +
-          answerWithCitations.slice(optimalIndex)
-      }
-    }
-
-    return {
-      updatedAnswer: answerWithCitations,
-      newCitations,
-      newCitationMap,
-      updatedSourceIndex: sourceIndex,
-    }
-  }
-
-  return null
-}
-
->>>>>>> 83525ef5
 export const MessageApi = async (c: Context) => {
   // we will use this in catch
   // if the value exists then we send the error to the frontend via it
@@ -4063,11 +3971,6 @@
       selectedModelConfig,
       agentId,
     }: MessageReqType = body
-<<<<<<< HEAD
-    const deepResearchEnabled = false
-    const agentPromptValue = agentId && isCuid(agentId) ? agentId : undefined // Use undefined if not a valid CUID
-    if (isAgentic && !enableWebSearch && !deepResearchEnabled) {
-=======
     
     // Parse selectedModelConfig JSON to extract individual values
     let modelId: string | undefined = undefined
@@ -4149,9 +4052,9 @@
       }
     }
     const webSearchEnabled = enableWebSearch ?? false
+    const deepResearchEnabled = false
     let agentPromptValue = agentId && isCuid(agentId) ? agentId : undefined // Use undefined if not a valid CUID
-    if (isAgentic && !enableWebSearch) {
->>>>>>> 83525ef5
+    if (isAgentic && !enableWebSearch && !deepResearchEnabled) {
       Logger.info(`Routing to MessageWithToolsApi`)
       return MessageWithToolsApi(c)
     }
@@ -4171,17 +4074,12 @@
         agentPromptValue,
         userAndWorkspaceCheck.workspace.id,
       )
-<<<<<<< HEAD
       if (
         !isAgentic &&
         !enableWebSearch &&
         !deepResearchEnabled &&
         agentDetails
       ) {
-=======
-      agentPromptValue = agentDetails?.prompt || agentPromptValue
-      if (!isAgentic && !enableWebSearch && agentDetails) {
->>>>>>> 83525ef5
         Logger.info(`Routing to AgentMessageApi for agent ${agentPromptValue}.`)
         return AgentMessageApi(c)
       }
@@ -5385,13 +5283,8 @@
                   ? processWebSearchMessage(answer, citationMap, email)
                   : processMessage(answer, citationMap, email),
                 thinking: thinking,
-<<<<<<< HEAD
                 deepResearchSteps: deepResearchSteps,
-                modelId:
-                  ragPipelineConfig[RagPipelineStages.AnswerOrRewrite].modelId,
-=======
                 modelId: actualModelId || config.defaultBestModel,
->>>>>>> 83525ef5
                 cost: totalCost.toString(),
                 tokensUsed: totalTokens.inputTokens + totalTokens.outputTokens,
               })
