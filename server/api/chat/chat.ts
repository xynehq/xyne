import { answerContextMap, cleanContext, userContext } from "@/ai/context"
import {
  baselineRAGJsonStream,
  generateSearchQueryOrAnswerFromConversation,
  generateTitleUsingQuery,
  jsonParseLLMOutput,
  mailPromptJsonStream,
  queryRewriter,
  meetingPromptJsonStream,
  extractEmailsFromContext,
  generateFollowUpQuestions,
  webSearchQuestion,
  getDeepResearchResponse,
} from "@/ai/provider"
import { generateFollowUpQuestionsSystemPrompt } from "@/ai/prompts"
import {
  Models,
  QueryType,
  type ChainBreakClassifications,
  type ConverseResponse,
  type Intent,
  type QueryRouterLLMResponse,
  type QueryRouterResponse,
  type TemporalClassifier,
  type UserQuery,
  type WebSearchSource,
} from "@/ai/types"
import config from "@/config"
import { getAvailableModels, getModelValueFromLabel } from "@/ai/modelConfig"
import {
  deleteChatByExternalIdWithAuth,
  deleteMessagesByChatId,
  getChatByExternalId,
  getChatByExternalIdWithAuth,
  getFavoriteChats,
  getPublicChats,
  getAllChatsForDashboard,
  insertChat,
  updateChatByExternalIdWithAuth,
  updateChatBookmarkStatus,
  updateMessageByExternalId,
} from "@/db/chat"
import { db } from "@/db/client"
import {
  insertMessage,
  getMessageByExternalId,
  getChatMessagesBefore,
  updateMessage,
  getChatMessagesWithAuth,
  getMessageCountsByChats,
  getMessageFeedbackStats,
  getAllMessages,
} from "@/db/message"
import { eq, and } from "drizzle-orm"
import { nanoid } from "nanoid"
import {
  selectPublicChatSchema,
  selectPublicMessagesSchema,
  selectMessageSchema,
  sharedChats,
  ChatType,
  type SelectChat,
  type SelectMessage,
} from "@/db/schema"
import { getUserAndWorkspaceByEmail } from "@/db/user"
import { getLogger, getLoggerWithChild } from "@/logger"
import {
  ChatSSEvents,
  OpenAIError,
  type MessageReqType,
  DEFAULT_TEST_AGENT_ID,
  ApiKeyScopes,
} from "@/shared/types"
import { MessageRole, Subsystem, type UserMetadataType } from "@/types"
import {
  delay,
  getErrorMessage,
  getRelativeTime,
  interpretDateFromReturnedTemporalValue,
  splitGroupedCitationsWithSpaces,
} from "@/utils"
import {
  type ConversationRole,
  type Message,
} from "@aws-sdk/client-bedrock-runtime"
import type { Context } from "hono"
import { HTTPException } from "hono/http-exception"
import { streamSSE, type SSEStreamingApi } from "hono/streaming"
import { z } from "zod"
import type { chatSchema, MessageRetryReqType } from "@/api/search"
import { getTracer, type Span, type Tracer } from "@/tracer"
import {
  searchVespa,
  searchVespaInFiles,
  getItems,
  GetDocumentsByDocIds,
  searchSlackInVespa,
  getDocumentOrNull,
  searchVespaAgent,
  GetDocument,
  SearchEmailThreads,
  SearchVespaThreads,
  DeleteDocument,
  searchCollectionRAG,
} from "@/search/vespa"
import {
  Apps,
  CalendarEntity,
  chatContainerSchema,
  chatUserSchema,
  dataSourceFileSchema,
  DriveEntity,
  GooglePeopleEntity,
  MailAttachmentEntity,
  MailEntity,
  mailSchema,
  SearchModes,
  SlackEntity,
  WebSearchEntity,
  type Entity,
  type VespaMail,
  type VespaMailSearch,
  type VespaEventSearch,
  type VespaSchema,
  type VespaSearchResponse,
  type VespaSearchResult,
  type VespaSearchResults,
  type VespaSearchResultsSchema,
  KnowledgeBaseEntity,
  KbItemsSchema,
  AttachmentEntity,
  fileSchema,
} from "@xyne/vespa-ts/types"
import { APIError } from "openai"
import {
  getChatTraceByExternalId,
  insertChatTrace,
  deleteChatTracesByChatExternalId,
  updateChatTrace,
} from "@/db/chatTrace"
import {
  getUserPersonalizationByEmail,
  getUserPersonalizationAlpha,
} from "@/db/personalization"
import { appToSchemaMapper, entityToSchemaMapper } from "@xyne/vespa-ts/mappers"
import { getDocumentOrSpreadsheet } from "@/integrations/google/sync"
import { isCuid } from "@paralleldrive/cuid2"
import {
  getAgentByExternalId,
  getAllAgents,
  getAgentsAccessibleToUser,
  type SelectAgent,
} from "@/db/agent"
import { selectToolSchema, type SelectTool } from "@/db/schema/McpConnectors"
import {
  ragPipelineConfig,
  RagPipelineStages,
  type Citation,
  type ImageCitation,
} from "./types"
import { activeStreams } from "./stream"
import { AgentMessageApi, MessageWithToolsApi } from "@/api/chat/agents"
import {
  extractFileIdsFromMessage,
  isMessageWithContext,
  searchToCitation,
  processThreadResults,
  extractImageFileNames,
  extractThreadIdsFromResults,
  mergeThreadResults,
  expandEmailThreadsInResults,
  getCitationToImage,
  mimeTypeMap,
  extractNamesFromIntent,
  getChannelIdsFromAgentPrompt,
  parseAppSelections,
  isAppSelectionMap,
  findOptimalCitationInsertionPoint,
  textToCitationIndex,
  textToImageCitationIndex,
  isValidApp,
  isValidEntity,
  collectFollowupContext,
} from "./utils"
import {
  getRecentChainBreakClassifications,
  formatChainBreaksForPrompt,
} from "./utils"
import { likeDislikeCount } from "@/metrics/app/app-metrics"
import {
  getAttachmentsByMessageId,
  storeAttachmentMetadata,
} from "@/db/attachment"
import type { AttachmentMetadata } from "@/shared/types"
import { parseAttachmentMetadata } from "@/utils/parseAttachment"
import { isImageFile } from "shared/fileUtils"
import { promises as fs } from "node:fs"
import path from "node:path"
import {
  getAgentUsageByUsers,
  getChatCountsByAgents,
  getFeedbackStatsByAgents,
  getMessageCountsByAgents,
  getPublicAgentsByUser,
  type SharedAgentUsageData,
} from "@/db/sharedAgentUsage"
import { getCollectionFilesVespaIds } from "@/db/knowledgeBase"
import type { GroundingSupport } from "@google/genai"
import {
  processDeepSearchIterator,
  processOpenAICitations,
  processWebSearchCitations,
} from "./deepsearch"
import { getDateForAI } from "@/utils/index"
import type { User } from "@microsoft/microsoft-graph-types"
import { getAuth, safeGet } from "../agent"
import { getChunkCountPerDoc } from "./chunk-selection"
import { handleAttachmentDelete } from "../files"

const METADATA_NO_DOCUMENTS_FOUND = "METADATA_NO_DOCUMENTS_FOUND_INTERNAL"
const METADATA_FALLBACK_TO_RAG = "METADATA_FALLBACK_TO_RAG_INTERNAL"

export function expandSheetIds(fileId: string): string[] {
  // Check if the fileId matches the pattern docId_sheet_number
  const sheetMatch = fileId.match(/^(.+)_sheet_(\d+)$/)
  
  if (!sheetMatch) {
    // Not a sheet ID, return as is
    return [fileId]
  }
  
  const [, docId, sheetNumberStr] = sheetMatch
  const sheetNumber = parseInt(sheetNumberStr, 10)
  // Generate IDs from docId_sheet_0 to docId_sheet_number
  const expandedIds: string[] = []
  const upper = Number.isFinite(sheetNumber) ? sheetNumber : 1
  for (let i = 0; i < upper; i++) {
    expandedIds.push(`${docId}_sheet_${i}`)
  }
  
  return expandedIds
}

export async function resolveNamesToEmails(
  intent: Intent,
  email: string,
  userCtx: string,
  userMetadata: UserMetadataType,
  span?: Span,
): Promise<any> {
  const resolveSpan = span?.startSpan("resolve_names_to_emails")

  try {
    const extractedNames = extractNamesFromIntent(intent)

    const allNames = [
      ...(extractedNames.from || []),
      ...(extractedNames.to || []),
      ...(extractedNames.cc || []),
      ...(extractedNames.bcc || []),
      ...(extractedNames.subject || []),
    ]

    if (allNames.length === 0) {
      resolveSpan?.setAttribute("no_names_found", true)
      resolveSpan?.end()
      return intent
    }

    const isValidEmailAddress = (email: string): boolean => {
      const emailRegex = /^[^\s@]+@[^\s@]+\.[^\s@]+$/
      return emailRegex.test(email)
    }

    const allNamesAreEmails = allNames.every((name) =>
      isValidEmailAddress(name),
    )
    if (allNamesAreEmails) {
      resolveSpan?.setAttribute("all_names_are_emails", true)
      resolveSpan?.setAttribute("skip_resolution", true)
      resolveSpan?.end()
      return intent
    }
    resolveSpan?.setAttribute("names_to_resolve", JSON.stringify(allNames))

    const searchSpan = resolveSpan?.startSpan("search_users")
    const searchQuery = allNames.join(" ")

    const searchResults = await searchVespa(
      searchQuery,
      email,
      Apps.Gmail,
      MailEntity.Email,
      {
        limit: 50,
        alpha: 0.5,
        span: searchSpan,
        isIntentSearch: true,
      },
    )

    searchSpan?.setAttribute("search_query", searchQuery)
    searchSpan?.setAttribute(
      "results_count",
      searchResults.root.children?.length || 0,
    )
    searchSpan?.end()

    const resultCount = searchResults.root.children?.length || 0
    Logger.info(`resolveNamesToEmails result count: ${resultCount}`)
    if (
      !searchResults.root.children ||
      searchResults.root.children.length === 0
    ) {
      return intent
    }

    const searchContext = searchResults.root.children
      .map((result, index) => {
        const fields = result.fields as VespaMail
        const contextLine = `
        [Index ${index}]: 
        Sent: ${getRelativeTime(fields.timestamp)}  (${new Date(fields.timestamp).toLocaleString("en-US", { timeZone: userMetadata.userTimezone })})
        Subject: ${fields.subject || "Unknown"}
        From: <${fields.from}>
        To: <${fields.to}>
        CC: <${fields.cc}>
        BCC: <${fields.bcc}>
        `

        return contextLine
      })
      .join("\n")

    let resolvedData: Intent = {}
    const resolutionResult = await extractEmailsFromContext(
      extractedNames,
      userCtx,
      searchContext,
      { modelId: config.defaultFastModel, json: false, stream: false },
    )

    resolvedData = resolutionResult.emails || []

    searchSpan?.end()
    return resolvedData
  } catch (error) {
    resolveSpan?.end()
    return intent
  }
}

const {
  JwtPayloadKey,
  chatHistoryPageSize,
  defaultBestModel,
  defaultFastModel,
  maxDefaultSummary,
  chatPageSize,
  isReasoning,
  fastModelReasoning,
  StartThinkingToken,
  EndThinkingToken,
  maxValidLinks,
} = config
const Logger = getLogger(Subsystem.Chat)
const loggerWithChild = getLoggerWithChild(Subsystem.Chat)

export const GetChatTraceApi = async (c: Context) => {
  let email = ""
  try {
    const jwtPayload = (c.get(JwtPayloadKey) ?? {}) as Record<string, unknown>
    email = typeof jwtPayload.sub === "string" ? jwtPayload.sub : ""

    // @ts-ignore - Assume validation is handled by middleware in server.ts
    const { chatId, messageId } = c.req.valid("query")

    if (!chatId || !messageId) {
      throw new HTTPException(400, {
        message: "chatId and messageId are required query parameters",
      })
    }
    const trace = await getChatTraceByExternalId(chatId, messageId)

    if (!trace) {
      // Return 404 if the trace is not found for the given IDs
      throw new HTTPException(404, { message: "Chat trace not found" })
    }

    // The traceJson is likely already a JSON object/string in the DB, return it directly
    return c.json(trace)
  } catch (error) {
    const errMsg = getErrorMessage(error)
    if (error instanceof HTTPException) {
      // Re-throw HTTPExceptions to let Hono handle them
      throw error
    }
    loggerWithChild({ email: email }).error(
      error,
      `Get Chat Trace Error: ${errMsg} ${(error as Error).stack}`,
    )
    throw new HTTPException(500, {
      message: "Could not fetch chat trace",
    })
  }
}

export const processMessage = (
  text: string,
  citationMap: Record<number, number>,
  email?: string,
) => {
  if (!text) {
    return ""
  }

  text = splitGroupedCitationsWithSpaces(text)
  return text.replace(textToCitationIndex, (match, num) => {
    const index = citationMap[num]

    return typeof index === "number" ? `[${index + 1}]` : ""
  })
}

export const processWebSearchMessage = (
  text: string,
  citationMap: Record<number, number>,
  email?: string,
) => {
  if (!text) {
    return ""
  }

  text = splitGroupedCitationsWithSpaces(text)

  // Track citations used in current line to deduplicate
  let currentLineCitations = new Set<number>()
  let result = ""
  let currentLine = ""

  const lines = text.split(/(\r?\n)/)

  for (let i = 0; i < lines.length; i++) {
    const segment = lines[i]

    if (segment.match(/\r?\n/)) {
      // End of line - add deduplicated citations and reset
      const uniqueCitations = Array.from(currentLineCitations)
        .sort((a, b) => a - b)
        .map((index) => ` [${index}]`)
        .join("")
      result += currentLine + uniqueCitations + segment
      currentLine = ""
      currentLineCitations.clear()
    } else {
      // Process current line segment
      const processedSegment = segment.replace(
        textToCitationIndex,
        (match, num) => {
          const index = citationMap[num]
          if (typeof index === "number") {
            currentLineCitations.add(index + 1)
          }
          return "" // Remove citation from text, will be added at line end
        },
      )
      currentLine += processedSegment
    }
  }

  // Handle final line if no newline at end
  if (currentLine || currentLineCitations.size > 0) {
    const uniqueCitations = Array.from(currentLineCitations)
      .sort((a, b) => a - b)
      .map((index) => ` [${index}]`)
      .join("")
    result += currentLine + uniqueCitations
  }

  return result
}

// the Set is passed by reference so that singular object will get updated
// but need to be kept in mind
const checkAndYieldCitations = async function* (
  textInput: string,
  yieldedCitations: Set<number>,
  results: any[],
  baseIndex: number = 0,
  email: string,
  yieldedImageCitations: Set<number>,
  isMsgWithSources?: boolean,
) {
  const text = splitGroupedCitationsWithSpaces(textInput)
  let match
  let imgMatch
  while (
    (match = textToCitationIndex.exec(text)) !== null ||
    (imgMatch = textToImageCitationIndex.exec(text)) !== null
  ) {
    if (match) {
      const citationIndex = parseInt(match[1], 10)
      if (!yieldedCitations.has(citationIndex)) {
        const item = isMsgWithSources
          ? results[baseIndex]
          : results[citationIndex - baseIndex]
        if (item) {
          // TODO: fix this properly, empty citations making streaming broke
          const f = (item as any)?.fields
          if (
            f?.sddocname === dataSourceFileSchema ||
            Object.values(AttachmentEntity).includes(f?.entity)
          ) {
            // Skip datasource and attachment files from citations
            continue
          }
          yield {
            citation: {
              index: citationIndex,
              item: isMsgWithSources
                ? searchToCitation(item as VespaSearchResults, citationIndex)
                : searchToCitation(item as VespaSearchResults),
            },
          }
          yieldedCitations.add(citationIndex)
        } else {
          loggerWithChild({ email: email }).error(
            "Found a citation index but could not find it in the search result ",
            citationIndex,
            results.length,
          )
        }
      }
    } else if (imgMatch) {
      const parts = imgMatch[1].split("_")
      if (parts.length >= 2) {
        const docIndex = parseInt(parts[0], 10)
        const imageIndex = parseInt(parts[1], 10)
        const citationIndex = docIndex + baseIndex
        if (!yieldedImageCitations.has(citationIndex)) {
          const item = results[docIndex]
          if (item) {
            try {
              const imageData = await getCitationToImage(
                imgMatch[1],
                item,
                email,
              )
              if (imageData) {
                if (!imageData.imagePath || !imageData.imageBuffer) {
                  loggerWithChild({ email: email }).error(
                    "Invalid imageData structure returned",
                    { citationKey: imgMatch[1], imageData },
                  )
                  continue
                }
                yield {
                  imageCitation: {
                    citationKey: imgMatch[1],
                    imagePath: imageData.imagePath,
                    imageData: imageData.imageBuffer.toString("base64"),
                    ...(imageData.extension
                      ? { mimeType: mimeTypeMap[imageData.extension] }
                      : {}),
                    item: searchToCitation(item as VespaSearchResults),
                  },
                }
              }
            } catch (error) {
              loggerWithChild({ email: email }).error(
                error,
                "Error processing image citation",
                { citationKey: imgMatch[1], error: getErrorMessage(error) },
              )
            }
            yieldedImageCitations.add(citationIndex)
          } else {
            loggerWithChild({ email: email }).error(
              "Found a citation index but could not find it in the search result ",
              citationIndex,
              results.length,
            )
            continue
          }
        }
      }
    }
  }
}

export function cleanBuffer(buffer: string): string {
  let parsableBuffer = buffer
  parsableBuffer = parsableBuffer.replace(/^```(?:json)?[\s\n]*/i, "")
  return parsableBuffer.trim()
}

export const getThreadContext = async (
  searchResults: VespaSearchResponse,
  email: string,
  span?: Span,
) => {
  if (searchResults.root.children) {
    const threadIds = [
      ...new Set(
        searchResults.root.children.map((child: any) => child.fields.threadId),
      ),
    ].filter((id) => id)
    if (threadIds.length > 0) {
      const threadSpan = span?.startSpan("fetch_slack_threads")
      const threadMessages = await SearchVespaThreads(threadIds, threadSpan!)
      return threadMessages
    }
  }
  return null
}

async function* processIterator(
  iterator: AsyncIterableIterator<ConverseResponse>,
  results: VespaSearchResult[],
  previousResultsLength: number = 0,
  userRequestsReasoning?: boolean,
  email?: string,
  isMsgWithSources?: boolean,
): AsyncIterableIterator<
  ConverseResponse & {
    citation?: { index: number; item: any }
    imageCitation?: ImageCitation
  }
> {
  let buffer = ""
  let currentAnswer = ""
  let parsed = { answer: "" }
  let thinking = ""
  let reasoning = config.isReasoning && userRequestsReasoning
  let yieldedCitations = new Set<number>()
  let yieldedImageCitations = new Set<number>()
  // tied to the json format and output expected, we expect the answer key to be present
  const ANSWER_TOKEN = '"answer":'

  for await (const chunk of iterator) {
    if (chunk.text) {
      if (reasoning) {
        if (thinking && !chunk.text.includes(EndThinkingToken)) {
          thinking += chunk.text
          yield* checkAndYieldCitations(
            thinking,
            yieldedCitations,
            results,
            previousResultsLength,
            email!,
            yieldedImageCitations,
            isMsgWithSources,
          )
          yield { text: chunk.text, reasoning }
        } else {
          // first time
          const startThinkingIndex = chunk.text.indexOf(StartThinkingToken)
          if (
            startThinkingIndex !== -1 &&
            chunk.text.trim().length > StartThinkingToken.length
          ) {
            let token = chunk.text.slice(
              startThinkingIndex + StartThinkingToken.length,
            )
            if (chunk.text.includes(EndThinkingToken)) {
              token = chunk.text.split(EndThinkingToken)[0]
              thinking += token
            } else {
              thinking += token
            }
            yield* checkAndYieldCitations(
              thinking,
              yieldedCitations,
              results,
              previousResultsLength,
              email!,
              yieldedImageCitations,
              isMsgWithSources,
            )
            yield { text: token, reasoning }
          }
        }
      }
      if (reasoning && chunk.text.includes(EndThinkingToken)) {
        reasoning = false
        chunk.text = chunk.text.split(EndThinkingToken)[1].trim()
      }
      if (!reasoning) {
        buffer += chunk.text
        try {
          const parsableBuffer = cleanBuffer(buffer)

          parsed = jsonParseLLMOutput(parsableBuffer, ANSWER_TOKEN)
          // If we have a null answer, break this inner loop and continue outer loop
          // seen some cases with just "}"
          if (parsed.answer === null || parsed.answer === "}") {
            break
          }
          // If we have an answer and it's different from what we've seen
          if (parsed.answer && currentAnswer !== parsed.answer) {
            if (currentAnswer === "") {
              // First valid answer - send the whole thing
              yield { text: parsed.answer }
            } else {
              // Subsequent chunks - send only the new part
              const newText = parsed.answer.slice(currentAnswer.length)
              yield { text: newText }
            }
            yield* checkAndYieldCitations(
              parsed.answer,
              yieldedCitations,
              results,
              previousResultsLength,
              email!,
              yieldedImageCitations,
              isMsgWithSources,
            )
            currentAnswer = parsed.answer
          }
        } catch (e) {
          // If we can't parse the JSON yet, continue accumulating
          continue
        }
      }
    }

    if (chunk.cost) {
      yield { cost: chunk.cost }
    }
  }
  return parsed.answer
}

export const GetChatApi = async (c: Context) => {
  let email = ""
  try {
    const { sub } = c.get(JwtPayloadKey) ?? {}
    email = sub || ""
    // @ts-ignore
    const body: z.infer<typeof chatSchema> = c.req.valid("json")
    const { chatId } = body
    const [chat, messages] = await Promise.all([
      getChatByExternalIdWithAuth(db, chatId, email),
      getChatMessagesWithAuth(db, chatId, email),
    ])
    return c.json({
      chat: selectPublicChatSchema.parse(chat),
      messages: selectPublicMessagesSchema.parse(messages),
    })
  } catch (error) {
    const errMsg = getErrorMessage(error)
    loggerWithChild({ email: email }).error(
      error,
      `Get Chat and Messages Error: ${errMsg} ${(error as Error).stack}`,
    )
    throw new HTTPException(500, {
      message: "Could not fetch chat and messages",
    })
  }
}

export const ChatRenameApi = async (c: Context) => {
  let email = ""
  try {
    const { sub } = c.get(JwtPayloadKey) ?? {}
    email = sub || ""
    // @ts-ignore
    const { title, chatId } = c.req.valid("json")
    await updateChatByExternalIdWithAuth(db, chatId, email, { title })
    return c.json({ success: true })
  } catch (error) {
    const errMsg = getErrorMessage(error)
    loggerWithChild({ email: email }).error(
      error,
      `Chat Rename Error: ${errMsg} ${(error as Error).stack}`,
    )
    throw new HTTPException(500, {
      message: "Could not rename chat",
    })
  }
}

export const ChatDeleteApi = async (c: Context) => {
  let email = ""
  try {
    const { sub } = c.get(JwtPayloadKey) ?? {}
    email = sub || ""
    // @ts-ignore
    const { chatId } = c.req.valid("json")
    await db.transaction(async (tx) => {
      // Get the chat's internal ID first
      const chat = await getChatByExternalIdWithAuth(tx, chatId, email)
      if (!chat) {
        throw new HTTPException(404, { message: "Chat not found" })
      }

      // Get all messages for the chat to delete attachments
      const messagesToDelete = await getChatMessagesWithAuth(tx, chatId, email)

      for (const message of messagesToDelete) {
        if (message.attachments && Array.isArray(message.attachments)) {
<<<<<<< HEAD
          const attachments = message.attachments as AttachmentMetadata[]
            await handleAttachmentDelete(attachments, email)
=======
          const attachments =
            message.attachments as unknown as AttachmentMetadata[]
          for (const attachment of attachments) {
            if (attachment && typeof attachment === "object") {
              if (attachment.fileId) {
                // Check if this is an image attachment using both isImage field and fileType
                const isImageAttachment =
                  attachment.isImage ||
                  (attachment.fileType && isImageFile(attachment.fileType))

                if (isImageAttachment) {
                  imageAttachmentFileIds.push(attachment.fileId)
                } else {
                  nonImageAttachmentFileIds.push(attachment.fileId)
                }
              }
            }
          }
        }
      }

      // Delete image attachments and their thumbnails from disk
      if (imageAttachmentFileIds.length > 0) {
        loggerWithChild({ email: email }).info(
          `Deleting ${imageAttachmentFileIds.length} image attachment files and their thumbnails for chat ${chatId}`,
        )

        for (const fileId of imageAttachmentFileIds) {
          try {
            // Validate fileId to prevent path traversal
            if (
              fileId.includes("..") ||
              fileId.includes("/") ||
              fileId.includes("\\")
            ) {
              loggerWithChild({ email: email }).error(
                `Invalid fileId detected: ${fileId}. Skipping deletion for security.`,
              )
              continue
            }
            const imageBaseDir = path.resolve(
              process.env.IMAGE_DIR || "downloads/xyne_images_db",
            )

            const imageDir = path.join(imageBaseDir, fileId)
            try {
              await fs.access(imageDir)
              await fs.rm(imageDir, { recursive: true, force: true })
              loggerWithChild({ email: email }).info(
                `Deleted image attachment directory: ${imageDir}`,
              )
            } catch (attachmentError) {
              loggerWithChild({ email: email }).warn(
                `Image attachment file ${fileId} not found in either directory during chat deletion`,
              )
            }
          } catch (error) {
            loggerWithChild({ email: email }).error(
              error,
              `Failed to delete image attachment file ${fileId} during chat deletion: ${getErrorMessage(error)}`,
            )
          }
        }
      }

      // Delete non-image attachments from Vespa kb_items schema
      if (nonImageAttachmentFileIds.length > 0) {
        loggerWithChild({ email: email }).info(
          `Deleting ${nonImageAttachmentFileIds.length} non-image attachments from Vespa kb_items schema for chat ${chatId}`,
        )

        for (const fileId of nonImageAttachmentFileIds) {
          try {
            // Delete from Vespa kb_items schema using the proper Vespa function
            const vespaIds = expandSheetIds(fileId)
            for (const id of vespaIds) {
              try {
                await DeleteDocument(id, KbItemsSchema)
                loggerWithChild({ email }).info(
                  `Successfully deleted non-image attachment ${id} from Vespa kb_items schema`,
                )
              } catch (error) {
                loggerWithChild({ email }).error(
                  `Failed to delete non-image attachment ${id} from Vespa kb_items schema`,
                  { error: getErrorMessage(error) }
                )
              }
            }
          } catch (error) {
            const errorMessage = getErrorMessage(error)
            if (errorMessage.includes("404 Not Found")) {
              loggerWithChild({ email: email }).warn(
                `Non-image attachment ${fileId} not found in Vespa kb_items schema (may have been already deleted)`,
              )
            } else {
              loggerWithChild({ email: email }).error(
                error,
                `Failed to delete non-image attachment ${fileId} from Vespa kb_items schema: ${errorMessage}`,
              )
            }
          }
>>>>>>> 218f6267
        }
      }

      // Delete shared chats associated with this chat
      await tx.delete(sharedChats).where(eq(sharedChats.chatId, chat.id))

      // First delete chat traces to avoid cascade violations
      await deleteChatTracesByChatExternalId(tx, chatId)
      // Second we have to delete all messages associated with that chat
      await deleteMessagesByChatId(tx, chatId)
      await deleteChatByExternalIdWithAuth(tx, chatId, email)
    })
    return c.json({ success: true })
  } catch (error) {
    const errMsg = getErrorMessage(error)
    loggerWithChild({ email: email }).error(
      error,
      `Chat Delete Error: ${errMsg} ${(error as Error).stack}`,
    )
    throw new HTTPException(500, {
      message: "Could not delete chat",
    })
  }
}

export const ChatHistory = async (c: Context) => {
  const { email, via_apiKey } = getAuth(c)
  if (via_apiKey) {
    const apiKeyScopes =
      safeGet<{ scopes?: string[] }>(c, "config")?.scopes || []
    if (!apiKeyScopes.includes(ApiKeyScopes.CHAT_HISTORY)) {
      return c.json(
        { message: "API key does not have scope to view chat history" },
        403,
      )
    }
  }
  try {
    // @ts-ignore
    const { page, from, to } = c.req.valid("query")
    const offset = page * chatHistoryPageSize
    const timeRange = from || to ? { from, to } : undefined
    return c.json(
      await getPublicChats(db, email, chatHistoryPageSize, offset, timeRange),
    )
  } catch (error) {
    const errMsg = getErrorMessage(error)
    loggerWithChild({ email: email }).error(
      error,
      `Chat History Error: ${errMsg} ${(error as Error).stack}`,
    )
    throw new HTTPException(500, {
      message: "Could not get chat history",
    })
  }
}

export const DashboardDataApi = async (c: Context) => {
  let email = ""
  try {
    const { sub, workspaceId } = c.get(JwtPayloadKey)
    email = sub
    // @ts-ignore
    const { from, to } = c.req.valid("query")
    const timeRange = from || to ? { from, to } : undefined

    // Get user and workspace info
    const userAndWorkspace = await getUserAndWorkspaceByEmail(
      db,
      workspaceId,
      email,
    )
    const { user, workspace } = userAndWorkspace

    // Fetch all chats based on time range (no pagination)
    const chats = await getAllChatsForDashboard(db, email, timeRange)

    // Get message counts for all chats
    const chatExternalIds = chats.map((chat) => chat.externalId)
    const messageCounts = await getMessageCountsByChats({
      db,
      chatExternalIds,
    })

    // Get feedback statistics for all chats
    const feedbackStats = await getMessageFeedbackStats({
      db,
      chatExternalIds,
      email,
      workspaceExternalId: workspace.externalId,
    })

    // Fetch all agents accessible to user
    const agents = await getAgentsAccessibleToUser(
      db,
      user.id,
      workspace.id,
      1000, // limit to 1000 agents (increased from 100)
      0, // offset 0
    )

    return c.json({
      chats,
      agents,
      messageCounts,
      feedbackStats,
    })
  } catch (error) {
    const errMsg = getErrorMessage(error)
    loggerWithChild({ email: email }).error(
      error,
      `Dashboard Data Error: ${errMsg}`,
    )
    throw new HTTPException(500, {
      message: "Could not get dashboard data",
    })
  }
}

export const SharedAgentUsageApi = async (c: Context) => {
  let email = ""
  try {
    const { sub, workspaceId } = c.get(JwtPayloadKey)
    email = sub
    // @ts-ignore
    const { from, to } = c.req.valid("query")
    const timeRange = from || to ? { from, to } : undefined

    // Get user and workspace info
    const userAndWorkspace = await getUserAndWorkspaceByEmail(
      db,
      workspaceId,
      email,
    )
    const { user, workspace } = userAndWorkspace

    // Get public agents created by this user
    const publicAgents = await getPublicAgentsByUser({
      db,
      userId: user.id,
      workspaceId: workspace.id,
      email,
      workspaceExternalId: workspace.externalId,
    })

    if (publicAgents.length === 0) {
      return c.json({
        sharedAgents: [],
        totalUsage: {
          totalChats: 0,
          totalMessages: 0,
          totalLikes: 0,
          totalDislikes: 0,
          uniqueUsers: 0,
        },
      })
    }

    const agentExternalIds = publicAgents.map((agent) => agent.externalId)

    // Get usage statistics for these agents
    const [chatCounts, messageCounts, feedbackStats, userUsageData] =
      await Promise.all([
        getChatCountsByAgents({
          db,
          agentExternalIds,
          workspaceExternalId: workspace.externalId,
          timeRange,
        }),
        getMessageCountsByAgents({
          db,
          agentExternalIds,
          workspaceExternalId: workspace.externalId,
          timeRange,
        }),
        getFeedbackStatsByAgents({
          db,
          agentExternalIds,
          workspaceExternalId: workspace.externalId,
          timeRange,
        }),
        getAgentUsageByUsers({
          db,
          agentExternalIds,
          workspaceExternalId: workspace.externalId,
          timeRange,
        }),
      ])

    // Transform data into the desired format
    const sharedAgents: SharedAgentUsageData[] = publicAgents.map((agent) => {
      const agentId = agent.externalId
      const userUsage = userUsageData[agentId] || []
      const feedback = feedbackStats[agentId] || { likes: 0, dislikes: 0 }

      // Calculate total cost and tokens for this agent
      const totalCost = userUsage.reduce(
        (sum, usage) => sum + usage.totalCost,
        0,
      )
      const totalTokens = userUsage.reduce(
        (sum, usage) => sum + usage.totalTokens,
        0,
      )

      return {
        agentId,
        agentName: agent.name,
        agentDescription: agent.description,
        totalChats: chatCounts[agentId] || 0,
        totalMessages: messageCounts[agentId] || 0,
        likes: feedback.likes,
        dislikes: feedback.dislikes,
        totalCost,
        totalTokens,
        userUsage,
      }
    })

    // Calculate total usage across all shared agents
    let totalChats = 0
    let totalMessages = 0
    let totalLikes = 0
    let totalDislikes = 0
    let totalCost = 0
    let totalTokens = 0
    const uniqueUsers = new Set<number>()

    sharedAgents.forEach((agent) => {
      totalChats += agent.totalChats
      totalMessages += agent.totalMessages
      totalLikes += agent.likes
      totalDislikes += agent.dislikes
      totalCost += agent.totalCost
      totalTokens += agent.totalTokens
      agent.userUsage.forEach((usage) => uniqueUsers.add(usage.userId))
    })

    return c.json({
      sharedAgents: sharedAgents.sort(
        (a, b) => b.totalMessages - a.totalMessages,
      ),
      totalUsage: {
        totalChats,
        totalMessages,
        totalLikes,
        totalDislikes,
        totalCost,
        totalTokens,
        uniqueUsers: uniqueUsers.size,
      },
    })
  } catch (error) {
    const errMsg = getErrorMessage(error)
    loggerWithChild({ email: email }).error(
      error,
      `Shared Agent Usage Error: ${errMsg} ${(error as Error).stack}`,
    )
    throw new HTTPException(500, {
      message: "Could not get shared agent usage data",
    })
  }
}

export const ChatFavoritesApi = async (c: Context) => {
  let email = ""
  try {
    const { sub } = c.get(JwtPayloadKey)
    const email = sub
    // @ts-ignore
    const { page } = c.req.valid("query")
    const offset = page * chatHistoryPageSize
    return c.json(
      await getFavoriteChats(db, email, chatHistoryPageSize, offset),
    )
  } catch (error) {
    const errMsg = getErrorMessage(error)
    loggerWithChild({ email: email }).error(
      error,
      `Chat Favorites Error: ${errMsg} ${(error as Error).stack}`,
    )
    throw new HTTPException(500, {
      message: "Could not get favorite chats",
    })
  }
}

export const ChatBookmarkApi = async (c: Context) => {
  let email = ""
  try {
    const { sub } = c.get(JwtPayloadKey) ?? {}
    email = sub || ""
    // @ts-ignore
    const body = c.req.valid("json")
    const { chatId, bookmark } = body
    await updateChatBookmarkStatus(db, chatId, bookmark)
    return c.json({})
  } catch (error) {
    const errMsg = getErrorMessage(error)
    loggerWithChild({ email: email }).error(
      error,
      `Chat Bookmark Error: ${errMsg} ${(error as Error).stack}`,
    )
    throw new HTTPException(500, {
      message: "Could not bookmark chat",
    })
  }
}
export const replaceDocIdwithUserDocId = async (
  docId: string,
  email: string,
) => {
  const res = await GetDocument(mailSchema, docId)
  // Check if userMap exists in fields and cast to any to access it
  const userMap = (res.fields as any)?.userMap ?? {}

  return userMap[email] ?? docId
}

export async function buildContext(
  results: VespaSearchResult[],
  maxSummaryCount: number | undefined,
  userMetadata: UserMetadataType,
  startIndex: number = 0,
  builtUserQuery?: string,
): Promise<string> {
  const contextPromises = results?.map(
    async (v, i) =>
      `Index ${i + startIndex} \n ${await answerContextMap(
        v as VespaSearchResults,
        userMetadata,
        maxSummaryCount,
        undefined,
        undefined,
        builtUserQuery,
      )}`,
  )
  const contexts = await Promise.all(contextPromises || [])
  return cleanContext(contexts.join("\n"))
}

async function* generateIterativeTimeFilterAndQueryRewrite(
  input: string,
  messages: Message[],
  email: string,
  userCtx: string,
  userMetadata: UserMetadataType,
  alpha: number = 0.5,
  pageSize: number = 10,
  maxPageNumber: number = 3,
  maxSummaryCount: number | undefined,
  classification: QueryRouterLLMResponse,
  userRequestsReasoning?: boolean,
  queryRagSpan?: Span,
  agentPrompt?: string,
  pathExtractedInfo?: PathExtractedInfo,
): AsyncIterableIterator<
  ConverseResponse & {
    citation?: { index: number; item: any }
    imageCitation?: ImageCitation
  }
> {
  // we are not going to do time expansion
  // we are going to do 4 months answer
  // if not found we go back to iterative page search
  // @ts-ignore
  const rootSpan = queryRagSpan?.startSpan(
    "generateIterativeTimeFilterAndQueryRewrite",
  )
  rootSpan?.setAttribute("input", input)
  rootSpan?.setAttribute("email", email)
  rootSpan?.setAttribute("alpha", alpha)
  rootSpan?.setAttribute("pageSize", pageSize)
  rootSpan?.setAttribute("maxPageNumber", maxPageNumber)
  rootSpan?.setAttribute("maxSummaryCount", maxSummaryCount || "none")
  let agentAppEnums: Apps[] = []
  let agentSpecificDataSourceIds: string[] = []
  let agentSpecificCollectionSelections: Array<{
    collectionIds?: string[]
    collectionFolderIds?: string[]
    collectionFileIds?: string[]
  }> = []
  let channelIds: string[] = []
  let selectedItem = {}
  if (agentPrompt) {
    let agentPromptData: { appIntegrations?: string[] } = {}
    try {
      agentPromptData = JSON.parse(agentPrompt)
    } catch (error) {
      loggerWithChild({ email: email }).warn(
        "Failed to parse agentPrompt JSON",
        { error, agentPrompt },
      )
    }
    channelIds = getChannelIdsFromAgentPrompt(agentPrompt)
    // This is how we are parsing currently
    if (
      agentPromptData.appIntegrations &&
      Array.isArray(agentPromptData.appIntegrations)
    ) {
      for (const integration of agentPromptData.appIntegrations) {
        if (typeof integration === "string") {
          const lowerIntegration = integration.toLowerCase()
          if (
            lowerIntegration.startsWith("ds-") ||
            lowerIntegration.startsWith("ds_")
          ) {
            // ds- is the prefix for datasource externalId
            agentSpecificDataSourceIds.push(integration)
            if (!agentAppEnums.includes(Apps.DataSource)) {
              agentAppEnums.push(Apps.DataSource)
            }
          } else {
            // Handle generic app names
            switch (lowerIntegration) {
              case Apps.GoogleDrive.toLowerCase():
              case "googledrive":
                if (!agentAppEnums.includes(Apps.GoogleDrive))
                  agentAppEnums.push(Apps.GoogleDrive)
                break
              case Apps.DataSource.toLowerCase(): // 'data-source'
                if (!agentAppEnums.includes(Apps.DataSource))
                  agentAppEnums.push(Apps.DataSource)
                break
              case "googlesheets":
                if (!agentAppEnums.includes(Apps.GoogleDrive))
                  agentAppEnums.push(Apps.GoogleDrive)
                break
              case Apps.Gmail.toLowerCase():
              case "gmail":
                if (!agentAppEnums.includes(Apps.Gmail))
                  agentAppEnums.push(Apps.Gmail)
                break
              case Apps.GoogleCalendar.toLowerCase():
              case "googlecalendar":
                if (!agentAppEnums.includes(Apps.GoogleCalendar))
                  agentAppEnums.push(Apps.GoogleCalendar)
                break
              case Apps.Slack.toLowerCase():
              case "slack":
                if (!agentAppEnums.includes(Apps.Slack))
                  agentAppEnums.push(Apps.Slack)
                break
              default:
                loggerWithChild({ email: email }).warn(
                  `Unknown integration type in agent prompt: ${integration}`,
                )
                break
            }
          }
        } else {
          loggerWithChild({ email: email }).warn(
            `Invalid integration item in agent prompt (not a string): ${integration}`,
          )
        }
      }
      agentAppEnums = [...new Set(agentAppEnums)]
    } else {
      loggerWithChild({ email: email }).warn(
        "agentPromptData.appIntegrations is not an array or is missing",
        { agentPromptData },
      )
    }

    // parsing for the new type of integration which we are going to save
    if (isAppSelectionMap(agentPromptData.appIntegrations)) {
      const { selectedApps, selectedItems } = parseAppSelections(
        agentPromptData.appIntegrations,
      )
      // Use selectedApps and selectedItems
      selectedItem = selectedItems
      // agentAppEnums = selectedApps.filter(isValidApp);
      agentAppEnums = [...new Set(selectedApps)]

      // Extract collection selections from knowledge_base selections
      if (selectedItems[Apps.KnowledgeBase]) {
        const collectionIds: string[] = []
        const collectionFolderIds: string[] = []
        const collectionFileIds: string[] = []
        const source = getCollectionSource(pathExtractedInfo, selectedItems)

        for (const itemId of source) {
          if (itemId.startsWith("cl-")) {
            // Entire collection - remove cl- prefix
            collectionIds.push(itemId.replace(/^cl[-_]/, ""))
          } else if (itemId.startsWith("clfd-")) {
            // Collection folder - remove clfd- prefix
            collectionFolderIds.push(itemId.replace(/^clfd[-_]/, ""))
          } else if (itemId.startsWith("clf-")) {
            // Collection file - remove clf- prefix
            collectionFileIds.push(itemId.replace(/^clf[-_]/, ""))
          }
        }

        // Create the key-value pair object
        if (
          collectionIds.length > 0 ||
          collectionFolderIds.length > 0 ||
          collectionFileIds.length > 0
        ) {
          agentSpecificCollectionSelections.push({
            collectionIds: collectionIds.length > 0 ? collectionIds : undefined,
            collectionFolderIds:
              collectionFolderIds.length > 0 ? collectionFolderIds : undefined,
            collectionFileIds:
              collectionFileIds.length > 0 ? collectionFileIds : undefined,
          })
        }
      } else {
        console.log("No KnowledgeBase items found in selectedItems")
      }
    }
  }

  let message = input

  let userAlpha = alpha
  try {
    const personalization = await getUserPersonalizationByEmail(db, email)
    if (personalization) {
      const nativeRankParams =
        personalization.parameters?.[SearchModes.NativeRank]
      if (nativeRankParams?.alpha !== undefined) {
        userAlpha = nativeRankParams.alpha
        loggerWithChild({ email: email }).info(
          { email, alpha: userAlpha },
          "Using personalized alpha for iterative RAG",
        )
      } else {
        loggerWithChild({ email: email }).info(
          { email },
          "No personalized alpha found in settings, using default for iterative RAG",
        )
      }
    } else {
      loggerWithChild({ email: email }).warn(
        { email },
        "User personalization settings not found, using default alpha for iterative RAG",
      )
    }
  } catch (err) {
    loggerWithChild({ email: email }).error(
      err,
      "Failed to fetch personalization for iterative RAG, using default alpha",
      { email },
    )
  }
  const initialSearchSpan = rootSpan?.startSpan("latestResults_search")

  const monthInMs = 30 * 24 * 60 * 60 * 1000
  let timestampRange = {
    from: new Date().getTime() - 4 * monthInMs,
    to: new Date().getTime(),
  }
  const { startTime, endTime } = classification.filters

  if (startTime && endTime) {
    const fromMs = new Date(startTime).getTime()
    const toMs = new Date(endTime).getTime()
    if (!isNaN(fromMs) && !isNaN(toMs) && fromMs <= toMs) {
      timestampRange.from = fromMs
      timestampRange.to = toMs
    } else {
      rootSpan?.setAttribute(
        "invalidTimestampRange",
        JSON.stringify({ startTime, endTime }),
      )
    }
  }

  let userSpecifiedCount = pageSize
  if (classification.filters.count) {
    rootSpan?.setAttribute("userSpecifiedCount", classification.filters.count)
    userSpecifiedCount = Math.min(
      classification.filters.count,
      config.maxUserRequestCount,
    )
  }
  if (classification.filterQuery) {
    message = classification.filterQuery
  }
  let searchResults: VespaSearchResponse
  if (!agentPrompt) {
    searchResults = await searchVespa(message, email, null, null, {
      limit: pageSize,
      alpha: userAlpha,
      timestampRange,
      span: initialSearchSpan,
    })
  } else {
    searchResults = await searchVespaAgent(
      message,
      email,
      null,
      null,
      agentAppEnums,
      {
        limit: pageSize,
        alpha: userAlpha,
        timestampRange,
        span: initialSearchSpan,
        dataSourceIds: agentSpecificDataSourceIds,
        channelIds: channelIds,
        collectionSelections: agentSpecificCollectionSelections,
        selectedItem: selectedItem,
      },
    )
  }

  // Expand email threads in the results
  // Skip thread expansion if original intent was GetItems (exact count requested)
  if (classification.type !== QueryType.GetItems) {
    searchResults.root.children = await expandEmailThreadsInResults(
      searchResults.root.children || [],
      email,
      initialSearchSpan,
    )
  }

  const latestResults = searchResults.root.children
  initialSearchSpan?.setAttribute("result_count", latestResults?.length || 0)
  initialSearchSpan?.setAttribute(
    "result_ids",
    JSON.stringify(
      latestResults?.map((r: VespaSearchResult) => (r.fields as any).docId) ||
        [],
    ),
  )
  initialSearchSpan?.end()
  const latestIds = latestResults
    ?.map((v: VespaSearchResult) => (v?.fields as any).docId)
    ?.filter((v) => !!v)

  // for the case of reasoning as we are streaming the tokens and the citations
  // our iterative rag has be aware of the results length(max potential citation index) that is already sent before hand
  // so this helps us avoid conflict with a previous citation index
  let previousResultsLength = 0
  for (var pageNumber = 0; pageNumber < maxPageNumber; pageNumber++) {
    const pageSpan = rootSpan?.startSpan(`page_iteration_${pageNumber}`)
    pageSpan?.setAttribute("page_number", pageNumber)
    // should only do it once
    if (pageNumber === Math.floor(maxPageNumber / 2)) {
      // get the first page of results
      const rewriteSpan = pageSpan?.startSpan("query_rewrite")
      const vespaSearchSpan = rewriteSpan?.startSpan("vespa_search")

      let results: VespaSearchResponse
      if (!agentPrompt) {
        results = await searchVespa(message, email, null, null, {
          limit: pageSize,
          alpha: userAlpha,
          span: vespaSearchSpan,
        })
      } else {
        results = await searchVespaAgent(
          message,
          email,
          null,
          null,
          agentAppEnums,
          {
            limit: pageSize,
            alpha: userAlpha,
            span: vespaSearchSpan,
            dataSourceIds: agentSpecificDataSourceIds,
            channelIds: channelIds,
            collectionSelections: agentSpecificCollectionSelections,
            selectedItem: selectedItem,
          },
        )
      }

      // Expand email threads in the results
      // Skip thread expansion if original intent was GetItems (exact count requested)
      if (classification.type !== QueryType.GetItems) {
        results.root.children = await expandEmailThreadsInResults(
          results.root.children || [],
          email,
          vespaSearchSpan,
        )
      }
      vespaSearchSpan?.setAttribute(
        "result_count",
        results?.root?.children?.length || 0,
      )
      vespaSearchSpan?.setAttribute(
        "result_ids",
        JSON.stringify(
          results?.root?.children?.map(
            (r: VespaSearchResult) => (r.fields as any).docId,
          ) || [],
        ),
      )
      vespaSearchSpan?.end()

      const initialContext = await buildContext(
        results?.root?.children,
        maxSummaryCount,
        userMetadata,
        0,
        message,
      )

      const queryRewriteSpan = rewriteSpan?.startSpan("query_rewriter")
      const queryResp = await queryRewriter(input, userCtx, initialContext, {
        modelId: defaultFastModel, //defaultBestModel,
        stream: false,
        agentPrompt,
      })
      const queries = queryResp.queries
      queryRewriteSpan?.setAttribute("query_count", queries.length)
      queryRewriteSpan?.setAttribute("queries", JSON.stringify(queries))
      queryRewriteSpan?.end()
      rewriteSpan?.end()
      for (let idx = 0; idx < queries.length; idx++) {
        const query = queries[idx]
        const querySpan = pageSpan?.startSpan(`query_${idx}`)
        querySpan?.setAttribute("query_index", idx)
        querySpan?.setAttribute("query_text", query)

        const latestSearchSpan = querySpan?.startSpan("latest_results_search")
        const latestSearchResponse = await (!agentPrompt
          ? searchVespa(query, email, null, null, {
              limit: pageSize,
              alpha: userAlpha,
              timestampRange,
              span: latestSearchSpan,
            })
          : searchVespaAgent(query, email, null, null, agentAppEnums, {
              limit: pageSize,
              alpha: userAlpha,
              timestampRange,
              span: latestSearchSpan,
              dataSourceIds: agentSpecificDataSourceIds,
              channelIds: channelIds,
              collectionSelections: agentSpecificCollectionSelections,
              selectedItem: selectedItem,
            }))

        // Expand email threads in the results
        // Skip thread expansion if original intent was GetItems (exact count requested)
        let latestResults: VespaSearchResult[]
        if (classification.type !== QueryType.GetItems) {
          const expandedChildren = await expandEmailThreadsInResults(
            latestSearchResponse.root.children || [],
            email,
            latestSearchSpan,
          )
          latestResults = expandedChildren
        } else {
          latestResults = latestSearchResponse.root.children || []
        }
        latestSearchSpan?.setAttribute(
          "result_count",
          latestResults?.length || 0,
        )
        latestSearchSpan?.setAttribute(
          "result_ids",
          JSON.stringify(
            latestResults?.map(
              (r: VespaSearchResult) => (r.fields as any).docId,
            ) || [],
          ),
        )
        latestSearchSpan?.end()

        // let results = await searchVespa(query, email, null, null, {
        //   limit: pageSize,
        //   alpha: userAlpha,
        //   excludedIds: latestResults
        //     ?.map((v: VespaSearchResult) => (v.fields as any).docId)
        //     ?.filter((v) => !!v),
        // })
        let results: VespaSearchResponse
        if (!agentPrompt) {
          results = await searchVespa(query, email, null, null, {
            limit: pageSize,
            alpha: userAlpha,
            excludedIds: latestResults
              ?.map((v: VespaSearchResult) => (v.fields as any).docId)
              ?.filter((v) => !!v),
          })
        } else {
          results = await searchVespaAgent(
            query,
            email,
            null,
            null,
            agentAppEnums,
            {
              limit: pageSize,
              alpha: userAlpha,
              excludedIds: latestResults
                ?.map((v: VespaSearchResult) => (v.fields as any).docId)
                ?.filter((v) => !!v),
              dataSourceIds: agentSpecificDataSourceIds,
              channelIds,
              collectionSelections: agentSpecificCollectionSelections,
              selectedItem: selectedItem,
            },
          )
        }

        // Expand email threads in the results
        // Skip thread expansion if original intent was GetItems (exact count requested)
        if (classification.type !== QueryType.GetItems) {
          results.root.children = await expandEmailThreadsInResults(
            results.root.children || [],
            email,
            latestSearchSpan,
          )
        }

        const totalResultsSpan = querySpan?.startSpan("total_results")
        const totalResults = (results?.root?.children || []).concat(
          latestResults || [],
        )
        totalResultsSpan?.setAttribute(
          "total_result_count",
          totalResults.length,
        )
        totalResultsSpan?.setAttribute(
          "result_ids",
          JSON.stringify(
            totalResults.map((r: VespaSearchResult) => (r.fields as any).docId),
          ),
        )
        totalResultsSpan?.end()
        const contextSpan = querySpan?.startSpan("build_context")
        const initialContext = await buildContext(totalResults, maxSummaryCount, userMetadata, 0, message)

        const { imageFileNames } = extractImageFileNames(
          initialContext,
          totalResults,
        )

        contextSpan?.setAttribute("context_length", initialContext?.length || 0)
        contextSpan?.setAttribute("context", initialContext || "")
        contextSpan?.setAttribute("number_of_chunks", totalResults.length)
        loggerWithChild({ email: email }).info(
          `[Query Rewrite Path] Number of contextual chunks being passed: ${totalResults.length}`,
        )
        contextSpan?.end()

        const ragSpan = querySpan?.startSpan("baseline_rag")

        const iterator = baselineRAGJsonStream(
          query,
          userCtx,
          userMetadata,
          initialContext,
          // pageNumber,
          // maxPageNumber,
          {
            stream: true,
            modelId: defaultBestModel,
            messages,
            reasoning: config.isReasoning && userRequestsReasoning,
            agentPrompt,
            imageFileNames,
          },
        )

        const answer = yield* processIterator(
          iterator,
          totalResults,
          previousResultsLength,
          config.isReasoning && userRequestsReasoning,
          email,
        )
        if (answer) {
          ragSpan?.setAttribute("answer_found", true)
          ragSpan?.end()
          querySpan?.end()
          pageSpan?.end()
          rootSpan?.end()
          queryRagSpan?.end()
          return
        }
        if (config.isReasoning && userRequestsReasoning) {
          previousResultsLength += totalResults.length
        }
        ragSpan?.end()
        querySpan?.end()
      }
    }
    const pageSearchSpan = pageSpan?.startSpan("page_search")
    let results: VespaSearchResponse
    if (pageNumber === 0) {
      const searchSpan = pageSearchSpan?.startSpan(
        "vespa_search_with_excluded_ids",
      )
      if (!agentPrompt) {
        results = await searchVespa(message, email, null, null, {
          limit: pageSize + pageSize * pageNumber,
          offset: pageNumber * pageSize,
          alpha: userAlpha,
          excludedIds: latestIds,
          span: searchSpan,
        })
      } else {
        results = await searchVespaAgent(
          message,
          email,
          null,
          null,
          agentAppEnums,
          {
            limit: pageSize + pageSize * pageNumber,
            offset: pageNumber * pageSize,
            alpha: userAlpha,
            excludedIds: latestIds,
            span: searchSpan,
            dataSourceIds: agentSpecificDataSourceIds,
            collectionSelections: agentSpecificCollectionSelections,
            channelIds: channelIds,
            selectedItem: selectedItem,
          },
        )
      }

      // Expand email threads in the results
      // Skip thread expansion if original intent was GetItems (exact count requested)
      if (classification.type !== QueryType.GetItems) {
        results.root.children = await expandEmailThreadsInResults(
          results.root.children || [],
          email,
          searchSpan,
        )
      }
      searchSpan?.setAttribute(
        "result_count",
        results?.root?.children?.length || 0,
      )
      searchSpan?.setAttribute(
        "result_ids",
        JSON.stringify(
          results?.root?.children?.map(
            (r: VespaSearchResult) => (r.fields as any).docId,
          ) || [],
        ),
      )
      searchSpan?.end()
      if (!results.root.children) {
        results.root.children = []
      }
      results.root.children = results?.root?.children?.concat(
        latestResults || [],
      )
    } else {
      const searchSpan = pageSearchSpan?.startSpan("vespa_search")
      if (!agentPrompt) {
        results = await searchVespa(message, email, null, null, {
          limit: pageSize + pageSize * pageNumber,
          offset: pageNumber * pageSize,
          alpha: userAlpha,
          span: searchSpan,
        })
      } else {
        results = await searchVespaAgent(
          message,
          email,
          null,
          null,
          agentAppEnums,
          {
            limit: pageSize + pageSize * pageNumber,
            offset: pageNumber * pageSize,
            alpha: userAlpha,
            span: searchSpan,
            dataSourceIds: agentSpecificDataSourceIds,
            collectionSelections: agentSpecificCollectionSelections,
            channelIds: channelIds,
            selectedItem: selectedItem,
          },
        )
      }

      // Expand email threads in the results
      // Skip thread expansion if original intent was GetItems (exact count requested)
      if (classification.type !== QueryType.GetItems) {
        results.root.children = await expandEmailThreadsInResults(
          results.root.children || [],
          email,
          searchSpan,
        )
      }

      searchSpan?.setAttribute(
        "result_count",
        results?.root?.children?.length || 0,
      )
      searchSpan?.setAttribute(
        "result_ids",
        JSON.stringify(
          results?.root?.children?.map(
            (r: VespaSearchResult) => (r.fields as any).docId,
          ) || [],
        ),
      )
      searchSpan?.end()
    }
    pageSearchSpan?.setAttribute(
      "total_result_count",
      results?.root?.children?.length || 0,
    )
    pageSearchSpan?.setAttribute(
      "total_result_ids",
      JSON.stringify(
        results?.root?.children?.map(
          (r: VespaSearchResult) => (r.fields as any).docId,
        ) || [],
      ),
    )
    pageSearchSpan?.end()
    const startIndex = isReasoning ? previousResultsLength : 0
    const contextSpan = pageSpan?.startSpan("build_context")
    const initialContext = await buildContext(
      results?.root?.children,
      maxSummaryCount,
      userMetadata,
      startIndex,
      message,
    )

    const { imageFileNames } = extractImageFileNames(
      initialContext,
      results?.root?.children,
    )

    contextSpan?.setAttribute("context_length", initialContext?.length || 0)
    contextSpan?.setAttribute("context", initialContext || "")
    contextSpan?.setAttribute(
      "number_of_chunks",
      results?.root?.children?.length || 0,
    )
    loggerWithChild({ email: email }).info(
      `[Main Search Path] Number of contextual chunks being passed: ${
        results?.root?.children?.length || 0
      }`,
    )
    contextSpan?.end()

    const ragSpan = pageSpan?.startSpan("baseline_rag")

    const iterator = baselineRAGJsonStream(
      input,
      userCtx,
      userMetadata,
      initialContext,
      {
        stream: true,
        modelId: defaultBestModel,
        reasoning: config.isReasoning && userRequestsReasoning,
        agentPrompt,
        messages,
        imageFileNames,
      },
    )

    const answer = yield* processIterator(
      iterator,
      results?.root?.children,
      previousResultsLength,
      config.isReasoning && userRequestsReasoning,
      email,
    )

    if (answer) {
      ragSpan?.setAttribute("answer_found", true)
      ragSpan?.end()
      pageSpan?.end()
      rootSpan?.end()
      queryRagSpan?.end()
      return
    }
    if (config.isReasoning && userRequestsReasoning) {
      previousResultsLength += results?.root?.children?.length || 0
      pageSpan?.setAttribute("previous_results_length", previousResultsLength)
    }
    ragSpan?.end()
    pageSpan?.end()
  }
  const noAnswerSpan = rootSpan?.startSpan("no_answer_response")
  yield {
    text: "I could not find any information to answer it, please change your query",
  }
  noAnswerSpan?.end()
  rootSpan?.end()
  queryRagSpan?.end()
}

async function* generateAnswerFromGivenContext(
  input: string,
  email: string,
  userCtx: string,
  userMetadata: UserMetadataType,
  alpha: number = 0.5,
  fileIds: string[],
  userRequestsReasoning: boolean,
  agentPrompt?: string,
  passedSpan?: Span,
  threadIds?: string[],
  attachmentFileIds?: string[],
  isMsgWithSources?: boolean,
  modelId?: string,
  isValidPath?: boolean,
  folderIds?: string[],
): AsyncIterableIterator<
  ConverseResponse & {
    citation?: { index: number; item: any }
    imageCitation?: ImageCitation
  }
> {
  const message = input
  const messageText = parseMessageText(message)
  loggerWithChild({ email: email }).info(
    { email },
    `generateAnswerFromGivenContext - input: ${messageText}`,
  )
  let userAlpha = alpha
  try {
    const personalization = await getUserPersonalizationByEmail(db, email)
    if (personalization) {
      const nativeRankParams =
        personalization.parameters?.[SearchModes.NativeRank]
      if (nativeRankParams?.alpha !== undefined) {
        userAlpha = nativeRankParams.alpha
        loggerWithChild({ email: email }).info(
          { email, alpha: userAlpha },
          "Using personalized alpha for iterative RAG",
        )
      } else {
        loggerWithChild({ email: email }).info(
          { email },
          "No personalized alpha found in settings, using default for iterative RAG",
        )
      }
    } else {
      loggerWithChild({ email: email }).warn(
        { email },
        "User personalization settings not found, using default alpha for iterative RAG",
      )
    }
  } catch (err) {
    loggerWithChild({ email: email }).error(
      err,
      "Failed to fetch personalization for iterative RAG, using default alpha",
      { email },
    )
  }

  const generateAnswerSpan = passedSpan?.startSpan(
    "generateAnswerFromGivenContext",
  )

  const selectedContext = isContextSelected(message)
  const builtUserQuery = selectedContext
    ? buildUserQuery(selectedContext)
    : message

  let previousResultsLength = 0
  const combinedSearchResponse: VespaSearchResult[] = []
  let chunksPerDocument: number[] = []
  const targetChunks = 120

  if (fileIds.length > 0 || (folderIds && folderIds.length > 0)) {
    const fileSearchSpan = generateAnswerSpan?.startSpan("file_search")
    let results
    if (isValidPath) {
      if (folderIds?.length) {
        results = await searchCollectionRAG(messageText, undefined, folderIds)
      } else {
        results = await searchCollectionRAG(messageText, fileIds, undefined)
      }
      if (results.root.children) {
        combinedSearchResponse.push(...results.root.children)
      }
    } else {
      const collectionFileIds = fileIds.filter((fid) => fid.startsWith("clf-") || fid.startsWith("att_"))
      const nonCollectionFileIds = fileIds.filter((fid) => !fid.startsWith("clf-") && !fid.startsWith("att_"))
      if(nonCollectionFileIds && nonCollectionFileIds.length > 0) {
        results = await searchVespaInFiles(builtUserQuery, email, nonCollectionFileIds, {
            limit: fileIds?.length,
            alpha: userAlpha,
          })
        if (results.root.children) {
          combinedSearchResponse.push(...results.root.children)
        }
      }
      if (collectionFileIds && collectionFileIds.length > 0) {
        results = await searchCollectionRAG(messageText, collectionFileIds, undefined)
        if (results.root.children) {
          combinedSearchResponse.push(...results.root.children)
        }
      }
    }
    
    // Apply intelligent chunk selection based on document relevance and chunk scores
    chunksPerDocument = await getChunkCountPerDoc(
      combinedSearchResponse,
      targetChunks,
      email,
      fileSearchSpan
    )
    fileSearchSpan?.end()
  }

  loggerWithChild({ email: email }).info(
    `generateAnswerFromGivenContext - threadIds received: ${JSON.stringify(
      threadIds,
    )}`,
  )

  // If we have threadIds, fetch all emails in those threads
  if (threadIds && threadIds.length > 0) {
    loggerWithChild({ email: email }).info(
      `Fetching email threads for threadIds: ${threadIds.join(", ")}`,
    )
    const threadSpan = generateAnswerSpan?.startSpan("fetch_email_threads")
    threadSpan?.setAttribute("threadIds", JSON.stringify(threadIds))

    try {
      const threadResults = await SearchEmailThreads(threadIds, email)
      loggerWithChild({ email: email }).info(
        `Thread search results: ${JSON.stringify({
          threadIds,
          resultCount: threadResults?.root?.children?.length || 0,
          hasResults: !!(
            threadResults?.root?.children &&
            threadResults.root.children.length > 0
          ),
        })}`,
      )

      if (
        threadResults.root.children &&
        threadResults.root.children.length > 0
      ) {
        const existingDocIds = new Set(
          combinedSearchResponse.map((child: any) => child.fields.docId),
        )

        // Use the helper function to process thread results
        const { addedCount, threadInfo } = processThreadResults(
          threadResults.root.children,
          existingDocIds,
          combinedSearchResponse,
        )
        loggerWithChild({ email: email }).info(
          `Added ${addedCount} additional emails from ${threadIds.length} threads (no limits applied)`,
        )
        threadSpan?.setAttribute("added_email_count", addedCount)
        threadSpan?.setAttribute(
          "total_thread_emails_found",
          threadResults.root.children.length,
        )
        threadSpan?.setAttribute("thread_info", JSON.stringify(threadInfo))
      }
    } catch (error) {
      loggerWithChild({ email: email }).error(
        error,
        `Error fetching email threads: ${getErrorMessage(error)}`,
      )
      threadSpan?.setAttribute("error", getErrorMessage(error))
    }

    threadSpan?.end()
  }
  // const initialContext = cleanContext(
  //   results?.root?.children
  //     ?.map(
  //       (v, i) =>
  //         `Index ${i + startIndex} \n ${answerContextMap(
  //           v as VespaSearchResults,
  //           0,
  //           true,
  //         )}`,
  //     )
  //     ?.join("\n"),
  // )
  const initialResults = [...(combinedSearchResponse || [])]
  for (const v of initialResults) {
    if (
      v.fields &&
      "sddocname" in v.fields &&
      v.fields.sddocname === chatContainerSchema
    ) {
      const channelId = (v.fields as any).docId
      console.log(`Processing chat container with docId: ${channelId}`)

      if (channelId) {
        const searchResults = await searchSlackInVespa(messageText, email, {
          limit: 10,
          channelIds: [channelId],
        })
        if (searchResults.root.children) {
          combinedSearchResponse.push(...searchResults.root.children)
          const threadMessages = await getThreadContext(
            searchResults,
            email,
            generateAnswerSpan,
          )
          if (threadMessages?.root?.children) {
            combinedSearchResponse.push(...threadMessages.root.children)
          }
        }
      }
    }
  }

  const startIndex = isReasoning ? previousResultsLength : 0
  const contextPromises = combinedSearchResponse?.map(async (v, i) => {
    let content = await answerContextMap(
      v as VespaSearchResults,
      userMetadata,
      i < chunksPerDocument.length ? chunksPerDocument[i] : 0,
      true,
      isMsgWithSources,
      message,
    )
    if (
      v.fields &&
      "sddocname" in v.fields &&
      v.fields.sddocname === chatContainerSchema &&
      (v.fields as any).creator
    ) {
      try {
        const creator = await getDocumentOrNull(
          chatUserSchema,
          (v.fields as any).creator,
        )
        if (creator) {
          content += `\nCreator: ${(creator.fields as any).name}`
        }
      } catch (error) {
        loggerWithChild({ email }).error(
          error,
          `Failed to fetch creator for chat container`,
        )
      }
    }
    return isMsgWithSources ? content : `Index ${i + startIndex} \n ${content}`
  })

  const resolvedContexts = contextPromises
    ? await Promise.all(contextPromises)
    : []

  const initialContext = cleanContext(resolvedContexts.join("\n"))
  const { imageFileNames } = extractImageFileNames(
    initialContext,
    combinedSearchResponse,
  )

  const finalImageFileNames = imageFileNames || []

  if (attachmentFileIds?.length) {
    finalImageFileNames.push(
      ...attachmentFileIds.map((fileid, index) => `${index}_${fileid}_${0}`),
    )
  }

  const initialContextSpan = generateAnswerSpan?.startSpan("initialContext")
  initialContextSpan?.setAttribute(
    "context_length",
    initialContext?.length || 0,
  )
  initialContextSpan?.setAttribute("context", initialContext || "")
  initialContextSpan?.setAttribute(
    "number_of_chunks",
    combinedSearchResponse?.length || 0,
  )
  initialContextSpan?.end()

  loggerWithChild({ email: email }).info(
    `[Selected Context Path] Number of contextual chunks being passed: ${
      combinedSearchResponse?.length || 0
    }`,
  )

  const iterator = baselineRAGJsonStream(
    builtUserQuery,
    userCtx,
    userMetadata,
    initialContext,
    {
      stream: true,
      modelId: modelId ? (modelId as Models) : defaultBestModel,
      reasoning: config.isReasoning && userRequestsReasoning,
      agentPrompt,
      imageFileNames: finalImageFileNames,
    },
    true,
    isMsgWithSources,
  )

  const answer = yield* processIterator(
    iterator,
    combinedSearchResponse,
    previousResultsLength,
    userRequestsReasoning,
    email,
    isMsgWithSources,
  )
  if (answer) {
    generateAnswerSpan?.setAttribute("answer_found", true)
    generateAnswerSpan?.end()
    return
  } else if (
      // If no answer found, exit and yield nothing related to selected context found
      !answer
    ) {
      const noAnswerSpan = generateAnswerSpan?.startSpan("no_answer_response")
      yield {
        text: "From the selected context, I could not find any information to answer it, please change your query",
      }
      noAnswerSpan?.end()
      generateAnswerSpan?.end()
      return
    }
  if (config.isReasoning && userRequestsReasoning) {
    previousResultsLength += combinedSearchResponse?.length || 0
  }
  generateAnswerSpan?.end()
}

// Checks if the user has selected context
// Meaning if the query contains Pill info
export const isContextSelected = (str: string) => {
  try {
    if (str.startsWith("[{")) {
      return JSON.parse(str)
    } else {
      return null
    }
  } catch {
    return null
  }
}

export const buildUserQuery = (userQuery: UserQuery) => {
  let builtQuery = ""
  userQuery?.map((obj) => {
    if (obj?.type === "text") {
      builtQuery += `${obj?.value} `
    } else if (obj?.type === "pill") {
      builtQuery += `<User referred a file with title "${obj?.value?.title}" here> `
    } else if (obj?.type === "link") {
      builtQuery += `<User added a link with url here, this url's content is already available to you in the prompt> `
    }
  })
  return builtQuery
}

export const parseMessageText = (message: string): string => {
  if (!message.startsWith("[{")) {
    return message
  }
  try {
    const messageArray = JSON.parse(message)
    if (Array.isArray(messageArray)) {
      return messageArray
        .filter((item) => item.type === "text")
        .map((item) => item.value)
        .join(" ")
        .trim()
    }
    return message
  } catch (e) {
    return message
  }
}

const getSearchRangeSummary = (
  from: number,
  to: number,
  direction: string,
  userMetadata: UserMetadataType,
  parentSpan?: Span,
) => {
  const summarySpan = parentSpan?.startSpan("getSearchRangeSummary")
  summarySpan?.setAttribute("from", from)
  summarySpan?.setAttribute("to", to)
  summarySpan?.setAttribute("direction", direction)
  const now = Date.now()
  if ((direction === "next" || direction === "prev") && from && to) {
    // Ensure from is earlier than to
    if (from > to) {
      ;[from, to] = [to, from]
    }

    const fromDate = new Date(from)
    const toDate = new Date(to)

    const format = (date: Date) =>
      `${date.toLocaleString("default", {
        month: "long",
        timeZone: userMetadata.userTimezone,
      })} ${date.getDate()}, ${date.getFullYear()} - ${formatTime(date)}`

    const formatTime = (date: Date) => {
      const hours = date.getHours()
      const minutes = date.getMinutes()
      const ampm = hours >= 12 ? "PM" : "AM"
      const hour12 = hours % 12 === 0 ? 12 : hours % 12
      const paddedMinutes = minutes.toString().padStart(2, "0")
      return `${hour12}:${paddedMinutes} ${ampm}`
    }

    fromDate.setHours(0, 0, 0, 0)
    toDate.setHours(23, 59, 0, 0)

    return `from ${format(fromDate)} to ${format(toDate)}`
  }
  // For "next" direction, we usually start from now
  else if (direction === "next") {
    // Start from today/now
    const endDate = new Date(to)
    // Format end date to month/year if it's far in future
    const endStr =
      Math.abs(to - now) > 30 * 24 * 60 * 60 * 1000
        ? `${endDate.toLocaleString("default", {
            month: "long",
            timeZone: userMetadata.userTimezone,
          })} ${endDate.getFullYear()}`
        : getRelativeTime(to)
    const result = `from today until ${endStr}`
    summarySpan?.setAttribute("result", result)
    summarySpan?.end()
    return result
  }
  // For "prev" direction
  else {
    const startDate = new Date(from)
    const startStr =
      Math.abs(now - from) > 30 * 24 * 60 * 60 * 1000
        ? `${startDate.toLocaleString("default", {
            month: "long",
            timeZone: userMetadata.userTimezone,
          })} ${startDate.getFullYear()}`
        : getRelativeTime(from)
    const result = `from today back to ${startStr}`
    summarySpan?.setAttribute("result", result)
    summarySpan?.end()
    return result
  }
}

async function* generatePointQueryTimeExpansion(
  input: string,
  messages: Message[],
  classification: QueryRouterLLMResponse,
  email: string,
  userCtx: string,
  userMetadata: UserMetadataType,
  alpha: number,
  pageSize: number = 10,
  maxSummaryCount: number | undefined,
  userRequestsReasoning: boolean,
  eventRagSpan?: Span,
  agentPrompt?: string,
  pathExtractedInfo?: PathExtractedInfo,
): AsyncIterableIterator<
  ConverseResponse & {
    citation?: { index: number; item: any }
    imageCitation?: ImageCitation
  }
> {
  const rootSpan = eventRagSpan?.startSpan("generatePointQueryTimeExpansion")
  loggerWithChild({ email: email }).debug(
    `Started rootSpan at ${new Date().toISOString()}`,
  )
  rootSpan?.setAttribute("input", input)
  rootSpan?.setAttribute("email", email)
  rootSpan?.setAttribute("alpha", alpha)
  rootSpan?.setAttribute("pageSize", pageSize)
  rootSpan?.setAttribute("maxSummaryCount", maxSummaryCount || "none")
  rootSpan?.setAttribute("direction", classification.direction || "unknown")

  let agentAppEnums: Apps[] = []
  let agentSpecificDataSourceIds: string[] = []
  let agentSpecificCollectionSelections: Array<{
    collectionIds?: string[]
    collectionFolderIds?: string[]
    collectionFileIds?: string[]
  }> = []
  let selectedItem = {}
  if (agentPrompt) {
    let agentPromptData: { appIntegrations?: string[] } = {}
    try {
      agentPromptData = JSON.parse(agentPrompt)
    } catch (error) {
      loggerWithChild({ email: email }).warn(
        "Failed to parse agentPrompt JSON",
        { error, agentPrompt },
      )
    }

    if (
      agentPromptData.appIntegrations &&
      Array.isArray(agentPromptData.appIntegrations)
    ) {
      for (const integration of agentPromptData.appIntegrations) {
        if (typeof integration === "string") {
          const lowerIntegration = integration.toLowerCase()
          if (
            lowerIntegration.startsWith("ds-") ||
            lowerIntegration.startsWith("ds_")
          ) {
            agentSpecificDataSourceIds.push(integration)
            if (!agentAppEnums.includes(Apps.DataSource)) {
              agentAppEnums.push(Apps.DataSource)
            }
          } else {
            switch (lowerIntegration) {
              case Apps.GoogleDrive.toLowerCase():
              case "googledrive":
                if (!agentAppEnums.includes(Apps.GoogleDrive))
                  agentAppEnums.push(Apps.GoogleDrive)
                break
              case Apps.DataSource.toLowerCase():
                if (!agentAppEnums.includes(Apps.DataSource))
                  agentAppEnums.push(Apps.DataSource)
                break
              case "googlesheets":
                if (!agentAppEnums.includes(Apps.GoogleDrive))
                  agentAppEnums.push(Apps.GoogleDrive)
                break
              case Apps.Gmail.toLowerCase():
              case "gmail":
                if (!agentAppEnums.includes(Apps.Gmail))
                  agentAppEnums.push(Apps.Gmail)
                break
              case Apps.GoogleCalendar.toLowerCase():
              case "googlecalendar":
                if (!agentAppEnums.includes(Apps.GoogleCalendar))
                  agentAppEnums.push(Apps.GoogleCalendar)
                break
              case Apps.Slack.toLowerCase():
              case "slack":
                if (!agentAppEnums.includes(Apps.Slack))
                  agentAppEnums.push(Apps.Slack)
                break
              default:
                Logger.warn(
                  `Unknown integration type in agent prompt: ${integration}`,
                )
                break
            }
          }
        } else {
          loggerWithChild({ email: email }).warn(
            `Invalid integration item in agent prompt (not a string): ${integration}`,
          )
        }
      }
      agentAppEnums = [...new Set(agentAppEnums)]
    } else {
      loggerWithChild({ email: email }).warn(
        "agentPromptData.appIntegrations is not an array or is missing",
        { agentPromptData },
      )
    }

    // parsing for the new type of integration which we are going to save
    if (isAppSelectionMap(agentPromptData.appIntegrations)) {
      const { selectedApps, selectedItems } = parseAppSelections(
        agentPromptData.appIntegrations,
      )
      // Use selectedApps and selectedItems
      selectedItem = selectedItems
      // agentAppEnums = selectedApps.filter(isValidApp);
      agentAppEnums = [...new Set(selectedApps)]

      // Extract collection selections from knowledge_base selections
      if (selectedItems[Apps.KnowledgeBase]) {
        const collectionIds: string[] = []
        const collectionFolderIds: string[] = []
        const collectionFileIds: string[] = []
        const source = getCollectionSource(pathExtractedInfo, selectedItems)
        for (const itemId of source) {
          if (itemId.startsWith("cl-")) {
            // Entire collection - remove cl- prefix
            collectionIds.push(itemId.replace(/^cl[-_]/, ""))
          } else if (itemId.startsWith("clfd-")) {
            // Collection folder - remove clfd- prefix
            collectionFolderIds.push(itemId.replace(/^clfd[-_]/, ""))
          } else if (itemId.startsWith("clf-")) {
            // Collection file - remove clf- prefix
            collectionFileIds.push(itemId.replace(/^clf[-_]/, ""))
          }
        }

        // Create the key-value pair object
        if (
          collectionIds.length > 0 ||
          collectionFolderIds.length > 0 ||
          collectionFileIds.length > 0
        ) {
          agentSpecificCollectionSelections.push({
            collectionIds: collectionIds.length > 0 ? collectionIds : undefined,
            collectionFolderIds:
              collectionFolderIds.length > 0 ? collectionFolderIds : undefined,
            collectionFileIds:
              collectionFileIds.length > 0 ? collectionFileIds : undefined,
          })
        }
      }
    }
  }

  let userAlpha = await getUserPersonalizationAlpha(db, email, alpha)
  const direction = classification.direction as string

  const message = input
  const maxIterations = 10
  const weekInMs = 12 * 24 * 60 * 60 * 1000
  let costArr: number[] = []

  const { fromDate, toDate } = interpretDateFromReturnedTemporalValue(
    classification.filters,
  )

  let from = fromDate ? fromDate.getTime() : new Date().getTime()
  let to = toDate ? toDate.getTime() : new Date().getTime()
  let lastSearchedTime = direction === "prev" ? from : to

  let previousResultsLength = 0
  const loopLimit = fromDate && toDate ? 2 : maxIterations
  let starting_iteration_date = from

  for (let iteration = 0; iteration < loopLimit; iteration++) {
    // Taking the starting iteration date in a variable
    if (iteration == 0) {
      starting_iteration_date = from
    }

    const iterationSpan = rootSpan?.startSpan(`iteration_${iteration}`)
    iterationSpan?.setAttribute("iteration", iteration)
    const windowSize = (2 + iteration) * weekInMs

    if (direction === "prev") {
      // If we have both the from and to time range we search only for that range
      if (fromDate && toDate) {
        loggerWithChild({ email: email }).info(
          `Direction is ${direction} and time range is provided : from ${from} and ${to}`,
        )
      }
      // If we have either no fromDate and toDate, or a to date but no from date - then we set the from date
      else {
        to = toDate ? to : lastSearchedTime
        from = to - windowSize
        lastSearchedTime = from
      }
    } else {
      if (fromDate && toDate) {
        loggerWithChild({ email: email }).info(
          `Direction is ${direction} and time range is provided : from ${from} and ${to}`,
        )
      }
      // If we have either no fromDate and toDate, or a from date but no to date - then we set the from date
      else {
        from = fromDate ? from : lastSearchedTime
        to = from + windowSize
        lastSearchedTime = to
      }
    }

    loggerWithChild({ email: email }).info(
      `Iteration ${iteration}, searching from ${new Date(from)} to ${new Date(
        to,
      )}`,
    )
    iterationSpan?.setAttribute(
      "from",
      new Date(from).toLocaleString("en-US", {
        timeZone: userMetadata.userTimezone,
      }),
    )
    iterationSpan?.setAttribute(
      "to",
      new Date(to).toLocaleString("en-US", {
        timeZone: userMetadata.userTimezone,
      }),
    )
    // Search in both calendar events and emails
    const searchSpan = iterationSpan?.startSpan("search_vespa")
    const emailSearchSpan = searchSpan?.startSpan("email_search")
    // TODO: How to combine promise.all with spans?
    // emailSearchSpan?.setAttribute(`promise.all[eventResults, results]-${iteration}`, true)

    const calenderSearchSpan = searchSpan?.startSpan("calender_search")
    let results: VespaSearchResponse = {
      root: {
        id: "",
        relevance: 0,
        coverage: {
          coverage: 0,
          documents: 0,
          full: false,
          nodes: 0,
          results: 0,
          resultsFull: 0,
        },
        children: [],
      },
      trace: undefined,
    }
    let eventResults: VespaSearchResponse = {
      root: {
        id: "",
        relevance: 0,
        coverage: {
          coverage: 0,
          documents: 0,
          full: false,
          nodes: 0,
          results: 0,
          resultsFull: 0,
        },
        children: [],
      },
      trace: undefined,
    }
    if (!agentPrompt) {
      ;[results, eventResults] = await Promise.all([
        searchVespa(message, email, Apps.GoogleCalendar, null, {
          limit: pageSize,
          alpha: userAlpha,
          timestampRange: { from, to },
          span: calenderSearchSpan,
        }),
        searchVespa(message, email, null, null, {
          limit: pageSize,
          alpha: userAlpha,
          timestampRange: { to, from },
          notInMailLabels: ["CATEGORY_PROMOTIONS"],
          span: emailSearchSpan,
        }),
      ])
    }

    if (agentPrompt) {
      if (agentAppEnums.length > 0 || agentSpecificDataSourceIds.length > 0) {
        const channelIds = getChannelIdsFromAgentPrompt(agentPrompt)
        const [agentResults, agentEventResults] = await Promise.all([
          searchVespaAgent(
            message,
            email,
            Apps.GoogleCalendar,
            null,
            agentAppEnums,
            {
              limit: pageSize,
              alpha: userAlpha,
              timestampRange: { from, to },
              span: calenderSearchSpan,
              dataSourceIds: agentSpecificDataSourceIds,
              channelIds: channelIds,
              selectedItem: selectedItem,
            },
          ),
          searchVespaAgent(message, email, null, null, agentAppEnums, {
            limit: pageSize,
            alpha: userAlpha,
            timestampRange: { to, from },
            notInMailLabels: ["CATEGORY_PROMOTIONS"],
            span: emailSearchSpan,
            dataSourceIds: agentSpecificDataSourceIds,
            channelIds: channelIds,
            selectedItem: selectedItem,
          }),
        ])
        results.root.children = [
          ...(results.root.children || []),
          ...(agentResults.root.children || []),
        ]
        eventResults.root.children = [
          ...(eventResults.root.children || []),
          ...(agentEventResults.root.children || []),
        ]
      }
    }

    emailSearchSpan?.setAttribute(
      "result_count",
      results?.root?.children?.length || 0,
    )
    emailSearchSpan?.setAttribute(
      "result_ids",
      JSON.stringify(
        results?.root?.children?.map(
          (r: VespaSearchResult) => (r.fields as any).docId,
        ) || [],
      ),
    )
    emailSearchSpan?.setAttribute("result", JSON.stringify(results))
    emailSearchSpan?.end()
    calenderSearchSpan?.setAttribute(
      "result_count",
      eventResults?.root?.children?.length || 0,
    )
    calenderSearchSpan?.setAttribute(
      "result_ids",
      JSON.stringify(
        eventResults?.root?.children?.map(
          (r: VespaSearchResult) => (r.fields as any).docId,
        ) || [],
      ),
    )
    calenderSearchSpan?.setAttribute("result", JSON.stringify(eventResults))
    calenderSearchSpan?.end()
    searchSpan?.end()

    if (!results.root.children && !eventResults.root.children) {
      iterationSpan?.end()
      continue
    }

    // Combine and filter results
    const combineSpan = iterationSpan?.startSpan("combine_results")
    const combinedResults = {
      root: {
        children: [
          ...(results.root.children || []),
          ...(eventResults.root.children || []),
        ].filter(
          (v: VespaSearchResult) =>
            (v.fields as VespaMailSearch).app === Apps.Gmail ||
            (v.fields as VespaEventSearch).app === Apps.GoogleCalendar,
        ),
      },
    }

    combineSpan?.setAttribute(
      "combined_result_count",
      combinedResults?.root?.children?.length || 0,
    )
    combineSpan?.setAttribute(
      "combined_result_ids",
      JSON.stringify(
        combinedResults?.root?.children?.map(
          (r: VespaSearchResult) => (r.fields as any).docId,
        ) || [],
      ),
    )
    combineSpan?.end()

    if (!combinedResults.root.children.length) {
      loggerWithChild({ email: email }).info(
        "No gmail or calendar events found",
      )
      iterationSpan?.end()
      continue
    }

    // Prepare context for LLM
    const contextSpan = iterationSpan?.startSpan("build_context")
    const startIndex = isReasoning ? previousResultsLength : 0
    const initialContext = await buildContext(
      combinedResults?.root?.children,
      maxSummaryCount,
      userMetadata,
      startIndex,
      message,
    )

    const { imageFileNames } = extractImageFileNames(
      initialContext,
      combinedResults?.root?.children,
    )

    contextSpan?.setAttribute("context_length", initialContext?.length || 0)
    contextSpan?.setAttribute("context", initialContext || "")
    contextSpan?.setAttribute(
      "number_of_chunks",
      combinedResults?.root?.children?.length || 0,
    )
    contextSpan?.end()

    // Stream LLM response
    const ragSpan = iterationSpan?.startSpan("meeting_prompt_stream")
    loggerWithChild({ email: email }).info("Using meetingPromptJsonStream")
    const iterator = meetingPromptJsonStream(
      input,
      userCtx,
      userMetadata.dateForAI,
      initialContext,
      {
        stream: true,
        modelId: defaultBestModel,
        reasoning: config.isReasoning && userRequestsReasoning,
        agentPrompt,
        imageFileNames,
      },
    )

    const answer = yield* processIterator(
      iterator,
      combinedResults?.root?.children,
      previousResultsLength,
      config.isReasoning && userRequestsReasoning,
      email,
    )
    ragSpan?.end()
    if (answer) {
      ragSpan?.setAttribute("answer_found", true)
      iterationSpan?.end()
      loggerWithChild({ email: email }).debug(
        `Ending rootSpan at ${new Date().toISOString()}`,
      )
      rootSpan?.end()
      eventRagSpan?.end()
      return
    }
    // only increment in the case of reasoning
    if (config.isReasoning && userRequestsReasoning) {
      previousResultsLength += combinedResults?.root?.children?.length || 0
      iterationSpan?.setAttribute(
        "previous_results_length",
        previousResultsLength,
      )
    }

    iterationSpan?.end()
  }

  const noAnswerSpan = rootSpan?.startSpan("no_answer_response")
  const searchSummary = getSearchRangeSummary(
    starting_iteration_date,
    to,
    direction,
    userMetadata,
    noAnswerSpan,
  )
  const totalCost = costArr.reduce((a, b) => a + b, 0)
  noAnswerSpan?.setAttribute("search_summary", searchSummary)
  noAnswerSpan?.setAttribute("total_cost", totalCost)
  yield {
    text: `I searched your calendar events and emails ${searchSummary} but couldn't find any relevant meetings. Please try rephrasing your query.`,
    cost: totalCost,
  }
  noAnswerSpan?.end()
  rootSpan?.end()
  eventRagSpan?.end()
}

const formatTimeDuration = (from: number | null, to: number | null): string => {
  if (from === null && to === null) {
    return ""
  }

  const diffMs = Math.abs((to as number) - (from as number))
  const minutes = Math.floor(diffMs / (1000 * 60)) % 60
  const hours = Math.floor(diffMs / (1000 * 60 * 60)) % 24
  const days = Math.floor(diffMs / (1000 * 60 * 60 * 24))
  let readable = ""

  if (days > 0) {
    readable += `${days} day${days !== 1 ? "s" : ""} `
  }

  if (hours > 0 || (days > 0 && minutes > 0)) {
    readable += `${hours} hour${hours !== 1 ? "s" : ""} `
  }

  if (minutes > 0 && days === 0) {
    readable += `${minutes} minute${minutes !== 1 ? "s" : ""} `
  }

  return readable.trim()
}

async function* processResultsForMetadata(
  items: VespaSearchResult[],
  input: string,
  userCtx: string,
  userMetadata: UserMetadataType,
  app: Apps[] | null,
  entity: any,
  chunksCount: number | undefined,
  userRequestsReasoning?: boolean,
  span?: Span,
  email?: string,
  agentContext?: string,
  modelId?: string,
) {
  if (app?.length == 1 && app[0] === Apps.GoogleDrive) {
    chunksCount = config.maxGoogleDriveSummary
    loggerWithChild({ email: email ?? "" }).info(
      `Google Drive, Chunk size: ${chunksCount}`,
    )
    span?.setAttribute("Google Drive, chunk_size", chunksCount)
  }

  // TODO: Calculate the token count for the selected model's capacity and pass the full context accordingly.
  chunksCount = 20
  span?.setAttribute(
    "Document chunk size",
    `full_context maxed to ${chunksCount}`,
  )
  const context = await buildContext(items, chunksCount, userMetadata, 0, input)
  const { imageFileNames } = extractImageFileNames(context, items)
  const streamOptions = {
    stream: true,
    modelId: modelId ? (modelId as Models) : defaultBestModel,
    reasoning: config.isReasoning && userRequestsReasoning,
    imageFileNames,
    agentPrompt: agentContext,
  }

  let iterator: AsyncIterableIterator<ConverseResponse>
  if (app?.length == 1 && app[0] === Apps.Gmail) {
    loggerWithChild({ email: email ?? "" }).info(`Using mailPromptJsonStream `)
    iterator = mailPromptJsonStream(
      input,
      userCtx,
      userMetadata.dateForAI,
      context,
      streamOptions,
    )
  } else {
    loggerWithChild({ email: email ?? "" }).info(`Using baselineRAGJsonStream`)
    iterator = baselineRAGJsonStream(
      input,
      userCtx,
      userMetadata,
      context,
      streamOptions,
    )
  }

  return yield* processIterator(
    iterator,
    items,
    0,
    config.isReasoning && userRequestsReasoning,
  )
}

async function* generateMetadataQueryAnswer(
  input: string,
  messages: Message[],
  email: string,
  userCtx: string,
  userMetadata: UserMetadataType,
  userAlpha: number = 0.5,
  pageSize: number = 10,
  maxSummaryCount: number | undefined,
  classification: QueryRouterLLMResponse,
  userRequestsReasoning?: boolean,
  span?: Span,
  agentPrompt?: string,
  maxIterations = 5,
  modelId?: string,
  pathExtractedInfo?: PathExtractedInfo,
): AsyncIterableIterator<
  ConverseResponse & {
    citation?: { index: number; item: any }
    imageCitation?: ImageCitation
  }
> {
  const { apps, entities, startTime, endTime, sortDirection, intent } =
    classification.filters
  const count = classification.filters.count
  const direction = classification.direction as string
  const isGenericItemFetch = classification.type === QueryType.GetItems
  const isFilteredItemSearch =
    classification.type === QueryType.SearchWithFilters
  const isValidAppOrEntity =
    (apps && apps.every((a) => isValidApp(a))) ||
    (entities && entities.every((e) => isValidEntity(e)))

  let agentAppEnums: Apps[] = []
  let agentSpecificDataSourceIds: string[] = []
  let agentSpecificCollectionSelections: Array<{
    collectionIds?: string[]
    collectionFolderIds?: string[]
    collectionFileIds?: string[]
  }> = []
  let selectedItem = {}
  if (agentPrompt) {
    let agentPromptData: { appIntegrations?: string[] } = {}
    try {
      agentPromptData = JSON.parse(agentPrompt)
    } catch (error) {
      loggerWithChild({ email: email }).warn(
        "Failed to parse agentPrompt JSON",
        { error, agentPrompt },
      )
    }

    if (
      agentPromptData.appIntegrations &&
      Array.isArray(agentPromptData.appIntegrations)
    ) {
      for (const integration of agentPromptData.appIntegrations) {
        if (typeof integration === "string") {
          const lowerIntegration = integration.toLowerCase()
          if (
            lowerIntegration.startsWith("ds-") ||
            lowerIntegration.startsWith("ds_")
          ) {
            agentSpecificDataSourceIds.push(integration)
            if (!agentAppEnums.includes(Apps.DataSource)) {
              agentAppEnums.push(Apps.DataSource)
            }
          } else {
            switch (lowerIntegration) {
              case Apps.GoogleDrive.toLowerCase():
              case "googledrive":
                if (!agentAppEnums.includes(Apps.GoogleDrive))
                  agentAppEnums.push(Apps.GoogleDrive)
                break
              case Apps.DataSource.toLowerCase():
                if (!agentAppEnums.includes(Apps.DataSource))
                  agentAppEnums.push(Apps.DataSource)
                break
              case "googlesheets":
                if (!agentAppEnums.includes(Apps.GoogleDrive))
                  agentAppEnums.push(Apps.GoogleDrive)
                break
              case Apps.Gmail.toLowerCase():
              case "gmail":
                if (!agentAppEnums.includes(Apps.Gmail))
                  agentAppEnums.push(Apps.Gmail)
                break
              case Apps.GoogleCalendar.toLowerCase():
              case "googlecalendar":
                if (!agentAppEnums.includes(Apps.GoogleCalendar))
                  agentAppEnums.push(Apps.GoogleCalendar)
                break
              case Apps.Slack.toLowerCase():
              case "slack":
                if (!agentAppEnums.includes(Apps.Slack))
                  agentAppEnums.push(Apps.Slack)
                break
              default:
                loggerWithChild({ email: email }).warn(
                  `Unknown integration type in agent prompt: ${integration}`,
                )
                break
            }
          }
        } else {
          loggerWithChild({ email: email }).warn(
            `Invalid integration item in agent prompt (not a string): ${integration}`,
          )
        }
      }
      agentAppEnums = [...new Set(agentAppEnums)]
    } else {
      loggerWithChild({ email: email }).warn(
        "agentPromptData.appIntegrations is not an array or is missing",
        { agentPromptData },
      )
    }
    // parsing for the new type of integration which we are going to save
    if (isAppSelectionMap(agentPromptData.appIntegrations)) {
      const { selectedApps, selectedItems } = parseAppSelections(
        agentPromptData.appIntegrations,
      )
      // Use selectedApps and selectedItems
      selectedItem = selectedItems
      // agentAppEnums = selectedApps.filter(isValidApp);
      agentAppEnums = [...new Set(selectedApps)]

      // Extract collection selections from knowledge_base selections
      if (selectedItems[Apps.KnowledgeBase]) {
        const collectionIds: string[] = []
        const collectionFolderIds: string[] = []
        const collectionFileIds: string[] = []
        const source = getCollectionSource(pathExtractedInfo, selectedItems)
        for (const itemId of source) {
          if (itemId.startsWith("cl-")) {
            // Entire collection - remove cl- prefix
            collectionIds.push(itemId.replace(/^cl[-_]/, ""))
          } else if (itemId.startsWith("clfd-")) {
            // Collection folder - remove clfd- prefix
            collectionFolderIds.push(itemId.replace(/^clfd[-_]/, ""))
          } else if (itemId.startsWith("clf-")) {
            // Collection file - remove clf- prefix
            collectionFileIds.push(itemId.replace(/^clf[-_]/, ""))
          }
        }

        // Create the key-value pair object
        if (
          collectionIds.length > 0 ||
          collectionFolderIds.length > 0 ||
          collectionFileIds.length > 0
        ) {
          agentSpecificCollectionSelections.push({
            collectionIds: collectionIds.length > 0 ? collectionIds : undefined,
            collectionFolderIds:
              collectionFolderIds.length > 0 ? collectionFolderIds : undefined,
            collectionFileIds:
              collectionFileIds.length > 0 ? collectionFileIds : undefined,
          })
        }
      }
    }
  }

  // Process timestamp
  const from = startTime ? new Date(startTime).getTime() : null
  const to = endTime ? new Date(endTime).getTime() : null
  const hasValidTimeRange =
    from !== null && !isNaN(from) && to !== null && !isNaN(to)

  let timestampRange: { from: number | null; to: number | null } = {
    from: null,
    to: null,
  }
  if (hasValidTimeRange) {
    // If we have a valid time range, use the provided dates
    timestampRange.from = from
    timestampRange.to = to
  } else if (direction === "next") {
    // For "next/upcoming" requests without a valid range, search from now into the future
    timestampRange.from = new Date().getTime()
  }

  const timeDescription = formatTimeDuration(
    timestampRange.from,
    timestampRange.to,
  )
  const directionText = direction === "prev" ? "going back" : "up to"

  loggerWithChild({ email: email }).info(
    `Apps : "${apps?.join(", ")}" , Entities : "${entities?.join(", ")}"` +
      (timeDescription ? `, ${directionText} ${timeDescription}` : ""),
  )
  let schema: VespaSchema[] | null = null
  if (!entities?.length && apps?.length) {
    schema = apps.map((app) => appToSchemaMapper(app)).filter((s) => s !== null)
  } else if (entities?.length) {
    schema = entities
      .map((entity) => entityToSchemaMapper(entity))
      .filter((s) => s !== null)
  }

  let items: VespaSearchResult[] = []

  // Determine search strategy based on conditions
  if (
    !isValidAppOrEntity &&
    classification.filterQuery &&
    classification.filters?.sortDirection === "desc"
  ) {
    let resolvedIntent = intent || {}
    if (
      intent &&
      Object.keys(intent).length > 0 &&
      apps?.includes(Apps.Gmail)
    ) {
      loggerWithChild({ email: email }).info(
        `[${QueryType.SearchWithoutFilters}] Detected names in intent, resolving to emails: ${JSON.stringify(intent)}`,
      )
      resolvedIntent = await resolveNamesToEmails(
        intent,
        email,
        userCtx,
        userMetadata,
        span,
      )
      loggerWithChild({ email: email }).info(
        `[${QueryType.SearchWithoutFilters}] Resolved intent: ${JSON.stringify(resolvedIntent)}`,
      )
    }
    span?.setAttribute(
      "isReasoning",
      userRequestsReasoning && config.isReasoning ? true : false,
    )
    span?.setAttribute("modelId", defaultBestModel)
    loggerWithChild({ email: email }).info(
      "User requested recent metadata retrieval without specifying app or entity",
    )

    const searchOps = {
      limit: pageSize,
      alpha: userAlpha,
      rankProfile: SearchModes.GlobalSorted,
      timestampRange:
        timestampRange.to || timestampRange.from ? timestampRange : null,
      intent: resolvedIntent,
    }

    for (let iteration = 0; iteration < maxIterations; iteration++) {
      const pageSpan = span?.startSpan(`search_iteration_${iteration}`)
      loggerWithChild({ email: email }).info(
        `Search Iteration - ${iteration} : ${SearchModes.GlobalSorted}`,
      )

      let searchResults: VespaSearchResponse
      if (!agentPrompt) {
        searchResults = await searchVespa(
          classification.filterQuery,
          email,
          apps ?? null,
          entities ?? null,
          {
            ...searchOps,
            limit: pageSize + pageSize * iteration,
            offset: pageSize * iteration,
            span: pageSpan,
          },
        )
      } else {
        const channelIds = getChannelIdsFromAgentPrompt(agentPrompt)
        searchResults = await searchVespaAgent(
          classification.filterQuery,
          email,
          apps ?? null,
          entities ?? null,
          agentAppEnums,
          {
            ...searchOps,
            limit: pageSize + pageSize * iteration,
            offset: pageSize * iteration,
            span: pageSpan,
            dataSourceIds: agentSpecificDataSourceIds,
            channelIds: channelIds,
            selectedItem: selectedItem,
          },
        )
      }

      // Expand email threads in the results
      searchResults.root.children = await expandEmailThreadsInResults(
        searchResults.root.children || [],
        email,
        pageSpan,
      )

      items = searchResults.root.children || []

      loggerWithChild({ email: email }).info(
        `iteration-${iteration} retrieved documents length - ${items.length}`,
      )
      pageSpan?.setAttribute("offset", pageSize * iteration)
      pageSpan?.setAttribute(
        `iteration-${iteration} retrieved documents length`,
        items.length,
      )
      pageSpan?.setAttribute(
        `iteration-${iteration} retrieved documents id's`,
        JSON.stringify(
          items.map((v: VespaSearchResult) => (v.fields as any).docId),
        ),
      )

      pageSpan?.setAttribute("context", await buildContext(items, 20, userMetadata, 0, input))
      if (!items.length) {
        loggerWithChild({ email: email }).info(
          `No documents found on iteration ${iteration}${
            hasValidTimeRange
              ? " within time range."
              : " falling back to iterative RAG"
          }`,
        )
        pageSpan?.end()
        yield { text: METADATA_FALLBACK_TO_RAG }
        return
      }

      const answer = yield* processResultsForMetadata(
        items,
        input,
        userCtx,
        userMetadata,
        apps,
        entities,
        undefined,
        userRequestsReasoning,
        span,
        email,
        agentPrompt,
        modelId,
      )

      if (answer == null) {
        pageSpan?.setAttribute("answer", null)
        if (iteration == maxIterations - 1) {
          pageSpan?.end()
          yield { text: METADATA_FALLBACK_TO_RAG }
          return
        } else {
          loggerWithChild({ email: email }).info(
            `no answer found for iteration - ${iteration}`,
          )
          continue
        }
      } else {
        pageSpan?.setAttribute("answer", answer)
        pageSpan?.end()
        return answer
      }
    }

    span?.setAttribute("rank_profile", SearchModes.GlobalSorted)
    loggerWithChild({ email: email }).info(
      `Rank Profile : ${SearchModes.GlobalSorted}`,
    )
  } else if (isGenericItemFetch && isValidAppOrEntity) {
    const userSpecifiedCountLimit = count
      ? Math.min(
          count + (classification.filters.offset || 0),
          config.maxUserRequestCount,
        )
      : 5
    span?.setAttribute("Search_Type", QueryType.GetItems)
    span?.setAttribute(
      "isReasoning",
      userRequestsReasoning && config.isReasoning ? true : false,
    )
    span?.setAttribute("modelId", defaultBestModel)
    loggerWithChild({ email: email }).info(
      `Search Type : ${QueryType.GetItems}`,
    )

    let resolvedIntent = intent || {}
    if (
      intent &&
      Object.keys(intent).length > 0 &&
      apps?.includes(Apps.Gmail)
    ) {
      loggerWithChild({ email: email }).info(
        `[${QueryType.SearchWithoutFilters}] Detected names in intent, resolving to emails: ${JSON.stringify(intent)}`,
      )
      resolvedIntent = await resolveNamesToEmails(
        intent,
        email,
        userCtx,
        userMetadata,
        span,
      )
      loggerWithChild({ email: email }).info(
        `[${QueryType.SearchWithoutFilters}] Resolved intent: ${JSON.stringify(resolvedIntent)}`,
      )
    }

    if (!schema) {
      loggerWithChild({ email: email }).error(
        `[generateMetadataQueryAnswer] Could not determine a valid schema for apps: ${JSON.stringify(apps)}, entities: ${JSON.stringify(entities)}`,
      )
      span?.setAttribute("error", "Schema determination failed")
      span?.setAttribute("apps_for_schema_failure", JSON.stringify(apps))
      span?.setAttribute(
        "entities_for_schema_failure",
        JSON.stringify(entities),
      )

      yield { text: METADATA_FALLBACK_TO_RAG }
      return
    }
    let searchResults
    items = []
    if (agentPrompt) {
      const agentApps = agentAppEnums.filter((a) => apps?.includes(a))
      if (agentApps.length) {
        loggerWithChild({ email: email }).info(
          `[GetItems] Calling getItems with agent prompt - Schema: ${schema}, App: ${apps?.map((a) => a).join(", ")}, Entity: ${entities?.map((e) => e).join(", ")}, Intent: ${JSON.stringify(classification.filters.intent)}`,
        )
        const channelIds = getChannelIdsFromAgentPrompt(agentPrompt)
        searchResults = await getItems({
          email,
          schema,
          app: apps ?? null,
          entity: entities ?? null,
          timestampRange,
          limit: userSpecifiedCountLimit + (classification.filters.offset || 0),
          offset: classification.filters.offset || 0,
          asc: sortDirection === "asc",
          intent: resolvedIntent || {},
          channelIds,
        })
        items = searchResults!.root.children || []
        loggerWithChild({ email: email }).info(
          `[GetItems] Agent query completed - Retrieved ${items.length} items`,
        )
      }
    } else {
      loggerWithChild({ email: email }).info(
        `[GetItems] Calling getItems - Schema: ${schema}, App: ${apps?.map((a) => a).join(", ")}, Entity: ${entities?.map((e) => e).join(", ")}, Intent: ${JSON.stringify(classification.filters.intent)}`,
      )

      const getItemsParams = {
        email,
        schema,
        app: apps ?? null,
        entity: entities ?? null,
        timestampRange,
        limit: userSpecifiedCountLimit + (classification.filters.offset || 0),
        offset: classification.filters.offset || 0,
        asc: sortDirection === "asc",
        intent: resolvedIntent || {},
      }

      loggerWithChild({ email: email }).info(
        `[GetItems] Query parameters: ${JSON.stringify(getItemsParams)}`,
      )

      searchResults = (await getItems(getItemsParams)) as VespaSearchResponse
      items = searchResults!.root.children || []
      loggerWithChild({ email: email }).info(
        `[GetItems] Query completed - Retrieved ${items.length} items`,
      )
    }

    // Skip thread expansion for GetItems - we want exactly what was requested
    // Thread expansion is only for search-based queries, not concrete item retrieval
    if (!isGenericItemFetch && searchResults) {
      searchResults.root.children = await expandEmailThreadsInResults(
        searchResults.root.children || [],
        email,
        span,
      )
      items = searchResults.root.children || []
    }

    span?.setAttribute(`retrieved documents length`, items.length)
    span?.setAttribute(
      `retrieved documents id's`,
      JSON.stringify(
        items.map((v: VespaSearchResult) => (v.fields as any).docId),
      ),
    )

    span?.setAttribute("context", await buildContext(items, 20, userMetadata, 0, input))
    span?.end()
    loggerWithChild({ email: email }).info(
      `Retrieved Documents : ${QueryType.GetItems} - ${items.length}`,
    )
    // Early return if no documents found
    if (!items.length) {
      span?.end()
      loggerWithChild({ email: email }).info(
        "No documents found for unspecific metadata retrieval",
      )
      yield { text: METADATA_NO_DOCUMENTS_FOUND }
      return
    }

    span?.end()
    yield* processResultsForMetadata(
      items,
      input,
      userCtx,
      userMetadata,
      apps,
      entities,
      maxSummaryCount,
      userRequestsReasoning,
      span,
      email,
      agentPrompt,
      modelId,
    )
    return
  } else if (
    isFilteredItemSearch &&
    isValidAppOrEntity &&
    classification.filterQuery
  ) {
    // Specific metadata retrieval
    span?.setAttribute("Search_Type", QueryType.SearchWithFilters)
    span?.setAttribute(
      "isReasoning",
      userRequestsReasoning && config.isReasoning ? true : false,
    )
    span?.setAttribute("modelId", defaultBestModel)
    loggerWithChild({ email: email }).info(
      `Search Type : ${QueryType.SearchWithFilters}`,
    )

    const { filterQuery } = classification
    const query = filterQuery
    const rankProfile =
      sortDirection === "desc"
        ? SearchModes.GlobalSorted
        : SearchModes.NativeRank

    let resolvedIntent = {} as Intent
    if (
      intent &&
      Object.keys(intent).length > 0 &&
      apps?.includes(Apps.Gmail)
    ) {
      loggerWithChild({ email: email }).info(
        `[SearchWithFilters] Detected names in intent, resolving to emails: ${JSON.stringify(intent)}`,
      )
      resolvedIntent = await resolveNamesToEmails(
        intent,
        email,
        userCtx,
        userMetadata,
        span,
      )
      loggerWithChild({ email: email }).info(
        `[SearchWithFilters] Resolved intent: ${JSON.stringify(resolvedIntent)}`,
      )
    }

    const searchOptions = {
      limit: pageSize,
      alpha: userAlpha,
      rankProfile,
      timestampRange:
        timestampRange.to || timestampRange.from ? timestampRange : null,
      intent: resolvedIntent,
    }

    for (let iteration = 0; iteration < maxIterations; iteration++) {
      const iterationSpan = span?.startSpan(`search_iteration_${iteration}`)
      loggerWithChild({ email: email }).info(
        `Search ${QueryType.SearchWithFilters} Iteration - ${iteration} : ${rankProfile}`,
      )

      let searchResults: VespaSearchResponse
      if (!agentPrompt) {
        searchResults = await searchVespa(
          query,
          email,
          apps ?? null,
          entities ?? null,
          {
            ...searchOptions,
            limit: pageSize + pageSize * iteration,
            offset: pageSize * iteration,
          },
        )
      } else {
        const channelIds = getChannelIdsFromAgentPrompt(agentPrompt)
        searchResults = await searchVespaAgent(
          query,
          email,
          apps ?? null,
          entities ?? null,
          agentAppEnums,
          {
            ...searchOptions,
            offset: pageSize * iteration,
            limit: pageSize + pageSize * iteration,
            dataSourceIds: agentSpecificDataSourceIds,
            channelIds: channelIds,
            selectedItem: selectedItem,
          },
        )
      }

      // Expand email threads in the results
      searchResults.root.children = await expandEmailThreadsInResults(
        searchResults.root.children || [],
        email,
        iterationSpan,
      )

      items = searchResults.root.children || []

      loggerWithChild({ email: email }).info(`Rank Profile : ${rankProfile}`)

      iterationSpan?.setAttribute("offset", pageSize * iteration)
      iterationSpan?.setAttribute("rank_profile", rankProfile)

      iterationSpan?.setAttribute(
        `iteration - ${iteration} retrieved documents length`,
        items.length,
      )
      iterationSpan?.setAttribute(
        `iteration-${iteration} retrieved documents id's`,
        JSON.stringify(
          items.map((v: VespaSearchResult) => (v.fields as any).docId),
        ),
      )
      iterationSpan?.setAttribute(`context`, await buildContext(items, 20, userMetadata, 0, input))
      iterationSpan?.end()

      loggerWithChild({ email: email }).info(
        `Number of documents for ${QueryType.SearchWithFilters} = ${items.length}`,
      )
      if (!items.length) {
        loggerWithChild({ email: email }).info(
          `No documents found on iteration ${iteration}${
            hasValidTimeRange
              ? " within time range."
              : " falling back to iterative RAG"
          }`,
        )
        iterationSpan?.end()
        yield { text: METADATA_FALLBACK_TO_RAG }
        return
      }

      const answer = yield* processResultsForMetadata(
        items,
        input,
        userCtx,
        userMetadata,
        apps,
        entities,
        undefined,
        userRequestsReasoning,
        span,
        email,
        agentPrompt,
        modelId,
      )

      if (answer == null) {
        iterationSpan?.setAttribute("answer", null)
        if (iteration == maxIterations - 1) {
          iterationSpan?.end()
          yield { text: METADATA_FALLBACK_TO_RAG }
          return
        } else {
          loggerWithChild({ email: email }).info(
            `no answer found for iteration - ${iteration}`,
          )
          continue
        }
      } else {
        iterationSpan?.end()
        return answer
      }
    }
  } else {
    // None of the conditions matched
    yield { text: METADATA_FALLBACK_TO_RAG }
    return
  }
}

const fallbackText = (classification: QueryRouterLLMResponse): string => {
  const { apps, entities } = classification.filters
  const direction = classification.direction || ""
  const { startTime, endTime } = classification.filters
  const from = new Date(startTime ?? "").getTime()
  const to = new Date(endTime ?? "").getTime()
  const timePhrase = formatTimeDuration(from, to)

  let searchDescription = ""

  // Handle apps array
  if (apps && apps.length > 0) {
    const appNames = apps
      .map((a) => {
        switch (a) {
          case Apps.Gmail:
            return "emails"
          case Apps.GoogleCalendar:
            return "calendar events"
          case Apps.GoogleDrive:
            return "files"
          case Apps.GoogleWorkspace:
            return "contacts"
          default:
            return "items"
        }
      })
      .join(", ")
    searchDescription = appNames
  } else if (entities && entities.length > 0) {
    const entityNames = entities
      .map((e) => {
        switch (e) {
          case "mail":
            return "emails"
          case "event":
            return "calendar events"
          case "driveFile":
            return "files"
          case "docs":
            return "Google Docs"
          case "sheets":
            return "Google Sheets"
          case "slides":
            return "Google Slides"
          case "pdf":
            return "PDF files"
          case "folder":
            return "folders"
          case GooglePeopleEntity.Contacts:
            return "contacts"
          default:
            return "items"
        }
      })
      .join(", ")
    searchDescription = entityNames
  } else {
    searchDescription = "information"
  }

  let timeDescription = ""
  if (timePhrase) {
    if (direction === "prev") {
      timeDescription = ` from the past ${timePhrase}`
    } else if (direction === "next") {
      timeDescription = ` for the next ${timePhrase}`
    } else {
      timeDescription = ` within that time period`
    }
  }

  return `${searchDescription}${timeDescription}`
}

export type PathExtractedInfo = {
  collectionFileIds: string[]
  collectionFolderIds: string[]
  collectionIds: string[]
}

export function getCollectionSource(
  pathExtractedInfo: PathExtractedInfo | undefined,
  selectedItems: Record<string, any>,
): string[] {
  if (
    pathExtractedInfo &&
    (pathExtractedInfo.collectionFileIds.length ||
      pathExtractedInfo.collectionFolderIds.length ||
      pathExtractedInfo.collectionIds.length)
  ) {
    if (pathExtractedInfo.collectionFolderIds.length) {
      return pathExtractedInfo.collectionFolderIds
    } else if (pathExtractedInfo.collectionFileIds.length) {
      return pathExtractedInfo.collectionFileIds
    } else {
      return pathExtractedInfo.collectionIds
    }
  } else {
    return selectedItems[Apps.KnowledgeBase] || []
  }
}

export async function* UnderstandMessageAndAnswer(
  email: string,
  userCtx: string,
  userMetadata: UserMetadataType,
  message: string,
  classification: QueryRouterLLMResponse,
  messages: Message[],
  alpha: number,
  userRequestsReasoning: boolean,
  passedSpan?: Span,
  agentPrompt?: string,
  modelId?: string,
  pathExtractedInfo?: PathExtractedInfo,
): AsyncIterableIterator<
  ConverseResponse & {
    citation?: { index: number; item: any }
    imageCitation?: ImageCitation
  }
> {
  passedSpan?.setAttribute("email", email)
  passedSpan?.setAttribute("message", message)
  passedSpan?.setAttribute(
    "temporal_direction",
    classification.direction || "none",
  )
  passedSpan?.setAttribute("alpha", alpha)
  passedSpan?.setAttribute("message_count", messages.length)
  const isGenericItemFetch = classification.type === QueryType.GetItems
  const isFilteredItemSearch =
    classification.type === QueryType.SearchWithFilters
  const isFilteredSearchSortedByRecency =
    classification.filterQuery &&
    classification.filters.sortDirection === "desc"

  if (isGenericItemFetch || isFilteredItemSearch) {
    loggerWithChild({ email: email }).info("Metadata Retrieval")

    const metadataRagSpan = passedSpan?.startSpan("metadata_rag")
    metadataRagSpan?.setAttribute("comment", "metadata retrieval")
    metadataRagSpan?.setAttribute(
      "classification",
      JSON.stringify(classification),
    )

    const count = classification.filters.count || chatPageSize
    const answerIterator = generateMetadataQueryAnswer(
      message,
      messages,
      email,
      userCtx,
      userMetadata,
      alpha,
      count,
      maxDefaultSummary,
      classification,
      config.isReasoning && userRequestsReasoning,
      metadataRagSpan,
      agentPrompt,
      5,
      modelId,
      pathExtractedInfo,
    )

    let hasYieldedAnswer = false
    for await (const answer of answerIterator) {
      if (answer.text === METADATA_NO_DOCUMENTS_FOUND) {
        return yield {
          text: `I couldn't find any ${fallbackText(
            classification,
          )}. Would you like to try a different search?`,
        }
      } else if (answer.text === METADATA_FALLBACK_TO_RAG) {
        loggerWithChild({ email: email }).info(
          "No context found for metadata retrieval, moving to iterative RAG",
        )
        hasYieldedAnswer = false
      } else {
        hasYieldedAnswer = true
        yield answer
      }
    }

    metadataRagSpan?.end()
    if (hasYieldedAnswer) return
  }

  if (
    classification.direction !== null &&
    classification.filters.apps?.includes(Apps.GoogleCalendar)
  ) {
    // user is talking about an event
    loggerWithChild({ email: email }).info(
      `Direction : ${classification.direction}`,
    )
    const eventRagSpan = passedSpan?.startSpan("event_time_expansion")
    eventRagSpan?.setAttribute("comment", "event time expansion")
    return yield* generatePointQueryTimeExpansion(
      message,
      messages,
      classification,
      email,
      userCtx,
      userMetadata,
      alpha,
      chatPageSize,
      maxDefaultSummary,
      userRequestsReasoning,
      eventRagSpan,
      agentPrompt,
      pathExtractedInfo,
    )
  } else {
    loggerWithChild({ email: email }).info(
      "Iterative Rag : Query rewriting and time filtering",
    )
    const ragSpan = passedSpan?.startSpan("iterative_rag")
    ragSpan?.setAttribute("comment", "iterative rag")
    // default case
    return yield* generateIterativeTimeFilterAndQueryRewrite(
      message,
      messages,
      email,
      userCtx,
      userMetadata,
      alpha,
      chatPageSize,
      3,
      maxDefaultSummary,
      classification,
      userRequestsReasoning,
      ragSpan,
      agentPrompt, // Pass agentPrompt to generateIterativeTimeFilterAndQueryRewrite
      pathExtractedInfo,
    )
  }
}

export async function* UnderstandMessageAndAnswerForGivenContext(
  email: string,
  userCtx: string,
  userMetadata: UserMetadataType,
  message: string,
  alpha: number,
  fileIds: string[],
  userRequestsReasoning: boolean,
  passedSpan?: Span,
  threadIds?: string[],
  attachmentFileIds?: string[],
  agentPrompt?: string,
  isMsgWithSources?: boolean,
  modelId?: string,
  isValidPath?: boolean,
  folderIds?: string[],
): AsyncIterableIterator<
  ConverseResponse & {
    citation?: { index: number; item: any }
    imageCitation?: ImageCitation
  }
> {
  passedSpan?.setAttribute("email", email)
  passedSpan?.setAttribute("message", message)
  passedSpan?.setAttribute("alpha", alpha)
  passedSpan?.setAttribute("fileIds", JSON.stringify(fileIds))
  passedSpan?.setAttribute("fileIds_count", fileIds?.length)
  passedSpan?.setAttribute("threadIds", JSON.stringify(threadIds))
  passedSpan?.setAttribute("threadIds_count", threadIds?.length || 0)
  passedSpan?.setAttribute(
    "userRequestsReasoning",
    userRequestsReasoning || false,
  )

  return yield* generateAnswerFromGivenContext(
    message,
    email,
    userCtx,
    userMetadata,
    alpha,
    fileIds,
    userRequestsReasoning,
    agentPrompt,
    passedSpan,
    threadIds,
    attachmentFileIds,
    isMsgWithSources,
    modelId,
    isValidPath,
    folderIds,
  )
}

const handleError = (error: any) => {
  let errorMessage = "Something went wrong. Please try again."
  if (error?.code === OpenAIError.RateLimitError) {
    errorMessage = "Rate limit exceeded. Please try again later."
  } else if (error?.code === OpenAIError.InvalidAPIKey) {
    errorMessage =
      "Invalid API key provided. Please check your API key and ensure it is correct."
  } else if (
    error?.name === "ThrottlingException" ||
    error?.message === "Too many tokens, please wait before trying again." ||
    error?.$metadata?.httpStatusCode === 429
  ) {
    errorMessage = "Rate limit exceeded. Please try again later."
  } else if (
    error?.name === "ValidationException" ||
    error?.message ===
      "The model returned the following errors: Input is too long for requested model."
  ) {
    errorMessage = "Input context is too large."
  }
  return errorMessage
}

const addErrMessageToMessage = async (
  lastMessage: SelectMessage,
  errorMessage: string,
) => {
  if (lastMessage.messageRole === MessageRole.User) {
    await updateMessageByExternalId(db, lastMessage?.externalId, {
      errorMessage,
    })
  }
}

function formatMessagesForLLM(
  msgs: SelectMessage[],
): { role: ConversationRole; content: { text: string }[] }[] {
  return msgs.map((msg) => {
    // If any message from the messagesWithNoErrResponse is a user message, has fileIds and its message is JSON parsable
    // then we should not give that exact stringified message as history
    // We convert it into a AI friendly string only for giving it to LLM
    const fileIds = Array.isArray(msg?.fileIds) ? msg.fileIds : []
    if (msg.messageRole === "user" && fileIds && fileIds.length > 0) {
      const originalMsg = msg.message
      const selectedContext = isContextSelected(originalMsg)
      msg.message = selectedContext
        ? buildUserQuery(selectedContext)
        : originalMsg
    }
    return {
      role: msg.messageRole as ConversationRole,
      content: [{ text: msg.message }],
    }
  })
}

function buildTopicConversationThread(
  messages: SelectMessage[],
  currentMessageIndex: number,
) {
  const conversationThread = []
  let index = currentMessageIndex

  while (index >= 0) {
    const message = messages[index]

    if (
      message.messageRole === MessageRole.User &&
      message.queryRouterClassification
    ) {
      const classification =
        typeof message.queryRouterClassification === "string"
          ? JSON.parse(message.queryRouterClassification)
          : message.queryRouterClassification

      // If this message is NOT a follow-up, it means we've hit a topic boundary
      if (!classification.isFollowUp) {
        // Include this message as it's the start of the current topic thread
        conversationThread.unshift(message)
        break
      }
    }

    conversationThread.unshift(message)
    index--
  }

  return conversationThread
}
/**
 * MessageApi - Main chat endpoint with intelligent routing
 *
 * Routes chat requests to specialized handlers based on configuration:
 * - MessageWithToolsApi: For agentic mode without web search
 * - AgentMessageApi: For agent conversations
 * - Default RAG flow: For standard chat with search capabilities
 *
 * Features:
 * - Model config parsing (reasoning, websearch, deepResearch)
 * - Attachment handling (images and documents)
 * - Real-time streaming with Server-Sent Events
 * - Agent permission checks and context extraction
 * - Cost tracking and comprehensive error handling
 *
 * @param c - Hono context with request data and JWT payload
 * @returns StreamSSE response with real-time chat data
 * @throws HTTPException(400) - Invalid model or missing parameters
 * @throws HTTPException(403) - Agent access denied
 * @throws HTTPException(500) - Server errors or model failures
 */
export const MessageApi = async (c: Context) => {
  // we will use this in catch
  // if the value exists then we send the error to the frontend via it

  const tracer: Tracer = getTracer("chat")
  const rootSpan = tracer.startSpan("MessageApi")

  let stream: any
  let chat: SelectChat
  let assistantMessageId: string | null = null
  let streamKey: string | null = null
  let email = ""

  try {
    const { sub, workspaceId } = c.get(JwtPayloadKey)
    email = sub
    loggerWithChild({ email: email }).info("MessageApi Chats..")
    rootSpan.setAttribute("email", email)
    rootSpan.setAttribute("workspaceId", workspaceId)

    // @ts-ignore
    const body = c.req.valid("query")
    const isAgentic = c.req.query("agentic") === "true"
    let { message, chatId, selectedModelConfig, agentId }: MessageReqType = body

    // Parse selectedModelConfig JSON to extract individual values
    let modelId: string | undefined = undefined
    let isReasoningEnabled = false
    let enableWebSearch = false
    let isDeepResearchEnabled = false

    if (selectedModelConfig) {
      try {
        const config = JSON.parse(selectedModelConfig)
        modelId = config.model

        // Handle new direct boolean format
        isReasoningEnabled = config.reasoning === true
        enableWebSearch = config.websearch === true
        isDeepResearchEnabled = config.deepResearch === true

        // For deep research, always use Claude Sonnet 4 regardless of UI selection
        if (isDeepResearchEnabled) {
          modelId = "Claude Sonnet 4"
          loggerWithChild({ email: email }).info(
            `Deep research enabled - forcing model to Claude Sonnet 4`,
          )
        }

        // Check capabilities - handle both array and object formats for backward compatibility
        if (
          config.capabilities &&
          !isReasoningEnabled &&
          !enableWebSearch &&
          !isDeepResearchEnabled
        ) {
          if (Array.isArray(config.capabilities)) {
            // Array format: ["reasoning", "websearch"]
            isReasoningEnabled = config.capabilities.includes("reasoning")
            enableWebSearch = config.capabilities.includes("websearch")
            isDeepResearchEnabled = config.capabilities.includes("deepResearch")
          } else if (typeof config.capabilities === "object") {
            // Object format: { reasoning: true, websearch: false }
            isReasoningEnabled = config.capabilities.reasoning === true
            enableWebSearch = config.capabilities.websearch === true
            isDeepResearchEnabled = config.capabilities.deepResearch === true
          }

          // For deep research from old format, also force Claude Sonnet 4
          if (isDeepResearchEnabled) {
            modelId = "Claude Sonnet 4"
          }
        }

        loggerWithChild({ email: email }).info(
          `Parsed model config: model="${modelId}", reasoning=${isReasoningEnabled}, websearch=${enableWebSearch}, deepResearch=${isDeepResearchEnabled}`,
        )
      } catch (e) {
        loggerWithChild({ email: email }).warn(
          `Failed to parse selectedModelConfig JSON: ${e}. Using defaults.`,
        )
        modelId = config.defaultBestModel // fallback
      }
    } else {
      // Fallback if no model config provided
      modelId = config.defaultBestModel
      loggerWithChild({ email: email }).info(
        "No model config provided, using default",
      )
    }
    // Convert modelId from friendly label to actual model value
    let actualModelId: string = modelId || config.defaultBestModel // Ensure we always have a string
    if (modelId) {
      const convertedModelId = getModelValueFromLabel(modelId)
      if (convertedModelId) {
        actualModelId = convertedModelId as string // Can be Models enum or string
        loggerWithChild({ email: email }).info(
          `Converted model label "${modelId}" to value "${actualModelId}"`,
        )
      } else if (modelId in Models) {
        actualModelId = modelId // Use the raw model ID if it exists in Models enum
        loggerWithChild({ email: email }).info(
          `Using model ID "${modelId}" directly as it exists in Models enum`,
        )
      } else {
        loggerWithChild({ email: email }).error(
          `Invalid model: ${modelId}. Model not found in label mappings or Models enum.`,
        )
        throw new HTTPException(400, { message: `Invalid model: ${modelId}` })
      }
    }
    const webSearchEnabled = enableWebSearch ?? false
    const deepResearchEnabled = isDeepResearchEnabled ?? false
    const agentPromptValue =
      agentId && (isCuid(agentId) || agentId === DEFAULT_TEST_AGENT_ID)
        ? agentId
        : undefined // Use undefined if not a valid CUID
    if (isAgentic && !enableWebSearch && !deepResearchEnabled) {
      Logger.info(`Routing to MessageWithToolsApi`)
      return MessageWithToolsApi(c)
    }

    let attachmentMetadata = parseAttachmentMetadata(c)
    let imageAttachmentFileIds = attachmentMetadata
      .filter((m) => m.isImage)
      .map((m) => m.fileId)
    const nonImageAttachmentFileIds = attachmentMetadata
      .filter((m) => !m.isImage)
      .flatMap((m) => expandSheetIds(m.fileId))

    if (agentPromptValue) {
      const userAndWorkspaceCheck = await getUserAndWorkspaceByEmail(
        db,
        workspaceId,
        email,
      )
      const agentDetails = await getAgentByExternalId(
        db,
        agentPromptValue,
        userAndWorkspaceCheck.workspace.id,
      )

      if (
        !isAgentic &&
        !enableWebSearch &&
        !deepResearchEnabled &&
        (agentDetails || agentPromptValue === DEFAULT_TEST_AGENT_ID)
      ) {
        Logger.info(`Routing to AgentMessageApi for agent ${agentPromptValue}.`)
        return AgentMessageApi(c)
      }
    }

    let agentDetails: SelectAgent | null = null
    if (agentPromptValue) {
      const userAndWorkspaceCheck = await getUserAndWorkspaceByEmail(
        db,
        workspaceId,
        email,
      )
      agentDetails = await getAgentByExternalId(
        db,
        agentPromptValue,
        userAndWorkspaceCheck.workspace.id,
      )
    }
    // If none of the above, proceed with default RAG flow
    const userRequestsReasoning = isReasoningEnabled
    if (!message) {
      throw new HTTPException(400, {
        message: "Message is required",
      })
    }
    message = decodeURIComponent(message)
    rootSpan.setAttribute("message", message)

    // Extract sources from search parameters
    const kbItems = c.req.query("selectedKbItems")
    const isMsgWithKbItems = !!kbItems
    let fileIds: string[] = []
    if (kbItems) {
      try {
        const resp = await getCollectionFilesVespaIds(JSON.parse(kbItems), db)
        fileIds = resp
          .flatMap((file) => expandSheetIds(file.vespaDocId || ""))
          .filter((id) => id !== "")
      } catch {
        fileIds = []
      }
    }
    const isMsgWithContext = isMessageWithContext(message)
    const extractedInfo = isMsgWithContext
      ? await extractFileIdsFromMessage(message, email)
      : {
          totalValidFileIdsFromLinkCount: 0,
          fileIds: [],
          threadIds: [],
        }
    if (extractedInfo?.fileIds.length > 0) {
      fileIds = fileIds.concat(extractedInfo?.fileIds)
    }
    if (nonImageAttachmentFileIds && nonImageAttachmentFileIds.length > 0) {
      fileIds = fileIds.concat(nonImageAttachmentFileIds)
    }
    const threadIds = extractedInfo?.threadIds || []
    const totalValidFileIdsFromLinkCount =
      extractedInfo?.totalValidFileIdsFromLinkCount

    const userAndWorkspace = await getUserAndWorkspaceByEmail(
      db,
      workspaceId,
      email,
    )
    const { user, workspace } = userAndWorkspace
    let messages: SelectMessage[] = []
    const costArr: number[] = []
    const tokenArr: { inputTokens: number; outputTokens: number }[] = []
    const ctx = userContext(userAndWorkspace)
    const userTimezone = user?.timeZone || "Asia/Kolkata"
    const dateForAI = getDateForAI({ userTimeZone: userTimezone })
    const userMetadata: UserMetadataType = { userTimezone, dateForAI }
    let chat: SelectChat

    const chatCreationSpan = rootSpan.startSpan("chat_creation")

    let title = ""
    let attachmentStorageError: Error | null = null
    if (!chatId) {
      let [insertedChat, insertedMsg] = await db.transaction(
        async (tx): Promise<[SelectChat, SelectMessage]> => {
          const chat = await insertChat(tx, {
            workspaceId: workspace.id,
            workspaceExternalId: workspace.externalId,
            userId: user.id,
            email: user.email,
            title: "Untitled",
            attachments: [],
            agentId: agentPromptValue,
            chatType: isMsgWithKbItems ? ChatType.KbChat : ChatType.Default,
          })

          const insertedMsg = await insertMessage(tx, {
            chatId: chat.id,
            userId: user.id,
            chatExternalId: chat.externalId,
            workspaceExternalId: workspace.externalId,
            messageRole: MessageRole.User,
            email: user.email,
            sources: [],
            message,
            modelId: actualModelId || config.defaultBestModel,
            fileIds: fileIds,
          })

          // Store attachment metadata for user message if attachments exist
          if (attachmentMetadata && attachmentMetadata.length > 0) {
            try {
              await storeAttachmentMetadata(
                tx,
                insertedMsg.externalId,
                attachmentMetadata,
                email,
              )
            } catch (error) {
              attachmentStorageError = error as Error
              loggerWithChild({ email: email }).error(
                error,
                `Failed to store attachment metadata for user message ${insertedMsg.externalId}`,
              )
            }
          }

          return [chat, insertedMsg]
        },
      )
      loggerWithChild({ email: email }).info(
        "First mesage of the conversation, successfully created the chat",
      )
      chat = insertedChat
      messages.push(insertedMsg) // Add the inserted message to messages array
      chatCreationSpan.end()
    } else {
      let [existingChat, allMessages, insertedMsg] = await db.transaction(
        async (tx): Promise<[SelectChat, SelectMessage[], SelectMessage]> => {
          // we are updating the chat and getting it's value in one call itself

          let existingChat = await updateChatByExternalIdWithAuth(
            db,
            chatId,
            email,
            {},
          )
          let allMessages = await getChatMessagesWithAuth(tx, chatId, email)

          let insertedMsg = await insertMessage(tx, {
            chatId: existingChat.id,
            userId: user.id,
            workspaceExternalId: workspace.externalId,
            chatExternalId: existingChat.externalId,
            messageRole: MessageRole.User,
            email: user.email,
            sources: [],
            message,
            modelId: actualModelId || config.defaultBestModel,
            fileIds,
          })

          // Store attachment metadata for user message if attachments exist
          if (attachmentMetadata && attachmentMetadata.length > 0) {
            try {
              await storeAttachmentMetadata(
                tx,
                insertedMsg.externalId,
                attachmentMetadata,
                email,
              )
            } catch (error) {
              attachmentStorageError = error as Error
              loggerWithChild({ email: email }).error(
                error,
                `Failed to store attachment metadata for user message ${insertedMsg.externalId}`,
              )
            }
          }

          return [existingChat, allMessages, insertedMsg]
        },
      )
      loggerWithChild({ email: email }).info(
        "Existing conversation, fetched previous messages",
      )
      messages = allMessages.concat(insertedMsg) // Update messages array
      chat = existingChat
      chatCreationSpan.end()
    }
    loggerWithChild({ email: email }).info("starting the streaming..")
    return streamSSE(
      c,
      async (stream) => {
        streamKey = `${chat.externalId}` // Create the stream key
        activeStreams.set(streamKey, stream) // Add stream to the map
        loggerWithChild({ email: email }).info(
          `Added stream ${streamKey} to active streams map.`,
        )
        let wasStreamClosedPrematurely = false
        const streamSpan = rootSpan.startSpan("stream_response")
        streamSpan.setAttribute("chatId", chat.externalId)
        try {
          if (!chatId) {
            const titleUpdateSpan = streamSpan.startSpan("send_title_update")
            await stream.writeSSE({
              data: title,
              event: ChatSSEvents.ChatTitleUpdate,
            })
            titleUpdateSpan.end()
          }

          loggerWithChild({ email: email }).info("Chat stream started")
          // we do not set the message Id as we don't have it
          await stream.writeSSE({
            event: ChatSSEvents.ResponseMetadata,
            data: JSON.stringify({
              chatId: chat.externalId,
            }),
          })

          // Send attachment metadata immediately if attachments exist
          if (attachmentMetadata && attachmentMetadata.length > 0) {
            const userMessage = messages[messages.length - 1]
            await stream.writeSSE({
              event: ChatSSEvents.AttachmentUpdate,
              data: JSON.stringify({
                messageId: userMessage.externalId,
                attachments: attachmentMetadata,
              }),
            })
          }
          // Notify client if attachment storage failed
          if (attachmentStorageError) {
            await stream.writeSSE({
              event: ChatSSEvents.Error,
              data: JSON.stringify({
                error: "attachment_storage_failed",
                message:
                  "Failed to store attachment metadata. Your message was saved but attachments may not be available for future reference.",
                details: attachmentStorageError.message,
              }),
            })
          }

          let filteredMessages = messages
              .slice(0, messages.length - 1)
              .filter(
                (msg) =>
                  !(msg.messageRole === MessageRole.Assistant && !msg.message),
              )

          // Check for follow-up context carry-forward
          const lastIdx = filteredMessages.length - 1;
          const workingSet = collectFollowupContext(filteredMessages, lastIdx);

          const hasCarriedContext =
            workingSet.fileIds.length > 0 ||
            workingSet.attachmentFileIds.length > 0;
          if (hasCarriedContext) {
            fileIds = Array.from(new Set([...fileIds, ...workingSet.fileIds]));
            imageAttachmentFileIds = Array.from(
              new Set([...imageAttachmentFileIds, ...workingSet.attachmentFileIds])
            );
            loggerWithChild({ email: email }).info(
              `Carried forward context from follow-up: ${JSON.stringify(workingSet)}`,
            );
          }
          if (
            (fileIds && fileIds?.length > 0) ||
            (imageAttachmentFileIds && imageAttachmentFileIds?.length > 0)
          ) {
            let answer = ""
            let citations = []
            let imageCitations: any[] = []
            let citationMap: Record<number, number> = {}
            let thinking = ""
            let reasoning =
              userRequestsReasoning &&
              ragPipelineConfig[RagPipelineStages.AnswerOrSearch].reasoning

            const understandSpan = streamSpan.startSpan("understand_message")
            understandSpan?.setAttribute(
              "totalValidFileIdsFromLinkCount",
              totalValidFileIdsFromLinkCount,
            )
            understandSpan?.setAttribute("maxValidLinks", maxValidLinks)

            const iterator = UnderstandMessageAndAnswerForGivenContext(
              email,
              ctx,
              userMetadata,
              message,
              0.5,
              fileIds,
              userRequestsReasoning,
              understandSpan,
              threadIds,
              imageAttachmentFileIds,
              agentPromptValue,
              isMsgWithKbItems,
              actualModelId || config.defaultBestModel,
            )
            stream.writeSSE({
              event: ChatSSEvents.Start,
              data: "",
            })

            answer = ""
            thinking = ""
            reasoning = isReasoning && userRequestsReasoning
            citations = []
            citationMap = {}
            let citationValues: Record<number, string> = {}
            let count = 0
            for await (const chunk of iterator) {
              if (stream.closed) {
                loggerWithChild({ email: email }).info(
                  "[MessageApi] Stream closed during conversation search loop. Breaking.",
                )
                wasStreamClosedPrematurely = true
                break
              }
              if (chunk.text) {
                if (
                  totalValidFileIdsFromLinkCount > maxValidLinks &&
                  count === 0
                ) {
                  stream.writeSSE({
                    event: ChatSSEvents.ResponseUpdate,
                    data: `Skipping last ${
                      totalValidFileIdsFromLinkCount - maxValidLinks
                    } links as it exceeds max limit of ${maxValidLinks}. `,
                  })
                }
                if (reasoning && chunk.reasoning) {
                  thinking += chunk.text
                  stream.writeSSE({
                    event: ChatSSEvents.Reasoning,
                    data: chunk.text,
                  })
                  // reasoningSpan.end()
                }
                if (!chunk.reasoning) {
                  answer += chunk.text
                  stream.writeSSE({
                    event: ChatSSEvents.ResponseUpdate,
                    data: chunk.text,
                  })
                }
              }
              if (chunk.cost) {
                costArr.push(chunk.cost)
              }
              // Track token usage from metadata
              if (chunk.metadata?.usage) {
                tokenArr.push({
                  inputTokens: chunk.metadata.usage.inputTokens || 0,
                  outputTokens: chunk.metadata.usage.outputTokens || 0,
                })
              }
              if (chunk.citation) {
                const { index, item } = chunk.citation
                if (
                  item &&
                  item.app == Apps.Gmail &&
                  !Object.values(MailAttachmentEntity).includes(item.entity)
                ) {
                  item.docId = await replaceDocIdwithUserDocId(
                    item.docId,
                    email,
                  )
                  if (item.url) {
                    item.url = item.url.replace(
                      /inbox\/[^/]+/,
                      `inbox/${item.docId}`,
                    )
                  }
                }
                citations.push(item)
                citationMap[index] = citations.length - 1
                loggerWithChild({ email: email }).info(
                  `Found citations and sending it, current count: ${citations.length}`,
                )
                stream.writeSSE({
                  event: ChatSSEvents.CitationsUpdate,
                  data: JSON.stringify({
                    contextChunks: citations,
                    citationMap,
                  }),
                })
                citationValues[index] = item
              }
              if (chunk.imageCitation) {
                imageCitations.push(chunk.imageCitation)
                loggerWithChild({ email: email }).info(
                  `Found image citation, sending it`,
                  { citationKey: chunk.imageCitation.citationKey },
                )
                stream.writeSSE({
                  event: ChatSSEvents.ImageCitationUpdate,
                  data: JSON.stringify(chunk.imageCitation),
                })
              }
              count++
            }
            understandSpan.setAttribute("citation_count", citations.length)
            understandSpan.setAttribute(
              "citation_map",
              JSON.stringify(citationMap),
            )
            understandSpan.setAttribute(
              "citation_values",
              JSON.stringify(citationValues),
            )
            understandSpan.end()
            const answerSpan = streamSpan.startSpan("process_final_answer")
            answerSpan.setAttribute(
              "final_answer",
              webSearchEnabled
                ? processWebSearchMessage(answer, citationMap, email)
                : processMessage(answer, citationMap, email),
            )
            answerSpan.setAttribute("actual_answer", answer)
            answerSpan.setAttribute("final_answer_length", answer.length)
            answerSpan.end()

            if (answer || wasStreamClosedPrematurely) {
              // Calculate total cost and tokens
              const totalCost = costArr.reduce((a, b) => a + b, 0)
              const totalTokens = tokenArr.reduce(
                (acc, curr) => ({
                  inputTokens: acc.inputTokens + curr.inputTokens,
                  outputTokens: acc.outputTokens + curr.outputTokens,
                }),
                { inputTokens: 0, outputTokens: 0 },
              )

              // TODO: incase user loses permission
              // to one of the citations what do we do?
              // somehow hide that citation and change
              // the answer to reflect that
              const msg = await insertMessage(db, {
                chatId: chat.id,
                userId: user.id,
                workspaceExternalId: workspace.externalId,
                chatExternalId: chat.externalId,
                messageRole: MessageRole.Assistant,
                email: user.email,
                sources: citations,
                imageCitations: imageCitations,
                message: webSearchEnabled
                  ? processWebSearchMessage(answer, citationMap, email)
                  : processMessage(answer, citationMap, email),
                thinking: thinking,
                modelId: actualModelId,
                cost: totalCost.toString(),
                tokensUsed: totalTokens.inputTokens + totalTokens.outputTokens,
              })
              assistantMessageId = msg.externalId
              const traceJson = tracer.serializeToJson()
              await insertChatTrace({
                workspaceId: workspace.id,
                userId: user.id,
                chatId: chat.id,
                messageId: msg.id,
                chatExternalId: chat.externalId,
                email: user.email,
                messageExternalId: msg.externalId,
                traceJson,
              })
              loggerWithChild({ email: email }).info(
                `[MessageApi] Inserted trace for message ${msg.externalId} (premature: ${wasStreamClosedPrematurely}).`,
              )
              await stream.writeSSE({
                event: ChatSSEvents.ResponseMetadata,
                data: JSON.stringify({
                  chatId: chat.externalId,
                  messageId: assistantMessageId,
                }),
              })
            } else {
              const errorSpan = streamSpan.startSpan("handle_no_answer")
              const allMessages = await getChatMessagesWithAuth(
                db,
                chat?.externalId,
                email,
              )
              const lastMessage = allMessages[allMessages.length - 1]

              await stream.writeSSE({
                event: ChatSSEvents.ResponseMetadata,
                data: JSON.stringify({
                  chatId: chat.externalId,
                  messageId: lastMessage.externalId,
                }),
              })
              await stream.writeSSE({
                event: ChatSSEvents.Error,
                data: "Can you please make your query more specific?",
              })
              await addErrMessageToMessage(
                lastMessage,
                "Can you please make your query more specific?",
              )

              const traceJson = tracer.serializeToJson()
              await insertChatTrace({
                workspaceId: workspace.id,
                userId: user.id,
                chatId: chat.id,
                messageId: lastMessage.id,
                chatExternalId: chat.externalId,
                email: user.email,
                messageExternalId: lastMessage.externalId,
                traceJson,
              })
              errorSpan.end()
            }

            const endSpan = streamSpan.startSpan("send_end_event")
            await stream.writeSSE({
              data: "",
              event: ChatSSEvents.End,
            })
            endSpan.end()
            streamSpan.end()
            rootSpan.end()
          } else {
            filteredMessages = filteredMessages.filter((msg) => !msg?.errorMessage)
            loggerWithChild({ email: email }).info(
              "Checking if answer is in the conversation or a mandatory query rewrite is needed before RAG",
            )

            const topicConversationThread = buildTopicConversationThread(
              filteredMessages,
              filteredMessages.length - 1,
            )
            const llmFormattedMessages: Message[] = formatMessagesForLLM(
              topicConversationThread,
            )
            // Extract previous classification for pagination and follow-up queries
            let previousClassification: QueryRouterLLMResponse | null = null
            if (filteredMessages.length >= 1) {
              const previousUserMessage =
                filteredMessages[filteredMessages.length - 2]
              if (
                previousUserMessage?.queryRouterClassification &&
                previousUserMessage.messageRole === "user"
              ) {
                try {
                  const parsedClassification =
                    typeof previousUserMessage.queryRouterClassification ===
                    "string"
                      ? JSON.parse(
                          previousUserMessage.queryRouterClassification,
                        )
                      : previousUserMessage.queryRouterClassification
                  previousClassification =
                    parsedClassification as QueryRouterLLMResponse
                  Logger.info(
                    `Found previous classification: ${JSON.stringify(previousClassification)}`,
                  )
                } catch (error) {
                  Logger.error(
                    `Error parsing previous classification: ${error}`,
                  )
                }
              }
            }

            // Get chain break classifications for context
            const chainBreakClassifications =
              getRecentChainBreakClassifications(messages)
            const formattedChainBreaks = formatChainBreaksForPrompt(
              chainBreakClassifications,
            )

            loggerWithChild({ email: email }).info(
              `Chain break analysis complete: Found ${chainBreakClassifications.length} chain break classifications, Formatted: ${formattedChainBreaks ? "YES" : "NO"}`,
            )

            loggerWithChild({ email: email }).info(
              `Found ${chainBreakClassifications.length} chain break classifications for context`,
            )

            let searchOrAnswerIterator
            if (deepResearchEnabled) {
              loggerWithChild({ email: email }).info(
                "Using deep research for the question",
              )
              searchOrAnswerIterator = getDeepResearchResponse(message, ctx, {
                modelId: Models.o3_Deep_Research,
                stream: true,
                json: false,
                agentPrompt: JSON.stringify(agentDetails),
                reasoning:
                  userRequestsReasoning &&
                  ragPipelineConfig[RagPipelineStages.AnswerOrSearch].reasoning,
                messages: llmFormattedMessages,
                webSearch: false,
                deepResearchEnabled: true,
              })
            } else if (webSearchEnabled) {
              loggerWithChild({ email: email }).info(
                "Using web search for the question",
              )
              searchOrAnswerIterator = webSearchQuestion(
                message,
                ctx,
                {
                  modelId: Models.Gemini_2_5_Flash,
                  stream: true,
                  json: false,
                  agentPrompt: JSON.stringify(agentDetails),
                  reasoning:
                    userRequestsReasoning &&
                    ragPipelineConfig[RagPipelineStages.AnswerOrSearch]
                      .reasoning,
                  messages: llmFormattedMessages,
                  webSearch: true,
                },
                extractedInfo.webSearchResults,
              )
            } else {
              searchOrAnswerIterator =
                generateSearchQueryOrAnswerFromConversation(
                  message,
                  ctx,
                  userMetadata,
                  {
                    modelId: actualModelId
                      ? (actualModelId as Models)
                      : config.defaultBestModel,
                    stream: true,
                    json: true,
                    agentPrompt: agentPromptValue,
                    reasoning:
                      userRequestsReasoning &&
                      ragPipelineConfig[RagPipelineStages.AnswerOrSearch]
                        .reasoning,
                    messages: llmFormattedMessages,
                    // agentPrompt: agentPrompt, // agentPrompt here is the original from request, might be empty string
                    // AgentMessageApi/CombinedAgentSlackApi handle fetching full agent details
                    // For this non-agent RAG path, we don't pass an agent prompt.
                  },
                  undefined,
                  previousClassification,
                  formattedChainBreaks,
                )
            }

            // TODO: for now if the answer is from the conversation itself we don't
            // add any citations for it, we can refer to the original message for citations
            // one more bug is now llm automatically copies the citation text sometimes without any reference
            // leads to [NaN] in the answer
            let currentAnswer = ""
            let answer = ""
            let citations: Citation[] = []
            let imageCitations: any[] = []
            let citationMap: Record<number, number> = {}
            let deepResearchSteps: any[] = []
            let queryFilters = {
              apps: [],
              entities: [],
              startTime: "",
              endTime: "",
              count: 0,
              sortDirection: "",
              intent: {},
              offset: 0,
            }
            let parsed = {
              isFollowUp: false,
              answer: "",
              queryRewrite: "",
              temporalDirection: null,
              filterQuery: "",
              type: "",
              intent: {},
              filters: queryFilters,
            }

            let thinking = ""
            let reasoning =
              userRequestsReasoning &&
              ragPipelineConfig[RagPipelineStages.AnswerOrSearch].reasoning
            let buffer = ""
            const conversationSpan = streamSpan.startSpan("conversation_search")
            if (deepResearchEnabled) {
              loggerWithChild({ email: email }).info(
                "Processing deep research response",
              )

              stream.writeSSE({
                event: ChatSSEvents.Start,
                data: "",
              })

              let sourceIndex = 0
              let finalText = ""
              let finalAnnotations: any[] = []

              const deepSearchIterator = await processDeepSearchIterator({
                iterator: searchOrAnswerIterator,
                answer,
                costArr,
                deepResearchSteps,
                email,
                finalAnnotations,
                finalText,
                stream,
                tokenArr,
                wasStreamClosedPrematurely,
              })

              // Process citations if we have final text and annotations
              if (deepSearchIterator.finalText) {
                const citationResult = processOpenAICitations(
                  deepSearchIterator.answer,
                  deepSearchIterator.finalText,
                  deepSearchIterator.finalAnnotations,
                  citations,
                  citationMap,
                  sourceIndex,
                )

                if (citationResult) {
                  answer = citationResult.updatedAnswer
                  sourceIndex = citationResult.updatedSourceIndex
                  if (citationResult.newCitations.length > 0) {
                    citations.push(...citationResult.newCitations)
                    Object.assign(citationMap, citationResult.newCitationMap)

                    stream.writeSSE({
                      event: ChatSSEvents.CitationsUpdate,
                      data: JSON.stringify({
                        contextChunks: citations,
                        citationMap: citationMap,
                        updatedResponse: answer,
                      }),
                    })
                  }
                }
              }
              parsed.answer = answer
            } else if (webSearchEnabled) {
              loggerWithChild({ email: email }).info(
                "Processing web search response",
              )

              stream.writeSSE({
                event: ChatSSEvents.Start,
                data: "",
              })

              let sourceIndex = 0
              let allSources: WebSearchSource[] = []
              let finalGroundingSupports: GroundingSupport[] = []

              for await (const chunk of searchOrAnswerIterator) {
                if (stream.closed) {
                  loggerWithChild({ email: email }).info(
                    "[MessageApi] Stream closed during web search loop. Breaking.",
                  )
                  wasStreamClosedPrematurely = true
                  break
                }
                // TODO: Handle websearch reasoning
                if (chunk.text) {
                  answer += chunk.text
                  stream.writeSSE({
                    event: ChatSSEvents.ResponseUpdate,
                    data: chunk.text,
                  })
                }

                if (chunk.sources && chunk.sources.length > 0) {
                  const uniqueSources = chunk.sources.filter(
                    (source) =>
                      !allSources.some(
                        (existing) => existing.uri === source.uri,
                      ),
                  )
                  allSources.push(...uniqueSources)
                }

                if (
                  chunk.groundingSupports &&
                  chunk.groundingSupports.length > 0
                ) {
                  finalGroundingSupports = chunk.groundingSupports
                }

                if (chunk.cost) {
                  costArr.push(chunk.cost)
                }
                if (chunk.metadata?.usage) {
                  tokenArr.push({
                    inputTokens: chunk.metadata.usage.inputTokens || 0,
                    outputTokens: chunk.metadata.usage.outputTokens || 0,
                  })
                }
              }

              // Web search citations from Gemini are provided only in the final streamed chunk,
              // so processing them after streaming completes
              const citationResult = processWebSearchCitations(
                answer,
                allSources,
                finalGroundingSupports,
                citations,
                citationMap,
                sourceIndex,
              )

              if (citationResult) {
                answer = citationResult.updatedAnswer
                sourceIndex = citationResult.updatedSourceIndex

                if (citationResult.newCitations.length > 0) {
                  citations.push(...citationResult.newCitations)
                  Object.assign(citationMap, citationResult.newCitationMap)

                  stream.writeSSE({
                    event: ChatSSEvents.CitationsUpdate,
                    data: JSON.stringify({
                      contextChunks: citations,
                      citationMap: citationMap,
                      updatedResponse: answer,
                    }),
                  })
                }
              }

              parsed.answer = answer
            } else {
              for await (const chunk of searchOrAnswerIterator) {
                if (stream.closed) {
                  loggerWithChild({ email: email }).info(
                    "[MessageApi] Stream closed during conversation search loop. Breaking.",
                  )
                  wasStreamClosedPrematurely = true
                  break
                }
                if (chunk.text) {
                  if (reasoning) {
                    if (thinking && !chunk.text.includes(EndThinkingToken)) {
                      thinking += chunk.text
                      stream.writeSSE({
                        event: ChatSSEvents.Reasoning,
                        data: chunk.text,
                      })
                    } else {
                      // first time
                      if (!chunk.text.includes(StartThinkingToken)) {
                        let token = chunk.text
                        if (chunk.text.includes(EndThinkingToken)) {
                          token = chunk.text.split(EndThinkingToken)[0]
                          thinking += token
                        } else {
                          thinking += token
                        }
                        stream.writeSSE({
                          event: ChatSSEvents.Reasoning,
                          data: token,
                        })
                      }
                    }
                  }
                  if (reasoning && chunk.text.includes(EndThinkingToken)) {
                    reasoning = false
                    chunk.text = chunk.text.split(EndThinkingToken)[1].trim()
                  }
                  if (!reasoning) {
                    buffer += chunk.text
                    try {
                      parsed = jsonParseLLMOutput(buffer) || {}
                      if (parsed.answer && currentAnswer !== parsed.answer) {
                        if (currentAnswer === "") {
                          loggerWithChild({ email: email }).info(
                            "We were able to find the answer/respond to users query in the conversation itself so not applying RAG",
                          )
                          stream.writeSSE({
                            event: ChatSSEvents.Start,
                            data: "",
                          })
                          // First valid answer - send the whole thing
                          stream.writeSSE({
                            event: ChatSSEvents.ResponseUpdate,
                            data: parsed.answer,
                          })
                        } else {
                          // Subsequent chunks - send only the new part
                          const newText = parsed.answer.slice(
                            currentAnswer.length,
                          )
                          stream.writeSSE({
                            event: ChatSSEvents.ResponseUpdate,
                            data: newText,
                          })
                        }
                        currentAnswer = parsed.answer
                      }
                    } catch (err) {
                      const errMessage = (err as Error).message
                      loggerWithChild({ email: email }).error(
                        err,
                        `Error while parsing LLM output ${errMessage}`,
                      )
                      continue
                    }
                  }
                }
                if (chunk.cost) {
                  costArr.push(chunk.cost)
                }
                // Track token usage from metadata
                if (chunk.metadata?.usage) {
                  tokenArr.push({
                    inputTokens: chunk.metadata.usage.inputTokens || 0,
                    outputTokens: chunk.metadata.usage.outputTokens || 0,
                  })
                }
              }
            }

            conversationSpan.setAttribute("answer_found", parsed.answer)
            conversationSpan.setAttribute("answer", answer)
            conversationSpan.setAttribute("query_rewrite", parsed.queryRewrite)
            conversationSpan.end()
            let classification
            const {
              apps,
              count,
              endTime,
              entities,
              sortDirection,
              startTime,
              intent,
              offset,
            } = parsed?.filters || {}
            classification = {
              direction: parsed.temporalDirection,
              type: parsed.type,
              filterQuery: parsed.filterQuery,
              isFollowUp: parsed.isFollowUp,
              filters: {
                apps: apps as Apps[] | undefined,
                entities: entities as Entity[] | undefined,
                endTime,
                sortDirection,
                startTime,
                count,
                offset: offset || 0,
                intent: intent || {},
              },
            } as QueryRouterLLMResponse

            if (parsed.answer === null || parsed.answer === "") {
              const ragSpan = streamSpan.startSpan("rag_processing")
              if (parsed.queryRewrite) {
                loggerWithChild({ email: email }).info(
                  `The query is ambigious and requires a mandatory query rewrite from the existing conversation / recent messages ${parsed.queryRewrite}`,
                )
                message = parsed.queryRewrite
                loggerWithChild({ email: email }).info(
                  `Rewritten query: ${message}`,
                )
                ragSpan.setAttribute("query_rewrite", parsed.queryRewrite)
              } else {
                loggerWithChild({ email: email }).info(
                  "There was no need for a query rewrite and there was no answer in the conversation, applying RAG",
                )
              }

              loggerWithChild({ email: email }).info(
                `Classifying the query as:, ${JSON.stringify(classification)}`,
              )

              ragSpan.setAttribute(
                "isFollowUp",
                classification.isFollowUp ?? false,
              )
              const understandSpan = ragSpan.startSpan("understand_message")

              let iterator:
                | AsyncIterableIterator<
                    ConverseResponse & {
                      citation?: { index: number; item: any }
                      imageCitation?: ImageCitation
                    }
                  >
                | undefined = undefined

              if (messages.length < 2) {
                classification.isFollowUp = false // First message or not enough history to be a follow-up
              } else if (classification.isFollowUp) {
                // Use the NEW classification that already contains:
                // - Updated filters (with proper offset calculation)
                // - Preserved app/entity from previous query
                // - Updated count/pagination info
                // - All the smart follow-up logic from the LLM

                // Only check for fileIds if we need file context
                const lastUserMessage = messages[messages.length - 3] // Assistant is at -2, last user is at -3
                const parsedMessage =
                  selectMessageSchema.safeParse(lastUserMessage)

                if (parsedMessage.error) {
                  loggerWithChild({ email: email }).error(
                    `Error while parsing last user message for file context check`,
                  )
                } else if (
                  parsedMessage.success &&
                  Array.isArray(parsedMessage.data.fileIds) &&
                  parsedMessage.data.fileIds.length // If the message contains fileIds then the follow up is must for @file
                ) {
                  loggerWithChild({ email: email }).info(
                    `Follow-up query with file context detected. Using file-based context with NEW classification: ${JSON.stringify(classification)}, FileIds: ${JSON.stringify(parsedMessage.data.fileIds)}`,
                  )
                  iterator = UnderstandMessageAndAnswerForGivenContext(
                    email,
                    ctx,
                    userMetadata,
                    message,
                    0.5,
                    parsedMessage.data.fileIds as string[],
                    userRequestsReasoning,
                    understandSpan,
                    undefined,
                    undefined,
                    agentPromptValue,
                    undefined,
                    actualModelId || config.defaultBestModel,
                  )
                } else {
                  loggerWithChild({ email: email }).info(
                    `Follow-up query detected.`,
                  )
                  // Use the new classification directly - it already has all the smart follow-up logic
                  // No need to reuse old classification, the LLM has generated an updated one
                }
              }

              // If no iterator was set above (non-file-context scenario), use the regular flow with the new classification
              if (!iterator) {
                iterator = UnderstandMessageAndAnswer(
                  email,
                  ctx,
                  userMetadata,
                  message,
                  classification,
                  llmFormattedMessages,
                  0.5,
                  userRequestsReasoning,
                  understandSpan,
                  agentPromptValue,
                  actualModelId || config.defaultBestModel,
                )
              }

              answer = ""
              thinking = ""
              reasoning = isReasoning && userRequestsReasoning
              citations = []
              let imageCitations: any[] = []
              citationMap = {}
              let citationValues: Record<number, string> = {}

              stream.writeSSE({
                event: ChatSSEvents.Start,
                data: "",
              })
              for await (const chunk of iterator) {
                if (stream.closed) {
                  loggerWithChild({ email: email }).info(
                    "[MessageApi] Stream closed during conversation search loop. Breaking.",
                  )
                  wasStreamClosedPrematurely = true
                  break
                }
                if (chunk.text) {
                  if (reasoning && chunk.reasoning) {
                    thinking += chunk.text
                    stream.writeSSE({
                      event: ChatSSEvents.Reasoning,
                      data: chunk.text,
                    })
                    // reasoningSpan.end()
                  }
                  if (!chunk.reasoning) {
                    answer += chunk.text
                    stream.writeSSE({
                      event: ChatSSEvents.ResponseUpdate,
                      data: chunk.text,
                    })
                  }
                }
                if (chunk.cost) {
                  costArr.push(chunk.cost)
                }
                // Track token usage from metadata
                if (chunk.metadata?.usage) {
                  tokenArr.push({
                    inputTokens: chunk.metadata.usage.inputTokens || 0,
                    outputTokens: chunk.metadata.usage.outputTokens || 0,
                  })
                }
                if (chunk.citation) {
                  const { index, item } = chunk.citation
                  if (
                    item &&
                    item.app == Apps.Gmail &&
                    !Object.values(MailAttachmentEntity).includes(item.entity)
                  ) {
                    item.docId = await replaceDocIdwithUserDocId(
                      item.docId,
                      email,
                    )
                    if (item.url) {
                      item.url = item.url.replace(
                        /inbox\/[^/]+/,
                        `inbox/${item.docId}`,
                      )
                    }
                  }
                  citations.push(item)
                  citationMap[index] = citations.length - 1
                  loggerWithChild({ email: email }).info(
                    `Found citations and sending it, current count: ${citations.length}`,
                  )
                  stream.writeSSE({
                    event: ChatSSEvents.CitationsUpdate,
                    data: JSON.stringify({
                      contextChunks: citations,
                      citationMap,
                    }),
                  })
                  citationValues[index] = item
                }
                if (chunk.imageCitation) {
                  // Collect image citation for database persistence
                  imageCitations.push(chunk.imageCitation)
                  Logger.info("Found image citation, sending it")
                  loggerWithChild({ email: email }).info(
                    `Found image citation, sending it`,
                    { citationKey: chunk.imageCitation.citationKey },
                  )
                  stream.writeSSE({
                    event: ChatSSEvents.ImageCitationUpdate,
                    data: JSON.stringify(chunk.imageCitation),
                  })
                }
              }
              understandSpan.setAttribute("citation_count", citations.length)
              understandSpan.setAttribute(
                "citation_map",
                JSON.stringify(citationMap),
              )
              understandSpan.setAttribute(
                "citation_values",
                JSON.stringify(citationValues),
              )
              understandSpan.end()
              const answerSpan = ragSpan.startSpan("process_final_answer")
              answerSpan.setAttribute(
                "final_answer",
                webSearchEnabled
                  ? processWebSearchMessage(answer, citationMap, email)
                  : processMessage(answer, citationMap, email),
              )
              answerSpan.setAttribute("actual_answer", answer)
              answerSpan.setAttribute("final_answer_length", answer.length)
              answerSpan.end()
              ragSpan.end()
            } else if (parsed.answer) {
              answer = parsed.answer
            }

            const latestUserMessage = messages[messages.length - 1]
            if (latestUserMessage && answer) {
              const isFollowUp = parsed?.isFollowUp
              const lastMessageIndex = messages.length - 1
              const referenceIndex = lastMessageIndex - 2

              const previousClassification = messages[referenceIndex]
                ?.queryRouterClassification as Record<string, any> | undefined

              let queryRouterClassification: Record<string, any> | undefined

              // Always use the LLM-generated classification (no more overrides)
              if (Object.keys(classification).length > 2) {
                queryRouterClassification = classification
              }

              if (queryRouterClassification) {
                loggerWithChild({ email: email }).info(
                  `Query Router Classification : ${JSON.stringify(
                    queryRouterClassification,
                  )}`,
                )

                await updateMessage(db, latestUserMessage.externalId, {
                  queryRouterClassification,
                })
              } else {
                loggerWithChild({ email: email }).warn(
                  "queryRouterClassification is undefined, skipping update.",
                )
              }
            }

            if (answer || wasStreamClosedPrematurely) {
              // Calculate total cost and tokens
              const totalCost = costArr.reduce((a, b) => a + b, 0)
              const totalTokens = tokenArr.reduce(
                (acc, curr) => ({
                  inputTokens: acc.inputTokens + curr.inputTokens,
                  outputTokens: acc.outputTokens + curr.outputTokens,
                }),
                { inputTokens: 0, outputTokens: 0 },
              )

              // Determine if a message (even partial) should be saved
              // TODO: incase user loses permission
              // to one of the citations what do we do?
              // somehow hide that citation and change
              // the answer to reflect that
              const msg = await insertMessage(db, {
                chatId: chat.id,
                userId: user.id,
                workspaceExternalId: workspace.externalId,
                chatExternalId: chat.externalId,
                messageRole: MessageRole.Assistant,
                queryRouterClassification: JSON.stringify(classification),
                email: user.email,
                sources: citations,
                imageCitations: imageCitations,
                message: webSearchEnabled
                  ? processWebSearchMessage(answer, citationMap, email)
                  : processMessage(answer, citationMap, email),
                thinking: thinking,
                deepResearchSteps: deepResearchSteps,
                modelId: actualModelId || config.defaultBestModel,
                cost: totalCost.toString(),
                tokensUsed: totalTokens.inputTokens + totalTokens.outputTokens,
              })
              assistantMessageId = msg.externalId

              const traceJson = tracer.serializeToJson()
              await insertChatTrace({
                workspaceId: workspace.id,
                userId: user.id,
                chatId: chat.id,
                messageId: msg.id,
                chatExternalId: chat.externalId,
                email: user.email,
                messageExternalId: msg.externalId,
                traceJson,
              })
              loggerWithChild({ email: email }).info(
                `[MessageApi] Inserted trace for message ${msg.externalId} (premature: ${wasStreamClosedPrematurely}).`,
              )

              await stream.writeSSE({
                event: ChatSSEvents.ResponseMetadata,
                data: JSON.stringify({
                  chatId: chat.externalId,
                  messageId: assistantMessageId,
                }),
              })
            } else {
              const errorSpan = streamSpan.startSpan("handle_no_answer")
              const allMessages = await getChatMessagesWithAuth(
                db,
                chat?.externalId,
                email,
              )
              const lastMessage = allMessages[allMessages.length - 1]

              await stream.writeSSE({
                event: ChatSSEvents.ResponseMetadata,
                data: JSON.stringify({
                  chatId: chat.externalId,
                  messageId: lastMessage.externalId,
                }),
              })
              await stream.writeSSE({
                event: ChatSSEvents.Error,
                data: "Oops, something went wrong. Please try rephrasing your question or ask something else.",
              })
              await addErrMessageToMessage(
                lastMessage,
                "Oops, something went wrong. Please try rephrasing your question or ask something else.",
              )

              const traceJson = tracer.serializeToJson()
              await insertChatTrace({
                workspaceId: workspace.id,
                userId: user.id,
                chatId: chat.id,
                messageId: lastMessage.id,
                chatExternalId: chat.externalId,
                email: user.email,
                messageExternalId: lastMessage.externalId,
                traceJson,
              })
              errorSpan.end()
            }

            const endSpan = streamSpan.startSpan("send_end_event")
            await stream.writeSSE({
              data: "",
              event: ChatSSEvents.End,
            })
            endSpan.end()
            streamSpan.end()
            rootSpan.end()
          }
        } catch (error) {
          const streamErrorSpan = streamSpan.startSpan("handle_stream_error")
          streamErrorSpan.addEvent("error", {
            message: getErrorMessage(error),
            stack: (error as Error).stack || "",
          })
          const errFomMap = handleError(error)
          const allMessages = await getChatMessagesWithAuth(
            db,
            chat?.externalId,
            email,
          )
          const lastMessage = allMessages[allMessages.length - 1]
          await stream.writeSSE({
            event: ChatSSEvents.ResponseMetadata,
            data: JSON.stringify({
              chatId: chat.externalId,
              messageId: lastMessage.externalId,
            }),
          })
          await stream.writeSSE({
            event: ChatSSEvents.Error,
            data: errFomMap,
          })

          // Add the error message to last user message
          await addErrMessageToMessage(lastMessage, errFomMap)

          await stream.writeSSE({
            data: "",
            event: ChatSSEvents.End,
          })
          loggerWithChild({ email: email }).error(
            error,
            `Streaming Error: ${(error as Error).message} ${
              (error as Error).stack
            }`,
          )
          streamErrorSpan.end()
          streamSpan.end()
          rootSpan.end()
        } finally {
          // Ensure stream is removed from the map on completion or error
          if (streamKey && activeStreams.has(streamKey)) {
            activeStreams.delete(streamKey)
            loggerWithChild({ email: email }).info(
              `Removed stream ${streamKey} from active streams map.`,
            )
          }
        }
      },
      async (err, stream) => {
        const streamErrorSpan = rootSpan.startSpan(
          "handle_stream_callback_error",
        )
        streamErrorSpan.addEvent("error", {
          message: getErrorMessage(err),
          stack: (err as Error).stack || "",
        })
        const errFromMap = handleError(err)
        // Use the stored assistant message ID if available when handling callback error
        const allMessages = await getChatMessagesWithAuth(
          db,
          chat?.externalId,
          email,
        )
        const lastMessage = allMessages[allMessages.length - 1]
        const errorMsgId = assistantMessageId || lastMessage.externalId
        const errorChatId = chat?.externalId || "unknown"

        if (errorChatId !== "unknown" && errorMsgId !== "unknown") {
          await stream.writeSSE({
            event: ChatSSEvents.ResponseMetadata,
            data: JSON.stringify({
              chatId: errorChatId,
              messageId: errorMsgId,
            }),
          })
          // Try to get the last message again for error reporting
          const allMessages = await getChatMessagesWithAuth(
            db,
            errorChatId,
            email,
          )
          if (allMessages.length > 0) {
            const lastMessage = allMessages[allMessages.length - 1]
            await addErrMessageToMessage(lastMessage, errFromMap)
          }
        }
        await stream.writeSSE({
          event: ChatSSEvents.Error,
          data: errFromMap,
        })
        await addErrMessageToMessage(lastMessage, errFromMap)

        await stream.writeSSE({
          data: "",
          event: ChatSSEvents.End,
        })
        loggerWithChild({ email: email }).error(
          err,
          `Streaming Error: ${err.message} ${(err as Error).stack}`,
        )
        // Ensure stream is removed from the map in the error callback too
        if (streamKey && activeStreams.has(streamKey)) {
          activeStreams.delete(streamKey)
          loggerWithChild({ email: email }).info(
            `Removed stream ${streamKey} from active streams map in error callback.`,
          )
        }
        streamErrorSpan.end()
        rootSpan.end()
      },
    )
  } catch (error) {
    loggerWithChild({ email: email }).info(
      `MessageApi Error occurred.. {error}`,
    )
    const errorSpan = rootSpan.startSpan("handle_top_level_error")
    errorSpan.addEvent("error", {
      message: getErrorMessage(error),
      stack: (error as Error).stack || "",
    })
    const errMsg = getErrorMessage(error)
    // TODO: add more errors like bedrock, this is only openai
    const errFromMap = handleError(error)
    // @ts-ignore
    if (chat?.externalId) {
      const allMessages = await getChatMessagesWithAuth(
        db,
        chat?.externalId,
        email,
      )
      // Add the error message to last user message
      if (allMessages.length > 0) {
        const lastMessage = allMessages[allMessages.length - 1]
        // Use the stored assistant message ID if available for metadata
        const errorMsgId = assistantMessageId || lastMessage.externalId
        await stream.writeSSE({
          event: ChatSSEvents.ResponseMetadata,
          data: JSON.stringify({
            chatId: chat.externalId,
            messageId: errorMsgId,
          }),
        })
        await addErrMessageToMessage(lastMessage, errFromMap)
      }
    }
    if (error instanceof APIError) {
      // quota error
      if (error.status === 429) {
        loggerWithChild({ email: email }).error(
          error,
          "You exceeded your current quota",
        )
        if (stream) {
          await stream.writeSSE({
            event: ChatSSEvents.Error,
            data: errFromMap,
          })
        }
      }
    } else {
      loggerWithChild({ email: email }).error(
        error,
        `Message Error: ${errMsg} ${(error as Error).stack}`,
      )
      throw new HTTPException(500, {
        message: "Could not create message or Chat",
      })
    }
    // Ensure stream is removed from the map in the top-level catch block
    if (streamKey && activeStreams.has(streamKey)) {
      activeStreams.delete(streamKey)
      loggerWithChild({ email: email }).info(
        `Removed stream ${streamKey} from active streams map in top-level catch.`,
      )
    }
    errorSpan.end()
    rootSpan.end()
  }
}

// We support both retrying of already valid assistant respone & retrying of an error
// When the assitant gives error, that error message is stored in the user query's message object of that respective user query
// On the frontend, an error message can be seen from the assistant's side, but it is not really present in the DB, it is taken from the user query's errorMessage property
// On retry of that error, we send the user message itself again (like asking the same query again)
// If the retry is successful and we get a valid response, we store that message inside DB with a 'createdAt' value just 1 unit ahead of the respective user query's createdAt value
// This is done to maintain the order of user-assistant message pattern in messages which helps both in the frontend and server logic
// If the retry also fails, we do the same thing, storing error message in the user query's respective message object
// If a retry fails on a completely valid assistant response, the error is shown in the UI but not stored anywhere, we retain the valid response (can be seen after reload)
export const MessageRetryApi = async (c: Context) => {
  const tracer: Tracer = getTracer("chat")
  const rootSpan = tracer.startSpan("MessageRetryApi")
  let streamKey: string | null = null // Add stream key for stop functionality
  let relevantMessageId: string | null = null // Track message ID being generated/updated
  let email = ""
  try {
    // @ts-ignore
    const body = c.req.valid("query")
    const { messageId, selectedModelConfig }: MessageRetryReqType = body
    // Parse the model configuration JSON
    let extractedModelId: string | null = null
    let isReasoningEnabled = false

    if (selectedModelConfig) {
      try {
        // Decode the URL-encoded string first
        const modelConfig = JSON.parse(selectedModelConfig)
        extractedModelId = modelConfig.model || null

        // Check capabilities - handle both array and object formats
        if (modelConfig.capabilities) {
          if (Array.isArray(modelConfig.capabilities)) {
            isReasoningEnabled = modelConfig.capabilities.includes("reasoning")
          } else if (typeof modelConfig.capabilities === "object") {
            isReasoningEnabled = modelConfig.capabilities.reasoning === true
          }
        }
      } catch (error) {
        console.error("Failed to parse selectedModelConfig in retry:", error)
      }
    }

    const userRequestsReasoning = isReasoningEnabled
    const { sub, workspaceId } = c.get(JwtPayloadKey)
    email = sub ?? ""

    // Get the original message first to determine if it's a user or assistant message
    const originalMessage = await getMessageByExternalId(db, messageId)
    if (!originalMessage) {
      throw new HTTPException(404, { message: "Message not found" })
    }

    const isUserMessage = originalMessage.messageRole === "user"

    // If it's an assistant message, we need to get attachments from the previous user message
    let attachmentMetadata: AttachmentMetadata[] = []
    let ImageAttachmentFileIds: string[] = []

    if (isUserMessage) {
      // If retrying a user message, get attachments from that message
      attachmentMetadata = await getAttachmentsByMessageId(db, messageId, email)
      ImageAttachmentFileIds = attachmentMetadata
        .filter((m) => m.isImage)
        .map((m) => m.fileId)
    }

    rootSpan.setAttribute("email", email)
    rootSpan.setAttribute("workspaceId", workspaceId)
    rootSpan.setAttribute("messageId", messageId)

    const costArr: number[] = []
    const tokenArr: { inputTokens: number; outputTokens: number }[] = []
    // Fetch the original message
    const fetchMessageSpan = rootSpan.startSpan("fetch_original_message")
    if (!originalMessage) {
      const errorSpan = fetchMessageSpan.startSpan("message_not_found")
      errorSpan.addEvent("error", { message: "Message not found" })
      errorSpan.end()
      fetchMessageSpan.end()
      throw new HTTPException(404, { message: "Message not found" })
    }
    fetchMessageSpan.setAttribute("isUserMessage", isUserMessage)
    fetchMessageSpan.end()

    // Fetch conversation history
    const conversationSpan = rootSpan.startSpan("fetch_conversation")
    let conversation = await getChatMessagesBefore(
      db,
      originalMessage.chatId,
      originalMessage.createdAt,
    )
    // This !isUserMessage is useful for the case when the user retries the error he gets on the very first user query
    // Becoz on retry of the error, there will be no conversation availble as there wouldn't be anything before the very first query
    // And for retry on error, we use the user query itself
    if (!isUserMessage && (!conversation || !conversation.length)) {
      const errorSpan = conversationSpan.startSpan("no_conversation")
      errorSpan.addEvent("error", {
        message: "Could not fetch previous messages",
      })
      errorSpan.end()
      conversationSpan.end()
      throw new HTTPException(400, {
        message: "Could not fetch previous messages",
      })
    }
    conversationSpan.setAttribute("conversationLength", conversation.length)
    conversationSpan.end()

    // If retrying an assistant message, get attachments from the previous user message
    if (!isUserMessage && conversation && conversation.length > 0) {
      const prevUserMessage = conversation[conversation.length - 1]
      if (prevUserMessage.messageRole === "user") {
        attachmentMetadata = await getAttachmentsByMessageId(
          db,
          prevUserMessage.externalId,
          email,
        )
        ImageAttachmentFileIds = attachmentMetadata
          .map((m: AttachmentMetadata) => (m.isImage ? m.fileId : null))
          .filter((m: string | null) => m !== null)
      }
    }

    // Use the extracted modelId if provided, otherwise use the original message's modelId
    let convertedModelId = extractedModelId
      ? getModelValueFromLabel(extractedModelId)
      : null
    if (extractedModelId) {
      if (!convertedModelId && extractedModelId in Models) {
        convertedModelId = extractedModelId as Models
      } else if (!convertedModelId) {
        throw new HTTPException(400, {
          message: `Invalid model: ${extractedModelId}`,
        })
      }
    }
    const modelId = convertedModelId
      ? (convertedModelId as Models)
      : (originalMessage.modelId as Models)

    // Get user and workspace
    const userAndWorkspace = await getUserAndWorkspaceByEmail(
      db,
      workspaceId,
      email,
    )
    const { user, workspace } = userAndWorkspace
    const ctx = userContext(userAndWorkspace)
    const userTimezone = user?.timeZone || "Asia/Kolkata"
    const dateForAI = getDateForAI({ userTimeZone: userTimezone })
    const userMetadata = { userTimezone, dateForAI }

    // Extract sources from search parameters
    const kbItems = c.req.query("selectedKbItems")
    const isMsgWithKbItems = !!kbItems

    let newCitations: Citation[] = []
    // the last message before our assistant's message was the user's message
    const prevUserMessage = isUserMessage
      ? originalMessage
      : conversation[conversation.length - 1]
    let fileIds: string[] = []
    let threadIds: string[] = []
    const fileIdsFromDB = JSON.parse(
      JSON.stringify(prevUserMessage?.fileIds || []),
    )
    let totalValidFileIdsFromLinkCount = 0
    if (
      prevUserMessage.messageRole === "user" &&
      fileIdsFromDB &&
      fileIdsFromDB.length > 0
    ) {
      fileIds = fileIdsFromDB
      const isMsgWithContext = isMessageWithContext(prevUserMessage.message)
      const extractedInfo = isMsgWithContext
        ? await extractFileIdsFromMessage(prevUserMessage.message, email)
        : {
            totalValidFileIdsFromLinkCount: 0,
            fileIds: [],
            threadIds: [],
          }
      totalValidFileIdsFromLinkCount =
        extractedInfo?.totalValidFileIdsFromLinkCount
      threadIds = extractedInfo?.threadIds || []
    }
    // we are trying to retry the first assistant's message
    if (conversation.length === 1) {
      conversation = []
    }
    if (!prevUserMessage.message) {
      const errorSpan = rootSpan.startSpan("invalid_user_chat")
      errorSpan.addEvent("error", {
        message: "Cannot retry the message, invalid user chat",
      })
      errorSpan.end()
      throw new HTTPException(400, {
        message: "Cannot retry the message, invalid user chat",
      })
    }

    // Set stream key before streaming
    streamKey = originalMessage.chatExternalId
    loggerWithChild({ email: email }).info(
      `[MessageRetryApi] Constructed streamKey: ${streamKey}`,
    )

    return streamSSE(
      c,
      async (stream) => {
        activeStreams.set(streamKey!, stream)
        const streamSpan = rootSpan.startSpan("stream_response")
        streamSpan.setAttribute("chatId", originalMessage.chatExternalId)
        let wasStreamClosedPrematurely = false

        try {
          let message = prevUserMessage.message
          if (
            (fileIds && fileIds?.length > 0) ||
            (ImageAttachmentFileIds && ImageAttachmentFileIds?.length > 0)
          ) {
            loggerWithChild({ email: email }).info(
              "[RETRY] User has selected some context with query, answering only based on that given context",
            )

            let answer = ""
            let citations = []
            let imageCitations: any[] = []
            let citationMap: Record<number, number> = {}
            let thinking = ""
            let reasoning =
              userRequestsReasoning &&
              ragPipelineConfig[RagPipelineStages.AnswerOrSearch].reasoning

            const understandSpan = streamSpan.startSpan("understand_message")
            understandSpan?.setAttribute(
              "totalValidFileIdsFromLinkCount",
              totalValidFileIdsFromLinkCount,
            )
            understandSpan?.setAttribute("maxValidLinks", maxValidLinks)

            const iterator = UnderstandMessageAndAnswerForGivenContext(
              email,
              ctx,
              userMetadata,
              message,
              0.5,
              fileIds,
              userRequestsReasoning,
              understandSpan,
              threadIds,
              ImageAttachmentFileIds,
              undefined,
              isMsgWithKbItems,
              modelId,
            )
            stream.writeSSE({
              event: ChatSSEvents.Start,
              data: "",
            })

            answer = ""
            thinking = ""
            reasoning = isReasoning && userRequestsReasoning
            citations = []
            imageCitations = []
            citationMap = {}
            let count = 0
            let citationValues: Record<number, string> = {}
            for await (const chunk of iterator) {
              if (stream.closed) {
                loggerWithChild({ email: email }).info(
                  "[MessageRetryApi] Stream closed during conversation search loop. Breaking.",
                )
                wasStreamClosedPrematurely = true
                break
              }
              if (chunk.text) {
                if (
                  totalValidFileIdsFromLinkCount > maxValidLinks &&
                  count === 0
                ) {
                  stream.writeSSE({
                    event: ChatSSEvents.ResponseUpdate,
                    data: `Skipping last ${
                      totalValidFileIdsFromLinkCount - maxValidLinks
                    } valid link/s as it exceeds max limit of ${maxValidLinks}. `,
                  })
                }
                if (reasoning && chunk.reasoning) {
                  thinking += chunk.text
                  stream.writeSSE({
                    event: ChatSSEvents.Reasoning,
                    data: chunk.text,
                  })
                  // reasoningSpan.end()
                }
                if (!chunk.reasoning) {
                  answer += chunk.text
                  stream.writeSSE({
                    event: ChatSSEvents.ResponseUpdate,
                    data: chunk.text,
                  })
                }
              }
              if (chunk.cost) {
                costArr.push(chunk.cost)
              }
              // Track token usage from metadata
              if (chunk.metadata?.usage) {
                tokenArr.push({
                  inputTokens: chunk.metadata.usage.inputTokens || 0,
                  outputTokens: chunk.metadata.usage.outputTokens || 0,
                })
              }
              if (chunk.citation) {
                const { index, item } = chunk.citation
                citations.push(item)
                citationMap[index] = citations.length - 1
                loggerWithChild({ email: email }).info(
                  `Found citations and sending it, current count: ${citations.length}`,
                )
                stream.writeSSE({
                  event: ChatSSEvents.CitationsUpdate,
                  data: JSON.stringify({
                    contextChunks: citations,
                    citationMap,
                  }),
                })
                citationValues[index] = item
              }
              if (chunk.imageCitation) {
                imageCitations.push(chunk.imageCitation)
                loggerWithChild({ email: email }).info(
                  `Found image citation, sending it`,
                  { citationKey: chunk.imageCitation.citationKey },
                )
                stream.writeSSE({
                  event: ChatSSEvents.ImageCitationUpdate,
                  data: JSON.stringify(chunk.imageCitation),
                })
              }
              count++
            }
            understandSpan.setAttribute("citation_count", citations.length)
            understandSpan.setAttribute(
              "citation_map",
              JSON.stringify(citationMap),
            )
            understandSpan.setAttribute(
              "citation_values",
              JSON.stringify(citationValues),
            )
            understandSpan.end()
            const answerSpan = streamSpan.startSpan("process_final_answer")
            answerSpan.setAttribute(
              "final_answer",
              processMessage(answer, citationMap, email),
            )
            answerSpan.setAttribute("actual_answer", answer)
            answerSpan.setAttribute("final_answer_length", answer.length)
            answerSpan.end()

            // Database Update Logic
            const insertSpan = streamSpan.startSpan("insert_assistant_message")
            // Calculate total cost and tokens
            const totalCost = costArr.reduce((a, b) => a + b, 0)
            const totalTokens = tokenArr.reduce(
              (acc, curr) => ({
                inputTokens: acc.inputTokens + curr.inputTokens,
                outputTokens: acc.outputTokens + curr.outputTokens,
              }),
              { inputTokens: 0, outputTokens: 0 },
            )

            if (wasStreamClosedPrematurely) {
              loggerWithChild({ email: email }).info(
                `[MessageRetryApi] Stream closed prematurely. Saving partial state.`,
              )
              if (isUserMessage) {
                await db.transaction(async (tx) => {
                  await updateMessage(tx, messageId, { errorMessage: "" })
                  const msg = await insertMessage(tx, {
                    chatId: originalMessage.chatId,
                    userId: user.id,
                    workspaceExternalId: workspace.externalId,
                    chatExternalId: originalMessage.chatExternalId,
                    messageRole: MessageRole.Assistant,
                    email: user.email,
                    sources: citations,
                    imageCitations: imageCitations,
                    message: processMessage(answer, citationMap, email),
                    thinking,
                    modelId,
                    cost: totalCost.toString(),
                    tokensUsed:
                      totalTokens.inputTokens + totalTokens.outputTokens,
                    createdAt: new Date(
                      new Date(originalMessage.createdAt).getTime() + 1,
                    ),
                  })
                  relevantMessageId = msg.externalId
                })
              } else {
                relevantMessageId = originalMessage.externalId
                await updateMessage(db, messageId, {
                  message: processMessage(answer, citationMap, email),
                  updatedAt: new Date(),
                  sources: citations,
                  imageCitations: imageCitations,
                  thinking,
                  errorMessage: null,
                })
              }
            } else {
              if (answer) {
                if (isUserMessage) {
                  let msg = await db.transaction(async (tx) => {
                    await updateMessage(tx, messageId, { errorMessage: "" })
                    const msg = await insertMessage(tx, {
                      chatId: originalMessage.chatId,
                      userId: user.id,
                      workspaceExternalId: workspace.externalId,
                      chatExternalId: originalMessage.chatExternalId,
                      messageRole: MessageRole.Assistant,
                      email: user.email,
                      sources: citations,
                      message: processMessage(answer, citationMap, email),
                      thinking,
                      modelId:
                        ragPipelineConfig[RagPipelineStages.AnswerOrRewrite]
                          .modelId,
                      cost: totalCost.toString(),
                      tokensUsed:
                        totalTokens.inputTokens + totalTokens.outputTokens,
                      // The createdAt for this response which was error before
                      // should be just 1 unit more than the respective user query's createdAt value
                      // This is done to maintain order of user-assistant pattern of messages in UI
                      createdAt: new Date(
                        new Date(originalMessage.createdAt).getTime() + 1,
                      ),
                    })
                    return msg
                  })
                  relevantMessageId = msg.externalId
                } else {
                  loggerWithChild({ email: email }).info(
                    `Updated trace for message ${originalMessage.externalId}`,
                  )
                  insertSpan.setAttribute(
                    "message_id",
                    originalMessage.externalId,
                  )
                  relevantMessageId = originalMessage.externalId
                  await updateMessage(db, messageId, {
                    message: processMessage(answer, citationMap, email),
                    updatedAt: new Date(),
                    sources: citations,
                    thinking,
                    errorMessage: null,
                  })
                }
              } else {
                loggerWithChild({ email: email }).error(
                  `[MessageRetryApi] Stream finished but no answer generated.`,
                )
                const failureErrorMsg =
                  "Assistant failed to generate a response on retry."
                await addErrMessageToMessage(originalMessage, failureErrorMsg)
                relevantMessageId = originalMessage.externalId
                await stream.writeSSE({
                  event: ChatSSEvents.Error,
                  data: failureErrorMsg,
                })
              }
            }

            await stream.writeSSE({
              event: ChatSSEvents.ResponseMetadata,
              data: JSON.stringify({
                chatId: originalMessage.chatExternalId,
                messageId: relevantMessageId,
              }),
            })

            const endSpan = streamSpan.startSpan("send_end_event")
            await stream.writeSSE({
              data: "",
              event: ChatSSEvents.End,
            })
            endSpan.end()
            streamSpan.end()
            rootSpan.end()
            const traceJson = tracer.serializeToJson()
            await updateChatTrace(
              originalMessage.chatExternalId,
              originalMessage.externalId,
              traceJson,
            )
          } else {
            const topicConversationThread = buildTopicConversationThread(
              conversation,
              conversation.length - 1,
            )

            const convWithNoErrMsg = isUserMessage
              ? formatMessagesForLLM(
                  topicConversationThread
                    .filter((con) => !con?.errorMessage)
                    .filter(
                      (msg) =>
                        !(
                          (
                            msg.messageRole === MessageRole.Assistant &&
                            !msg.message
                          ) // filter out assistant messages with no content
                        ),
                    ),
                )
              : formatMessagesForLLM(
                  topicConversationThread
                    .slice(0, topicConversationThread.length - 1)
                    .filter((con) => !con?.errorMessage)
                    .filter(
                      (msg) =>
                        !(
                          msg.messageRole === MessageRole.Assistant &&
                          !msg.message
                        ),
                    ),
                )
            loggerWithChild({ email: email }).info(
              "retry: Checking if answer is in the conversation or a mandatory query rewrite is needed before RAG",
            )

            // Extract previous classification for pagination and follow-up queries
            let previousClassification: QueryRouterLLMResponse | null = null
            if (conversation.length > 0) {
              const previousUserMessage = conversation[conversation.length - 1] // In retry context, previous user message is at -1
              if (
                previousUserMessage?.queryRouterClassification &&
                previousUserMessage.messageRole === "user"
              ) {
                try {
                  const parsedClassification =
                    typeof previousUserMessage.queryRouterClassification ===
                    "string"
                      ? JSON.parse(
                          previousUserMessage.queryRouterClassification,
                        )
                      : previousUserMessage.queryRouterClassification
                  previousClassification =
                    parsedClassification as QueryRouterLLMResponse
                  Logger.info(
                    `Found previous classification in retry: ${JSON.stringify(previousClassification)}`,
                  )
                } catch (error) {
                  Logger.error(
                    `Error parsing previous classification in retry: ${error}`,
                  )
                }
              }
            }

            // Add chain break analysis for retry context
            const messagesForChainBreak = isUserMessage
              ? [...conversation, originalMessage] // Include the user message being retried
              : conversation // For assistant retry, conversation already has the right scope

            const chainBreakClassifications =
              getRecentChainBreakClassifications(messagesForChainBreak)
            const formattedChainBreaks = formatChainBreaksForPrompt(
              chainBreakClassifications,
            )

            const searchSpan = streamSpan.startSpan("conversation_search")
            const searchOrAnswerIterator =
              generateSearchQueryOrAnswerFromConversation(
                message,
                ctx,
                userMetadata,
                {
                  modelId: modelId
                    ? (modelId as Models)
                    : config.defaultBestModel,
                  stream: true,
                  json: true,
                  reasoning:
                    userRequestsReasoning &&
                    ragPipelineConfig[RagPipelineStages.AnswerOrSearch]
                      .reasoning,
                  messages: formatMessagesForLLM(topicConversationThread),
                },
                undefined,
                previousClassification,
                formattedChainBreaks,
              )
            let currentAnswer = ""
            let answer = ""
            let citations: Citation[] = [] // Changed to Citation[] for consistency
            let citationMap: Record<number, number> = {}
            let queryFilters = {
              apps: [],
              entities: [],
              startTime: "",
              endTime: "",
              count: 0,
              sortDirection: "",
              intent: {},
              offset: 0,
            }
            let parsed = {
              isFollowUp: false,
              answer: "",
              queryRewrite: "",
              temporalDirection: null,
              filterQuery: "",
              type: "",
              filters: queryFilters,
            }
            let thinking = ""
            let reasoning =
              userRequestsReasoning &&
              ragPipelineConfig[RagPipelineStages.AnswerOrSearch].reasoning
            let buffer = ""
            for await (const chunk of searchOrAnswerIterator) {
              if (stream.closed) {
                loggerWithChild({ email: email }).info(
                  "[MessageRetryApi] Stream closed during conversation search loop. Breaking.",
                )
                wasStreamClosedPrematurely = true
                break
              }
              if (chunk.text) {
                if (reasoning) {
                  if (thinking && !chunk.text.includes(EndThinkingToken)) {
                    thinking += chunk.text
                    stream.writeSSE({
                      event: ChatSSEvents.Reasoning,
                      data: chunk.text,
                    })
                  } else {
                    // first time
                    if (!chunk.text.includes(StartThinkingToken)) {
                      let token = chunk.text
                      if (chunk.text.includes(EndThinkingToken)) {
                        token = chunk.text.split(EndThinkingToken)[0]
                        thinking += token
                      } else {
                        thinking += token
                      }
                      stream.writeSSE({
                        event: ChatSSEvents.Reasoning,
                        data: token,
                      })
                    }
                  }
                }
                if (reasoning && chunk.text.includes(EndThinkingToken)) {
                  reasoning = false
                  chunk.text = chunk.text.split(EndThinkingToken)[1].trim()
                }
                buffer += chunk.text
                if (!reasoning) {
                  try {
                    parsed = jsonParseLLMOutput(buffer) || {}
                    if (parsed.answer && currentAnswer !== parsed.answer) {
                      if (currentAnswer === "") {
                        loggerWithChild({ email: email }).info(
                          "retry: We were able to find the answer/respond to users query in the conversation itself so not applying RAG",
                        )
                        stream.writeSSE({
                          event: ChatSSEvents.Start,
                          data: "",
                        })
                        // First valid answer - send the whole thing
                        stream.writeSSE({
                          event: ChatSSEvents.ResponseUpdate,
                          data: parsed.answer,
                        })
                      } else {
                        // Subsequent chunks - send only the new part
                        const newText = parsed.answer.slice(
                          currentAnswer.length,
                        )
                        stream.writeSSE({
                          event: ChatSSEvents.ResponseUpdate,
                          data: newText,
                        })
                      }
                      currentAnswer = parsed.answer
                    }
                  } catch (err) {
                    loggerWithChild({ email: email }).error(
                      err,
                      `Error while parsing LLM output ${
                        (err as Error).message
                      }`,
                    )
                    continue
                  }
                }
              }
              if (chunk.cost) {
                costArr.push(chunk.cost)
              }
              // Track token usage from metadata
              if (chunk.metadata?.usage) {
                tokenArr.push({
                  inputTokens: chunk.metadata.usage.inputTokens || 0,
                  outputTokens: chunk.metadata.usage.outputTokens || 0,
                })
              }
            }
            searchSpan.setAttribute("answer_found", parsed.answer)
            searchSpan.setAttribute("answer", answer)
            searchSpan.setAttribute("query_rewrite", parsed.queryRewrite)
            searchSpan.end()
            let classification: QueryRouterLLMResponse
            if (parsed.answer === null) {
              const ragSpan = streamSpan.startSpan("rag_processing")
              if (parsed.queryRewrite) {
                loggerWithChild({ email: email }).info(
                  "retry: The query is ambiguous and requires a mandatory query rewrite from the existing conversation / recent messages",
                )
                message = parsed.queryRewrite
                ragSpan.setAttribute("query_rewrite", parsed.queryRewrite)
              } else {
                loggerWithChild({ email: email }).info(
                  "retry: There was no need for a query rewrite and there was no answer in the conversation, applying RAG",
                )
              }
              const {
                apps,
                count,
                endTime,
                entities,
                sortDirection,
                startTime,
              } = parsed?.filters || {}
              classification = {
                direction: parsed.temporalDirection,
                type: parsed.type,
                filterQuery: parsed.filterQuery,
                isFollowUp: parsed.isFollowUp,
                filters: {
                  apps: apps,
                  entities: entities as Entity[],
                  endTime,
                  sortDirection,
                  startTime,
                  count,
                  offset: parsed?.filters?.offset || 0,
                  intent: parsed?.filters?.intent || {},
                },
              } as QueryRouterLLMResponse

              loggerWithChild({ email: email }).info(
                `Classifying the query as:, ${JSON.stringify(classification)}`,
              )

              const understandSpan = ragSpan.startSpan("understand_message")
              const iterator = UnderstandMessageAndAnswer(
                email,
                ctx,
                userMetadata,
                message,
                classification,
                convWithNoErrMsg,
                0.5,
                userRequestsReasoning,
                understandSpan,
                undefined,
                modelId,
              )
              // throw new Error("Hello, how are u doing?")
              stream.writeSSE({
                event: ChatSSEvents.Start,
                data: "",
              })
              answer = ""
              thinking = ""
              reasoning = config.isReasoning && userRequestsReasoning
              citations = []
              citationMap = {}
              let citationValues: Record<number, string> = {}
              for await (const chunk of iterator) {
                if (stream.closed) {
                  loggerWithChild({ email: email }).info(
                    "[MessageRetryApi] Stream closed during RAG loop. Breaking.",
                  )
                  wasStreamClosedPrematurely = true
                  break
                }
                if (chunk.text) {
                  if (reasoning && chunk.reasoning) {
                    thinking += chunk.text
                    stream.writeSSE({
                      event: ChatSSEvents.Reasoning,
                      data: chunk.text,
                    })
                  }
                  if (!chunk.reasoning) {
                    answer += chunk.text
                    stream.writeSSE({
                      event: ChatSSEvents.ResponseUpdate,
                      data: chunk.text,
                    })
                  }
                }
                if (chunk.cost) {
                  costArr.push(chunk.cost)
                }
                // Track token usage from metadata
                if (chunk.metadata?.usage) {
                  tokenArr.push({
                    inputTokens: chunk.metadata.usage.inputTokens || 0,
                    outputTokens: chunk.metadata.usage.outputTokens || 0,
                  })
                }
                if (chunk.citation) {
                  const { index, item } = chunk.citation
                  citations.push(item)
                  citationMap[index] = citations.length - 1
                  loggerWithChild({ email: email }).info(
                    `retry: Found citations and sending it, current count: ${citations.length}`,
                  )
                  stream.writeSSE({
                    event: ChatSSEvents.CitationsUpdate,
                    data: JSON.stringify({
                      contextChunks: citations,
                      citationMap,
                    }),
                  })
                  citationValues[index] = item
                }
              }
              understandSpan.setAttribute("citation_count", citations.length)
              understandSpan.setAttribute(
                "citation_map",
                JSON.stringify(citationMap),
              )
              understandSpan.setAttribute(
                "citation_values",
                JSON.stringify(citationValues),
              )
              understandSpan.end()
              const answerSpan = ragSpan.startSpan("process_final_answer")
              answerSpan.setAttribute(
                "final_answer",
                processMessage(answer, citationMap, email),
              )
              answerSpan.setAttribute("actual_answer", answer)
              answerSpan.setAttribute("final_answer_length", answer.length)
              answerSpan.end()
              ragSpan.end()
            } else if (parsed.answer) {
              answer = parsed.answer
            }

            // Database Update Logic
            const insertSpan = streamSpan.startSpan("insert_assistant_message")
            // Calculate total cost and tokens
            const totalCost = costArr.reduce((a, b) => a + b, 0)
            const totalTokens = tokenArr.reduce(
              (acc, curr) => ({
                inputTokens: acc.inputTokens + curr.inputTokens,
                outputTokens: acc.outputTokens + curr.outputTokens,
              }),
              { inputTokens: 0, outputTokens: 0 },
            )

            if (wasStreamClosedPrematurely) {
              loggerWithChild({ email: email }).info(
                `[MessageRetryApi] Stream closed prematurely. Saving partial state.`,
              )
              if (isUserMessage) {
                await db.transaction(async (tx) => {
                  await updateMessage(tx, messageId, { errorMessage: "" })
                  const msg = await insertMessage(tx, {
                    chatId: originalMessage.chatId,
                    userId: user.id,
                    workspaceExternalId: workspace.externalId,
                    chatExternalId: originalMessage.chatExternalId,
                    messageRole: MessageRole.Assistant,
                    email: user.email,
                    sources: citations,
                    message: processMessage(answer, citationMap, email),
                    queryRouterClassification: JSON.stringify(classification),
                    thinking,
                    modelId:
                      ragPipelineConfig[RagPipelineStages.AnswerOrRewrite]
                        .modelId,
                    cost: totalCost.toString(),
                    tokensUsed:
                      totalTokens.inputTokens + totalTokens.outputTokens,
                    createdAt: new Date(
                      new Date(originalMessage.createdAt).getTime() + 1,
                    ),
                  })
                  relevantMessageId = msg.externalId
                })
              } else {
                relevantMessageId = originalMessage.externalId
                await updateMessage(db, messageId, {
                  message: processMessage(answer, citationMap, email),
                  updatedAt: new Date(),
                  sources: citations,
                  thinking,
                  errorMessage: null,
                })
              }
            } else {
              if (answer) {
                if (isUserMessage) {
                  let msg = await db.transaction(async (tx) => {
                    await updateMessage(tx, messageId, { errorMessage: "" })
                    const msg = await insertMessage(tx, {
                      chatId: originalMessage.chatId,
                      userId: user.id,
                      workspaceExternalId: workspace.externalId,
                      chatExternalId: originalMessage.chatExternalId,
                      messageRole: MessageRole.Assistant,
                      email: user.email,
                      sources: citations,
                      message: processMessage(answer, citationMap, email),
                      queryRouterClassification: JSON.stringify(classification),
                      thinking,
                      modelId:
                        ragPipelineConfig[RagPipelineStages.AnswerOrRewrite]
                          .modelId,
                      cost: totalCost.toString(),
                      tokensUsed:
                        totalTokens.inputTokens + totalTokens.outputTokens,
                      // The createdAt for this response which was error before
                      // should be just 1 unit more than the respective user query's createdAt value
                      // This is done to maintain order of user-assistant pattern of messages in UI
                      createdAt: new Date(
                        new Date(originalMessage.createdAt).getTime() + 1,
                      ),
                    })
                    return msg
                  })
                  relevantMessageId = msg.externalId
                } else {
                  loggerWithChild({ email: email }).info(
                    `Updated trace for message ${originalMessage.externalId}`,
                  )
                  insertSpan.setAttribute(
                    "message_id",
                    originalMessage.externalId,
                  )
                  relevantMessageId = originalMessage.externalId
                  await updateMessage(db, messageId, {
                    message: processMessage(answer, citationMap, email),
                    updatedAt: new Date(),
                    sources: citations,
                    thinking,
                    errorMessage: null,
                  })
                }
              } else {
                loggerWithChild({ email: email }).error(
                  `[MessageRetryApi] Stream finished but no answer generated.`,
                )
                const failureErrorMsg =
                  "Assistant failed to generate a response on retry."
                await addErrMessageToMessage(originalMessage, failureErrorMsg)
                relevantMessageId = originalMessage.externalId
                await stream.writeSSE({
                  event: ChatSSEvents.Error,
                  data: failureErrorMsg,
                })
              }
            }

            await stream.writeSSE({
              event: ChatSSEvents.ResponseMetadata,
              data: JSON.stringify({
                chatId: originalMessage.chatExternalId,
                messageId: relevantMessageId,
              }),
            })

            const endSpan = streamSpan.startSpan("send_end_event")
            await stream.writeSSE({
              data: "",
              event: ChatSSEvents.End,
            })
            endSpan.end()
            streamSpan.end()
            rootSpan.end()
            const traceJson = tracer.serializeToJson()
            await updateChatTrace(
              originalMessage.chatExternalId,
              originalMessage.externalId,
              traceJson,
            )
          }
        } catch (error) {
          const streamErrorSpan = streamSpan.startSpan("handle_stream_error")
          streamErrorSpan.addEvent("error", {
            message: getErrorMessage(error),
            stack: (error as Error).stack || "",
          })
          const errFromMap = handleError(error)
          relevantMessageId = relevantMessageId || originalMessage.externalId
          await stream.writeSSE({
            event: ChatSSEvents.ResponseMetadata,
            data: JSON.stringify({
              chatId: originalMessage.chatExternalId,
              messageId: relevantMessageId,
            }),
          })
          await stream.writeSSE({
            event: ChatSSEvents.Error,
            data: errFromMap,
          })
          await addErrMessageToMessage(originalMessage, errFromMap)
          await stream.writeSSE({
            data: "",
            event: ChatSSEvents.End,
          })
          loggerWithChild({ email: email }).error(
            error,
            `Streaming Error: ${(error as Error).message} ${
              (error as Error).stack
            }`,
          )
          streamErrorSpan.end()
          streamSpan.end()
          rootSpan.end()
        } finally {
          if (streamKey && activeStreams.has(streamKey)) {
            activeStreams.delete(streamKey)
            loggerWithChild({ email: email }).info(
              `[MessageRetryApi] Removed stream ${streamKey} from active streams map.`,
            )
          }
        }
      },
      async (err, stream) => {
        const streamErrorSpan = rootSpan.startSpan(
          "handle_stream_callback_error",
        )
        streamErrorSpan.addEvent("error", {
          message: getErrorMessage(err),
          stack: (err as Error).stack || "",
        })
        const errFromMap = handleError(err)
        relevantMessageId = relevantMessageId || originalMessage.externalId
        await stream.writeSSE({
          event: ChatSSEvents.ResponseMetadata,
          data: JSON.stringify({
            chatId: originalMessage.chatExternalId,
            messageId: relevantMessageId,
          }),
        })
        await stream.writeSSE({
          event: ChatSSEvents.Error,
          data: errFromMap,
        })
        await addErrMessageToMessage(originalMessage, errFromMap)
        await stream.writeSSE({
          data: "",
          event: ChatSSEvents.End,
        })
        loggerWithChild({ email: email }).error(
          err,
          `Streaming Error: ${err.message} ${(err as Error).stack}`,
        )
        streamErrorSpan.end()
        rootSpan.end()
        if (streamKey && activeStreams.has(streamKey)) {
          activeStreams.delete(streamKey)
          loggerWithChild({ email: email }).info(
            `[MessageRetryApi] Removed stream ${streamKey} from active streams map in error callback.`,
          )
        }
      },
    )
  } catch (error) {
    const errorSpan = rootSpan.startSpan("handle_top_level_error")
    errorSpan.addEvent("error", {
      message: getErrorMessage(error),
      stack: (error as Error).stack || "",
    })
    const errMsg = getErrorMessage(error)
    loggerWithChild({ email: email }).error(
      error,
      `Message Retry Error: ${errMsg} ${(error as Error).stack}`,
    )
    if (streamKey && activeStreams.has(streamKey)) {
      activeStreams.delete(streamKey)
      loggerWithChild({ email: email }).info(
        `[MessageRetryApi] Removed stream ${streamKey} from active streams map in top-level catch.`,
      )
    }
    throw new HTTPException(500, {
      message: "Could not retry message",
    })
  }
}

// New API Endpoint to stop streaming
export const StopStreamingApi = async (c: Context) => {
  const { email, via_apiKey } = getAuth(c)

  if (via_apiKey) {
    const apiKeyScopes =
      safeGet<{ scopes?: string[] }>(c, "config")?.scopes || []
    if (!apiKeyScopes.includes(ApiKeyScopes.AGENT_CHAT_STOP)) {
      return c.json(
        { message: "API key does not have scope to stop agent chat" },
        403,
      )
    }
  }

  try {
    // @ts-ignore - Assuming validation middleware handles this
    const { chatId } = c.req.valid("json")
    loggerWithChild({ email: email }).info(
      `[StopStreamingApi] Received stop request. ChatId from client: ${chatId}`,
    )

    if (!chatId) {
      loggerWithChild({ email: email }).warn(
        "[StopStreamingApi] Received stop request with missing chatId.",
      )
      throw new HTTPException(400, { message: "chatId is required." })
    }

    const streamKey = chatId
    const stream = activeStreams.get(streamKey)

    if (stream) {
      loggerWithChild({ email: email }).info(
        `[StopStreamingApi] Closing active stream: ${streamKey}.`,
      )
      try {
        await stream.close()
      } catch (closeError) {
        loggerWithChild({ email: email }).error(
          closeError,
          `[StopStreamingApi] Error closing stream ${streamKey}: ${getErrorMessage(
            closeError,
          )}`,
        )
      } finally {
        activeStreams.delete(streamKey!)
      }
    } else {
      loggerWithChild({ email: email }).warn(
        `[StopStreamingApi] Stop request for non-existent or already finished stream with key: ${streamKey}. No action taken.`,
      )
    }

    return c.json({ success: true })
  } catch (error) {
    const errMsg = getErrorMessage(error)
    if (error instanceof HTTPException) {
      loggerWithChild({ email: email }).error(
        `[StopStreamingApi] HTTP Exception: ${error.status} - ${error.message}`,
      )
      throw error
    }
    loggerWithChild({ email: email }).error(
      error,
      `[StopStreamingApi] Unexpected Error: ${errMsg} ${
        (error as Error).stack
      }`,
    )
    throw new HTTPException(500, { message: "Could not stop streaming." })
  }
}

export const MessageFeedbackApi = async (c: Context) => {
  const { sub, workspaceId } = c.get(JwtPayloadKey)
  const email = sub
  const Logger = getLogger(Subsystem.Chat)

  try {
    //@ts-ignore - Assuming validation middleware handles this
    const { messageId, feedback } = await c.req.valid("json")

    const message = await getMessageByExternalId(db, messageId)
    if (!message) {
      throw new HTTPException(404, { message: "Message not found" })
    }
    if (
      message.email !== email ||
      message.workspaceExternalId !== workspaceId
    ) {
      throw new HTTPException(403, { message: "Forbidden" })
    }

    // Convert legacy feedback to new JSON format for consistency
    const feedbackData = feedback
      ? {
          type: feedback,
          feedback: [""], // Empty array for legacy feedback
        }
      : null

    await updateMessageByExternalId(db, messageId, {
      feedback: feedbackData,
      updatedAt: new Date(),
    })

    loggerWithChild({ email: email }).info(
      `Feedback ${
        feedback ? `'${feedback}'` : "removed"
      } for message ${messageId} by user ${email}`,
    )
    likeDislikeCount.inc({ email: email, feedback: feedback })
    return c.json({ success: true, messageId, feedback })
  } catch (error) {
    const errMsg = getErrorMessage(error)

    loggerWithChild({ email: email }).error(
      error,
      `Message Feedback Error: ${errMsg} ${(error as Error).stack}`,
    )
    if (error instanceof HTTPException) throw error
    throw new HTTPException(500, {
      message: "Could not submit feedback",
    })
  }
}

// New Enhanced Feedback API
export const EnhancedMessageFeedbackApi = async (c: Context) => {
  const { sub, workspaceId } = c.get(JwtPayloadKey)
  const email = sub
  const Logger = getLogger(Subsystem.Chat)

  try {
    //@ts-ignore - Assuming validation middleware handles this
    const requestData = await c.req.valid("json")
    const { messageId, type, customFeedback, selectedOptions, shareChat } =
      requestData as {
        messageId: string
        type: "like" | "dislike"
        customFeedback?: string
        selectedOptions?: string[]
        shareChat?: boolean
      }

    // Debug logging
    loggerWithChild({ email: email }).info(
      `Enhanced feedback request received`,
      {
        messageId,
        type,
        shareChat,
        customFeedback: !!customFeedback,
        selectedOptionsCount: selectedOptions?.length || 0,
      },
    )

    const message = await getMessageByExternalId(db, messageId)
    if (!message) {
      throw new HTTPException(404, { message: "Message not found" })
    }
    if (
      message.email !== email ||
      message.workspaceExternalId !== workspaceId
    ) {
      throw new HTTPException(403, { message: "Forbidden" })
    }

    // Get user and chat info for potential share token generation
    const userAndWorkspace = await getUserAndWorkspaceByEmail(
      db,
      workspaceId,
      email,
    )
    const { user } = userAndWorkspace

    const chat = await getChatByExternalId(db, message.chatExternalId)
    if (!chat) {
      throw new HTTPException(404, { message: "Chat not found" })
    }

    // Create enhanced feedback data
    const feedbackData: any = {
      type,
      feedback: [],
      share_chat: null,
    }

    // Add custom feedback as first element if provided
    if (customFeedback && customFeedback.trim()) {
      feedbackData.feedback.push(customFeedback.trim())
    }

    // Add selected predefined options
    if (selectedOptions && selectedOptions.length > 0) {
      feedbackData.feedback.push(...selectedOptions)
    }

    // Ensure at least one feedback item
    if (feedbackData.feedback.length === 0) {
      feedbackData.feedback.push("") // Empty string placeholder
    }

    // Generate share token if user opted to share
    if (shareChat) {
      try {
        // Check if share already exists for this chat+message combination
        const existingShare = await db
          .select()
          .from(sharedChats)
          .where(
            and(
              eq(sharedChats.chatId, chat.id),
              eq(sharedChats.messageId, message.id),
            ),
          )
          .limit(1)

        let shareToken: string

        if (existingShare.length > 0) {
          // If it exists but is deleted, reactivate it
          if (existingShare[0].deletedAt) {
            await db
              .update(sharedChats)
              .set({
                deletedAt: null,
                updatedAt: new Date(),
              })
              .where(eq(sharedChats.id, existingShare[0].id))
          }
          shareToken = existingShare[0].shareToken
        } else {
          // Generate unique share token
          shareToken = nanoid(15)

          // Create shared chat
          await db.insert(sharedChats).values({
            chatId: chat.id,
            messageId: message.id,
            workspaceId: chat.workspaceId,
            userId: user.id,
            shareToken,
            title: chat.title,
          })
        }

        feedbackData.share_chat = shareToken

        loggerWithChild({ email: email }).info(
          `Share token generated for feedback submission: ${shareToken}`,
          { messageId, chatId: chat.externalId },
        )
      } catch (shareError) {
        // Log error but don't fail the feedback submission
        loggerWithChild({ email: email }).error(
          shareError,
          `Failed to generate share token for message ${messageId}, continuing with feedback submission`,
        )
        // Set share_chat to null if token generation fails
        feedbackData.share_chat = null
      }
    }

    await updateMessageByExternalId(db, messageId, {
      feedback: feedbackData, // Store enhanced feedback with share token
      updatedAt: new Date(),
    })

    loggerWithChild({ email: email }).info(
      `Enhanced feedback '${type}' submitted for message ${messageId} by user ${email}`,
      { feedbackData, shareRequested: shareChat },
    )

    likeDislikeCount.inc({ email: email, feedback: type })
    return c.json({
      success: true,
      messageId,
      feedbackData,
      shareToken: feedbackData.share_chat,
    })
  } catch (error) {
    const errMsg = getErrorMessage(error)

    loggerWithChild({ email: email }).error(
      error,
      `Enhanced Message Feedback Error: ${errMsg} ${(error as Error).stack}`,
    )
    if (error instanceof HTTPException) throw error
    throw new HTTPException(500, {
      message: "Could not submit enhanced feedback",
    })
  }
}

export const GenerateFollowUpQuestionsApi = async (c: Context) => {
  let email = ""
  try {
    const { sub, workspaceId } = c.get(JwtPayloadKey) ?? {}
    email = sub || ""

    // @ts-ignore - Validation handled by middleware
    const { chatId, messageId } = c.req.valid("json")

    if (!chatId || !messageId) {
      throw new HTTPException(400, {
        message: "chatId and messageId are required",
      })
    }

    // Get user and workspace info
    const userAndWorkspace = await getUserAndWorkspaceByEmail(
      db,
      workspaceId,
      email,
    )
    const { user, workspace } = userAndWorkspace

    // Get chat messages for context
    const messages = await getChatMessagesWithAuth(db, chatId, email)

    if (!messages || messages.length === 0) {
      throw new HTTPException(404, { message: "No messages found in chat" })
    }

    // Find the specific message to ensure it exists
    const messageIndex = messages.findIndex(
      (msg) => msg.externalId === messageId,
    )
    if (messageIndex === -1) {
      throw new HTTPException(404, { message: "Message not found" })
    }

    // Use all messages from the chat for better context
    const contextMessages = messages

    // Format conversation context with all messages
    const conversationContext = contextMessages
      .map(
        (msg) =>
          `${msg.messageRole === "user" ? "User" : "Assistant"}: ${msg.message}`,
      )
      .join("\n\n")

    // Generate user context
    const ctx = userContext(userAndWorkspace)
    // Use the follow-up questions prompt
    const systemPrompt = generateFollowUpQuestionsSystemPrompt(ctx)

    const userPrompt = `Based on this conversation, generate 3 relevant follow-up questions:

${conversationContext}

The follow-up questions should be specific to this conversation and help the user explore related topics or get more detailed information about what was discussed.`

    // Call LLM to generate follow-up questions
    const response = await generateFollowUpQuestions(userPrompt, systemPrompt, {
      modelId: config.defaultFastModel,
      json: true,
      stream: false,
    })

    loggerWithChild({ email: email }).info(
      `Generated follow-up questions for message ${messageId} in chat ${chatId}`,
    )

    return c.json(response)
  } catch (error) {
    const errMsg = getErrorMessage(error)
    loggerWithChild({ email: email }).error(
      error,
      `Generate Follow-Up Questions Error: ${errMsg} ${(error as Error).stack}`,
    )
    if (error instanceof HTTPException) throw error
    throw new HTTPException(500, {
      message: "Could not generate follow-up questions",
    })
  }
}

export const GetAvailableModelsApi = async (c: Context) => {
  let email = ""
  try {
    const { sub } = c.get(JwtPayloadKey) ?? {}
    email = sub || ""

    if (!email) {
      throw new HTTPException(400, { message: "Email is required" })
    }

    const availableModels = getAvailableModels({
      AwsAccessKey: config.AwsAccessKey,
      AwsSecretKey: config.AwsSecretKey,
      OpenAIKey: config.OpenAIKey,
      OllamaModel: config.OllamaModel,
      TogetherAIModel: config.TogetherAIModel,
      TogetherApiKey: config.TogetherApiKey,
      FireworksAIModel: config.FireworksAIModel,
      FireworksApiKey: config.FireworksApiKey,
      GeminiAIModel: config.GeminiAIModel,
      GeminiApiKey: config.GeminiApiKey,
      VertexAIModel: config.VertexAIModel,
      VertexProjectId: config.VertexProjectId,
      VertexRegion: config.VertexRegion,
    })

    // Filter out actualName and provider fields before sending to frontend
    const filteredModels = availableModels.map((model) => ({
      labelName: model.labelName,
      reasoning: model.reasoning,
      websearch: model.websearch,
      deepResearch: model.deepResearch,
      description: model.description,
    }))

    return c.json({ models: filteredModels })
  } catch (error) {
    const errMsg = getErrorMessage(error)
    loggerWithChild({ email }).error(
      error,
      `Get Available Models Error: ${errMsg}`,
    )
    if (error instanceof HTTPException) throw error
    throw new HTTPException(500, {
      message: "Could not fetch available models",
    })
  }
}

// Generate chat title API - called after first response to update dummy title
export const GenerateChatTitleApi = async (c: Context) => {
  let email = ""
  try {
    const { sub, workspaceId } = c.get(JwtPayloadKey)
    email = sub

    // @ts-ignore
    const { chatId, message } = c.req.valid("json")

    const currentChat = await getChatMessagesWithAuth(db, chatId, email)
    let assistantResponse = ""
    if (currentChat[1].messageRole === "assistant" && currentChat[1].message) {
      assistantResponse = currentChat[1].message
    }

    const { user, workspace } = await getUserAndWorkspaceByEmail(
      db,
      workspaceId,
      email,
    )

    // Generate proper title using LLM
    loggerWithChild({ email: email }).info(
      `Generating title for chat ${chatId} with message: ${String(message).substring(0, 100)}...`,
    )

    const titleResp = await generateTitleUsingQuery(
      message,
      {
        modelId: defaultFastModel,
        stream: false,
      },
      assistantResponse,
    )

    loggerWithChild({ email: email }).info(
      `Generated title: ${titleResp.title}`,
    )

    // Update chat with proper title
    await updateChatByExternalIdWithAuth(db, chatId, email, {
      title: titleResp.title,
    })

    return c.json({
      success: true,
      title: titleResp.title,
    })
  } catch (error) {
    const errMsg = getErrorMessage(error)
    loggerWithChild({ email: email }).error(
      error,
      `Chat Title Generation Error: ${errMsg} ${(error as Error).stack}`,
    )
    // Return error but don't throw - this is background operation
    return c.json({ success: false, error: errMsg }, 500)
  }
}<|MERGE_RESOLUTION|>--- conflicted
+++ resolved
@@ -799,112 +799,8 @@
 
       for (const message of messagesToDelete) {
         if (message.attachments && Array.isArray(message.attachments)) {
-<<<<<<< HEAD
           const attachments = message.attachments as AttachmentMetadata[]
-            await handleAttachmentDelete(attachments, email)
-=======
-          const attachments =
-            message.attachments as unknown as AttachmentMetadata[]
-          for (const attachment of attachments) {
-            if (attachment && typeof attachment === "object") {
-              if (attachment.fileId) {
-                // Check if this is an image attachment using both isImage field and fileType
-                const isImageAttachment =
-                  attachment.isImage ||
-                  (attachment.fileType && isImageFile(attachment.fileType))
-
-                if (isImageAttachment) {
-                  imageAttachmentFileIds.push(attachment.fileId)
-                } else {
-                  nonImageAttachmentFileIds.push(attachment.fileId)
-                }
-              }
-            }
-          }
-        }
-      }
-
-      // Delete image attachments and their thumbnails from disk
-      if (imageAttachmentFileIds.length > 0) {
-        loggerWithChild({ email: email }).info(
-          `Deleting ${imageAttachmentFileIds.length} image attachment files and their thumbnails for chat ${chatId}`,
-        )
-
-        for (const fileId of imageAttachmentFileIds) {
-          try {
-            // Validate fileId to prevent path traversal
-            if (
-              fileId.includes("..") ||
-              fileId.includes("/") ||
-              fileId.includes("\\")
-            ) {
-              loggerWithChild({ email: email }).error(
-                `Invalid fileId detected: ${fileId}. Skipping deletion for security.`,
-              )
-              continue
-            }
-            const imageBaseDir = path.resolve(
-              process.env.IMAGE_DIR || "downloads/xyne_images_db",
-            )
-
-            const imageDir = path.join(imageBaseDir, fileId)
-            try {
-              await fs.access(imageDir)
-              await fs.rm(imageDir, { recursive: true, force: true })
-              loggerWithChild({ email: email }).info(
-                `Deleted image attachment directory: ${imageDir}`,
-              )
-            } catch (attachmentError) {
-              loggerWithChild({ email: email }).warn(
-                `Image attachment file ${fileId} not found in either directory during chat deletion`,
-              )
-            }
-          } catch (error) {
-            loggerWithChild({ email: email }).error(
-              error,
-              `Failed to delete image attachment file ${fileId} during chat deletion: ${getErrorMessage(error)}`,
-            )
-          }
-        }
-      }
-
-      // Delete non-image attachments from Vespa kb_items schema
-      if (nonImageAttachmentFileIds.length > 0) {
-        loggerWithChild({ email: email }).info(
-          `Deleting ${nonImageAttachmentFileIds.length} non-image attachments from Vespa kb_items schema for chat ${chatId}`,
-        )
-
-        for (const fileId of nonImageAttachmentFileIds) {
-          try {
-            // Delete from Vespa kb_items schema using the proper Vespa function
-            const vespaIds = expandSheetIds(fileId)
-            for (const id of vespaIds) {
-              try {
-                await DeleteDocument(id, KbItemsSchema)
-                loggerWithChild({ email }).info(
-                  `Successfully deleted non-image attachment ${id} from Vespa kb_items schema`,
-                )
-              } catch (error) {
-                loggerWithChild({ email }).error(
-                  `Failed to delete non-image attachment ${id} from Vespa kb_items schema`,
-                  { error: getErrorMessage(error) }
-                )
-              }
-            }
-          } catch (error) {
-            const errorMessage = getErrorMessage(error)
-            if (errorMessage.includes("404 Not Found")) {
-              loggerWithChild({ email: email }).warn(
-                `Non-image attachment ${fileId} not found in Vespa kb_items schema (may have been already deleted)`,
-              )
-            } else {
-              loggerWithChild({ email: email }).error(
-                error,
-                `Failed to delete non-image attachment ${fileId} from Vespa kb_items schema: ${errorMessage}`,
-              )
-            }
-          }
->>>>>>> 218f6267
+          await handleAttachmentDelete(attachments, email)
         }
       }
 
