import {
  answerContextMap,
  cleanContext,
  constructToolContext,
  userContext,
} from "@/ai/context"
import {
  // baselineRAGIterationJsonStream,
  baselineRAGJsonStream,
  generateSearchQueryOrAnswerFromConversation,
  generateTitleUsingQuery,
  jsonParseLLMOutput,
  mailPromptJsonStream,
  temporalPromptJsonStream,
  queryRewriter,
  generateAnswerBasedOnToolOutput,
  meetingPromptJsonStream,
  generateToolSelectionOutput,
  generateSynthesisBasedOnToolOutput,
} from "@/ai/provider"
import { getConnectorByExternalId, getConnectorByApp } from "@/db/connector"
import { Client } from "@modelcontextprotocol/sdk/client/index.js"
import { StdioClientTransport } from "@modelcontextprotocol/sdk/client/stdio.js"
import { SSEClientTransport } from "@modelcontextprotocol/sdk/client/sse.js"
import {
  Models,
  QueryType,
  type ConverseResponse,
  type QueryRouterLLMResponse,
  type QueryRouterResponse,
  type TemporalClassifier,
  type UserQuery,
} from "@/ai/types"
import config from "@/config"
import {
  deleteChatByExternalIdWithAuth,
  deleteMessagesByChatId,
  getChatByExternalId,
  getChatByExternalIdWithAuth,
  getPublicChats,
  insertChat,
  updateChatByExternalIdWithAuth,
  updateMessageByExternalId,
} from "@/db/chat"
import { db } from "@/db/client"
import {
  insertMessage,
  getMessageByExternalId,
  getChatMessagesBefore,
  updateMessage,
  getChatMessagesWithAuth,
} from "@/db/message"
import { eq } from "drizzle-orm"
import { getToolsByConnectorId, syncConnectorTools } from "@/db/tool"
import {
  selectPublicChatSchema,
  selectPublicMessagesSchema,
  messageFeedbackEnum,
  type SelectChat,
  type SelectMessage,
  selectMessageSchema,
  sharedChats,
} from "@/db/schema"
import { getUserAndWorkspaceByEmail } from "@/db/user"
import { getLogger, getLoggerWithChild } from "@/logger"
import {
  AgentReasoningStepType,
  AgentToolName,
  ChatSSEvents,
  ContextSysthesisState,
  OpenAIError,
  type AgentReasoningStep,
  type MessageReqType,
} from "@/shared/types"
import { MessageRole, Subsystem } from "@/types"
import {
  delay,
  getErrorMessage,
  getRelativeTime,
  interpretDateFromReturnedTemporalValue,
  splitGroupedCitationsWithSpaces,
} from "@/utils"
import {
  ToolResultContentBlock,
  type ConversationRole,
  type Message,
} from "@aws-sdk/client-bedrock-runtime"
import type { Context } from "hono"
import { HTTPException } from "hono/http-exception"
import { streamSSE, type SSEStreamingApi } from "hono/streaming" // Import SSEStreamingApi
import { z } from "zod"
import type { chatSchema, MessageRetryReqType } from "@/api/search"
import { getTracer, type Span, type Tracer } from "@/tracer"
import {
  searchVespa,
  SearchModes,
  searchVespaInFiles,
  getItems,
  GetDocumentsByDocIds,
  getDocumentOrNull,
  searchVespaThroughAgent,
  searchVespaAgent,
  GetDocument,
} from "@/search/vespa"
import {
  Apps,
  CalendarEntity,
  chatMessageSchema,
  dataSourceFileSchema,
  DriveEntity,
  entitySchema,
  eventSchema,
  fileSchema,
  GooglePeopleEntity,
  isValidApp,
  isValidEntity,
  mailAttachmentSchema,
  MailEntity,
  mailSchema,
  SystemEntity,
  userSchema,
  type Entity,
  type VespaChatMessage,
  type VespaEvent,
  type VespaEventSearch,
  type VespaFile,
  type VespaMail,
  type VespaMailAttachment,
  type VespaMailSearch,
  type VespaSchema,
  type VespaSearchResponse,
  type VespaSearchResult,
  type VespaSearchResults,
  type VespaSearchResultsSchema,
  type VespaUser,
} from "@/search/types"
import { APIError } from "openai"
import {
  getChatTraceByExternalId,
  insertChatTrace,
  deleteChatTracesByChatExternalId,
  updateChatTrace,
} from "@/db/chatTrace"
import {
  getUserPersonalizationByEmail,
  getUserPersonalizationAlpha,
} from "@/db/personalization"
import { appToSchemaMapper, entityToSchemaMapper } from "@/search/mappers"
import { getDocumentOrSpreadsheet } from "@/integrations/google/sync"
// import type { S } from "ollama/dist/shared/ollama.6319775f.mjs"
import { isCuid } from "@paralleldrive/cuid2"
import { getAgentByExternalId, type SelectAgent } from "@/db/agent"
import { selectToolSchema, type SelectTool } from "@/db/schema/McpConnectors"
import { ragPipelineConfig, RagPipelineStages, type Citation } from "./types"
import { activeStreams } from "./stream"
import { AgentMessageApi, MessageWithToolsApi } from "@/api/chat/agents"
import {
  extractFileIdsFromMessage,
  isMessageWithContext,
  searchToCitation,
} from "./utils"
import { likeDislikeCount } from "@/metrics/app/app-metrics"

const METADATA_NO_DOCUMENTS_FOUND = "METADATA_NO_DOCUMENTS_FOUND_INTERNAL"
const METADATA_FALLBACK_TO_RAG = "METADATA_FALLBACK_TO_RAG_INTERNAL"

const {
  JwtPayloadKey,
  chatHistoryPageSize,
  defaultBestModel,
  defaultFastModel,
  maxDefaultSummary,
  chatPageSize,
  isReasoning,
  fastModelReasoning,
  StartThinkingToken,
  EndThinkingToken,
  maxValidLinks,
} = config
const Logger = getLogger(Subsystem.Chat)
const loggerWithChild = getLoggerWithChild(Subsystem.Chat)

const extractImageFileNames = (
  context: string,
): { imageFileNames: string[] } => {
  // This matches "Image File Names:" followed by content until the next field (starting with a capital letter and colon) or "vespa relevance score"
  const imageContentRegex =
    /Image File Names:\s*([\s\S]*?)(?=\n[A-Z][a-zA-Z ]*:|vespa relevance score|$)/g
  const matches = [...context.matchAll(imageContentRegex)]

  let imageFileNames: string[] = []

  for (const match of matches) {
    const imageContent = match[1].trim()
    if (imageContent) {
      // Split by newlines and filter out empty strings
      const fileNames = imageContent
        .split("\n")
        .map((name) => name.trim())
        .filter((name) => name.length > 0)
        // Additional safety: split by spaces and filter out empty strings
        // in case multiple filenames are on the same line
        .flatMap((name) => name.split(/\s+/).filter((part) => part.length > 0))
      imageFileNames.push(...fileNames)
    }
  }
  return { imageFileNames }
}

export const GetChatTraceApi = async (c: Context) => {
  let email = ""
  try {
    const jwtPayload = (c.get(JwtPayloadKey) ?? {}) as Record<string, unknown>
    email = typeof jwtPayload.sub === "string" ? jwtPayload.sub : ""

    // @ts-ignore - Assume validation is handled by middleware in server.ts
    const { chatId, messageId } = c.req.valid("query")

    if (!chatId || !messageId) {
      throw new HTTPException(400, {
        message: "chatId and messageId are required query parameters",
      })
    }
    const trace = await getChatTraceByExternalId(chatId, messageId)

    if (!trace) {
      // Return 404 if the trace is not found for the given IDs
      throw new HTTPException(500, { message: "Chat trace not found" })
    }

    // The traceJson is likely already a JSON object/string in the DB, return it directly
    return c.json(trace)
  } catch (error) {
    const errMsg = getErrorMessage(error)
    if (error instanceof HTTPException) {
      // Re-throw HTTPExceptions to let Hono handle them
      throw error
    }
    loggerWithChild({ email: email }).error(
      error,
      `Get Chat Trace Error: ${errMsg} ${(error as Error).stack}`,
    )
    throw new HTTPException(500, {
      message: "Could not fetch chat trace",
    })
  }
}

export const textToCitationIndex = /\[(\d+)\]/g

export const processMessage = (
  text: string,
  citationMap: Record<number, number>,
  email?: string,
) => {
  if (!text) {
    return ""
  }

  text = splitGroupedCitationsWithSpaces(text)
  return text.replace(textToCitationIndex, (match, num) => {
    const index = citationMap[num]

    return typeof index === "number" ? `[${index + 1}]` : ""
  })
}

// the Set is passed by reference so that singular object will get updated
// but need to be kept in mind
const checkAndYieldCitations = function* (
  textInput: string,
  yieldedCitations: Set<number>,
  results: any[],
  baseIndex: number = 0,
  email: string,
) {
  const text = splitGroupedCitationsWithSpaces(textInput)
  let match
  while ((match = textToCitationIndex.exec(text)) !== null) {
    const citationIndex = parseInt(match[1], 10)
    if (!yieldedCitations.has(citationIndex)) {
      const item = results[citationIndex - baseIndex]
      if (item) {
        // TODO: fix this properly, empty citations making streaming broke
        if (item.fields.sddocname === dataSourceFileSchema) {
          // Removed transcriptSchema check
          continue
        }
        yield {
          citation: {
            index: citationIndex,
            item: searchToCitation(item as VespaSearchResults),
          },
        }
        yieldedCitations.add(citationIndex)
      } else {
        loggerWithChild({ email: email }).error(
          "Found a citation index but could not find it in the search result ",
          citationIndex,
          results.length,
        )
      }
    }
  }
}

export function cleanBuffer(buffer: string): string {
  let parsableBuffer = buffer
  parsableBuffer = parsableBuffer.replace(/^```(?:json)?[\s\n]*/i, "")
  return parsableBuffer.trim()
}

async function* processIterator(
  iterator: AsyncIterableIterator<ConverseResponse>,
  results: VespaSearchResult[],
  previousResultsLength: number = 0,
  userRequestsReasoning?: boolean,
  email?: string,
): AsyncIterableIterator<
  ConverseResponse & { citation?: { index: number; item: any } }
> {
  let buffer = ""
  let currentAnswer = ""
  let parsed = { answer: "" }
  let thinking = ""
  let reasoning = config.isReasoning && userRequestsReasoning
  let yieldedCitations = new Set<number>()
  // tied to the json format and output expected, we expect the answer key to be present
  const ANSWER_TOKEN = '"answer":'

  for await (const chunk of iterator) {
    if (chunk.text) {
      if (reasoning) {
        if (thinking && !chunk.text.includes(EndThinkingToken)) {
          thinking += chunk.text
          yield* checkAndYieldCitations(
            thinking,
            yieldedCitations,
            results,
            previousResultsLength,
            email!,
          )
          yield { text: chunk.text, reasoning }
        } else {
          // first time
          const startThinkingIndex = chunk.text.indexOf(StartThinkingToken)
          if (
            startThinkingIndex !== -1 &&
            chunk.text.trim().length > StartThinkingToken.length
          ) {
            let token = chunk.text.slice(
              startThinkingIndex + StartThinkingToken.length,
            )
            if (chunk.text.includes(EndThinkingToken)) {
              token = chunk.text.split(EndThinkingToken)[0]
              thinking += token
            } else {
              thinking += token
            }
            yield* checkAndYieldCitations(
              thinking,
              yieldedCitations,
              results,
              previousResultsLength,
              email!,
            )
            yield { text: token, reasoning }
          }
        }
      }
      if (reasoning && chunk.text.includes(EndThinkingToken)) {
        reasoning = false
        chunk.text = chunk.text.split(EndThinkingToken)[1].trim()
      }
      if (!reasoning) {
        buffer += chunk.text
        try {
          const parsableBuffer = cleanBuffer(buffer)

          parsed = jsonParseLLMOutput(parsableBuffer, ANSWER_TOKEN)
          // If we have a null answer, break this inner loop and continue outer loop
          // seen some cases with just "}"
          if (parsed.answer === null || parsed.answer === "}") {
            break
          }
          // If we have an answer and it's different from what we've seen
          if (parsed.answer && currentAnswer !== parsed.answer) {
            if (currentAnswer === "") {
              // First valid answer - send the whole thing
              yield { text: parsed.answer }
            } else {
              // Subsequent chunks - send only the new part
              const newText = parsed.answer.slice(currentAnswer.length)
              yield { text: newText }
            }
            yield* checkAndYieldCitations(
              parsed.answer,
              yieldedCitations,
              results,
              previousResultsLength,
              email!,
            )
            currentAnswer = parsed.answer
          }
        } catch (e) {
          // If we can't parse the JSON yet, continue accumulating
          continue
        }
      }
    }

    if (chunk.cost) {
      yield { cost: chunk.cost }
    }
  }
  return parsed.answer
}

export const GetChatApi = async (c: Context) => {
  let email = ""
  try {
    const { sub } = c.get(JwtPayloadKey) ?? {}
    email = sub || ""
    // @ts-ignore
    const body: z.infer<typeof chatSchema> = c.req.valid("json")
    const { chatId } = body
    const [chat, messages] = await Promise.all([
      getChatByExternalIdWithAuth(db, chatId, email),
      getChatMessagesWithAuth(db, chatId, email),
    ])
    return c.json({
      chat: selectPublicChatSchema.parse(chat),
      messages: selectPublicMessagesSchema.parse(messages),
    })
  } catch (error) {
    const errMsg = getErrorMessage(error)
    loggerWithChild({ email: email }).error(
      error,
      `Get Chat and Messages Error: ${errMsg} ${(error as Error).stack}`,
    )
    throw new HTTPException(500, {
      message: "Could not fetch chat and messages",
    })
  }
}

export const ChatRenameApi = async (c: Context) => {
  let email = ""
  try {
    const { sub } = c.get(JwtPayloadKey) ?? {}
    email = sub || ""
    // @ts-ignore
    const { title, chatId } = c.req.valid("json")
    await updateChatByExternalIdWithAuth(db, chatId, email, { title })
    return c.json({ success: true })
  } catch (error) {
    const errMsg = getErrorMessage(error)
    loggerWithChild({ email: email }).error(
      error,
      `Chat Rename Error: ${errMsg} ${(error as Error).stack}`,
    )
    throw new HTTPException(500, {
      message: "Could not rename chat",
    })
  }
}

export const ChatDeleteApi = async (c: Context) => {
  let email = ""
  try {
    const { sub } = c.get(JwtPayloadKey) ?? {}
    email = sub || ""
    // @ts-ignore
    const { chatId } = c.req.valid("json")
    await db.transaction(async (tx) => {
      // Get the chat's internal ID first
      const chat = await getChatByExternalIdWithAuth(tx, chatId, email)
      if (!chat) {
        throw new HTTPException(404, { message: "Chat not found" })
      }
      // Delete shared chats associated with this chat
      await tx.delete(sharedChats).where(eq(sharedChats.chatId, chat.id))

      // First delete chat traces to avoid cascade violations
      await deleteChatTracesByChatExternalId(tx, chatId)
      // Second we have to delete all messages associated with that chat
      await deleteMessagesByChatId(tx, chatId)
      await deleteChatByExternalIdWithAuth(tx, chatId, email)
    })
    return c.json({ success: true })
  } catch (error) {
    const errMsg = getErrorMessage(error)
    loggerWithChild({ email: email }).error(
      error,
      `Chat Delete Error: ${errMsg} ${(error as Error).stack}`,
    )
    throw new HTTPException(500, {
      message: "Could not delete chat",
    })
  }
}

export const ChatHistory = async (c: Context) => {
  let email = ""
  try {
    const { sub } = c.get(JwtPayloadKey)
    const email = sub
    // @ts-ignore
    const { page } = c.req.valid("query")
    const offset = page * chatHistoryPageSize
    return c.json(await getPublicChats(db, email, chatHistoryPageSize, offset))
  } catch (error) {
    const errMsg = getErrorMessage(error)
    loggerWithChild({ email: email }).error(
      error,
      `Chat History Error: ${errMsg} ${(error as Error).stack}`,
    )
    throw new HTTPException(500, {
      message: "Could not get chat history",
    })
  }
}

export const ChatBookmarkApi = async (c: Context) => {
  let email = ""
  try {
    const { sub } = c.get(JwtPayloadKey) ?? {}
    email = sub || ""
    // @ts-ignore
    const body = c.req.valid("json")
    const { chatId, bookmark } = body
    await updateChatByExternalIdWithAuth(db, chatId, email, {
      isBookmarked: bookmark,
    })
    return c.json({})
  } catch (error) {
    const errMsg = getErrorMessage(error)
    loggerWithChild({ email: email }).error(
      error,
      `Chat Bookmark Error: ${errMsg} ${(error as Error).stack}`,
    )
    throw new HTTPException(500, {
      message: "Could not bookmark chat",
    })
  }
}
export const replaceDocIdwithUserDocId = async (
  docId: string,
  email: string,
) => {
  const res = await GetDocument(mailSchema, docId)
  // Check if userMap exists in fields and cast to any to access it
  const userMap = (res.fields as any)?.userMap ?? {}

  return userMap[email] ?? docId
}

function buildContext(
  results: VespaSearchResult[],
  maxSummaryCount: number | undefined,
  startIndex: number = 0,
): string {
  return cleanContext(
    results
      ?.map(
        (v, i) =>
          `Index ${i + startIndex} \n ${answerContextMap(
            v as z.infer<typeof VespaSearchResultsSchema>,
            maxSummaryCount,
          )}`,
      )
      ?.join("\n"),
  )
}

async function* generateIterativeTimeFilterAndQueryRewrite(
  input: string,
  messages: Message[],
  email: string,
  userCtx: string,
  alpha: number = 0.5,
  pageSize: number = 10,
  maxPageNumber: number = 3,
  maxSummaryCount: number | undefined,
  classification: QueryRouterLLMResponse,
  userRequestsReasoning?: boolean,
  queryRagSpan?: Span,
  agentPrompt?: string,
): AsyncIterableIterator<
  ConverseResponse & { citation?: { index: number; item: any } }
> {
  // we are not going to do time expansion
  // we are going to do 4 months answer
  // if not found we go back to iterative page search
  // @ts-ignore
  const rootSpan = queryRagSpan?.startSpan(
    "generateIterativeTimeFilterAndQueryRewrite",
  )
  rootSpan?.setAttribute("input", input)
  rootSpan?.setAttribute("email", email)
  rootSpan?.setAttribute("alpha", alpha)
  rootSpan?.setAttribute("pageSize", pageSize)
  rootSpan?.setAttribute("maxPageNumber", maxPageNumber)
  rootSpan?.setAttribute("maxSummaryCount", maxSummaryCount || "none")
  let agentAppEnums: Apps[] = []
  let agentSpecificDataSourceIds: string[] = []
  if (agentPrompt) {
    let agentPromptData: { appIntegrations?: string[] } = {}
    try {
      agentPromptData = JSON.parse(agentPrompt)
    } catch (error) {
      loggerWithChild({ email: email }).warn(
        "Failed to parse agentPrompt JSON",
        { error, agentPrompt },
      )
    }

    if (
      agentPromptData.appIntegrations &&
      Array.isArray(agentPromptData.appIntegrations)
    ) {
      for (const integration of agentPromptData.appIntegrations) {
        if (typeof integration === "string") {
          const lowerIntegration = integration.toLowerCase()
          if (
            lowerIntegration.startsWith("ds-") ||
            lowerIntegration.startsWith("ds_")
          ) {
            // ds- is the prefix for datasource externalId
            agentSpecificDataSourceIds.push(integration)
            if (!agentAppEnums.includes(Apps.DataSource)) {
              agentAppEnums.push(Apps.DataSource)
            }
          } else {
            // Handle generic app names
            switch (lowerIntegration) {
              case Apps.GoogleDrive.toLowerCase():
              case "googledrive":
                if (!agentAppEnums.includes(Apps.GoogleDrive))
                  agentAppEnums.push(Apps.GoogleDrive)
                break
              case Apps.DataSource.toLowerCase(): // 'data-source'
                if (!agentAppEnums.includes(Apps.DataSource))
                  agentAppEnums.push(Apps.DataSource)
                break
              case "googlesheets":
                if (!agentAppEnums.includes(Apps.GoogleDrive))
                  agentAppEnums.push(Apps.GoogleDrive)
                break
              case Apps.Gmail.toLowerCase():
              case "gmail":
                if (!agentAppEnums.includes(Apps.Gmail))
                  agentAppEnums.push(Apps.Gmail)
                break
              case Apps.GoogleCalendar.toLowerCase():
              case "googlecalendar":
                if (!agentAppEnums.includes(Apps.GoogleCalendar))
                  agentAppEnums.push(Apps.GoogleCalendar)
                break
              case Apps.Slack.toLowerCase():
              case "slack":
                if (!agentAppEnums.includes(Apps.Slack))
                  agentAppEnums.push(Apps.Slack)
                break
              default:
                loggerWithChild({ email: email }).warn(
                  `Unknown integration type in agent prompt: ${integration}`,
                )
                break
            }
          }
        } else {
          loggerWithChild({ email: email }).warn(
            `Invalid integration item in agent prompt (not a string): ${integration}`,
          )
        }
      }
      agentAppEnums = [...new Set(agentAppEnums)]
    } else {
      loggerWithChild({ email: email }).warn(
        "agentPromptData.appIntegrations is not an array or is missing",
        { agentPromptData },
      )
    }
  }

  let message = input

  let userAlpha = alpha
  try {
    const personalization = await getUserPersonalizationByEmail(db, email)
    if (personalization) {
      const nativeRankParams =
        personalization.parameters?.[SearchModes.NativeRank]
      if (nativeRankParams?.alpha !== undefined) {
        userAlpha = nativeRankParams.alpha
        loggerWithChild({ email: email }).info(
          { email, alpha: userAlpha },
          "Using personalized alpha for iterative RAG",
        )
      } else {
        loggerWithChild({ email: email }).info(
          { email },
          "No personalized alpha found in settings, using default for iterative RAG",
        )
      }
    } else {
      loggerWithChild({ email: email }).warn(
        { email },
        "User personalization settings not found, using default alpha for iterative RAG",
      )
    }
  } catch (err) {
    loggerWithChild({ email: email }).error(
      err,
      "Failed to fetch personalization for iterative RAG, using default alpha",
      { email },
    )
  }
  const initialSearchSpan = rootSpan?.startSpan("latestResults_search")

  const monthInMs = 30 * 24 * 60 * 60 * 1000
  let timestampRange = {
    from: new Date().getTime() - 4 * monthInMs,
    to: new Date().getTime(),
  }
  const { startTime, endTime } = classification.filters

  if (startTime && endTime) {
    const fromMs = new Date(startTime).getTime()
    const toMs = new Date(endTime).getTime()
    if (!isNaN(fromMs) && !isNaN(toMs) && fromMs <= toMs) {
      timestampRange.from = fromMs
      timestampRange.to = toMs
    } else {
      rootSpan?.setAttribute(
        "invalidTimestampRange",
        JSON.stringify({ startTime, endTime }),
      )
    }
  }

  let userSpecifiedCount = pageSize
  if (classification.filters.count) {
    rootSpan?.setAttribute("userSpecifiedCount", classification.filters.count)
    userSpecifiedCount = Math.min(
      classification.filters.count,
      config.maxUserRequestCount,
    )
  }
  if (classification.filterQuery) {
    message = classification.filterQuery
  }
  let searchResults
  if (!agentPrompt) {
    searchResults = await searchVespa(message, email, null, null, {
      limit: pageSize,
      alpha: userAlpha,
      timestampRange,
      span: initialSearchSpan,
    })
  } else {
    searchResults = await searchVespaAgent(
      message,
      email,
      null,
      null,
      agentAppEnums,
      {
        limit: pageSize,
        alpha: userAlpha,
        timestampRange,
        span: initialSearchSpan,
        dataSourceIds: agentSpecificDataSourceIds,
      },
    )
  }

  const latestResults = searchResults.root.children
  initialSearchSpan?.setAttribute("result_count", latestResults?.length || 0)
  initialSearchSpan?.setAttribute(
    "result_ids",
    JSON.stringify(
      latestResults?.map((r: VespaSearchResult) => (r.fields as any).docId) ||
        [],
    ),
  )
  initialSearchSpan?.end()
  const latestIds = latestResults
    ?.map((v: VespaSearchResult) => (v?.fields as any).docId)
    ?.filter((v) => !!v)

  // for the case of reasoning as we are streaming the tokens and the citations
  // our iterative rag has be aware of the results length(max potential citation index) that is already sent before hand
  // so this helps us avoid conflict with a previous citation index
  let previousResultsLength = 0
  for (var pageNumber = 0; pageNumber < maxPageNumber; pageNumber++) {
    const pageSpan = rootSpan?.startSpan(`page_iteration_${pageNumber}`)
    pageSpan?.setAttribute("page_number", pageNumber)
    // should only do it once
    if (pageNumber === Math.floor(maxPageNumber / 2)) {
      // get the first page of results
      const rewriteSpan = pageSpan?.startSpan("query_rewrite")
      const vespaSearchSpan = rewriteSpan?.startSpan("vespa_search")
      let results
      if (!agentPrompt) {
        results = await searchVespa(message, email, null, null, {
          limit: pageSize,
          alpha: userAlpha,
          span: vespaSearchSpan,
        })
      } else {
        results = await searchVespaAgent(
          message,
          email,
          null,
          null,
          agentAppEnums,
          {
            limit: pageSize,
            alpha: userAlpha,
            span: vespaSearchSpan,
            dataSourceIds: agentSpecificDataSourceIds,
          },
        )
      }
      vespaSearchSpan?.setAttribute(
        "result_count",
        results?.root?.children?.length || 0,
      )
      vespaSearchSpan?.setAttribute(
        "result_ids",
        JSON.stringify(
          results?.root?.children?.map(
            (r: VespaSearchResult) => (r.fields as any).docId,
          ) || [],
        ),
      )
      vespaSearchSpan?.end()

      const initialContext = buildContext(
        results?.root?.children,
        maxSummaryCount,
      )

      const queryRewriteSpan = rewriteSpan?.startSpan("query_rewriter")
      const queryResp = await queryRewriter(input, userCtx, initialContext, {
        modelId: defaultFastModel, //defaultBestModel,
        stream: false,
        agentPrompt,
      })
      const queries = queryResp.queries
      queryRewriteSpan?.setAttribute("query_count", queries.length)
      queryRewriteSpan?.setAttribute("queries", JSON.stringify(queries))
      queryRewriteSpan?.end()
      rewriteSpan?.end()
      for (let idx = 0; idx < queries.length; idx++) {
        const query = queries[idx]
        const querySpan = pageSpan?.startSpan(`query_${idx}`)
        querySpan?.setAttribute("query_index", idx)
        querySpan?.setAttribute("query_text", query)

        const latestSearchSpan = querySpan?.startSpan("latest_results_search")
        const latestResults: VespaSearchResult[] =
          (
            await (!agentPrompt
              ? searchVespa(query, email, null, null, {
                  limit: pageSize,
                  alpha: userAlpha,
                  timestampRange,
                  span: latestSearchSpan,
                })
              : (async () => {
                  return searchVespaAgent(
                    query,
                    email,
                    null,
                    null,
                    agentAppEnums,
                    {
                      limit: pageSize,
                      alpha: userAlpha,
                      timestampRange,
                      span: latestSearchSpan,
                      dataSourceIds: agentSpecificDataSourceIds,
                    },
                  )
                })())
          ).root.children || []
        latestSearchSpan?.setAttribute(
          "result_count",
          latestResults?.length || 0,
        )
        latestSearchSpan?.setAttribute(
          "result_ids",
          JSON.stringify(
            latestResults?.map(
              (r: VespaSearchResult) => (r.fields as any).docId,
            ) || [],
          ),
        )
        latestSearchSpan?.end()

        // let results = await searchVespa(query, email, null, null, {
        //   limit: pageSize,
        //   alpha: userAlpha,
        //   excludedIds: latestResults
        //     ?.map((v: VespaSearchResult) => (v.fields as any).docId)
        //     ?.filter((v) => !!v),
        // })
        let results
        if (!agentPrompt) {
          results = await searchVespa(query, email, null, null, {
            limit: pageSize,
            alpha: userAlpha,
            excludedIds: latestResults
              ?.map((v: VespaSearchResult) => (v.fields as any).docId)
              ?.filter((v) => !!v),
          })
        } else {
          results = await searchVespaAgent(
            query,
            email,
            null,
            null,
            agentAppEnums,
            {
              limit: pageSize,
              alpha: userAlpha,
              excludedIds: latestResults
                ?.map((v: VespaSearchResult) => (v.fields as any).docId)
                ?.filter((v) => !!v),
              dataSourceIds: agentSpecificDataSourceIds,
            },
          )
        }

        const totalResultsSpan = querySpan?.startSpan("total_results")
        const totalResults = (results?.root?.children || []).concat(
          latestResults || [],
        )
        totalResultsSpan?.setAttribute(
          "total_result_count",
          totalResults.length,
        )
        totalResultsSpan?.setAttribute(
          "result_ids",
          JSON.stringify(
            totalResults.map((r: VespaSearchResult) => (r.fields as any).docId),
          ),
        )
        totalResultsSpan?.end()
        const contextSpan = querySpan?.startSpan("build_context")
        const initialContext = buildContext(totalResults, maxSummaryCount)

        const { imageFileNames } = extractImageFileNames(initialContext)

        contextSpan?.setAttribute("context_length", initialContext?.length || 0)
        contextSpan?.setAttribute("context", initialContext || "")
        contextSpan?.setAttribute("number_of_chunks", totalResults.length)
        loggerWithChild({ email: email }).info(
          `[Query Rewrite Path] Number of contextual chunks being passed: ${totalResults.length}`,
        )
        contextSpan?.end()

        const ragSpan = querySpan?.startSpan("baseline_rag")

        const iterator = baselineRAGJsonStream(
          query,
          userCtx,
          initialContext,
          // pageNumber,
          // maxPageNumber,
          {
            stream: true,
            modelId: defaultBestModel,
            messages,
            reasoning: config.isReasoning && userRequestsReasoning,
            agentPrompt,
            imageFileNames,
          },
        )

        const answer = yield* processIterator(
          iterator,
          totalResults,
          previousResultsLength,
          config.isReasoning && userRequestsReasoning,
          email,
        )
        if (answer) {
          ragSpan?.setAttribute("answer_found", true)
          ragSpan?.end()
          querySpan?.end()
          pageSpan?.end()
          rootSpan?.end()
          queryRagSpan?.end()
          return
        }
        if (config.isReasoning && userRequestsReasoning) {
          previousResultsLength += totalResults.length
        }
        ragSpan?.end()
        querySpan?.end()
      }
    }
    const pageSearchSpan = pageSpan?.startSpan("page_search")
    let results: VespaSearchResponse
    if (pageNumber === 0) {
      const searchSpan = pageSearchSpan?.startSpan(
        "vespa_search_with_excluded_ids",
      )
      if (!agentPrompt) {
        results = await searchVespa(message, email, null, null, {
          limit: pageSize,
          offset: pageNumber * pageSize,
          alpha: userAlpha,
          excludedIds: latestIds,
          span: searchSpan,
        })
      } else {
        results = await searchVespaAgent(
          message,
          email,
          null,
          null,
          agentAppEnums,
          {
            limit: pageSize,
            offset: pageNumber * pageSize,
            alpha: userAlpha,
            excludedIds: latestIds,
            span: searchSpan,
            dataSourceIds: agentSpecificDataSourceIds,
          },
        )
      }
      searchSpan?.setAttribute(
        "result_count",
        results?.root?.children?.length || 0,
      )
      searchSpan?.setAttribute(
        "result_ids",
        JSON.stringify(
          results?.root?.children?.map(
            (r: VespaSearchResult) => (r.fields as any).docId,
          ) || [],
        ),
      )
      searchSpan?.end()
      if (!results.root.children) {
        results.root.children = []
      }
      results.root.children = results?.root?.children?.concat(
        latestResults || [],
      )
    } else {
      const searchSpan = pageSearchSpan?.startSpan("vespa_search")
      if (!agentPrompt) {
        results = await searchVespa(message, email, null, null, {
          limit: pageSize,
          offset: pageNumber * pageSize,
          alpha: userAlpha,
          span: searchSpan,
        })
      } else {
        results = await searchVespaAgent(
          message,
          email,
          null,
          null,
          agentAppEnums,
          {
            limit: pageSize,
            offset: pageNumber * pageSize,
            alpha: userAlpha,
            span: searchSpan,
            dataSourceIds: agentSpecificDataSourceIds,
          },
        )
      }

      searchSpan?.setAttribute(
        "result_count",
        results?.root?.children?.length || 0,
      )
      searchSpan?.setAttribute(
        "result_ids",
        JSON.stringify(
          results?.root?.children?.map(
            (r: VespaSearchResult) => (r.fields as any).docId,
          ) || [],
        ),
      )
      searchSpan?.end()
    }
    pageSearchSpan?.setAttribute(
      "total_result_count",
      results?.root?.children?.length || 0,
    )
    pageSearchSpan?.setAttribute(
      "total_result_ids",
      JSON.stringify(
        results?.root?.children?.map(
          (r: VespaSearchResult) => (r.fields as any).docId,
        ) || [],
      ),
    )
    pageSearchSpan?.end()
    const startIndex = isReasoning ? previousResultsLength : 0
    const contextSpan = pageSpan?.startSpan("build_context")
    const initialContext = buildContext(
      results?.root?.children,
      maxSummaryCount,
      startIndex,
    )

    const { imageFileNames } = extractImageFileNames(initialContext)

    contextSpan?.setAttribute("context_length", initialContext?.length || 0)
    contextSpan?.setAttribute("context", initialContext || "")
    contextSpan?.setAttribute(
      "number_of_chunks",
      results?.root?.children?.length || 0,
    )
    loggerWithChild({ email: email }).info(
      `[Main Search Path] Number of contextual chunks being passed: ${
        results?.root?.children?.length || 0
      }`,
    )
    contextSpan?.end()

    const ragSpan = pageSpan?.startSpan("baseline_rag")

    const iterator = baselineRAGJsonStream(input, userCtx, initialContext, {
      stream: true,
      modelId: defaultBestModel,
      reasoning: config.isReasoning && userRequestsReasoning,
      agentPrompt,
      messages,
      imageFileNames,
    })

    const answer = yield* processIterator(
      iterator,
      results?.root?.children,
      previousResultsLength,
      config.isReasoning && userRequestsReasoning,
      email,
    )

    if (answer) {
      ragSpan?.setAttribute("answer_found", true)
      ragSpan?.end()
      pageSpan?.end()
      rootSpan?.end()
      queryRagSpan?.end()
      return
    }
    if (config.isReasoning && userRequestsReasoning) {
      previousResultsLength += results?.root?.children?.length || 0
      pageSpan?.setAttribute("previous_results_length", previousResultsLength)
    }
    ragSpan?.end()
    pageSpan?.end()
  }
  const noAnswerSpan = rootSpan?.startSpan("no_answer_response")
  yield {
    text: "I could not find any information to answer it, please change your query",
  }
  noAnswerSpan?.end()
  rootSpan?.end()
  queryRagSpan?.end()
}

async function* generateAnswerFromGivenContext(
  input: string,
  email: string,
  userCtx: string,
  alpha: number = 0.5,
  fileIds: string[],
  userRequestsReasoning: boolean,
  agentPrompt?: string,
  passedSpan?: Span,
): AsyncIterableIterator<
  ConverseResponse & { citation?: { index: number; item: any } }
> {
  const message = input
  let userAlpha = alpha
  try {
    const personalization = await getUserPersonalizationByEmail(db, email)
    if (personalization) {
      const nativeRankParams =
        personalization.parameters?.[SearchModes.NativeRank]
      if (nativeRankParams?.alpha !== undefined) {
        userAlpha = nativeRankParams.alpha
        loggerWithChild({ email: email }).info(
          { email, alpha: userAlpha },
          "Using personalized alpha for iterative RAG",
        )
      } else {
        loggerWithChild({ email: email }).info(
          { email },
          "No personalized alpha found in settings, using default for iterative RAG",
        )
      }
    } else {
      loggerWithChild({ email: email }).warn(
        { email },
        "User personalization settings not found, using default alpha for iterative RAG",
      )
    }
  } catch (err) {
    loggerWithChild({ email: email }).error(
      err,
      "Failed to fetch personalization for iterative RAG, using default alpha",
      { email },
    )
  }

  const generateAnswerSpan = passedSpan?.startSpan(
    "generateAnswerFromGivenContext",
  )

  let previousResultsLength = 0
  const results = await GetDocumentsByDocIds(fileIds, generateAnswerSpan!)
  if (!results.root.children) {
    results.root.children = []
  }
  const startIndex = isReasoning ? previousResultsLength : 0
  const initialContext = cleanContext(
    results?.root?.children
      ?.map(
        (v, i) =>
          `Index ${i + startIndex} \n ${answerContextMap(
            v as z.infer<typeof VespaSearchResultsSchema>,
            0,
            true,
          )}`,
      )
      ?.join("\n"),
  )

  const { imageFileNames } = extractImageFileNames(initialContext)

  const initialContextSpan = generateAnswerSpan?.startSpan("initialContext")
  initialContextSpan?.setAttribute(
    "context_length",
    initialContext?.length || 0,
  )
  initialContextSpan?.setAttribute("context", initialContext || "")
  initialContextSpan?.setAttribute(
    "number_of_chunks",
    results.root?.children?.length || 0,
  )
  initialContextSpan?.end()

  loggerWithChild({ email: email }).info(
    `[Selected Context Path] Number of contextual chunks being passed: ${
      results?.root?.children?.length || 0
    }`,
  )

  const selectedContext = isContextSelected(message)
  const builtUserQuery = selectedContext
    ? buildUserQuery(selectedContext)
    : message
  const iterator = baselineRAGJsonStream(
    builtUserQuery,
    userCtx,
    initialContext,
    {
      stream: true,
      modelId: defaultBestModel,
      reasoning: config.isReasoning && userRequestsReasoning,
      agentPrompt,
      imageFileNames,
    },
    true,
  )

  const answer = yield* processIterator(
    iterator,
    results?.root?.children,
    previousResultsLength,
    userRequestsReasoning,
    email,
  )
  if (answer) {
    generateAnswerSpan?.setAttribute("answer_found", true)
    generateAnswerSpan?.end()
    return
  } else if (!answer) {
    // If we give the whole context then also if there's no answer then we can just search once and get the best matching chunks with the query and then make context try answering
    loggerWithChild({ email: email }).info(
      "No answer was found when all chunks were given, trying to answer after searching vespa now",
    )
    let results = await searchVespaInFiles(builtUserQuery, email, fileIds, {
      limit: fileIds?.length,
      alpha: userAlpha,
    })

    const searchVespaSpan = generateAnswerSpan?.startSpan("searchVespaSpan")
    searchVespaSpan?.setAttribute("parsed_message", message)
    searchVespaSpan?.setAttribute("msgToSearch", builtUserQuery)
    searchVespaSpan?.setAttribute("limit", fileIds?.length)
    searchVespaSpan?.setAttribute(
      "results length",
      results?.root?.children?.length || 0,
    )

    if (!results.root.children) {
      results.root.children = []
    }
    const startIndex = isReasoning ? previousResultsLength : 0
    const initialContext = cleanContext(
      results?.root?.children
        ?.map(
          (v, i) =>
            `Index ${i + startIndex} \n ${answerContextMap(
              v as z.infer<typeof VespaSearchResultsSchema>,
              20,
              true,
            )}`,
        )
        ?.join("\n"),
    )
    loggerWithChild({ email: email }).info(
      `[Selected Context Path] Number of contextual chunks being passed: ${
        results?.root?.children?.length || 0
      }`,
    )

    const { imageFileNames } = extractImageFileNames(initialContext)

    searchVespaSpan?.setAttribute("context_length", initialContext?.length || 0)
    searchVespaSpan?.setAttribute("context", initialContext || "")
    searchVespaSpan?.setAttribute(
      "number_of_chunks",
      results.root?.children?.length || 0,
    )

    const iterator = baselineRAGJsonStream(
      builtUserQuery,
      userCtx,
      initialContext,
      {
        stream: true,
        modelId: defaultBestModel,
        reasoning: config.isReasoning && userRequestsReasoning,
        imageFileNames,
      },
      true,
    )

    const answer = yield* processIterator(
      iterator,
      results?.root?.children,
      previousResultsLength,
      userRequestsReasoning,
      email,
    )
    if (answer) {
      searchVespaSpan?.setAttribute("answer_found", true)
      searchVespaSpan?.end()
      generateAnswerSpan?.end()
      return
    } else if (
      // If no answer found, exit and yield nothing related to selected context found
      !answer
    ) {
      const noAnswerSpan = searchVespaSpan?.startSpan("no_answer_response")
      yield {
        text: "From the selected context, I could not find any information to answer it, please change your query",
      }
      noAnswerSpan?.end()
      searchVespaSpan?.end()
      generateAnswerSpan?.end()
      return
    }
    if (config.isReasoning && userRequestsReasoning) {
      previousResultsLength += results?.root?.children?.length || 0
    }
  }
  if (config.isReasoning && userRequestsReasoning) {
    previousResultsLength += results?.root?.children?.length || 0
  }
  generateAnswerSpan?.end()
}

// Checks if the user has selected context
// Meaning if the query contains Pill info
export const isContextSelected = (str: string) => {
  try {
    if (str.startsWith("[{")) {
      return JSON.parse(str)
    } else {
      return null
    }
  } catch {
    return null
  }
}

export const buildUserQuery = (userQuery: UserQuery) => {
  let builtQuery = ""
  userQuery?.map((obj) => {
    if (obj?.type === "text") {
      builtQuery += `${obj?.value} `
    } else if (obj?.type === "pill") {
      builtQuery += `<User referred a file with title "${obj?.value?.title}" here> `
    } else if (obj?.type === "link") {
      builtQuery += `<User added a link with url here, this url's content is already available to you in the prompt> `
    }
  })
  return builtQuery
}

const getSearchRangeSummary = (
  from: number,
  to: number,
  direction: string,
  parentSpan?: Span,
) => {
  const summarySpan = parentSpan?.startSpan("getSearchRangeSummary")
  summarySpan?.setAttribute("from", from)
  summarySpan?.setAttribute("to", to)
  summarySpan?.setAttribute("direction", direction)
  const now = Date.now()
  if ((direction === "next" || direction === "prev") && from && to) {
    // Ensure from is earlier than to
    if (from > to) {
      ;[from, to] = [to, from]
    }

    const fromDate = new Date(from)
    const toDate = new Date(to)

    const format = (date: Date) =>
      `${date.toLocaleString("default", {
        month: "long",
      })} ${date.getDate()}, ${date.getFullYear()} - ${formatTime(date)}`

    const formatTime = (date: Date) => {
      const hours = date.getHours()
      const minutes = date.getMinutes()
      const ampm = hours >= 12 ? "PM" : "AM"
      const hour12 = hours % 12 === 0 ? 12 : hours % 12
      const paddedMinutes = minutes.toString().padStart(2, "0")
      return `${hour12}:${paddedMinutes} ${ampm}`
    }

    fromDate.setHours(0, 0, 0, 0)
    toDate.setHours(23, 59, 0, 0)

    return `from ${format(fromDate)} to ${format(toDate)}`
  }
  // For "next" direction, we usually start from now
  else if (direction === "next") {
    // Start from today/now
    const endDate = new Date(to)
    // Format end date to month/year if it's far in future
    const endStr =
      Math.abs(to - now) > 30 * 24 * 60 * 60 * 1000
        ? `${endDate.toLocaleString("default", {
            month: "long",
          })} ${endDate.getFullYear()}`
        : getRelativeTime(to)
    const result = `from today until ${endStr}`
    summarySpan?.setAttribute("result", result)
    summarySpan?.end()
    return result
  }
  // For "prev" direction
  else {
    const startDate = new Date(from)
    const startStr =
      Math.abs(now - from) > 30 * 24 * 60 * 60 * 1000
        ? `${startDate.toLocaleString("default", {
            month: "long",
          })} ${startDate.getFullYear()}`
        : getRelativeTime(from)
    const result = `from today back to ${startStr}`
    summarySpan?.setAttribute("result", result)
    summarySpan?.end()
    return result
  }
}

async function* generatePointQueryTimeExpansion(
  input: string,
  messages: Message[],
  classification: QueryRouterLLMResponse,
  email: string,
  userCtx: string,
  alpha: number,
  pageSize: number = 10,
  maxSummaryCount: number | undefined,
  userRequestsReasoning: boolean,
  eventRagSpan?: Span,
  agentPrompt?: string,
): AsyncIterableIterator<
  ConverseResponse & { citation?: { index: number; item: any } }
> {
  const rootSpan = eventRagSpan?.startSpan("generatePointQueryTimeExpansion")
  loggerWithChild({ email: email }).debug(
    `Started rootSpan at ${new Date().toISOString()}`,
  )
  rootSpan?.setAttribute("input", input)
  rootSpan?.setAttribute("email", email)
  rootSpan?.setAttribute("alpha", alpha)
  rootSpan?.setAttribute("pageSize", pageSize)
  rootSpan?.setAttribute("maxSummaryCount", maxSummaryCount || "none")
  rootSpan?.setAttribute("direction", classification.direction || "unknown")

  let agentAppEnums: Apps[] = []
  let agentSpecificDataSourceIds: string[] = []
  if (agentPrompt) {
    let agentPromptData: { appIntegrations?: string[] } = {}
    try {
      agentPromptData = JSON.parse(agentPrompt)
    } catch (error) {
      loggerWithChild({ email: email }).warn(
        "Failed to parse agentPrompt JSON",
        { error, agentPrompt },
      )
    }

    if (
      agentPromptData.appIntegrations &&
      Array.isArray(agentPromptData.appIntegrations)
    ) {
      for (const integration of agentPromptData.appIntegrations) {
        if (typeof integration === "string") {
          const lowerIntegration = integration.toLowerCase()
          if (
            lowerIntegration.startsWith("ds-") ||
            lowerIntegration.startsWith("ds_")
          ) {
            agentSpecificDataSourceIds.push(integration)
            if (!agentAppEnums.includes(Apps.DataSource)) {
              agentAppEnums.push(Apps.DataSource)
            }
          } else {
            switch (lowerIntegration) {
              case Apps.GoogleDrive.toLowerCase():
              case "googledrive":
                if (!agentAppEnums.includes(Apps.GoogleDrive))
                  agentAppEnums.push(Apps.GoogleDrive)
                break
              case Apps.DataSource.toLowerCase():
                if (!agentAppEnums.includes(Apps.DataSource))
                  agentAppEnums.push(Apps.DataSource)
                break
              case "googlesheets":
                if (!agentAppEnums.includes(Apps.GoogleDrive))
                  agentAppEnums.push(Apps.GoogleDrive)
                break
              case Apps.Gmail.toLowerCase():
              case "gmail":
                if (!agentAppEnums.includes(Apps.Gmail))
                  agentAppEnums.push(Apps.Gmail)
                break
              case Apps.GoogleCalendar.toLowerCase():
              case "googlecalendar":
                if (!agentAppEnums.includes(Apps.GoogleCalendar))
                  agentAppEnums.push(Apps.GoogleCalendar)
                break
              case Apps.Slack.toLowerCase():
              case "slack":
                if (!agentAppEnums.includes(Apps.Slack))
                  agentAppEnums.push(Apps.Slack)
                break
              default:
                Logger.warn(
                  `Unknown integration type in agent prompt: ${integration}`,
                )
                break
            }
          }
        } else {
          loggerWithChild({ email: email }).warn(
            `Invalid integration item in agent prompt (not a string): ${integration}`,
          )
        }
      }
      agentAppEnums = [...new Set(agentAppEnums)]
    } else {
      loggerWithChild({ email: email }).warn(
        "agentPromptData.appIntegrations is not an array or is missing",
        { agentPromptData },
      )
    }
  }

  let userAlpha = await getUserPersonalizationAlpha(db, email, alpha)
  const direction = classification.direction as string

  const message = input
  const maxIterations = 10
  const weekInMs = 12 * 24 * 60 * 60 * 1000
  let costArr: number[] = []

  const { fromDate, toDate } = interpretDateFromReturnedTemporalValue(
    classification.filters,
  )

  let from = fromDate ? fromDate.getTime() : new Date().getTime()
  let to = toDate ? toDate.getTime() : new Date().getTime()
  let lastSearchedTime = direction === "prev" ? from : to

  let previousResultsLength = 0
  const loopLimit = fromDate && toDate ? 2 : maxIterations
  let starting_iteration_date = from

  for (let iteration = 0; iteration < loopLimit; iteration++) {
    // Taking the starting iteration date in a variable
    if (iteration == 0) {
      starting_iteration_date = from
    }

    const iterationSpan = rootSpan?.startSpan(`iteration_${iteration}`)
    iterationSpan?.setAttribute("iteration", iteration)
    const windowSize = (2 + iteration) * weekInMs

    if (direction === "prev") {
      // If we have both the from and to time range we search only for that range
      if (fromDate && toDate) {
        loggerWithChild({ email: email }).info(
          `Direction is ${direction} and time range is provided : from ${from} and ${to}`,
        )
      }
      // If we have either no fromDate and toDate, or a to date but no from date - then we set the from date
      else {
        to = toDate ? to : lastSearchedTime
        from = to - windowSize
        lastSearchedTime = from
      }
    } else {
      if (fromDate && toDate) {
        loggerWithChild({ email: email }).info(
          `Direction is ${direction} and time range is provided : from ${from} and ${to}`,
        )
      }
      // If we have either no fromDate and toDate, or a from date but no to date - then we set the from date
      else {
        from = fromDate ? from : lastSearchedTime
        to = from + windowSize
        lastSearchedTime = to
      }
    }

    loggerWithChild({ email: email }).info(
      `Iteration ${iteration}, searching from ${new Date(from)} to ${new Date(
        to,
      )}`,
    )
    iterationSpan?.setAttribute("from", new Date(from).toLocaleString())
    iterationSpan?.setAttribute("to", new Date(to).toLocaleString())
    // Search in both calendar events and emails
    const searchSpan = iterationSpan?.startSpan("search_vespa")
    const emailSearchSpan = searchSpan?.startSpan("email_search")
    // TODO: How to combine promise.all with spans?
    // emailSearchSpan?.setAttribute(`promise.all[eventResults, results]-${iteration}`, true)

    const calenderSearchSpan = searchSpan?.startSpan("calender_search")
    let results: VespaSearchResponse = {
      root: {
        id: "",
        relevance: 0,
        coverage: {
          coverage: 0,
          documents: 0,
          full: false,
          nodes: 0,
          results: 0,
          resultsFull: 0,
        },
        children: [],
      },
      trace: undefined,
    }
    let eventResults: VespaSearchResponse = {
      root: {
        id: "",
        relevance: 0,
        coverage: {
          coverage: 0,
          documents: 0,
          full: false,
          nodes: 0,
          results: 0,
          resultsFull: 0,
        },
        children: [],
      },
      trace: undefined,
    }
    if (!agentPrompt) {
      ;[results, eventResults] = await Promise.all([
        searchVespa(message, email, Apps.GoogleCalendar, null, {
          limit: pageSize,
          alpha: userAlpha,
          timestampRange: { from, to },
          span: calenderSearchSpan,
        }),
        searchVespa(message, email, null, null, {
          limit: pageSize,
          alpha: userAlpha,
          timestampRange: { to, from },
          notInMailLabels: ["CATEGORY_PROMOTIONS"],
          span: emailSearchSpan,
        }),
      ])
    }

    if (agentPrompt) {
      if (agentAppEnums.length > 0 || agentSpecificDataSourceIds.length > 0) {
        const [agentResults, agentEventResults] = await Promise.all([
          searchVespaAgent(
            message,
            email,
            Apps.GoogleCalendar,
            null,
            agentAppEnums,
            {
              limit: pageSize,
              alpha: userAlpha,
              timestampRange: { from, to },
              span: calenderSearchSpan,
              dataSourceIds: agentSpecificDataSourceIds,
            },
          ),
          searchVespaAgent(message, email, null, null, agentAppEnums, {
            limit: pageSize,
            alpha: userAlpha,
            timestampRange: { to, from },
            notInMailLabels: ["CATEGORY_PROMOTIONS"],
            span: emailSearchSpan,
            dataSourceIds: agentSpecificDataSourceIds,
          }),
        ])
        results.root.children = [
          ...(results.root.children || []),
          ...(agentResults.root.children || []),
        ]
        eventResults.root.children = [
          ...(eventResults.root.children || []),
          ...(agentEventResults.root.children || []),
        ]
      }
    }

    emailSearchSpan?.setAttribute(
      "result_count",
      results?.root?.children?.length || 0,
    )
    emailSearchSpan?.setAttribute(
      "result_ids",
      JSON.stringify(
        results?.root?.children?.map(
          (r: VespaSearchResult) => (r.fields as any).docId,
        ) || [],
      ),
    )
    emailSearchSpan?.setAttribute("result", JSON.stringify(results))
    emailSearchSpan?.end()
    calenderSearchSpan?.setAttribute(
      "result_count",
      eventResults?.root?.children?.length || 0,
    )
    calenderSearchSpan?.setAttribute(
      "result_ids",
      JSON.stringify(
        eventResults?.root?.children?.map(
          (r: VespaSearchResult) => (r.fields as any).docId,
        ) || [],
      ),
    )
    calenderSearchSpan?.setAttribute("result", JSON.stringify(eventResults))
    calenderSearchSpan?.end()
    searchSpan?.end()

    if (!results.root.children && !eventResults.root.children) {
      iterationSpan?.end()
      continue
    }

    // Combine and filter results
    const combineSpan = iterationSpan?.startSpan("combine_results")
    const combinedResults = {
      root: {
        children: [
          ...(results.root.children || []),
          ...(eventResults.root.children || []),
        ].filter(
          (v: VespaSearchResult) =>
            (v.fields as VespaMailSearch).app === Apps.Gmail ||
            (v.fields as VespaEventSearch).app === Apps.GoogleCalendar,
        ),
      },
    }

    combineSpan?.setAttribute(
      "combined_result_count",
      combinedResults?.root?.children?.length || 0,
    )
    combineSpan?.setAttribute(
      "combined_result_ids",
      JSON.stringify(
        combinedResults?.root?.children?.map(
          (r: VespaSearchResult) => (r.fields as any).docId,
        ) || [],
      ),
    )
    combineSpan?.end()

    if (!combinedResults.root.children.length) {
      loggerWithChild({ email: email }).info(
        "No gmail or calendar events found",
      )
      iterationSpan?.end()
      continue
    }

    // Prepare context for LLM
    const contextSpan = iterationSpan?.startSpan("build_context")
    const startIndex = isReasoning ? previousResultsLength : 0
    const initialContext = buildContext(
      combinedResults?.root?.children,
      maxSummaryCount,
      startIndex,
    )

    const { imageFileNames } = extractImageFileNames(initialContext)

    contextSpan?.setAttribute("context_length", initialContext?.length || 0)
    contextSpan?.setAttribute("context", initialContext || "")
    contextSpan?.setAttribute(
      "number_of_chunks",
      combinedResults?.root?.children?.length || 0,
    )
    contextSpan?.end()

    // Stream LLM response
    const ragSpan = iterationSpan?.startSpan("meeting_prompt_stream")
    loggerWithChild({ email: email }).info("Using meetingPromptJsonStream")
    const iterator = meetingPromptJsonStream(input, userCtx, initialContext, {
      stream: true,
      modelId: defaultBestModel,
      reasoning: config.isReasoning && userRequestsReasoning,
      agentPrompt,
      imageFileNames,
    })

    const answer = yield* processIterator(
      iterator,
      combinedResults?.root?.children,
      previousResultsLength,
      config.isReasoning && userRequestsReasoning,
      email,
    )
    ragSpan?.end()
    if (answer) {
      ragSpan?.setAttribute("answer_found", true)
      iterationSpan?.end()
      loggerWithChild({ email: email }).debug(
        `Ending rootSpan at ${new Date().toISOString()}`,
      )
      rootSpan?.end()
      eventRagSpan?.end()
      return
    }
    // only increment in the case of reasoning
    if (config.isReasoning && userRequestsReasoning) {
      previousResultsLength += combinedResults?.root?.children?.length || 0
      iterationSpan?.setAttribute(
        "previous_results_length",
        previousResultsLength,
      )
    }

    iterationSpan?.end()
  }

  const noAnswerSpan = rootSpan?.startSpan("no_answer_response")
  const searchSummary = getSearchRangeSummary(
    starting_iteration_date,
    to,
    direction,
    noAnswerSpan,
  )
  const totalCost = costArr.reduce((a, b) => a + b, 0)
  noAnswerSpan?.setAttribute("search_summary", searchSummary)
  noAnswerSpan?.setAttribute("total_cost", totalCost)
  yield {
    text: `I searched your calendar events and emails ${searchSummary} but couldn't find any relevant meetings. Please try rephrasing your query.`,
    cost: totalCost,
  }
  noAnswerSpan?.end()
  rootSpan?.end()
  eventRagSpan?.end()
}

const formatTimeDuration = (from: number | null, to: number | null): string => {
  if (from === null && to === null) {
    return ""
  }

  const diffMs = Math.abs((to as number) - (from as number))
  const minutes = Math.floor(diffMs / (1000 * 60)) % 60
  const hours = Math.floor(diffMs / (1000 * 60 * 60)) % 24
  const days = Math.floor(diffMs / (1000 * 60 * 60 * 24))
  let readable = ""

  if (days > 0) {
    readable += `${days} day${days !== 1 ? "s" : ""} `
  }

  if (hours > 0 || (days > 0 && minutes > 0)) {
    readable += `${hours} hour${hours !== 1 ? "s" : ""} `
  }

  if (minutes > 0 && days === 0) {
    readable += `${minutes} minute${minutes !== 1 ? "s" : ""} `
  }

  return readable.trim()
}

async function* processResultsForMetadata(
  items: VespaSearchResult[],
  input: string,
  userCtx: string,
  app: Apps,
  entity: any,
  chunksCount: number | undefined,
  userRequestsReasoning?: boolean,
  span?: Span,
  email?: string,
  agentContext?: string,
) {
  if (app === Apps.GoogleDrive) {
    chunksCount = config.maxGoogleDriveSummary
    loggerWithChild({ email: email ?? "" }).info(
      `Google Drive, Chunk size: ${chunksCount}`,
    )
    span?.setAttribute("Google Drive, chunk_size", chunksCount)
  }

  // TODO: Calculate the token count for the selected model's capacity and pass the full context accordingly.
  chunksCount = 20
  span?.setAttribute(
    "Document chunk size",
    `full_context maxed to ${chunksCount}`,
  )
  const context = buildContext(items, chunksCount)
  const { imageFileNames } = extractImageFileNames(context)
  const streamOptions = {
    stream: true,
    modelId: defaultBestModel,
    reasoning: config.isReasoning && userRequestsReasoning,
<<<<<<< HEAD
    imageFileNames,
=======
    agentPrompt: agentContext,
>>>>>>> 7047fea1
  }

  let iterator: AsyncIterableIterator<ConverseResponse>
  if (app === Apps.Gmail) {
    loggerWithChild({ email: email ?? "" }).info(`Using mailPromptJsonStream `)
    iterator = mailPromptJsonStream(input, userCtx, context, streamOptions)
  } else {
    loggerWithChild({ email: email ?? "" }).info(`Using baselineRAGJsonStream`)
    iterator = baselineRAGJsonStream(input, userCtx, context, streamOptions)
  }

  return yield* processIterator(
    iterator,
    items,
    0,
    config.isReasoning && userRequestsReasoning,
  )
}

async function* generateMetadataQueryAnswer(
  input: string,
  messages: Message[],
  email: string,
  userCtx: string,
  userAlpha: number = 0.5,
  pageSize: number = 10,
  maxSummaryCount: number | undefined,
  classification: QueryRouterLLMResponse,
  userRequestsReasoning?: boolean,
  span?: Span,
  agentPrompt?: string,
  maxIterations = 5,
): AsyncIterableIterator<
  ConverseResponse & { citation?: { index: number; item: any } }
> {
  const { app, entity, startTime, endTime, sortDirection } =
    classification.filters
  const count = classification.filters.count
  const direction = classification.direction as string
  const isGenericItemFetch = classification.type === QueryType.GetItems
  const isFilteredItemSearch =
    classification.type === QueryType.SearchWithFilters
  const isValidAppOrEntity =
    isValidApp(app as Apps) || isValidEntity(entity as any)
  let agentAppEnums: Apps[] = []
  let agentSpecificDataSourceIds: string[] = []
  if (agentPrompt) {
    let agentPromptData: { appIntegrations?: string[] } = {}
    try {
      agentPromptData = JSON.parse(agentPrompt)
    } catch (error) {
      loggerWithChild({ email: email }).warn(
        "Failed to parse agentPrompt JSON",
        { error, agentPrompt },
      )
    }

    if (
      agentPromptData.appIntegrations &&
      Array.isArray(agentPromptData.appIntegrations)
    ) {
      for (const integration of agentPromptData.appIntegrations) {
        if (typeof integration === "string") {
          const lowerIntegration = integration.toLowerCase()
          if (
            lowerIntegration.startsWith("ds-") ||
            lowerIntegration.startsWith("ds_")
          ) {
            agentSpecificDataSourceIds.push(integration)
            if (!agentAppEnums.includes(Apps.DataSource)) {
              agentAppEnums.push(Apps.DataSource)
            }
          } else {
            switch (lowerIntegration) {
              case Apps.GoogleDrive.toLowerCase():
              case "googledrive":
                if (!agentAppEnums.includes(Apps.GoogleDrive))
                  agentAppEnums.push(Apps.GoogleDrive)
                break
              case Apps.DataSource.toLowerCase():
                if (!agentAppEnums.includes(Apps.DataSource))
                  agentAppEnums.push(Apps.DataSource)
                break
              case "googlesheets":
                if (!agentAppEnums.includes(Apps.GoogleDrive))
                  agentAppEnums.push(Apps.GoogleDrive)
                break
              case Apps.Gmail.toLowerCase():
              case "gmail":
                if (!agentAppEnums.includes(Apps.Gmail))
                  agentAppEnums.push(Apps.Gmail)
                break
              case Apps.GoogleCalendar.toLowerCase():
              case "googlecalendar":
                if (!agentAppEnums.includes(Apps.GoogleCalendar))
                  agentAppEnums.push(Apps.GoogleCalendar)
                break
              case Apps.Slack.toLowerCase():
              case "slack":
                if (!agentAppEnums.includes(Apps.Slack))
                  agentAppEnums.push(Apps.Slack)
                break
              default:
                loggerWithChild({ email: email }).warn(
                  `Unknown integration type in agent prompt: ${integration}`,
                )
                break
            }
          }
        } else {
          loggerWithChild({ email: email }).warn(
            `Invalid integration item in agent prompt (not a string): ${integration}`,
          )
        }
      }
      agentAppEnums = [...new Set(agentAppEnums)]
    } else {
      loggerWithChild({ email: email }).warn(
        "agentPromptData.appIntegrations is not an array or is missing",
        { agentPromptData },
      )
    }
  }

  // Process timestamp
  const from = startTime ? new Date(startTime).getTime() : null
  const to = endTime ? new Date(endTime).getTime() : null
  const hasValidTimeRange =
    from !== null && !isNaN(from) && to !== null && !isNaN(to)

  let timestampRange: { from: number | null; to: number | null } = {
    from: null,
    to: null,
  }
  if (hasValidTimeRange) {
    // If we have a valid time range, use the provided dates
    timestampRange.from = from
    timestampRange.to = to
  } else if (direction === "next") {
    // For "next/upcoming" requests without a valid range, search from now into the future
    timestampRange.from = new Date().getTime()
  }

  const timeDescription = formatTimeDuration(
    timestampRange.from,
    timestampRange.to,
  )
  const directionText = direction === "prev" ? "going back" : "up to"

  loggerWithChild({ email: email }).info(
    `App : "${app}" , Entity : "${entity}"` +
      (timeDescription ? `, ${directionText} ${timeDescription}` : ""),
  )
  let schema: VespaSchema | null
  if (!entity && app) {
    schema = appToSchemaMapper(app)
  } else {
    schema = entityToSchemaMapper(entity, app)
  }

  let items: VespaSearchResult[] = []

  // Determine search strategy based on conditions
  if (
    !isValidAppOrEntity &&
    classification.filterQuery &&
    classification.filters?.sortDirection === "desc"
  ) {
    span?.setAttribute(
      "isReasoning",
      userRequestsReasoning && config.isReasoning ? true : false,
    )
    span?.setAttribute("modelId", defaultBestModel)
    loggerWithChild({ email: email }).info(
      "User requested recent metadata retrieval without specifying app or entity",
    )

    const searchOps = {
      limit: pageSize,
      alpha: userAlpha,
      rankProfile: SearchModes.GlobalSorted,
      timestampRange:
        timestampRange.to || timestampRange.from ? timestampRange : null,
    }

    for (let iteration = 0; iteration < maxIterations; iteration++) {
      const pageSpan = span?.startSpan(`search_iteration_${iteration}`)
      loggerWithChild({ email: email }).info(
        `Search Iteration - ${iteration} : ${SearchModes.GlobalSorted}`,
      )

      let searchResults
      if (!agentPrompt) {
        searchResults = await searchVespa(
          classification.filterQuery,
          email,
          app ?? null,
          entity ?? null,
          {
            ...searchOps,
            offset: pageSize * iteration,
            span: pageSpan,
          },
        )
      } else {
        searchResults = await searchVespaAgent(
          classification.filterQuery,
          email,
          app ?? null,
          entity ?? null,
          agentAppEnums,
          {
            ...searchOps,
            offset: pageSize * iteration,
            span: pageSpan,
            dataSourceIds: agentSpecificDataSourceIds,
          },
        )
      }

      items = searchResults.root.children || []

      loggerWithChild({ email: email }).info(
        `iteration-${iteration} retrieved documents length - ${items.length}`,
      )
      pageSpan?.setAttribute("offset", pageSize * iteration)
      pageSpan?.setAttribute(
        `iteration-${iteration} retrieved documents length`,
        items.length,
      )
      pageSpan?.setAttribute(
        `iteration-${iteration} retrieved documents id's`,
        JSON.stringify(
          items.map((v: VespaSearchResult) => (v.fields as any).docId),
        ),
      )

      pageSpan?.setAttribute("context", buildContext(items, 20))
      if (!items.length) {
        loggerWithChild({ email: email }).info(
          `No documents found on iteration ${iteration}${
            hasValidTimeRange
              ? " within time range."
              : " falling back to iterative RAG"
          }`,
        )
        pageSpan?.end()
        yield { text: "null" }
        return
      }

      const answer = yield* processResultsForMetadata(
        items,
        input,
        userCtx,
        app as Apps,
        entity,
        undefined,
        userRequestsReasoning,
        span,
        email,
        agentPrompt,
      )

      if (answer == null) {
        pageSpan?.setAttribute("answer", null)
        if (iteration == maxIterations - 1) {
          pageSpan?.end()
          yield { text: "null" }
          return
        } else {
          loggerWithChild({ email: email }).info(
            `no answer found for iteration - ${iteration}`,
          )
          continue
        }
      } else {
        pageSpan?.setAttribute("answer", answer)
        pageSpan?.end()
        return answer
      }
    }

    span?.setAttribute("rank_profile", SearchModes.GlobalSorted)
    loggerWithChild({ email: email }).info(
      `Rank Profile : ${SearchModes.GlobalSorted}`,
    )
  } else if (isGenericItemFetch && isValidAppOrEntity) {
    const userSpecifiedCountLimit = count
      ? Math.min(count, config.maxUserRequestCount)
      : 5
    span?.setAttribute("Search_Type", QueryType.GetItems)
    span?.setAttribute(
      "isReasoning",
      userRequestsReasoning && config.isReasoning ? true : false,
    )
    span?.setAttribute("modelId", defaultBestModel)
    loggerWithChild({ email: email }).info(
      `Search Type : ${QueryType.GetItems}`,
    )
    if (!schema) {
      loggerWithChild({ email: email }).error(
        `[generateMetadataQueryAnswer] Could not determine a valid schema for app: ${app}, entity: ${entity}`,
      )
      span?.setAttribute("error", "Schema determination failed")
      span?.setAttribute("app_for_schema_failure", app || "undefined")
      span?.setAttribute("entity_for_schema_failure", entity || "undefined")

      yield { text: METADATA_FALLBACK_TO_RAG }
      return
    }
    let searchResults
    items = []
    if (agentPrompt) {
      if (agentAppEnums.find((x) => x == app)) {
        searchResults = await getItems({
          email,
          schema,
          app: app ?? null,
          entity: entity ?? null,
          timestampRange,
          limit: userSpecifiedCountLimit,
          asc: sortDirection === "asc",
        })
        items = searchResults!.root.children || []
      }
    } else {
      searchResults = await getItems({
        email,
        schema,
        app: app ?? null,
        entity: entity ?? null,
        timestampRange,
        limit: userSpecifiedCountLimit,
        asc: sortDirection === "asc",
      })
      items = searchResults!.root.children || []
    }

    span?.setAttribute(`retrieved documents length`, items.length)
    span?.setAttribute(
      `retrieved documents id's`,
      JSON.stringify(
        items.map((v: VespaSearchResult) => (v.fields as any).docId),
      ),
    )

    span?.setAttribute("context", buildContext(items, 20))
    span?.end()
    loggerWithChild({ email: email }).info(
      `Retrieved Documents : ${QueryType.GetItems} - ${items.length}`,
    )
    // Early return if no documents found
    if (!items.length) {
      span?.end()
      loggerWithChild({ email: email }).info(
        "No documents found for unspecific metadata retrieval",
      )
      yield { text: METADATA_NO_DOCUMENTS_FOUND }
      return
    }

    span?.end()
    yield* processResultsForMetadata(
      items,
      input,
      userCtx,
      app as Apps,
      entity,
      maxSummaryCount,
      userRequestsReasoning,
      span,
      email,
      agentPrompt,
    )
    return
  } else if (
    isFilteredItemSearch &&
    isValidAppOrEntity &&
    classification.filterQuery
  ) {
    // Specific metadata retrieval
    span?.setAttribute("Search_Type", QueryType.SearchWithFilters)
    span?.setAttribute(
      "isReasoning",
      userRequestsReasoning && config.isReasoning ? true : false,
    )
    span?.setAttribute("modelId", defaultBestModel)
    loggerWithChild({ email: email }).info(
      `Search Type : ${QueryType.SearchWithFilters}`,
    )

    const { filterQuery } = classification
    const query = filterQuery
    const rankProfile =
      sortDirection === "desc"
        ? SearchModes.GlobalSorted
        : SearchModes.NativeRank

    const searchOptions = {
      limit: pageSize,
      alpha: userAlpha,
      rankProfile,
      timestampRange:
        timestampRange.to || timestampRange.from ? timestampRange : null,
    }

    for (let iteration = 0; iteration < maxIterations; iteration++) {
      const iterationSpan = span?.startSpan(`search_iteration_${iteration}`)
      loggerWithChild({ email: email }).info(
        `Search ${QueryType.SearchWithFilters} Iteration - ${iteration} : ${rankProfile}`,
      )

      let searchResults
      if (!agentPrompt) {
        searchResults = await searchVespa(
          query,
          email,
          app ?? null,
          entity ?? null,
          {
            ...searchOptions,
            offset: pageSize * iteration,
          },
        )
      } else {
        searchResults = await searchVespaAgent(
          query,
          email,
          app ?? null,
          entity ?? null,
          agentAppEnums,
          {
            ...searchOptions,
            offset: pageSize * iteration,
            dataSourceIds: agentSpecificDataSourceIds,
          },
        )
      }

      items = searchResults.root.children || []

      loggerWithChild({ email: email }).info(`Rank Profile : ${rankProfile}`)

      iterationSpan?.setAttribute("offset", pageSize * iteration)
      iterationSpan?.setAttribute("rank_profile", rankProfile)

      iterationSpan?.setAttribute(
        `iteration - ${iteration} retrieved documents length`,
        items.length,
      )
      iterationSpan?.setAttribute(
        `iteration-${iteration} retrieved documents id's`,
        JSON.stringify(
          items.map((v: VespaSearchResult) => (v.fields as any).docId),
        ),
      )
      iterationSpan?.setAttribute(`context`, buildContext(items, 20))
      iterationSpan?.end()

      loggerWithChild({ email: email }).info(
        `Number of documents for ${QueryType.SearchWithFilters} = ${items.length}`,
      )
      if (!items.length) {
        loggerWithChild({ email: email }).info(
          `No documents found on iteration ${iteration}${
            hasValidTimeRange
              ? " within time range."
              : " falling back to iterative RAG"
          }`,
        )
        iterationSpan?.end()
        yield { text: METADATA_FALLBACK_TO_RAG }
        return
      }

      const answer = yield* processResultsForMetadata(
        items,
        input,
        userCtx,
        app as Apps,
        entity,
        undefined,
        userRequestsReasoning,
        span,
        email,
        agentPrompt,
      )

      if (answer == null) {
        iterationSpan?.setAttribute("answer", null)
        if (iteration == maxIterations - 1) {
          iterationSpan?.end()
          yield { text: METADATA_FALLBACK_TO_RAG }
          return
        } else {
          loggerWithChild({ email: email }).info(
            `no answer found for iteration - ${iteration}`,
          )
          continue
        }
      } else {
        iterationSpan?.end()
        return answer
      }
    }
  } else {
    // None of the conditions matched
    yield { text: METADATA_FALLBACK_TO_RAG }
    return
  }
}

const fallbackText = (classification: QueryRouterLLMResponse): string => {
  const { app, entity } = classification.filters
  const direction = classification.direction || ""
  const { startTime, endTime } = classification.filters
  const from = new Date(startTime ?? "").getTime()
  const to = new Date(endTime ?? "").getTime()
  const timePhrase = formatTimeDuration(from, to)

  let searchDescription = ""

  if (app === Apps.GoogleCalendar && entity === "event") {
    searchDescription = "calendar events"
  } else if (app === Apps.Gmail) {
    if (entity === "mail") {
      searchDescription = "emails"
    } else if (entity === "pdf") {
      searchDescription = "email attachments"
    }
  } else if (app === Apps.GoogleDrive) {
    if (entity === "driveFile") {
      searchDescription = "files"
    } else if (entity === "docs") {
      searchDescription = "Google Docs"
    } else if (entity === "sheets") {
      searchDescription = "Google Sheets"
    } else if (entity === "slides") {
      searchDescription = "Google Slides"
    } else if (entity === "pdf") {
      searchDescription = "PDF files"
    } else if (entity === "folder") {
      searchDescription = "folders"
    }
  } else if (
    app === Apps.GoogleWorkspace &&
    entity === GooglePeopleEntity.Contacts
  ) {
    searchDescription = "contacts"
  } else {
    searchDescription = "information"
  }

  let timeDescription = ""
  if (timePhrase) {
    if (direction === "prev") {
      timeDescription = ` from the past ${timePhrase}`
    } else if (direction === "next") {
      timeDescription = ` for the next ${timePhrase}`
    } else {
      timeDescription = ` within that time period`
    }
  }

  return `${searchDescription}${timeDescription}`
}

export async function* UnderstandMessageAndAnswer(
  email: string,
  userCtx: string,
  message: string,
  classification: QueryRouterLLMResponse,
  messages: Message[],
  alpha: number,
  userRequestsReasoning: boolean,
  passedSpan?: Span,
  agentPrompt?: string,
): AsyncIterableIterator<
  ConverseResponse & { citation?: { index: number; item: any } }
> {
  passedSpan?.setAttribute("email", email)
  passedSpan?.setAttribute("message", message)
  passedSpan?.setAttribute(
    "temporal_direction",
    classification.direction || "none",
  )
  passedSpan?.setAttribute("alpha", alpha)
  passedSpan?.setAttribute("message_count", messages.length)
  const isGenericItemFetch = classification.type === QueryType.GetItems
  const isFilteredItemSearch =
    classification.type === QueryType.SearchWithFilters
  const isFilteredSearchSortedByRecency =
    classification.filterQuery &&
    classification.filters.sortDirection === "desc"

  if (isGenericItemFetch || isFilteredItemSearch) {
    loggerWithChild({ email: email }).info("Metadata Retrieval")

    const metadataRagSpan = passedSpan?.startSpan("metadata_rag")
    metadataRagSpan?.setAttribute("comment", "metadata retrieval")
    metadataRagSpan?.setAttribute(
      "classification",
      JSON.stringify(classification),
    )

    const count = classification.filters.count || chatPageSize
    const answerIterator = generateMetadataQueryAnswer(
      message,
      messages,
      email,
      userCtx,
      alpha,
      count,
      maxDefaultSummary,
      classification,
      config.isReasoning && userRequestsReasoning,
      metadataRagSpan,
      agentPrompt,
    )

    let hasYieldedAnswer = false
    for await (const answer of answerIterator) {
      if (answer.text === METADATA_NO_DOCUMENTS_FOUND) {
        return yield {
          text: `I couldn't find any ${fallbackText(
            classification,
          )}. Would you like to try a different search?`,
        }
      } else if (answer.text === METADATA_FALLBACK_TO_RAG) {
        loggerWithChild({ email: email }).info(
          "No context found for metadata retrieval, moving to iterative RAG",
        )
        hasYieldedAnswer = false
      } else {
        hasYieldedAnswer = true
        yield answer
      }
    }

    metadataRagSpan?.end()
    if (hasYieldedAnswer) return
  }

  if (
    classification.direction !== null &&
    classification.filters.app === Apps.GoogleCalendar
  ) {
    // user is talking about an event
    loggerWithChild({ email: email }).info(
      `Direction : ${classification.direction}`,
    )
    const eventRagSpan = passedSpan?.startSpan("event_time_expansion")
    eventRagSpan?.setAttribute("comment", "event time expansion")
    return yield* generatePointQueryTimeExpansion(
      message,
      messages,
      classification,
      email,
      userCtx,
      alpha,
      chatPageSize,
      maxDefaultSummary,
      userRequestsReasoning,
      eventRagSpan,
      agentPrompt,
    )
  } else {
    loggerWithChild({ email: email }).info(
      "Iterative Rag : Query rewriting and time filtering",
    )
    const ragSpan = passedSpan?.startSpan("iterative_rag")
    ragSpan?.setAttribute("comment", "iterative rag")
    // default case
    return yield* generateIterativeTimeFilterAndQueryRewrite(
      message,
      messages,
      email,
      userCtx,
      alpha,
      chatPageSize,
      3,
      maxDefaultSummary,
      classification,
      userRequestsReasoning,
      ragSpan,
      agentPrompt, // Pass agentPrompt to generateIterativeTimeFilterAndQueryRewrite
    )
  }
}

export async function* UnderstandMessageAndAnswerForGivenContext(
  email: string,
  userCtx: string,
  message: string,
  alpha: number,
  fileIds: string[],
  userRequestsReasoning: boolean,
  passedSpan?: Span,
  agentPrompt?: string,
): AsyncIterableIterator<
  ConverseResponse & { citation?: { index: number; item: any } }
> {
  passedSpan?.setAttribute("email", email)
  passedSpan?.setAttribute("message", message)
  passedSpan?.setAttribute("alpha", alpha)
  passedSpan?.setAttribute("fileIds", JSON.stringify(fileIds))
  passedSpan?.setAttribute("fileIds_count", fileIds?.length)
  passedSpan?.setAttribute(
    "userRequestsReasoning",
    userRequestsReasoning || false,
  )

  return yield* generateAnswerFromGivenContext(
    message,
    email,
    userCtx,
    alpha,
    fileIds,
    userRequestsReasoning,
    agentPrompt,
    passedSpan,
  )
}

const handleError = (error: any) => {
  let errorMessage = "Something went wrong. Please try again."
  if (error?.code === OpenAIError.RateLimitError) {
    errorMessage = "Rate limit exceeded. Please try again later."
  } else if (error?.code === OpenAIError.InvalidAPIKey) {
    errorMessage =
      "Invalid API key provided. Please check your API key and ensure it is correct."
  } else if (
    error?.name === "ThrottlingException" ||
    error?.message === "Too many tokens, please wait before trying again." ||
    error?.$metadata?.httpStatusCode === 429
  ) {
    errorMessage = "Rate limit exceeded. Please try again later."
  } else if (
    error?.name === "ValidationException" ||
    error?.message ===
      "The model returned the following errors: Input is too long for requested model."
  ) {
    errorMessage = "Input context is too large."
  }
  return errorMessage
}

const addErrMessageToMessage = async (
  lastMessage: SelectMessage,
  errorMessage: string,
) => {
  if (lastMessage.messageRole === MessageRole.User) {
    await updateMessageByExternalId(db, lastMessage?.externalId, {
      errorMessage,
    })
  }
}

function formatMessagesForLLM(
  msgs: SelectMessage[],
): { role: ConversationRole; content: { text: string }[] }[] {
  return msgs.map((msg) => {
    // If any message from the messagesWithNoErrResponse is a user message, has fileIds and its message is JSON parsable
    // then we should not give that exact stringified message as history
    // We convert it into a AI friendly string only for giving it to LLM
    const fileIds = Array.isArray(msg?.fileIds) ? msg.fileIds : []
    if (msg.messageRole === "user" && fileIds && fileIds.length > 0) {
      const originalMsg = msg.message
      const selectedContext = isContextSelected(originalMsg)
      msg.message = selectedContext
        ? buildUserQuery(selectedContext)
        : originalMsg
    }
    return {
      role: msg.messageRole as ConversationRole,
      content: [{ text: msg.message }],
    }
  })
}

function buildTopicConversationThread(
  messages: SelectMessage[],
  currentMessageIndex: number,
) {
  const conversationThread = []
  let index = currentMessageIndex

  while (index >= 0) {
    const message = messages[index]

    if (
      message.messageRole === MessageRole.User &&
      message.queryRouterClassification
    ) {
      const classification =
        typeof message.queryRouterClassification === "string"
          ? JSON.parse(message.queryRouterClassification)
          : message.queryRouterClassification

      // If this message is NOT a follow-up, it means we've hit a topic boundary
      if (!classification.isFollowUp) {
        // Include this message as it's the start of the current topic thread
        conversationThread.unshift(message)
        break
      }
    }

    conversationThread.unshift(message)
    index--
  }

  return conversationThread
}

export const MessageApi = async (c: Context) => {
  // we will use this in catch
  // if the value exists then we send the error to the frontend via it

  const tracer: Tracer = getTracer("chat")
  const rootSpan = tracer.startSpan("MessageApi")

  let stream: any
  let chat: SelectChat
  let assistantMessageId: string | null = null
  let streamKey: string | null = null
  let email = ""

  try {
    const { sub, workspaceId } = c.get(JwtPayloadKey)
    email = sub
    loggerWithChild({ email: email }).info("MessageApi..")
    rootSpan.setAttribute("email", email)
    rootSpan.setAttribute("workspaceId", workspaceId)

    // @ts-ignore
    const body = c.req.valid("query")
    const isAgentic = c.req.query("agentic") === "true"
    let {
      message,
      chatId,
      modelId,
      isReasoningEnabled,
      agentId,
    }: MessageReqType = body
    const agentPromptValue = agentId && isCuid(agentId) ? agentId : undefined // Use undefined if not a valid CUID
    if (isAgentic) {
      Logger.info(`Routing to MessageWithToolsApi`)
      return MessageWithToolsApi(c)
    }

    if (agentPromptValue) {
      const userAndWorkspaceCheck = await getUserAndWorkspaceByEmail(
        db,
        workspaceId,
        email,
      )
      const agentDetails = await getAgentByExternalId(
        db,
        agentPromptValue,
        userAndWorkspaceCheck.workspace.id,
      )
      if (!isAgentic && agentDetails) {
        Logger.info(`Routing to AgentMessageApi for agent ${agentPromptValue}.`)
        return AgentMessageApi(c)
      }
    }

    // If none of the above, proceed with default RAG flow
    const userRequestsReasoning = isReasoningEnabled
    if (!message) {
      throw new HTTPException(400, {
        message: "Message is required",
      })
    }
    message = decodeURIComponent(message)
    rootSpan.setAttribute("message", message)

    const isMsgWithContext = isMessageWithContext(message)
    const extractedInfo = isMsgWithContext
      ? await extractFileIdsFromMessage(message)
      : {
          totalValidFileIdsFromLinkCount: 0,
          fileIds: [],
        }
    const fileIds = extractedInfo?.fileIds
    const totalValidFileIdsFromLinkCount =
      extractedInfo?.totalValidFileIdsFromLinkCount

    const userAndWorkspace = await getUserAndWorkspaceByEmail(
      db,
      workspaceId,
      email,
    )
    const { user, workspace } = userAndWorkspace
    let messages: SelectMessage[] = []
    const costArr: number[] = []
    const ctx = userContext(userAndWorkspace)
    let chat: SelectChat

    const chatCreationSpan = rootSpan.startSpan("chat_creation")

    let title = ""
    if (!chatId) {
      loggerWithChild({ email: email }).info(
        `MessageApi before the span.. ${chatId}`,
      )
      const titleSpan = chatCreationSpan.startSpan("generate_title")
      loggerWithChild({ email: email }).info(
        `MessageApi after the span.. ${titleSpan}`,
      )
      // let llm decide a title
      const titleResp = await generateTitleUsingQuery(message, {
        modelId: ragPipelineConfig[RagPipelineStages.NewChatTitle].modelId,
        stream: false,
      })
      loggerWithChild({ email: email }).info(
        `MessageApi after the titleResp.. ${titleResp}`,
      )
      title = titleResp.title
      const cost = titleResp.cost
      if (cost) {
        costArr.push(cost)
        titleSpan.setAttribute("cost", cost)
      }
      titleSpan.setAttribute("title", title)
      titleSpan.end()

      loggerWithChild({ email: email }).info(
        `MessageApi before the first message.. ${titleSpan}`,
      )
      let [insertedChat, insertedMsg] = await db.transaction(
        async (tx): Promise<[SelectChat, SelectMessage]> => {
          const chat = await insertChat(tx, {
            workspaceId: workspace.id,
            workspaceExternalId: workspace.externalId,
            userId: user.id,
            email: user.email,
            title,
            attachments: [],
            agentId: agentPromptValue,
          })

          const insertedMsg = await insertMessage(tx, {
            chatId: chat.id,
            userId: user.id,
            chatExternalId: chat.externalId,
            workspaceExternalId: workspace.externalId,
            messageRole: MessageRole.User,
            email: user.email,
            sources: [],
            message,
            modelId,
            fileIds: fileIds,
          })
          return [chat, insertedMsg]
        },
      )
      loggerWithChild({ email: email }).info(
        "First mesage of the conversation, successfully created the chat",
      )
      chat = insertedChat
      messages.push(insertedMsg) // Add the inserted message to messages array
      chatCreationSpan.end()
    } else {
      let [existingChat, allMessages, insertedMsg] = await db.transaction(
        async (tx): Promise<[SelectChat, SelectMessage[], SelectMessage]> => {
          // we are updating the chat and getting it's value in one call itself

          let existingChat = await updateChatByExternalIdWithAuth(
            db,
            chatId,
            email,
            {},
          )
          let allMessages = await getChatMessagesWithAuth(tx, chatId, email)

          let insertedMsg = await insertMessage(tx, {
            chatId: existingChat.id,
            userId: user.id,
            workspaceExternalId: workspace.externalId,
            chatExternalId: existingChat.externalId,
            messageRole: MessageRole.User,
            email: user.email,
            sources: [],
            message,
            modelId,
            fileIds,
          })
          return [existingChat, allMessages, insertedMsg]
        },
      )
      loggerWithChild({ email: email }).info(
        "Existing conversation, fetched previous messages",
      )
      messages = allMessages.concat(insertedMsg) // Update messages array
      chat = existingChat
      chatCreationSpan.end()
    }
    loggerWithChild({ email: email }).info("starting the streaming..")
    return streamSSE(
      c,
      async (stream) => {
        streamKey = `${chat.externalId}` // Create the stream key
        activeStreams.set(streamKey, stream) // Add stream to the map
        loggerWithChild({ email: email }).info(
          `Added stream ${streamKey} to active streams map.`,
        )
        let wasStreamClosedPrematurely = false
        const streamSpan = rootSpan.startSpan("stream_response")
        streamSpan.setAttribute("chatId", chat.externalId)
        try {
          if (!chatId) {
            const titleUpdateSpan = streamSpan.startSpan("send_title_update")
            await stream.writeSSE({
              data: title,
              event: ChatSSEvents.ChatTitleUpdate,
            })
            titleUpdateSpan.end()
          }

          loggerWithChild({ email: email }).info("Chat stream started")
          // we do not set the message Id as we don't have it
          await stream.writeSSE({
            event: ChatSSEvents.ResponseMetadata,
            data: JSON.stringify({
              chatId: chat.externalId,
            }),
          })

          if (isMsgWithContext && fileIds && fileIds?.length > 0) {
            loggerWithChild({ email: email }).info(
              "User has selected some context with query, answering only based on that given context",
            )
            let answer = ""
            let citations = []
            let citationMap: Record<number, number> = {}
            let thinking = ""
            let reasoning =
              userRequestsReasoning &&
              ragPipelineConfig[RagPipelineStages.AnswerOrSearch].reasoning

            const understandSpan = streamSpan.startSpan("understand_message")
            understandSpan?.setAttribute(
              "totalValidFileIdsFromLinkCount",
              totalValidFileIdsFromLinkCount,
            )
            understandSpan?.setAttribute("maxValidLinks", maxValidLinks)

            const iterator = UnderstandMessageAndAnswerForGivenContext(
              email,
              ctx,
              message,
              0.5,
              fileIds,
              userRequestsReasoning,
              understandSpan,
            )
            stream.writeSSE({
              event: ChatSSEvents.Start,
              data: "",
            })

            answer = ""
            thinking = ""
            reasoning = isReasoning && userRequestsReasoning
            citations = []
            citationMap = {}
            let citationValues: Record<number, string> = {}
            let count = 0
            for await (const chunk of iterator) {
              if (stream.closed) {
                loggerWithChild({ email: email }).info(
                  "[MessageApi] Stream closed during conversation search loop. Breaking.",
                )
                wasStreamClosedPrematurely = true
                break
              }
              if (chunk.text) {
                if (
                  totalValidFileIdsFromLinkCount > maxValidLinks &&
                  count === 0
                ) {
                  stream.writeSSE({
                    event: ChatSSEvents.ResponseUpdate,
                    data: `Skipping last ${
                      totalValidFileIdsFromLinkCount - maxValidLinks
                    } links as it exceeds max limit of ${maxValidLinks}. `,
                  })
                }
                if (reasoning && chunk.reasoning) {
                  thinking += chunk.text
                  stream.writeSSE({
                    event: ChatSSEvents.Reasoning,
                    data: chunk.text,
                  })
                  // reasoningSpan.end()
                }
                if (!chunk.reasoning) {
                  answer += chunk.text
                  stream.writeSSE({
                    event: ChatSSEvents.ResponseUpdate,
                    data: chunk.text,
                  })
                }
              }
              if (chunk.cost) {
                costArr.push(chunk.cost)
              }
              if (chunk.citation) {
                const { index, item } = chunk.citation
                if (item && item.app == Apps.Gmail) {
                  item.docId = await replaceDocIdwithUserDocId(
                    item.docId,
                    email,
                  )
                  if (item.url) {
                    item.url = item.url.replace(
                      /inbox\/[^/]+/,
                      `inbox/${item.docId}`,
                    )
                  }
                }
                citations.push(item)
                citationMap[index] = citations.length - 1
                loggerWithChild({ email: email }).info(
                  `Found citations and sending it, current count: ${citations.length}`,
                )
                stream.writeSSE({
                  event: ChatSSEvents.CitationsUpdate,
                  data: JSON.stringify({
                    contextChunks: citations,
                    citationMap,
                  }),
                })
                citationValues[index] = item
              }
              count++
            }
            understandSpan.setAttribute("citation_count", citations.length)
            understandSpan.setAttribute(
              "citation_map",
              JSON.stringify(citationMap),
            )
            understandSpan.setAttribute(
              "citation_values",
              JSON.stringify(citationValues),
            )
            understandSpan.end()
            const answerSpan = streamSpan.startSpan("process_final_answer")
            answerSpan.setAttribute(
              "final_answer",
              processMessage(answer, citationMap, email),
            )
            answerSpan.setAttribute("actual_answer", answer)
            answerSpan.setAttribute("final_answer_length", answer.length)
            answerSpan.end()

            if (answer || wasStreamClosedPrematurely) {
              // TODO: incase user loses permission
              // to one of the citations what do we do?
              // somehow hide that citation and change
              // the answer to reflect that
              const msg = await insertMessage(db, {
                chatId: chat.id,
                userId: user.id,
                workspaceExternalId: workspace.externalId,
                chatExternalId: chat.externalId,
                messageRole: MessageRole.Assistant,
                email: user.email,
                sources: citations,
                message: processMessage(answer, citationMap, email),
                thinking: thinking,
                modelId:
                  ragPipelineConfig[RagPipelineStages.AnswerOrRewrite].modelId,
              })
              assistantMessageId = msg.externalId
              const traceJson = tracer.serializeToJson()
              await insertChatTrace({
                workspaceId: workspace.id,
                userId: user.id,
                chatId: chat.id,
                messageId: msg.id,
                chatExternalId: chat.externalId,
                email: user.email,
                messageExternalId: msg.externalId,
                traceJson,
              })
              loggerWithChild({ email: email }).info(
                `[MessageApi] Inserted trace for message ${msg.externalId} (premature: ${wasStreamClosedPrematurely}).`,
              )
              await stream.writeSSE({
                event: ChatSSEvents.ResponseMetadata,
                data: JSON.stringify({
                  chatId: chat.externalId,
                  messageId: assistantMessageId,
                }),
              })
            } else {
              const errorSpan = streamSpan.startSpan("handle_no_answer")
              const allMessages = await getChatMessagesWithAuth(
                db,
                chat?.externalId,
                email,
              )
              const lastMessage = allMessages[allMessages.length - 1]

              await stream.writeSSE({
                event: ChatSSEvents.ResponseMetadata,
                data: JSON.stringify({
                  chatId: chat.externalId,
                  messageId: lastMessage.externalId,
                }),
              })
              await stream.writeSSE({
                event: ChatSSEvents.Error,
                data: "Can you please make your query more specific?",
              })
              await addErrMessageToMessage(
                lastMessage,
                "Can you please make your query more specific?",
              )

              const traceJson = tracer.serializeToJson()
              await insertChatTrace({
                workspaceId: workspace.id,
                userId: user.id,
                chatId: chat.id,
                messageId: lastMessage.id,
                chatExternalId: chat.externalId,
                email: user.email,
                messageExternalId: lastMessage.externalId,
                traceJson,
              })
              errorSpan.end()
            }

            const endSpan = streamSpan.startSpan("send_end_event")
            await stream.writeSSE({
              data: "",
              event: ChatSSEvents.End,
            })
            endSpan.end()
            streamSpan.end()
            rootSpan.end()
          } else {
            const filteredMessages = messages
              .slice(0, messages.length - 1)
              .filter((msg) => !msg?.errorMessage)
              .filter(
                (msg) =>
                  !(msg.messageRole === MessageRole.Assistant && !msg.message),
              )

            loggerWithChild({ email: email }).info(
              "Checking if answer is in the conversation or a mandatory query rewrite is needed before RAG",
            )

            const topicConversationThread = buildTopicConversationThread(
              filteredMessages,
              filteredMessages.length - 1,
            )
            const llmFormattedMessages: Message[] = formatMessagesForLLM(
              topicConversationThread,
            )

            const searchOrAnswerIterator =
              generateSearchQueryOrAnswerFromConversation(message, ctx, {
                modelId:
                  ragPipelineConfig[RagPipelineStages.AnswerOrSearch].modelId,
                stream: true,
                json: true,
                agentPrompt: agentPromptValue,
                reasoning:
                  userRequestsReasoning &&
                  ragPipelineConfig[RagPipelineStages.AnswerOrSearch].reasoning,
                messages: llmFormattedMessages,
                // agentPrompt: agentPrompt, // agentPrompt here is the original from request, might be empty string
                // AgentMessageApi/CombinedAgentSlackApi handle fetching full agent details
                // For this non-agent RAG path, we don't pass an agent prompt.
              })

            // TODO: for now if the answer is from the conversation itself we don't
            // add any citations for it, we can refer to the original message for citations
            // one more bug is now llm automatically copies the citation text sometimes without any reference
            // leads to [NaN] in the answer
            let currentAnswer = ""
            let answer = ""
            let citations = []
            let citationMap: Record<number, number> = {}
            let queryFilters = {
              app: "",
              entity: "",
              startTime: "",
              endTime: "",
              count: 0,
              sortDirection: "",
            }
            let parsed = {
              isFollowUp: false,
              answer: "",
              queryRewrite: "",
              temporalDirection: null,
              filterQuery: "",
              type: "",
              filters: queryFilters,
            }

            let thinking = ""
            let reasoning =
              userRequestsReasoning &&
              ragPipelineConfig[RagPipelineStages.AnswerOrSearch].reasoning
            let buffer = ""
            const conversationSpan = streamSpan.startSpan("conversation_search")
            for await (const chunk of searchOrAnswerIterator) {
              if (stream.closed) {
                loggerWithChild({ email: email }).info(
                  "[MessageApi] Stream closed during conversation search loop. Breaking.",
                )
                wasStreamClosedPrematurely = true
                break
              }
              if (chunk.text) {
                if (reasoning) {
                  if (thinking && !chunk.text.includes(EndThinkingToken)) {
                    thinking += chunk.text
                    stream.writeSSE({
                      event: ChatSSEvents.Reasoning,
                      data: chunk.text,
                    })
                  } else {
                    // first time
                    if (!chunk.text.includes(StartThinkingToken)) {
                      let token = chunk.text
                      if (chunk.text.includes(EndThinkingToken)) {
                        token = chunk.text.split(EndThinkingToken)[0]
                        thinking += token
                      } else {
                        thinking += token
                      }
                      stream.writeSSE({
                        event: ChatSSEvents.Reasoning,
                        data: token,
                      })
                    }
                  }
                }
                if (reasoning && chunk.text.includes(EndThinkingToken)) {
                  reasoning = false
                  chunk.text = chunk.text.split(EndThinkingToken)[1].trim()
                }
                if (!reasoning) {
                  buffer += chunk.text
                  try {
                    parsed = jsonParseLLMOutput(buffer) || {}
                    if (parsed.answer && currentAnswer !== parsed.answer) {
                      if (currentAnswer === "") {
                        loggerWithChild({ email: email }).info(
                          "We were able to find the answer/respond to users query in the conversation itself so not applying RAG",
                        )
                        stream.writeSSE({
                          event: ChatSSEvents.Start,
                          data: "",
                        })
                        // First valid answer - send the whole thing
                        stream.writeSSE({
                          event: ChatSSEvents.ResponseUpdate,
                          data: parsed.answer,
                        })
                      } else {
                        // Subsequent chunks - send only the new part
                        const newText = parsed.answer.slice(
                          currentAnswer.length,
                        )
                        stream.writeSSE({
                          event: ChatSSEvents.ResponseUpdate,
                          data: newText,
                        })
                      }
                      currentAnswer = parsed.answer
                    }
                  } catch (err) {
                    const errMessage = (err as Error).message
                    loggerWithChild({ email: email }).error(
                      err,
                      `Error while parsing LLM output ${errMessage}`,
                    )
                    continue
                  }
                }
              }
              if (chunk.cost) {
                costArr.push(chunk.cost)
              }
            }

            conversationSpan.setAttribute("answer_found", parsed.answer)
            conversationSpan.setAttribute("answer", answer)
            conversationSpan.setAttribute("query_rewrite", parsed.queryRewrite)
            conversationSpan.end()
            let classification
            const { app, count, endTime, entity, sortDirection, startTime } =
              parsed?.filters
            classification = {
              direction: parsed.temporalDirection,
              type: parsed.type,
              filterQuery: parsed.filterQuery,
              isFollowUp: parsed.isFollowUp,
              filters: {
                app: app as Apps,
                entity: entity as Entity,
                endTime,
                sortDirection,
                startTime,
                count,
              },
            } as QueryRouterLLMResponse

            if (parsed.answer === null || parsed.answer === "") {
              const ragSpan = streamSpan.startSpan("rag_processing")
              if (parsed.queryRewrite) {
                loggerWithChild({ email: email }).info(
                  `The query is ambigious and requires a mandatory query rewrite from the existing conversation / recent messages ${parsed.queryRewrite}`,
                )
                message = parsed.queryRewrite
                loggerWithChild({ email: email }).info(
                  `Rewritten query: ${message}`,
                )
                ragSpan.setAttribute("query_rewrite", parsed.queryRewrite)
              } else {
                loggerWithChild({ email: email }).info(
                  "There was no need for a query rewrite and there was no answer in the conversation, applying RAG",
                )
              }

              loggerWithChild({ email: email }).info(
                `Classifying the query as:, ${JSON.stringify(classification)}`,
              )

              ragSpan.setAttribute(
                "isFollowUp",
                classification.isFollowUp ?? false,
              )
              const understandSpan = ragSpan.startSpan("understand_message")

              let iterator:
                | AsyncIterableIterator<
                    ConverseResponse & {
                      citation?: { index: number; item: any }
                    }
                  >
                | undefined = undefined

              if (messages.length < 2) {
                classification.isFollowUp = false // First message or not enough history to be a follow-up
              } else if (classification.isFollowUp) {
                // If it's marked as a follow-up, try to reuse the last user message's classification
                const lastUserMessage = messages[messages.length - 3] // Assistant is at -2, last user is at -3
                const parsedMessage =
                  selectMessageSchema.safeParse(lastUserMessage)

                if (parsedMessage.error) {
                  loggerWithChild({ email: email }).error(
                    `Error while parsing last user message`,
                  )
                } else if (
                  parsedMessage.success &&
                  Array.isArray(parsedMessage.data.fileIds) &&
                  parsedMessage.data.fileIds.length // If the message contains fileIds then the follow up is must for @file
                ) {
                  loggerWithChild({ email: email }).info(
                    `Reusing file-based classification from previous message Classification: ${JSON.stringify(parsedMessage.data.queryRouterClassification)}, FileIds: ${JSON.stringify(parsedMessage.data.fileIds)}`,
                  )
                  iterator = UnderstandMessageAndAnswerForGivenContext(
                    email,
                    ctx,
                    message,
                    0.5,
                    parsedMessage.data.fileIds as string[],
                    userRequestsReasoning,
                    understandSpan,
                  )
                } else if (
                  parsedMessage.data.queryRouterClassification &&
                  Object.keys(parsedMessage.data.queryRouterClassification)
                    .length > 2
                ) {
                  loggerWithChild({ email: email }).info(
                    `Reusing previous message classification for follow-up query ${JSON.stringify(
                      lastUserMessage.queryRouterClassification,
                    )}`,
                  )

                  classification = parsedMessage.data
                    .queryRouterClassification as QueryRouterLLMResponse
                } else {
                  loggerWithChild({ email: email }).info(
                    "Follow-up query detected, but no classification found in previous message.",
                  )
                }
              }

              answer = ""
              thinking = ""
              reasoning = isReasoning && userRequestsReasoning
              citations = []
              citationMap = {}
              let citationValues: Record<number, string> = {}
              if (iterator === undefined) {
                iterator = UnderstandMessageAndAnswer(
                  email,
                  ctx,
                  message,
                  classification,
                  llmFormattedMessages,
                  0.5,
                  userRequestsReasoning,
                  understandSpan,
                  agentPromptValue,
                )
              }
              stream.writeSSE({
                event: ChatSSEvents.Start,
                data: "",
              })
              for await (const chunk of iterator) {
                if (stream.closed) {
                  loggerWithChild({ email: email }).info(
                    "[MessageApi] Stream closed during conversation search loop. Breaking.",
                  )
                  wasStreamClosedPrematurely = true
                  break
                }
                if (chunk.text) {
                  if (reasoning && chunk.reasoning) {
                    thinking += chunk.text
                    stream.writeSSE({
                      event: ChatSSEvents.Reasoning,
                      data: chunk.text,
                    })
                    // reasoningSpan.end()
                  }
                  if (!chunk.reasoning) {
                    answer += chunk.text
                    stream.writeSSE({
                      event: ChatSSEvents.ResponseUpdate,
                      data: chunk.text,
                    })
                  }
                }
                if (chunk.cost) {
                  costArr.push(chunk.cost)
                }
                if (chunk.citation) {
                  const { index, item } = chunk.citation
                  if (item && item.app == Apps.Gmail) {
                    item.docId = await replaceDocIdwithUserDocId(
                      item.docId,
                      email,
                    )
                    if (item.url) {
                      item.url = item.url.replace(
                        /inbox\/[^/]+/,
                        `inbox/${item.docId}`,
                      )
                    }
                  }
                  citations.push(item)
                  citationMap[index] = citations.length - 1
                  loggerWithChild({ email: email }).info(
                    `Found citations and sending it, current count: ${citations.length}`,
                  )
                  stream.writeSSE({
                    event: ChatSSEvents.CitationsUpdate,
                    data: JSON.stringify({
                      contextChunks: citations,
                      citationMap,
                    }),
                  })
                  citationValues[index] = item
                }
              }
              understandSpan.setAttribute("citation_count", citations.length)
              understandSpan.setAttribute(
                "citation_map",
                JSON.stringify(citationMap),
              )
              understandSpan.setAttribute(
                "citation_values",
                JSON.stringify(citationValues),
              )
              understandSpan.end()
              const answerSpan = ragSpan.startSpan("process_final_answer")
              answerSpan.setAttribute(
                "final_answer",
                processMessage(answer, citationMap, email),
              )
              answerSpan.setAttribute("actual_answer", answer)
              answerSpan.setAttribute("final_answer_length", answer.length)
              answerSpan.end()
              ragSpan.end()
            } else if (parsed.answer) {
              answer = parsed.answer
            }

            const latestUserMessage = messages[messages.length - 1]
            if (latestUserMessage && answer) {
              const isFollowUp = parsed?.isFollowUp
              const lastMessageIndex = messages.length - 1
              const referenceIndex = lastMessageIndex - 2

              const previousClassification = messages[referenceIndex]
                ?.queryRouterClassification as Record<string, any> | undefined

              let queryRouterClassification: Record<string, any> | undefined

              if (isFollowUp && previousClassification) {
                queryRouterClassification = {
                  ...previousClassification,
                  isFollowUp,
                }
              } else if (Object.keys(classification).length > 2) {
                queryRouterClassification = classification
              }

              if (queryRouterClassification) {
                loggerWithChild({ email: email }).info(
                  `Updating queryRouter classification for last user message: ${JSON.stringify(
                    queryRouterClassification,
                  )}`,
                )

                await updateMessage(db, latestUserMessage.externalId, {
                  queryRouterClassification,
                })
              } else {
                loggerWithChild({ email: email }).warn(
                  "queryRouterClassification is undefined, skipping update.",
                )
              }
            }

            if (answer || wasStreamClosedPrematurely) {
              // Determine if a message (even partial) should be saved
              // TODO: incase user loses permission
              // to one of the citations what do we do?
              // somehow hide that citation and change
              // the answer to reflect that
              const msg = await insertMessage(db, {
                chatId: chat.id,
                userId: user.id,
                workspaceExternalId: workspace.externalId,
                chatExternalId: chat.externalId,
                messageRole: MessageRole.Assistant,
                queryRouterClassification: JSON.stringify(classification),
                email: user.email,
                sources: citations,
                message: processMessage(answer, citationMap, email),
                thinking: thinking,
                modelId:
                  ragPipelineConfig[RagPipelineStages.AnswerOrRewrite].modelId,
              })
              assistantMessageId = msg.externalId

              const traceJson = tracer.serializeToJson()
              await insertChatTrace({
                workspaceId: workspace.id,
                userId: user.id,
                chatId: chat.id,
                messageId: msg.id,
                chatExternalId: chat.externalId,
                email: user.email,
                messageExternalId: msg.externalId,
                traceJson,
              })
              loggerWithChild({ email: email }).info(
                `[MessageApi] Inserted trace for message ${msg.externalId} (premature: ${wasStreamClosedPrematurely}).`,
              )

              await stream.writeSSE({
                event: ChatSSEvents.ResponseMetadata,
                data: JSON.stringify({
                  chatId: chat.externalId,
                  messageId: assistantMessageId,
                }),
              })
            } else {
              const errorSpan = streamSpan.startSpan("handle_no_answer")
              const allMessages = await getChatMessagesWithAuth(
                db,
                chat?.externalId,
                email,
              )
              const lastMessage = allMessages[allMessages.length - 1]

              await stream.writeSSE({
                event: ChatSSEvents.ResponseMetadata,
                data: JSON.stringify({
                  chatId: chat.externalId,
                  messageId: lastMessage.externalId,
                }),
              })
              await stream.writeSSE({
                event: ChatSSEvents.Error,
                data: "Oops, something went wrong. Please try rephrasing your question or ask something else.",
              })
              await addErrMessageToMessage(
                lastMessage,
                "Oops, something went wrong. Please try rephrasing your question or ask something else.",
              )

              const traceJson = tracer.serializeToJson()
              await insertChatTrace({
                workspaceId: workspace.id,
                userId: user.id,
                chatId: chat.id,
                messageId: lastMessage.id,
                chatExternalId: chat.externalId,
                email: user.email,
                messageExternalId: lastMessage.externalId,
                traceJson,
              })
              errorSpan.end()
            }

            const endSpan = streamSpan.startSpan("send_end_event")
            await stream.writeSSE({
              data: "",
              event: ChatSSEvents.End,
            })
            endSpan.end()
            streamSpan.end()
            rootSpan.end()
          }
        } catch (error) {
          const streamErrorSpan = streamSpan.startSpan("handle_stream_error")
          streamErrorSpan.addEvent("error", {
            message: getErrorMessage(error),
            stack: (error as Error).stack || "",
          })
          const errFomMap = handleError(error)
          const allMessages = await getChatMessagesWithAuth(
            db,
            chat?.externalId,
            email,
          )
          const lastMessage = allMessages[allMessages.length - 1]
          await stream.writeSSE({
            event: ChatSSEvents.ResponseMetadata,
            data: JSON.stringify({
              chatId: chat.externalId,
              messageId: lastMessage.externalId,
            }),
          })
          await stream.writeSSE({
            event: ChatSSEvents.Error,
            data: errFomMap,
          })

          // Add the error message to last user message
          await addErrMessageToMessage(lastMessage, errFomMap)

          await stream.writeSSE({
            data: "",
            event: ChatSSEvents.End,
          })
          loggerWithChild({ email: email }).error(
            error,
            `Streaming Error: ${(error as Error).message} ${
              (error as Error).stack
            }`,
          )
          streamErrorSpan.end()
          streamSpan.end()
          rootSpan.end()
        } finally {
          // Ensure stream is removed from the map on completion or error
          if (streamKey && activeStreams.has(streamKey)) {
            activeStreams.delete(streamKey)
            loggerWithChild({ email: email }).info(
              `Removed stream ${streamKey} from active streams map.`,
            )
          }
        }
      },
      async (err, stream) => {
        const streamErrorSpan = rootSpan.startSpan(
          "handle_stream_callback_error",
        )
        streamErrorSpan.addEvent("error", {
          message: getErrorMessage(err),
          stack: (err as Error).stack || "",
        })
        const errFromMap = handleError(err)
        // Use the stored assistant message ID if available when handling callback error
        const allMessages = await getChatMessagesWithAuth(
          db,
          chat?.externalId,
          email,
        )
        const lastMessage = allMessages[allMessages.length - 1]
        const errorMsgId = assistantMessageId || lastMessage.externalId
        const errorChatId = chat?.externalId || "unknown"

        if (errorChatId !== "unknown" && errorMsgId !== "unknown") {
          await stream.writeSSE({
            event: ChatSSEvents.ResponseMetadata,
            data: JSON.stringify({
              chatId: errorChatId,
              messageId: errorMsgId,
            }),
          })
          // Try to get the last message again for error reporting
          const allMessages = await getChatMessagesWithAuth(
            db,
            errorChatId,
            email,
          )
          if (allMessages.length > 0) {
            const lastMessage = allMessages[allMessages.length - 1]
            await addErrMessageToMessage(lastMessage, errFromMap)
          }
        }
        await stream.writeSSE({
          event: ChatSSEvents.Error,
          data: errFromMap,
        })
        await addErrMessageToMessage(lastMessage, errFromMap)

        await stream.writeSSE({
          data: "",
          event: ChatSSEvents.End,
        })
        loggerWithChild({ email: email }).error(
          err,
          `Streaming Error: ${err.message} ${(err as Error).stack}`,
        )
        // Ensure stream is removed from the map in the error callback too
        if (streamKey && activeStreams.has(streamKey)) {
          activeStreams.delete(streamKey)
          loggerWithChild({ email: email }).info(
            `Removed stream ${streamKey} from active streams map in error callback.`,
          )
        }
        streamErrorSpan.end()
        rootSpan.end()
      },
    )
  } catch (error) {
    loggerWithChild({ email: email }).info(
      `MessageApi Error occurred.. {error}`,
    )
    const errorSpan = rootSpan.startSpan("handle_top_level_error")
    errorSpan.addEvent("error", {
      message: getErrorMessage(error),
      stack: (error as Error).stack || "",
    })
    const errMsg = getErrorMessage(error)
    // TODO: add more errors like bedrock, this is only openai
    const errFromMap = handleError(error)
    // @ts-ignore
    if (chat?.externalId) {
      const allMessages = await getChatMessagesWithAuth(
        db,
        chat?.externalId,
        email,
      )
      // Add the error message to last user message
      if (allMessages.length > 0) {
        const lastMessage = allMessages[allMessages.length - 1]
        // Use the stored assistant message ID if available for metadata
        const errorMsgId = assistantMessageId || lastMessage.externalId
        await stream.writeSSE({
          event: ChatSSEvents.ResponseMetadata,
          data: JSON.stringify({
            chatId: chat.externalId,
            messageId: errorMsgId,
          }),
        })
        await addErrMessageToMessage(lastMessage, errFromMap)
      }
    }
    if (error instanceof APIError) {
      // quota error
      if (error.status === 429) {
        loggerWithChild({ email: email }).error(
          error,
          "You exceeded your current quota",
        )
        if (stream) {
          await stream.writeSSE({
            event: ChatSSEvents.Error,
            data: errFromMap,
          })
        }
      }
    } else {
      loggerWithChild({ email: email }).error(
        error,
        `Message Error: ${errMsg} ${(error as Error).stack}`,
      )
      throw new HTTPException(500, {
        message: "Could not create message or Chat",
      })
    }
    // Ensure stream is removed from the map in the top-level catch block
    if (streamKey && activeStreams.has(streamKey)) {
      activeStreams.delete(streamKey)
      loggerWithChild({ email: email }).info(
        `Removed stream ${streamKey} from active streams map in top-level catch.`,
      )
    }
    errorSpan.end()
    rootSpan.end()
  }
}

// We support both retrying of already valid assistant respone & retrying of an error
// When the assitant gives error, that error message is stored in the user query's message object of that respective user query
// On the frontend, an error message can be seen from the assistant's side, but it is not really present in the DB, it is taken from the user query's errorMessage property
// On retry of that error, we send the user message itself again (like asking the same query again)
// If the retry is successful and we get a valid response, we store that message inside DB with a 'createdAt' value just 1 unit ahead of the respective user query's createdAt value
// This is done to maintain the order of user-assistant message pattern in messages which helps both in the frontend and server logic
// If the retry also fails, we do the same thing, storing error message in the user query's respective message object
// If a retry fails on a completely valid assistant response, the error is shown in the UI but not stored anywhere, we retain the valid response (can be seen after reload)
export const MessageRetryApi = async (c: Context) => {
  const tracer: Tracer = getTracer("chat")
  const rootSpan = tracer.startSpan("MessageRetryApi")
  let streamKey: string | null = null // Add stream key for stop functionality
  let relevantMessageId: string | null = null // Track message ID being generated/updated
  let email = ""
  try {
    // @ts-ignore
    const body = c.req.valid("query")
    const { messageId, isReasoningEnabled }: MessageRetryReqType = body
    const userRequestsReasoning = isReasoningEnabled
    const { sub, workspaceId } = c.get(JwtPayloadKey)
    email = sub ?? ""
    rootSpan.setAttribute("email", email)
    rootSpan.setAttribute("workspaceId", workspaceId)
    rootSpan.setAttribute("messageId", messageId)

    const costArr: number[] = []
    // Fetch the original message
    const fetchMessageSpan = rootSpan.startSpan("fetch_original_message")
    const originalMessage = await getMessageByExternalId(db, messageId)
    if (!originalMessage) {
      const errorSpan = fetchMessageSpan.startSpan("message_not_found")
      errorSpan.addEvent("error", { message: "Message not found" })
      errorSpan.end()
      fetchMessageSpan.end()
      throw new HTTPException(404, { message: "Message not found" })
    }
    const isUserMessage = originalMessage.messageRole === "user"
    fetchMessageSpan.setAttribute("isUserMessage", isUserMessage)
    fetchMessageSpan.end()

    // Fetch conversation history
    const conversationSpan = rootSpan.startSpan("fetch_conversation")
    let conversation = await getChatMessagesBefore(
      db,
      originalMessage.chatId,
      originalMessage.createdAt,
    )
    // This !isUserMessage is useful for the case when the user retries the error he gets on the very first user query
    // Becoz on retry of the error, there will be no conversation availble as there wouldn't be anything before the very first query
    // And for retry on error, we use the user query itself
    if (!isUserMessage && (!conversation || !conversation.length)) {
      const errorSpan = conversationSpan.startSpan("no_conversation")
      errorSpan.addEvent("error", {
        message: "Could not fetch previous messages",
      })
      errorSpan.end()
      conversationSpan.end()
      throw new HTTPException(400, {
        message: "Could not fetch previous messages",
      })
    }
    conversationSpan.setAttribute("conversationLength", conversation.length)
    conversationSpan.end()

    // Use the same modelId
    const modelId = originalMessage.modelId as Models

    // Get user and workspace
    const userAndWorkspace = await getUserAndWorkspaceByEmail(
      db,
      workspaceId,
      email,
    )
    const { user, workspace } = userAndWorkspace
    const ctx = userContext(userAndWorkspace)

    let newCitations: Citation[] = []
    // the last message before our assistant's message was the user's message
    const prevUserMessage = isUserMessage
      ? originalMessage
      : conversation[conversation.length - 1]
    let fileIds: string[] = []
    const fileIdsFromDB = JSON.parse(
      JSON.stringify(prevUserMessage?.fileIds || []),
    )
    let totalValidFileIdsFromLinkCount = 0
    if (
      prevUserMessage.messageRole === "user" &&
      fileIdsFromDB &&
      fileIdsFromDB.length > 0
    ) {
      fileIds = fileIdsFromDB
      const isMsgWithContext = isMessageWithContext(prevUserMessage.message)
      const extractedInfo = isMsgWithContext
        ? await extractFileIdsFromMessage(prevUserMessage.message)
        : {
            totalValidFileIdsFromLinkCount: 0,
            fileIds: [],
          }
      totalValidFileIdsFromLinkCount =
        extractedInfo?.totalValidFileIdsFromLinkCount
    }
    // we are trying to retry the first assistant's message
    if (conversation.length === 1) {
      conversation = []
    }
    if (!prevUserMessage.message) {
      const errorSpan = rootSpan.startSpan("invalid_user_chat")
      errorSpan.addEvent("error", {
        message: "Cannot retry the message, invalid user chat",
      })
      errorSpan.end()
      throw new HTTPException(400, {
        message: "Cannot retry the message, invalid user chat",
      })
    }

    // Set stream key before streaming
    streamKey = originalMessage.chatExternalId
    loggerWithChild({ email: email }).info(
      `[MessageRetryApi] Constructed streamKey: ${streamKey}`,
    )

    return streamSSE(
      c,
      async (stream) => {
        activeStreams.set(streamKey!, stream)
        const streamSpan = rootSpan.startSpan("stream_response")
        streamSpan.setAttribute("chatId", originalMessage.chatExternalId)
        let wasStreamClosedPrematurely = false

        try {
          let message = prevUserMessage.message
          if (fileIds && fileIds?.length > 0) {
            loggerWithChild({ email: email }).info(
              "[RETRY] User has selected some context with query, answering only based on that given context",
            )

            let answer = ""
            let citations = []
            let citationMap: Record<number, number> = {}
            let thinking = ""
            let reasoning =
              userRequestsReasoning &&
              ragPipelineConfig[RagPipelineStages.AnswerOrSearch].reasoning

            const understandSpan = streamSpan.startSpan("understand_message")
            understandSpan?.setAttribute(
              "totalValidFileIdsFromLinkCount",
              totalValidFileIdsFromLinkCount,
            )
            understandSpan?.setAttribute("maxValidLinks", maxValidLinks)

            const iterator = UnderstandMessageAndAnswerForGivenContext(
              email,
              ctx,
              message,
              0.5,
              fileIds,
              userRequestsReasoning,
              understandSpan,
            )
            stream.writeSSE({
              event: ChatSSEvents.Start,
              data: "",
            })

            answer = ""
            thinking = ""
            reasoning = isReasoning && userRequestsReasoning
            citations = []
            citationMap = {}
            let count = 0
            let citationValues: Record<number, string> = {}
            for await (const chunk of iterator) {
              if (stream.closed) {
                loggerWithChild({ email: email }).info(
                  "[MessageRetryApi] Stream closed during conversation search loop. Breaking.",
                )
                wasStreamClosedPrematurely = true
                break
              }
              if (chunk.text) {
                if (
                  totalValidFileIdsFromLinkCount > maxValidLinks &&
                  count === 0
                ) {
                  stream.writeSSE({
                    event: ChatSSEvents.ResponseUpdate,
                    data: `Skipping last ${
                      totalValidFileIdsFromLinkCount - maxValidLinks
                    } valid link/s as it exceeds max limit of ${maxValidLinks}. `,
                  })
                }
                if (reasoning && chunk.reasoning) {
                  thinking += chunk.text
                  stream.writeSSE({
                    event: ChatSSEvents.Reasoning,
                    data: chunk.text,
                  })
                  // reasoningSpan.end()
                }
                if (!chunk.reasoning) {
                  answer += chunk.text
                  stream.writeSSE({
                    event: ChatSSEvents.ResponseUpdate,
                    data: chunk.text,
                  })
                }
              }
              if (chunk.cost) {
                costArr.push(chunk.cost)
              }
              if (chunk.citation) {
                const { index, item } = chunk.citation
                citations.push(item)
                citationMap[index] = citations.length - 1
                loggerWithChild({ email: email }).info(
                  `Found citations and sending it, current count: ${citations.length}`,
                )
                stream.writeSSE({
                  event: ChatSSEvents.CitationsUpdate,
                  data: JSON.stringify({
                    contextChunks: citations,
                    citationMap,
                  }),
                })
                citationValues[index] = item
              }
              count++
            }
            understandSpan.setAttribute("citation_count", citations.length)
            understandSpan.setAttribute(
              "citation_map",
              JSON.stringify(citationMap),
            )
            understandSpan.setAttribute(
              "citation_values",
              JSON.stringify(citationValues),
            )
            understandSpan.end()
            const answerSpan = streamSpan.startSpan("process_final_answer")
            answerSpan.setAttribute(
              "final_answer",
              processMessage(answer, citationMap, email),
            )
            answerSpan.setAttribute("actual_answer", answer)
            answerSpan.setAttribute("final_answer_length", answer.length)
            answerSpan.end()

            // Database Update Logic
            const insertSpan = streamSpan.startSpan("insert_assistant_message")
            if (wasStreamClosedPrematurely) {
              loggerWithChild({ email: email }).info(
                `[MessageRetryApi] Stream closed prematurely. Saving partial state.`,
              )
              if (isUserMessage) {
                await db.transaction(async (tx) => {
                  await updateMessage(tx, messageId, { errorMessage: "" })
                  const msg = await insertMessage(tx, {
                    chatId: originalMessage.chatId,
                    userId: user.id,
                    workspaceExternalId: workspace.externalId,
                    chatExternalId: originalMessage.chatExternalId,
                    messageRole: MessageRole.Assistant,
                    email: user.email,
                    sources: citations,
                    message: processMessage(answer, citationMap, email),
                    thinking,
                    modelId:
                      ragPipelineConfig[RagPipelineStages.AnswerOrRewrite]
                        .modelId,
                    createdAt: new Date(
                      new Date(originalMessage.createdAt).getTime() + 1,
                    ),
                  })
                  relevantMessageId = msg.externalId
                })
              } else {
                relevantMessageId = originalMessage.externalId
                await updateMessage(db, messageId, {
                  message: processMessage(answer, citationMap, email),
                  updatedAt: new Date(),
                  sources: citations,
                  thinking,
                  errorMessage: null,
                })
              }
            } else {
              if (answer) {
                if (isUserMessage) {
                  let msg = await db.transaction(async (tx) => {
                    await updateMessage(tx, messageId, { errorMessage: "" })
                    const msg = await insertMessage(tx, {
                      chatId: originalMessage.chatId,
                      userId: user.id,
                      workspaceExternalId: workspace.externalId,
                      chatExternalId: originalMessage.chatExternalId,
                      messageRole: MessageRole.Assistant,
                      email: user.email,
                      sources: citations,
                      message: processMessage(answer, citationMap, email),
                      thinking,
                      modelId:
                        ragPipelineConfig[RagPipelineStages.AnswerOrRewrite]
                          .modelId,
                      // The createdAt for this response which was error before
                      // should be just 1 unit more than the respective user query's createdAt value
                      // This is done to maintain order of user-assistant pattern of messages in UI
                      createdAt: new Date(
                        new Date(originalMessage.createdAt).getTime() + 1,
                      ),
                    })
                    return msg
                  })
                  relevantMessageId = msg.externalId
                } else {
                  loggerWithChild({ email: email }).info(
                    `Updated trace for message ${originalMessage.externalId}`,
                  )
                  insertSpan.setAttribute(
                    "message_id",
                    originalMessage.externalId,
                  )
                  relevantMessageId = originalMessage.externalId
                  await updateMessage(db, messageId, {
                    message: processMessage(answer, citationMap, email),
                    updatedAt: new Date(),
                    sources: citations,
                    thinking,
                    errorMessage: null,
                  })
                }
              } else {
                loggerWithChild({ email: email }).error(
                  `[MessageRetryApi] Stream finished but no answer generated.`,
                )
                const failureErrorMsg =
                  "Assistant failed to generate a response on retry."
                await addErrMessageToMessage(originalMessage, failureErrorMsg)
                relevantMessageId = originalMessage.externalId
                await stream.writeSSE({
                  event: ChatSSEvents.Error,
                  data: failureErrorMsg,
                })
              }
            }

            await stream.writeSSE({
              event: ChatSSEvents.ResponseMetadata,
              data: JSON.stringify({
                chatId: originalMessage.chatExternalId,
                messageId: relevantMessageId,
              }),
            })

            const endSpan = streamSpan.startSpan("send_end_event")
            await stream.writeSSE({
              data: "",
              event: ChatSSEvents.End,
            })
            endSpan.end()
            streamSpan.end()
            rootSpan.end()
            const traceJson = tracer.serializeToJson()
            await updateChatTrace(
              originalMessage.chatExternalId,
              originalMessage.externalId,
              traceJson,
            )
          } else {
            const topicConversationThread = buildTopicConversationThread(
              conversation,
              conversation.length - 1,
            )

            const convWithNoErrMsg = isUserMessage
              ? formatMessagesForLLM(
                  topicConversationThread
                    .filter((con) => !con?.errorMessage)
                    .filter(
                      (msg) =>
                        !(
                          (
                            msg.messageRole === MessageRole.Assistant &&
                            !msg.message
                          ) // filter out assistant messages with no content
                        ),
                    ),
                )
              : formatMessagesForLLM(
                  topicConversationThread
                    .slice(0, topicConversationThread.length - 1)
                    .filter((con) => !con?.errorMessage)
                    .filter(
                      (msg) =>
                        !(
                          msg.messageRole === MessageRole.Assistant &&
                          !msg.message
                        ),
                    ),
                )
            loggerWithChild({ email: email }).info(
              "retry: Checking if answer is in the conversation or a mandatory query rewrite is needed before RAG",
            )
            const searchSpan = streamSpan.startSpan("conversation_search")
            const searchOrAnswerIterator =
              generateSearchQueryOrAnswerFromConversation(message, ctx, {
                modelId:
                  ragPipelineConfig[RagPipelineStages.AnswerOrSearch].modelId,
                stream: true,
                json: true,
                reasoning:
                  userRequestsReasoning &&
                  ragPipelineConfig[RagPipelineStages.AnswerOrSearch].reasoning,
                messages: formatMessagesForLLM(topicConversationThread),
              })
            let currentAnswer = ""
            let answer = ""
            let citations: Citation[] = [] // Changed to Citation[] for consistency
            let citationMap: Record<number, number> = {}
            let queryFilters = {
              app: "",
              entity: "",
              startTime: "",
              endTime: "",
              count: 0,
              sortDirection: "",
            }
            let parsed = {
              isFollowUp: false,
              answer: "",
              queryRewrite: "",
              temporalDirection: null,
              filterQuery: "",
              type: "",
              filters: queryFilters,
            }
            let thinking = ""
            let reasoning =
              userRequestsReasoning &&
              ragPipelineConfig[RagPipelineStages.AnswerOrSearch].reasoning
            let buffer = ""
            for await (const chunk of searchOrAnswerIterator) {
              if (stream.closed) {
                loggerWithChild({ email: email }).info(
                  "[MessageRetryApi] Stream closed during conversation search loop. Breaking.",
                )
                wasStreamClosedPrematurely = true
                break
              }
              if (chunk.text) {
                if (reasoning) {
                  if (thinking && !chunk.text.includes(EndThinkingToken)) {
                    thinking += chunk.text
                    stream.writeSSE({
                      event: ChatSSEvents.Reasoning,
                      data: chunk.text,
                    })
                  } else {
                    // first time
                    if (!chunk.text.includes(StartThinkingToken)) {
                      let token = chunk.text
                      if (chunk.text.includes(EndThinkingToken)) {
                        token = chunk.text.split(EndThinkingToken)[0]
                        thinking += token
                      } else {
                        thinking += token
                      }
                      stream.writeSSE({
                        event: ChatSSEvents.Reasoning,
                        data: token,
                      })
                    }
                  }
                }
                if (reasoning && chunk.text.includes(EndThinkingToken)) {
                  reasoning = false
                  chunk.text = chunk.text.split(EndThinkingToken)[1].trim()
                }
                buffer += chunk.text
                if (!reasoning) {
                  try {
                    parsed = jsonParseLLMOutput(buffer) || {}
                    if (parsed.answer && currentAnswer !== parsed.answer) {
                      if (currentAnswer === "") {
                        loggerWithChild({ email: email }).info(
                          "retry: We were able to find the answer/respond to users query in the conversation itself so not applying RAG",
                        )
                        stream.writeSSE({
                          event: ChatSSEvents.Start,
                          data: "",
                        })
                        // First valid answer - send the whole thing
                        stream.writeSSE({
                          event: ChatSSEvents.ResponseUpdate,
                          data: parsed.answer,
                        })
                      } else {
                        // Subsequent chunks - send only the new part
                        const newText = parsed.answer.slice(
                          currentAnswer.length,
                        )
                        stream.writeSSE({
                          event: ChatSSEvents.ResponseUpdate,
                          data: newText,
                        })
                      }
                      currentAnswer = parsed.answer
                    }
                  } catch (err) {
                    loggerWithChild({ email: email }).error(
                      err,
                      `Error while parsing LLM output ${
                        (err as Error).message
                      }`,
                    )
                    continue
                  }
                }
              }
              if (chunk.cost) {
                costArr.push(chunk.cost)
              }
            }
            searchSpan.setAttribute("answer_found", parsed.answer)
            searchSpan.setAttribute("answer", answer)
            searchSpan.setAttribute("query_rewrite", parsed.queryRewrite)
            searchSpan.end()
            let classification: QueryRouterLLMResponse
            if (parsed.answer === null) {
              const ragSpan = streamSpan.startSpan("rag_processing")
              if (parsed.queryRewrite) {
                loggerWithChild({ email: email }).info(
                  "retry: The query is ambiguous and requires a mandatory query rewrite from the existing conversation / recent messages",
                )
                message = parsed.queryRewrite
                ragSpan.setAttribute("query_rewrite", parsed.queryRewrite)
              } else {
                loggerWithChild({ email: email }).info(
                  "retry: There was no need for a query rewrite and there was no answer in the conversation, applying RAG",
                )
              }
              const { app, count, endTime, entity, sortDirection, startTime } =
                parsed?.filters
              classification = {
                direction: parsed.temporalDirection,
                type: parsed.type,
                filterQuery: parsed.filterQuery,
                isFollowUp: parsed.isFollowUp,
                filters: {
                  app: app as Apps,
                  entity: entity as Entity,
                  endTime,
                  sortDirection,
                  startTime,
                  count,
                },
              } as QueryRouterLLMResponse

              loggerWithChild({ email: email }).info(
                `Classifying the query as:, ${JSON.stringify(classification)}`,
              )

              if (conversation.length < 2) {
                classification.isFollowUp = false // First message or not enough history to be a follow-up
              } else if (classification.isFollowUp) {
                // If it's marked as a follow-up, try to reuse the last user message's classification
                const lastUserMessage = conversation[conversation.length - 3] // Assistant is at -2, last user is at -3

                if (lastUserMessage?.queryRouterClassification) {
                  loggerWithChild({ email: email }).info(
                    `Reusing previous message classification for follow-up query ${JSON.stringify(
                      lastUserMessage.queryRouterClassification,
                    )}`,
                  )

                  classification =
                    lastUserMessage.queryRouterClassification as any
                } else {
                  loggerWithChild({ email: email }).info(
                    "Follow-up query detected, but no classification found in previous message.",
                  )
                }
              }

              const understandSpan = ragSpan.startSpan("understand_message")
              const iterator = UnderstandMessageAndAnswer(
                email,
                ctx,
                message,
                classification,
                convWithNoErrMsg,
                0.5,
                userRequestsReasoning,
                understandSpan,
              )
              // throw new Error("Hello, how are u doing?")
              stream.writeSSE({
                event: ChatSSEvents.Start,
                data: "",
              })
              answer = ""
              thinking = ""
              reasoning = config.isReasoning && userRequestsReasoning
              citations = []
              citationMap = {}
              let citationValues: Record<number, string> = {}
              for await (const chunk of iterator) {
                if (stream.closed) {
                  loggerWithChild({ email: email }).info(
                    "[MessageRetryApi] Stream closed during RAG loop. Breaking.",
                  )
                  wasStreamClosedPrematurely = true
                  break
                }
                if (chunk.text) {
                  if (reasoning && chunk.reasoning) {
                    thinking += chunk.text
                    stream.writeSSE({
                      event: ChatSSEvents.Reasoning,
                      data: chunk.text,
                    })
                  }
                  if (!chunk.reasoning) {
                    answer += chunk.text
                    stream.writeSSE({
                      event: ChatSSEvents.ResponseUpdate,
                      data: chunk.text,
                    })
                  }
                }
                if (chunk.cost) {
                  costArr.push(chunk.cost)
                }
                if (chunk.citation) {
                  const { index, item } = chunk.citation
                  citations.push(item)
                  citationMap[index] = citations.length - 1
                  loggerWithChild({ email: email }).info(
                    `retry: Found citations and sending it, current count: ${citations.length}`,
                  )
                  stream.writeSSE({
                    event: ChatSSEvents.CitationsUpdate,
                    data: JSON.stringify({
                      contextChunks: citations,
                      citationMap,
                    }),
                  })
                  citationValues[index] = item
                }
              }
              understandSpan.setAttribute("citation_count", citations.length)
              understandSpan.setAttribute(
                "citation_map",
                JSON.stringify(citationMap),
              )
              understandSpan.setAttribute(
                "citation_values",
                JSON.stringify(citationValues),
              )
              understandSpan.end()
              const answerSpan = ragSpan.startSpan("process_final_answer")
              answerSpan.setAttribute(
                "final_answer",
                processMessage(answer, citationMap, email),
              )
              answerSpan.setAttribute("actual_answer", answer)
              answerSpan.setAttribute("final_answer_length", answer.length)
              answerSpan.end()
              ragSpan.end()
            } else if (parsed.answer) {
              answer = parsed.answer
            }

            // Database Update Logic
            const insertSpan = streamSpan.startSpan("insert_assistant_message")
            if (wasStreamClosedPrematurely) {
              loggerWithChild({ email: email }).info(
                `[MessageRetryApi] Stream closed prematurely. Saving partial state.`,
              )
              if (isUserMessage) {
                await db.transaction(async (tx) => {
                  await updateMessage(tx, messageId, { errorMessage: "" })
                  const msg = await insertMessage(tx, {
                    chatId: originalMessage.chatId,
                    userId: user.id,
                    workspaceExternalId: workspace.externalId,
                    chatExternalId: originalMessage.chatExternalId,
                    messageRole: MessageRole.Assistant,
                    email: user.email,
                    sources: citations,
                    message: processMessage(answer, citationMap, email),
                    queryRouterClassification: JSON.stringify(classification),
                    thinking,
                    modelId:
                      ragPipelineConfig[RagPipelineStages.AnswerOrRewrite]
                        .modelId,
                    createdAt: new Date(
                      new Date(originalMessage.createdAt).getTime() + 1,
                    ),
                  })
                  relevantMessageId = msg.externalId
                })
              } else {
                relevantMessageId = originalMessage.externalId
                await updateMessage(db, messageId, {
                  message: processMessage(answer, citationMap, email),
                  updatedAt: new Date(),
                  sources: citations,
                  thinking,
                  errorMessage: null,
                })
              }
            } else {
              if (answer) {
                if (isUserMessage) {
                  let msg = await db.transaction(async (tx) => {
                    await updateMessage(tx, messageId, { errorMessage: "" })
                    const msg = await insertMessage(tx, {
                      chatId: originalMessage.chatId,
                      userId: user.id,
                      workspaceExternalId: workspace.externalId,
                      chatExternalId: originalMessage.chatExternalId,
                      messageRole: MessageRole.Assistant,
                      email: user.email,
                      sources: citations,
                      message: processMessage(answer, citationMap, email),
                      queryRouterClassification: JSON.stringify(classification),
                      thinking,
                      modelId:
                        ragPipelineConfig[RagPipelineStages.AnswerOrRewrite]
                          .modelId,
                      // The createdAt for this response which was error before
                      // should be just 1 unit more than the respective user query's createdAt value
                      // This is done to maintain order of user-assistant pattern of messages in UI
                      createdAt: new Date(
                        new Date(originalMessage.createdAt).getTime() + 1,
                      ),
                    })
                    return msg
                  })
                  relevantMessageId = msg.externalId
                } else {
                  loggerWithChild({ email: email }).info(
                    `Updated trace for message ${originalMessage.externalId}`,
                  )
                  insertSpan.setAttribute(
                    "message_id",
                    originalMessage.externalId,
                  )
                  relevantMessageId = originalMessage.externalId
                  await updateMessage(db, messageId, {
                    message: processMessage(answer, citationMap, email),
                    updatedAt: new Date(),
                    sources: citations,
                    thinking,
                    errorMessage: null,
                  })
                }
              } else {
                loggerWithChild({ email: email }).error(
                  `[MessageRetryApi] Stream finished but no answer generated.`,
                )
                const failureErrorMsg =
                  "Assistant failed to generate a response on retry."
                await addErrMessageToMessage(originalMessage, failureErrorMsg)
                relevantMessageId = originalMessage.externalId
                await stream.writeSSE({
                  event: ChatSSEvents.Error,
                  data: failureErrorMsg,
                })
              }
            }

            await stream.writeSSE({
              event: ChatSSEvents.ResponseMetadata,
              data: JSON.stringify({
                chatId: originalMessage.chatExternalId,
                messageId: relevantMessageId,
              }),
            })

            const endSpan = streamSpan.startSpan("send_end_event")
            await stream.writeSSE({
              data: "",
              event: ChatSSEvents.End,
            })
            endSpan.end()
            streamSpan.end()
            rootSpan.end()
            const traceJson = tracer.serializeToJson()
            await updateChatTrace(
              originalMessage.chatExternalId,
              originalMessage.externalId,
              traceJson,
            )
          }
        } catch (error) {
          const streamErrorSpan = streamSpan.startSpan("handle_stream_error")
          streamErrorSpan.addEvent("error", {
            message: getErrorMessage(error),
            stack: (error as Error).stack || "",
          })
          const errFromMap = handleError(error)
          relevantMessageId = relevantMessageId || originalMessage.externalId
          await stream.writeSSE({
            event: ChatSSEvents.ResponseMetadata,
            data: JSON.stringify({
              chatId: originalMessage.chatExternalId,
              messageId: relevantMessageId,
            }),
          })
          await stream.writeSSE({
            event: ChatSSEvents.Error,
            data: errFromMap,
          })
          await addErrMessageToMessage(originalMessage, errFromMap)
          await stream.writeSSE({
            data: "",
            event: ChatSSEvents.End,
          })
          loggerWithChild({ email: email }).error(
            error,
            `Streaming Error: ${(error as Error).message} ${
              (error as Error).stack
            }`,
          )
          streamErrorSpan.end()
          streamSpan.end()
          rootSpan.end()
        } finally {
          if (streamKey && activeStreams.has(streamKey)) {
            activeStreams.delete(streamKey)
            loggerWithChild({ email: email }).info(
              `[MessageRetryApi] Removed stream ${streamKey} from active streams map.`,
            )
          }
        }
      },
      async (err, stream) => {
        const streamErrorSpan = rootSpan.startSpan(
          "handle_stream_callback_error",
        )
        streamErrorSpan.addEvent("error", {
          message: getErrorMessage(err),
          stack: (err as Error).stack || "",
        })
        const errFromMap = handleError(err)
        relevantMessageId = relevantMessageId || originalMessage.externalId
        await stream.writeSSE({
          event: ChatSSEvents.ResponseMetadata,
          data: JSON.stringify({
            chatId: originalMessage.chatExternalId,
            messageId: relevantMessageId,
          }),
        })
        await stream.writeSSE({
          event: ChatSSEvents.Error,
          data: errFromMap,
        })
        await addErrMessageToMessage(originalMessage, errFromMap)
        await stream.writeSSE({
          data: "",
          event: ChatSSEvents.End,
        })
        loggerWithChild({ email: email }).error(
          err,
          `Streaming Error: ${err.message} ${(err as Error).stack}`,
        )
        streamErrorSpan.end()
        rootSpan.end()
        if (streamKey && activeStreams.has(streamKey)) {
          activeStreams.delete(streamKey)
          loggerWithChild({ email: email }).info(
            `[MessageRetryApi] Removed stream ${streamKey} from active streams map in error callback.`,
          )
        }
      },
    )
  } catch (error) {
    const errorSpan = rootSpan.startSpan("handle_top_level_error")
    errorSpan.addEvent("error", {
      message: getErrorMessage(error),
      stack: (error as Error).stack || "",
    })
    const errMsg = getErrorMessage(error)
    loggerWithChild({ email: email }).error(
      error,
      `Message Retry Error: ${errMsg} ${(error as Error).stack}`,
    )
    if (streamKey && activeStreams.has(streamKey)) {
      activeStreams.delete(streamKey)
      loggerWithChild({ email: email }).info(
        `[MessageRetryApi] Removed stream ${streamKey} from active streams map in top-level catch.`,
      )
    }
    throw new HTTPException(500, {
      message: "Could not retry message",
    })
  }
}

// New API Endpoint to stop streaming
export const StopStreamingApi = async (c: Context) => {
  const { sub } = c.get(JwtPayloadKey) ?? {}
  let email = sub || ""
  try {
    // @ts-ignore - Assuming validation middleware handles this
    const { chatId } = c.req.valid("json")
    loggerWithChild({ email: email }).info(
      `[StopStreamingApi] Received stop request. ChatId from client: ${chatId}`,
    )

    if (!chatId) {
      loggerWithChild({ email: email }).warn(
        "[StopStreamingApi] Received stop request with missing chatId.",
      )
      throw new HTTPException(400, { message: "chatId is required." })
    }

    const streamKey = chatId
    const stream = activeStreams.get(streamKey)

    if (stream) {
      loggerWithChild({ email: email }).info(
        `[StopStreamingApi] Closing active stream: ${streamKey}.`,
      )
      try {
        await stream.close()
      } catch (closeError) {
        loggerWithChild({ email: email }).error(
          closeError,
          `[StopStreamingApi] Error closing stream ${streamKey}: ${getErrorMessage(
            closeError,
          )}`,
        )
      } finally {
        activeStreams.delete(streamKey!)
      }
    } else {
      loggerWithChild({ email: email }).warn(
        `[StopStreamingApi] Stop request for non-existent or already finished stream with key: ${streamKey}. No action taken.`,
      )
    }

    return c.json({ success: true })
  } catch (error) {
    const errMsg = getErrorMessage(error)
    if (error instanceof HTTPException) {
      loggerWithChild({ email: email }).error(
        `[StopStreamingApi] HTTP Exception: ${error.status} - ${error.message}`,
      )
      throw error
    }
    loggerWithChild({ email: email }).error(
      error,
      `[StopStreamingApi] Unexpected Error: ${errMsg} ${
        (error as Error).stack
      }`,
    )
    throw new HTTPException(500, { message: "Could not stop streaming." })
  }
}

export const MessageFeedbackApi = async (c: Context) => {
  const { sub, workspaceId } = c.get(JwtPayloadKey)
  const email = sub
  const Logger = getLogger(Subsystem.Chat)

  try {
    //@ts-ignore - Assuming validation middleware handles this
    const { messageId, feedback } = await c.req.valid("json")

    const message = await getMessageByExternalId(db, messageId)
    if (!message) {
      throw new HTTPException(404, { message: "Message not found" })
    }
    if (
      message.email !== email ||
      message.workspaceExternalId !== workspaceId
    ) {
      throw new HTTPException(403, { message: "Forbidden" })
    }

    await updateMessageByExternalId(db, messageId, {
      feedback: feedback, // feedback can be 'like', 'dislike', or null
      updatedAt: new Date(), // Update the updatedAt timestamp
    })

    loggerWithChild({ email: email }).info(
      `Feedback ${
        feedback ? `'${feedback}'` : "removed"
      } for message ${messageId} by user ${email}`,
    )
    likeDislikeCount.inc({ email: email, feedback: feedback })
    return c.json({ success: true, messageId, feedback })
  } catch (error) {
    const errMsg = getErrorMessage(error)

    loggerWithChild({ email: email }).error(
      error,
      `Message Feedback Error: ${errMsg} ${(error as Error).stack}`,
    )
    if (error instanceof HTTPException) throw error
    throw new HTTPException(500, {
      message: "Could not submit feedback",
    })
  }
}<|MERGE_RESOLUTION|>--- conflicted
+++ resolved
@@ -1960,11 +1960,8 @@
     stream: true,
     modelId: defaultBestModel,
     reasoning: config.isReasoning && userRequestsReasoning,
-<<<<<<< HEAD
     imageFileNames,
-=======
     agentPrompt: agentContext,
->>>>>>> 7047fea1
   }
 
   let iterator: AsyncIterableIterator<ConverseResponse>
