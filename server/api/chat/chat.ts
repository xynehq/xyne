--- conflicted
+++ resolved
@@ -2191,11 +2191,7 @@
     generateAnswerSpan?.end()
     return
   } else if (!answer) {
-<<<<<<< HEAD
     if(isMsgWithSources || (attachmentFileIds && attachmentFileIds.length > 0)) {
-=======
-    if (attachmentFileIds && attachmentFileIds.length > 0) {
->>>>>>> 2261f736
       yield {
         text: "From the selected context, I could not find any information to answer it, please change your query",
       }
@@ -4176,16 +4172,9 @@
           fileIds: [],
           threadIds: [],
         }
-<<<<<<< HEAD
     if(extractedInfo?.fileIds.length > 0) {
       fileIds = fileIds.concat(extractedInfo?.fileIds)
     }
-=======
-    isMsgWithContext =
-      isMsgWithContext ||
-      (nonImageAttachmentFileIds && nonImageAttachmentFileIds.length > 0)
-    let fileIds = extractedInfo?.fileIds
->>>>>>> 2261f736
     if (nonImageAttachmentFileIds && nonImageAttachmentFileIds.length > 0) {
       fileIds = fileIds.concat(nonImageAttachmentFileIds)
     }
