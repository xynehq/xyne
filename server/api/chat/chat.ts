--- conflicted
+++ resolved
@@ -1973,7 +1973,6 @@
         combinedSearchResponse.push(...results.root.children)
       }
     } else {
-<<<<<<< HEAD
       const collectionFileIds = fileIds.filter((fid) => fid.startsWith("clf-") || fid.startsWith("att_"))
       const nonCollectionFileIds = fileIds.filter((fid) => !fid.startsWith("clf-") && !fid.startsWith("att"))
       const attachmentFileIds = fileIds.filter((fid) => fid.startsWith("attf_"))
@@ -1982,25 +1981,6 @@
             limit: fileIds?.length,
             alpha: userAlpha,
           })
-=======
-      const collectionFileIds = fileIds.filter(
-        (fid) => fid.startsWith("clf-") || fid.startsWith("att_"),
-      )
-      const nonCollectionFileIds = fileIds.filter(
-        (fid) => !fid.startsWith("clf-") && !fid.startsWith("att_"),
-      )
-      if (nonCollectionFileIds && nonCollectionFileIds.length > 0) {
-        results = await searchVespaInFiles(
-          builtUserQuery,
-          email,
-          nonCollectionFileIds,
-          {
-            limit: fileIds?.length,
-            alpha: userAlpha,
-            rankProfile: SearchModes.AttachmentRank,
-          },
-        )
->>>>>>> 959357a7
         if (results.root.children) {
           combinedSearchResponse.push(...results.root.children)
         }
@@ -4490,35 +4470,6 @@
             })
           }
 
-<<<<<<< HEAD
-=======
-          let filteredMessages = messages
-            .slice(0, messages.length - 1)
-            .filter(
-              (msg) =>
-                !(msg.messageRole === MessageRole.Assistant && !msg.message),
-            )
-
-          // Check for follow-up context carry-forward
-          const lastIdx = filteredMessages.length - 1
-          const workingSet = collectFollowupContext(filteredMessages, lastIdx)
-
-          const hasCarriedContext =
-            workingSet.fileIds.length > 0 ||
-            workingSet.attachmentFileIds.length > 0
-          if (hasCarriedContext) {
-            fileIds = Array.from(new Set([...fileIds, ...workingSet.fileIds]))
-            imageAttachmentFileIds = Array.from(
-              new Set([
-                ...imageAttachmentFileIds,
-                ...workingSet.attachmentFileIds,
-              ]),
-            )
-            loggerWithChild({ email: email }).info(
-              `Carried forward context from follow-up: ${JSON.stringify(workingSet)}`,
-            )
-          }
->>>>>>> 959357a7
           if (
             (fileIds && fileIds?.length > 0) ||
             (imageAttachmentFileIds && imageAttachmentFileIds?.length > 0)
@@ -4780,14 +4731,8 @@
             streamSpan.end()
             rootSpan.end()
           } else {
-<<<<<<< HEAD
             const filteredMessages = transformMessagesWithErrorHandling(messages).slice(0, messages.length - 1)
 
-=======
-            filteredMessages = filteredMessages.filter(
-              (msg) => !msg?.errorMessage,
-            )
->>>>>>> 959357a7
             loggerWithChild({ email: email }).info(
               "Checking if answer is in the conversation or a mandatory query rewrite is needed before RAG",
             )
