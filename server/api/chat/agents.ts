import {
  answerContextMap,
  cleanContext,
  constructToolContext,
  userContext,
} from "@/ai/context"
import {
  // baselineRAGIterationJsonStream,
  baselineRAGJsonStream,
  generateSearchQueryOrAnswerFromConversation,
  generateTitleUsingQuery,
  jsonParseLLMOutput,
  mailPromptJsonStream,
  temporalPromptJsonStream,
  queryRewriter,
  generateAnswerBasedOnToolOutput,
  meetingPromptJsonStream,
  generateToolSelectionOutput,
  generateSynthesisBasedOnToolOutput,
} from "@/ai/provider"
import {
  getConnectorByExternalId,
  getConnectorByApp,
  getConnectorById,
} from "@/db/connector"
import { Client } from "@modelcontextprotocol/sdk/client/index.js"
import { StdioClientTransport } from "@modelcontextprotocol/sdk/client/stdio.js"
import { SSEClientTransport } from "@modelcontextprotocol/sdk/client/sse.js"
import {
  Models,
  QueryType,
  type ConverseResponse,
  type QueryRouterLLMResponse,
  type QueryRouterResponse,
  type TemporalClassifier,
  type UserQuery,
} from "@/ai/types"
import {
  deleteChatByExternalId,
  deleteMessagesByChatId,
  getChatByExternalId,
  getPublicChats,
  insertChat,
  updateChatByExternalId,
  updateMessageByExternalId,
} from "@/db/chat"
import { db } from "@/db/client"
import {
  getChatMessages,
  insertMessage,
  getMessageByExternalId,
  getChatMessagesBefore,
  updateMessage,
} from "@/db/message"
import { getToolsByConnectorId, syncConnectorTools } from "@/db/tool"
import {
  selectPublicChatSchema,
  selectPublicMessagesSchema,
  messageFeedbackEnum,
  type SelectChat,
  type SelectMessage,
  selectMessageSchema,
} from "@/db/schema"
import { getUserAndWorkspaceByEmail } from "@/db/user"
import { getLogger, getLoggerWithChild } from "@/logger"
import {
  AgentReasoningStepType,
  AgentToolName,
  ChatSSEvents,
  ContextSysthesisState,
  OpenAIError,
  type AgentReasoningStep,
  type MessageReqType,
} from "@/shared/types"
import {
  MessageRole,
  Subsystem,
  MCPClientConfig,
  MCPClientStdioConfig,
} from "@/types"
import {
  delay,
  getErrorMessage,
  getRelativeTime,
  interpretDateFromReturnedTemporalValue,
  splitGroupedCitationsWithSpaces,
} from "@/utils"
import {
  ToolResultContentBlock,
  type ConversationRole,
  type Message,
} from "@aws-sdk/client-bedrock-runtime"
import type { Context } from "hono"
import { HTTPException } from "hono/http-exception"
import { streamSSE, type SSEStreamingApi } from "hono/streaming" // Import SSEStreamingApi
import { z } from "zod"
import type { chatSchema, MessageRetryReqType } from "@/api/search"
import { getTracer, type Span, type Tracer } from "@/tracer"
import {
  searchVespa,
  SearchModes,
  searchVespaInFiles,
  getItems,
  GetDocumentsByDocIds,
  getDocumentOrNull,
  searchVespaThroughAgent,
  searchVespaAgent,
  SearchVespaThreads,
} from "@/search/vespa"
import {
  Apps,
  CalendarEntity,
  chatMessageSchema,
  dataSourceFileSchema,
  DriveEntity,
  entitySchema,
  eventSchema,
  fileSchema,
  GooglePeopleEntity,
  isValidApp,
  isValidEntity,
  mailAttachmentSchema,
  MailEntity,
  mailSchema,
  SystemEntity,
} from "@/search/types"
import { APIError } from "openai"
import {
  getChatTraceByExternalId,
  insertChatTrace,
  deleteChatTracesByChatExternalId,
  updateChatTrace,
} from "@/db/chatTrace"

import { isCuid } from "@paralleldrive/cuid2"
import {
  getAgentByExternalId,
  getAgentByExternalIdWithPermissionCheck,
  type SelectAgent,
} from "@/db/agent"
import { selectToolSchema, type SelectTool } from "@/db/schema/McpConnectors"
import { activeStreams } from "./stream"
import {
  ragPipelineConfig,
  RagPipelineStages,
  type AgentTool,
  type MinimalAgentFragment,
} from "./types"
import {
  convertReasoningStepToText,
  extractFileIdsFromMessage,
  flattenObject,
  handleError,
  isMessageWithContext,
  processMessage,
  searchToCitation,
} from "./utils"
export const textToCitationIndex = /\[(\d+)\]/g
import config from "@/config"
import {
  buildUserQuery,
  cleanBuffer,
  isContextSelected,
  UnderstandMessageAndAnswer,
  UnderstandMessageAndAnswerForGivenContext,
} from "./chat"
import { agentTools } from "./tools"
import { mapGithubToolResponse } from "@/api/chat/mapper"
const {
  JwtPayloadKey,
  chatHistoryPageSize,
  defaultBestModel,
  defaultFastModel,
  maxDefaultSummary,
  chatPageSize,
  isReasoning,
  fastModelReasoning,
  StartThinkingToken,
  EndThinkingToken,
  maxValidLinks,
  maxUserRequestCount,
} = config
const Logger = getLogger(Subsystem.Chat)
const loggerWithChild = getLoggerWithChild(Subsystem.Chat)
const checkAndYieldCitationsForAgent = function* (
  textInput: string,
  yieldedCitations: Set<number>,
  results: MinimalAgentFragment[],
  baseIndex: number = 0,
) {
  const text = splitGroupedCitationsWithSpaces(textInput)
  let match
  while ((match = textToCitationIndex.exec(text)) !== null) {
    const citationIndex = parseInt(match[1], 10)
    if (!yieldedCitations.has(citationIndex)) {
      const item = results[citationIndex - 1]
      if (item.source.docId) {
        yield {
          citation: {
            index: citationIndex,
            item: item.source,
          },
        }
        yieldedCitations.add(citationIndex)
      } else {
        Logger.error(
          "Found a citation index but could not find it in the search result ",
          citationIndex,
          results.length,
        )
      }
    }
  }
}

async function* getToolContinuationIterator(
  message: string,
  userCtx: string,
  toolsPrompt: string,
  toolOutput: string,
  results: MinimalAgentFragment[],
  agentPrompt?: string, // New optional parameter
): AsyncIterableIterator<
  ConverseResponse & { citation?: { index: number; item: any } }
> {
  const continuationIterator = generateAnswerBasedOnToolOutput(
    message,
    userCtx,
    {
      modelId: ragPipelineConfig[RagPipelineStages.AnswerOrSearch].modelId,
      stream: true,
      json: true,
      reasoning: false,
    },
    toolsPrompt,
    toolOutput ?? "",
    agentPrompt, // Pass agentPrompt
  )

  const previousResultsLength = 0 // todo fix this
  let buffer = ""
  let currentAnswer = ""
  let parsed = { answer: "" }
  let thinking = ""
  let reasoning = config.isReasoning
  let yieldedCitations = new Set<number>()
  const ANSWER_TOKEN = '"answer":'

  for await (const chunk of continuationIterator) {
    if (chunk.text) {
      // if (reasoning) {
      //   if (thinking && !chunk.text.includes(EndThinkingToken)) {
      //     thinking += chunk.text
      //     yield* checkAndYieldCitationsForAgent(
      //       thinking,
      //       yieldedCitations,
      //       results,
      //       previousResultsLength,
      //     )
      //     yield { text: chunk.text, reasoning }
      //   } else {
      //     // first time
      //     const startThinkingIndex = chunk.text.indexOf(StartThinkingToken)
      //     if (
      //       startThinkingIndex !== -1 &&
      //       chunk.text.trim().length > StartThinkingToken.length
      //     ) {
      //       let token = chunk.text.slice(
      //         startThinkingIndex + StartThinkingToken.length,
      //       )
      //       if (chunk.text.includes(EndThinkingToken)) {
      //         token = chunk.text.split(EndThinkingToken)[0]
      //         thinking += token
      //       } else {
      //         thinking += token
      //       }
      //       yield* checkAndYieldCitationsForAgent(
      //         thinking,
      //         yieldedCitations,
      //         results,
      //         previousResultsLength,
      //       )
      //       yield { text: token, reasoning }
      //     }
      //   }
      // }
      // if (reasoning && chunk.text.includes(EndThinkingToken)) {
      //   reasoning = false
      //   chunk.text = chunk.text.split(EndThinkingToken)[1].trim()
      // }
      // if (!reasoning) {
      buffer += chunk.text
      try {
        const parsableBuffer = cleanBuffer(buffer)
        parsed = jsonParseLLMOutput(parsableBuffer, ANSWER_TOKEN)
        // If we have a null answer, break this inner loop and continue outer loop
        // seen some cases with just "}"
        if (parsed.answer === null || parsed.answer === "}") {
          break
        }

        // If we have an answer and it's different from what we've seen
        if (parsed.answer && currentAnswer !== parsed.answer) {
          if (currentAnswer === "") {
            // First valid answer - send the whole thing
            yield { text: parsed.answer }
          } else {
            // Subsequent chunks - send only the new part
            const newText = parsed.answer.slice(currentAnswer.length)
            yield { text: newText }
          }
          yield* checkAndYieldCitationsForAgent(
            parsed.answer,
            yieldedCitations,
            results,
            previousResultsLength,
          )
          currentAnswer = parsed.answer
        }
      } catch (e) {
        // If we can't parse the JSON yet, continue accumulating
        continue
      }
      // }
    }

    if (chunk.cost) {
      yield { cost: chunk.cost }
    }
  }
}
const addErrMessageToMessage = async (
  lastMessage: SelectMessage,
  errorMessage: string,
) => {
  if (lastMessage.messageRole === MessageRole.User) {
    await updateMessageByExternalId(db, lastMessage?.externalId, {
      errorMessage,
    })
  }
}
export const MessageWithToolsApi = async (c: Context) => {
  const tracer: Tracer = getTracer("chat")
  const rootSpan = tracer.startSpan("MessageWithToolsApi")

  let stream: any
  let chat: SelectChat
  let assistantMessageId: string | null = null
  let streamKey: string | null = null

  let email = ""
  try {
    const { sub, workspaceId } = c.get(JwtPayloadKey)
    email = sub
    loggerWithChild({ email: email }).info("MessageApi..")
    rootSpan.setAttribute("email", email)
    rootSpan.setAttribute("workspaceId", workspaceId)

    // @ts-ignore
    const body = c.req.valid("query")
    const isAgentic = c.req.query("agentic") === "true"
    let {
      message,
      chatId,
      modelId,
      isReasoningEnabled,
      toolsList,
      agentId,
    }: MessageReqType = body
    const agentPromptValue = agentId && isCuid(agentId) ? agentId : undefined
    // const userRequestsReasoning = isReasoningEnabled // Addressed: Will be used below
    const isMsgWithContext = isMessageWithContext(message)
    const extractedInfo = isMsgWithContext
      ? await extractFileIdsFromMessage(message)
      : {
          totalValidFileIdsFromLinkCount: 0,
          fileIds: [],
        }
    const fileIds = extractedInfo?.fileIds
    const totalValidFileIdsFromLinkCount =
      extractedInfo?.totalValidFileIdsFromLinkCount

    if (!message) {
      throw new HTTPException(400, {
        message: "Message is required",
      })
    }
    message = decodeURIComponent(message)
    rootSpan.setAttribute("message", message)

    const userAndWorkspace = await getUserAndWorkspaceByEmail(
      db,
      workspaceId,
      email,
    )
    const { user, workspace } = userAndWorkspace
    let messages: SelectMessage[] = []
    const costArr: number[] = []
    const ctx = userContext(userAndWorkspace)
    let chat: SelectChat

    const chatCreationSpan = rootSpan.startSpan("chat_creation")
    let agentPromptForLLM: string | undefined = undefined
    let agentForDb: SelectAgent | null = null
    if (agentId && isCuid(agentId)) {
      // Use the numeric workspace.id for the database query with permission check
      agentForDb = await getAgentByExternalIdWithPermissionCheck(
        db,
        agentId,
        workspace.id,
        user.id,
      )
      if (!agentForDb) {
        throw new HTTPException(403, {
          message: "Access denied: You don't have permission to use this agent",
        })
      }
      agentPromptForLLM = JSON.stringify(agentForDb)
    }
    const agentIdToStore = agentForDb ? agentForDb.externalId : null
    let title = ""
    if (!chatId) {
      const titleSpan = chatCreationSpan.startSpan("generate_title")
      // let llm decide a title
      const titleResp = await generateTitleUsingQuery(message, {
        modelId: ragPipelineConfig[RagPipelineStages.NewChatTitle].modelId,
        stream: false,
      })
      title = titleResp.title
      const cost = titleResp.cost
      if (cost) {
        costArr.push(cost)
        titleSpan.setAttribute("cost", cost)
      }
      titleSpan.setAttribute("title", title)
      titleSpan.end()

      let [insertedChat, insertedMsg] = await db.transaction(
        async (tx): Promise<[SelectChat, SelectMessage]> => {
          const chat = await insertChat(tx, {
            workspaceId: workspace.id,
            workspaceExternalId: workspace.externalId,
            userId: user.id,
            email: user.email,
            title,
            attachments: [],
            ...(agentId ? { agentId: agentIdToStore } : {}),
          })

          const insertedMsg = await insertMessage(tx, {
            chatId: chat.id,
            userId: user.id,
            chatExternalId: chat.externalId,
            workspaceExternalId: workspace.externalId,
            messageRole: MessageRole.User,
            email: user.email,
            sources: [],
            message,
            modelId,
            fileIds: fileIds,
          })
          return [chat, insertedMsg]
        },
      )
      loggerWithChild({ email: sub }).info(
        "First mesage of the conversation, successfully created the chat",
      )
      chat = insertedChat
      messages.push(insertedMsg) // Add the inserted message to messages array
      chatCreationSpan.end()
    } else {
      let [existingChat, allMessages, insertedMsg] = await db.transaction(
        async (tx): Promise<[SelectChat, SelectMessage[], SelectMessage]> => {
          // we are updating the chat and getting it's value in one call itself

          let existingChat = await updateChatByExternalId(db, chatId, {})
          let allMessages = await getChatMessages(tx, chatId)

          let insertedMsg = await insertMessage(tx, {
            chatId: existingChat.id,
            userId: user.id,
            workspaceExternalId: workspace.externalId,
            chatExternalId: existingChat.externalId,
            messageRole: MessageRole.User,
            email: user.email,
            sources: [],
            message,
            modelId,
            fileIds,
          })
          return [existingChat, allMessages, insertedMsg]
        },
      )
      loggerWithChild({ email: sub }).info(
        "Existing conversation, fetched previous messages",
      )
      messages = allMessages.concat(insertedMsg) // Update messages array
      chat = existingChat
      chatCreationSpan.end()
    }
    return streamSSE(
      c,
      async (stream) => {
        // Store MCP clients for cleanup to prevent memory leaks
        const mcpClients: Client[] = []
        let finalReasoningLogString = ""
        let agentLog: string[] = [] // For building the prompt context
        let structuredReasoningSteps: AgentReasoningStep[] = [] // For structured reasoning steps
        const logAndStreamReasoning = async (
          reasoningStep: AgentReasoningStep,
        ) => {
          const humanReadableLog = convertReasoningStepToText(reasoningStep)
          agentLog.push(humanReadableLog)
          structuredReasoningSteps.push(reasoningStep)
          await stream.writeSSE({
            event: ChatSSEvents.Reasoning,
            data: convertReasoningStepToText(reasoningStep),
          })
        }

        streamKey = `${chat.externalId}` // Create the stream key
        activeStreams.set(streamKey, stream) // Add stream to the map
        loggerWithChild({ email: sub }).info(
          `Added stream ${streamKey} to active streams map.`,
        )
        const streamSpan = rootSpan.startSpan("stream_response")
        streamSpan.setAttribute("chatId", chat.externalId)
        let wasStreamClosedPrematurely = false
        try {
          if (!chatId) {
            const titleUpdateSpan = streamSpan.startSpan("send_title_update")
            await stream.writeSSE({
              data: title,
              event: ChatSSEvents.ChatTitleUpdate,
            })
            titleUpdateSpan.end()
          }

          loggerWithChild({ email: sub }).info("Chat stream started")
          // we do not set the message Id as we don't have it
          await stream.writeSSE({
            event: ChatSSEvents.ResponseMetadata,
            data: JSON.stringify({
              chatId: chat.externalId,
            }),
          })

          let messagesWithNoErrResponse = messages
            .slice(0, messages.length - 1)
            .filter((msg) => !msg?.errorMessage)
            .map((m) => ({
              role: m.messageRole as ConversationRole,
              content: [{ text: m.message }],
            }))

          loggerWithChild({ email: sub }).info(
            "Checking if answer is in the conversation or a mandatory query rewrite is needed before RAG",
          )
          const finalToolsList: Record<
            string,
            {
              tools: SelectTool[]
              client: Client
            }
          > = {}
          const maxIterations = 9
          let iterationCount = 0
          let answered = false
          let isCustomMCP = false
          await logAndStreamReasoning({
            type: AgentReasoningStepType.LogMessage,
            message: `Analyzing your query...`,
          })
          if (toolsList && toolsList.length > 0) {
            for (const item of toolsList) {
              const { connectorId, tools: toolExternalIds } = item
              // Fetch connector info and create client
              const connector = await getConnectorById(
                db,
                parseInt(connectorId, 10),
                user.id,
              )
              if (!connector) {
                loggerWithChild({ email: sub }).warn(
                  `Connector not found or access denied for connectorId: ${connectorId}`,
                )
                continue
              }
              const client = new Client({
                name: `connector-${connectorId}`,
                version: connector.config.version,
              })
              try {
                if ("url" in connector.config) {
                  isCustomMCP = true;
                  // MCP SSE
                  const config = connector.config as z.infer<
                    typeof MCPClientConfig
                  >
                  Logger.info(
                    `invoking client initialize for url: ${new URL(config.url)} ${
                      config.url
                    }`,
                  )
                  await client.connect(
                    new SSEClientTransport(new URL(config.url)),
                  )
                } else {
                  // MCP Stdio
                  const config = connector.config as z.infer<
                    typeof MCPClientStdioConfig
                  >
                  Logger.info(
                    `invoking client initialize for command: ${config.command}`,
                  )
                  await client.connect(
                    new StdioClientTransport({
                      command: config.command,
                      args: config.args,
                    }),
                  )
                }
              } catch (error) {
                loggerWithChild({ email: sub }).error(
                  error,
                  `Failed to connect to MCP client for connector ${connectorId}`,
                )
                continue
              }
              // Store client for cleanup
              mcpClients.push(client)
              const tools = await getToolsByConnectorId(
                db,
                workspace.id,
                connector.id,
              )

              const filteredTools = tools.filter((tool) => {
                const isIncluded = toolExternalIds.includes(tool.externalId!)
                if (!isIncluded) {
                  loggerWithChild({ email: sub }).info(
                    `[MessageWithToolsApi] Tool ${tool.externalId}:${tool.toolName} not in requested toolExternalIds.`,
                  )
                }
                return isIncluded
              })

              finalToolsList[connector.id] = {
                tools: filteredTools,
                client: client,
              }
              // Fetch all available tools from the client
              // TODO: look in the DB. cache logic has to be discussed.
              // const respone = await client.listTools()
              // const clientTools = response.tools

              // // Update tool definitions in the database for future use
              // await syncConnectorTools(
              //   db,
              //   workspace.id,
              //   connector.id,
              //   clientTools.map((tool) => ({
              //     toolName: tool.name,
              //     toolSchema: JSON.stringify(tool),
              //     description: tool.description,
              //   })),
              // )
              // // Create a map for quick lookup
              // const toolSchemaMap = new Map(
              //   clientTools.map((tool) => [tool.name, JSON.stringify(tool)]),
              // )
              // // Filter to only the requested tools, or use all tools if toolNames is empty
              // const filteredTools = []
              // if (toolNames.length === 0) {
              //   // If toolNames is empty, add all tools
              //   for (const [toolName, schema] of toolSchemaMap.entries()) {
              //     filteredTools.push({
              //       name: toolName,
              //       schema: schema || "",
              //     })
              //   }
              // } else {
              //   // Otherwise, filter to only the requested tools
              //   for (const toolName of toolNames) {
              //     if (toolSchemaMap.has(toolName)) {
              //       filteredTools.push({
              //         name: toolName,
              //         schema: toolSchemaMap.get(toolName) || "",
              //       })
              //     } else {
              //       Logger.info(
              //         `[MessageWithToolsApi] Tool schema not found for ${connectorId}:${toolName}.`,
              //       )
              //     }
              //   }
              // }
              // finalToolsList[connectorId] = {
              //   tools: filteredTools,
              //   client: client,
              // }
            }
          }
          let answer = ""
          let currentAnswer = ""
          let citations = []
          let citationMap: Record<number, number> = {}
          let citationValues: Record<number, string> = {}
          let thinking = ""
          let reasoning =
            ragPipelineConfig[RagPipelineStages.AnswerOrSearch].reasoning
          let gatheredFragments: MinimalAgentFragment[] = []
          let excludedIds: string[] = [] // To track IDs of retrieved documents
          let agentScratchpad = "" // To build the reasoning history for the prompt
          const previousToolCalls: { tool: string; args: string }[] = []
          while (iterationCount <= maxIterations && !answered) {
            if (stream.closed) {
              loggerWithChild({ email: sub }).info(
                "[MessageApi] Stream closed during conversation search loop. Breaking.",
              )
              wasStreamClosedPrematurely = true
              break
            }
            let buffer = ""
            let parsed = {
              answer: "",
              tool: "",
              arguments: {} as any,
            }
            iterationCount++

            let loopWarningPrompt = ""
            const reasoningHeader = `
            --- AGENT REASONING SO FAR ---
            Below is the step-by-step reasoning you've taken so far. Use this to inform your next action.
            ${structuredReasoningSteps
              .map(convertReasoningStepToText)
              .join("\n")}
            `
            const evidenceSummary =
              gatheredFragments.length > 0
                ? `\n--- CURRENTLY GATHERED EVIDENCE (for final answer generation) ---\n` +
                  gatheredFragments
                    .map(
                      (f, i) =>
                        `[Fragment ${i + 1}] (Source Doc ID: ${
                          f.source.docId
                        })\n` +
                        `  - Title: ${f.source.title || "Untitled"}\n` +
                        // Truncate content in the scratchpad to keep the prompt concise.
                        // The full content is available in `planningContext` for the final answer.
                        `  - Content Snippet: "${f.content.substring(0, 100)}..."`,
                    )
                    .join("\n\n")
                : "\n--- NO EVIDENCE GATHERED YET ---"

            if (previousToolCalls.length) {
              loopWarningPrompt = `
                   ---
                   **Critique Past Actions:** You have already called some tools ${previousToolCalls
                     .map(
                       (toolCall, idx) =>
                         `[Iteration-${idx}] Tool: ${
                           toolCall.tool
                         }, Args: ${JSON.stringify(toolCall.args)}`,
                     )
                     .join(
                       "\n",
                     )}  and the result was insufficient. You are in a loop. You MUST choose a appropriate tool to resolve user query.
                 You **MUST** change your strategy.
                  For example: 
                    1.  Choose a **DIFFERENT TOOL**.
                    2.  Use the **SAME TOOL** but with **DIFFERENT ARGUMENTS**.
  
                  Do NOT make this call again. Formulate a new, distinct plan.
                   ---
                `
            }

            agentScratchpad =
              evidenceSummary + loopWarningPrompt + reasoningHeader

            let toolsPrompt = ""
            // TODO: make more sense to move this inside prompt such that format of output can be written together.
            if (Object.keys(finalToolsList).length > 0) {
              toolsPrompt = `While answering check if any below given AVAILABLE_TOOLS can be invoked to get more context to answer the user query more accurately, this is very IMPORTANT so you should check this properly based on the given tools information. 
                AVAILABLE_TOOLS:\n\n`

              // Format each client's tools
              for (const [connectorId, { tools }] of Object.entries(
                finalToolsList,
              )) {
                if (tools.length > 0) {
                  for (const tool of tools) {
                    const parsedTool = selectToolSchema.safeParse(tool)
                    if (parsedTool.success && parsedTool.data.toolSchema) {
                      toolsPrompt += `${constructToolContext(
                        parsedTool.data.toolSchema,
                      )}\n\n`
                    }
                  }
                }
              }
            }

            const getToolOrAnswerIterator = generateToolSelectionOutput(
              message,
              ctx,
              toolsPrompt,
              agentScratchpad,
              {
                modelId: defaultBestModel,
                stream: true,
                json: true,
                reasoning:
                  ragPipelineConfig[RagPipelineStages.AnswerOrSearch].reasoning,
                messages: messagesWithNoErrResponse,
              },
              agentPromptForLLM,
            )

            for await (const chunk of getToolOrAnswerIterator) {
              if (stream.closed) {
                loggerWithChild({ email: sub }).info(
                  "[MessageApi] Stream closed during conversation search loop. Breaking.",
                )
                wasStreamClosedPrematurely = true
                break
              }

              if (chunk.text) {
                if (reasoning) {
                  if (thinking && !chunk.text.includes(EndThinkingToken)) {
                    thinking += chunk.text
                    stream.writeSSE({
                      event: ChatSSEvents.Reasoning,
                      data: chunk.text,
                    })
                  } else {
                    // first time
                    if (!chunk.text.includes(StartThinkingToken)) {
                      let token = chunk.text
                      if (chunk.text.includes(EndThinkingToken)) {
                        token = chunk.text.split(EndThinkingToken)[0]
                        thinking += token
                      } else {
                        thinking += token
                      }
                      stream.writeSSE({
                        event: ChatSSEvents.Reasoning,
                        data: token,
                      })
                    }
                  }
                }
                if (reasoning && chunk.text.includes(EndThinkingToken)) {
                  reasoning = false
                  chunk.text = chunk.text.split(EndThinkingToken)[1].trim()
                }
                if (!reasoning) {
                  buffer += chunk.text
                  try {
                    parsed = jsonParseLLMOutput(buffer) || {}
                    if (parsed.answer && currentAnswer !== parsed.answer) {
                      if (currentAnswer === "") {
                        loggerWithChild({ email: sub }).info(
                          "We were able to find the answer/respond to users query in the conversation itself so not applying RAG",
                        )
                        stream.writeSSE({
                          event: ChatSSEvents.Start,
                          data: "",
                        })
                        // First valid answer - send the whole thing
                        stream.writeSSE({
                          event: ChatSSEvents.ResponseUpdate,
                          data: parsed.answer,
                        })
                      } else {
                        // Subsequent chunks - send only the new part
                        const newText = parsed.answer.slice(
                          currentAnswer.length,
                        )
                        stream.writeSSE({
                          event: ChatSSEvents.ResponseUpdate,
                          data: newText,
                        })
                      }
                      currentAnswer = parsed.answer
                    }
                  } catch (err) {
                    const errMessage = (err as Error).message
                    loggerWithChild({ email: sub }).error(
                      err,
                      `Error while parsing LLM output ${errMessage}`,
                    )
                    continue
                  }
                }
              }
              if (chunk.cost) {
                costArr.push(chunk.cost)
              }
            }

            if (parsed.tool && !parsed.answer) {
              await logAndStreamReasoning({
                type: AgentReasoningStepType.Iteration,
                iteration: iterationCount,
              })
              await logAndStreamReasoning({
                type: AgentReasoningStepType.Planning,
                details: `Planning next step with ${gatheredFragments.length} context fragments.`,
              })
              const toolName = parsed.tool
              const toolParams = parsed.arguments
              previousToolCalls.push({
                tool: toolName,
                args: toolParams,
              })
              loggerWithChild({ email: sub }).info(
                `Tool selection #${toolName} with params: ${JSON.stringify(
                  toolParams,
                )}`,
              )

              let toolExecutionResponse: {
                result: string
                contexts?: MinimalAgentFragment[]
                error?: string
              } | null = null

              const toolExecutionSpan = streamSpan.startSpan(
                `execute_tool_${toolName}`,
              )

              if (agentTools[toolName]) {
                if (excludedIds.length > 0) {
                  toolParams.excludedIds = excludedIds
                }
                if ("limit" in toolParams) {
                  if (
                    toolParams.limit &&
                    toolParams.limit > maxUserRequestCount
                  ) {
                    await logAndStreamReasoning({
                      type: AgentReasoningStepType.LogMessage,
                      message: `Detected perPage ${toolParams.perPage} in arguments for tool ${toolName}`,
                    })
                    toolParams.limit = maxUserRequestCount
                    await logAndStreamReasoning({
                      type: AgentReasoningStepType.LogMessage,
                      message: `Limited perPage for tool ${toolName} to ${maxUserRequestCount}`,
                    })
                  }
                }

                await logAndStreamReasoning({
                  type: AgentReasoningStepType.ToolExecuting,
                  toolName: toolName as AgentToolName,
                })

                try {
                  toolExecutionResponse = await agentTools[toolName].execute(
                    toolParams,
                    toolExecutionSpan,
                    email,
                    ctx,
                    agentPromptForLLM,
                  )
                } catch (error) {
                  const errMessage = getErrorMessage(error)
                  loggerWithChild({ email: sub }).error(
                    error,
                    `Critical error executing internal agent tool ${toolName}: ${errMessage}`,
                  )
                  toolExecutionResponse = {
                    result: `Execution of tool ${toolName} failed critically.`,
                    error: errMessage,
                  }
                }
              } else if (Object.keys(finalToolsList).length > 0) {
                let foundClient: Client | null = null
                let connectorId: string | null = null

                // Find the client for the requested tool (your logic is good)
                for (const [connId, { tools, client }] of Object.entries(
                  finalToolsList,
                )) {
                  if (
                    tools.some(
                      (tool) =>
                        selectToolSchema.safeParse(tool).success &&
                        selectToolSchema.safeParse(tool).data?.toolName ===
                          toolName,
                    )
                  ) {
                    foundClient = client
                    connectorId = connId
                    break
                  }
                }

                if (!foundClient || !connectorId) {
                  const errorMsg = `Tool "${toolName}" was selected by the agent but is not an available tool.`
                  loggerWithChild({ email: sub }).error(errorMsg)
                  await logAndStreamReasoning({
                    type: AgentReasoningStepType.ValidationError,
                    details: errorMsg,
                  })
                  // Set an error response so the agent knows its plan failed and can re-plan
                  toolExecutionResponse = {
                    result: `Error: Could not find the specified tool '${toolName}'.`,
                    error: "Tool not found",
                  }
                } else {
                  await logAndStreamReasoning({
                    type: AgentReasoningStepType.ToolExecuting,
                    toolName: toolName as AgentToolName, // We can cast here as it's a string from the LLM
                  })
                  try {
                    // TODO: Implement your parameter validation logic here before calling the tool.
                    if ("perPage" in toolParams) {
                      if (toolParams.perPage && toolParams.perPage > 10) {
                        await logAndStreamReasoning({
                          type: AgentReasoningStepType.LogMessage,
                          message: `Detected perPage ${toolParams.perPage} in arguments for tool ${toolName}`,
                        })
                        toolParams.perPage = 10 // Limit to 10 per page
                        await logAndStreamReasoning({
                          type: AgentReasoningStepType.LogMessage,
                          message: `Limited perPage for tool ${toolName} to 10`,
                        })
                      }
                    }
                    const mcpToolResponse: any = await foundClient.callTool({
                      name: toolName,
                      arguments: toolParams,
                    })

                    let formattedContent = "Tool returned no parsable content."
                    let newFragments: MinimalAgentFragment[] = []

                    try {
                      if (
                        mcpToolResponse.content &&
                        mcpToolResponse.content[0] &&
                        mcpToolResponse.content[0].text
                      ) {
                        const parsedJson = JSON.parse(
                          mcpToolResponse.content[0].text,
                        )
<<<<<<< HEAD

                        const baseFragmentId = `mcp-${connectorId}-${toolName}`
                        ;({ formattedContent, newFragments } =
                          mapGithubToolResponse(
                            toolName,
                            parsedJson,
                            baseFragmentId,
                            sub,
                          ))
=======
                        formattedContent = flattenObject(parsedJson)
                          .map(([key, value]) => `- ${key}: ${value}`)
                          .join("\n")

                        // Convert the formatted response into a standard MinimalAgentFragment
                        const fragmentId = `mcp-${connectorId}-${toolName}}`
                        newFragments.push({
                          id: fragmentId,
                          content: formattedContent,
                          source: {
                            app: isCustomMCP ? Apps.MCP : Apps.GITHUB_MCP, // Or derive dynamically if possible
                            docId: "", // Use a unique ID for the doc
                            title: `Output from tool: ${toolName}`,
                            entity: SystemEntity.SystemInfo,
                          },
                          confidence: 1.0,
                        })
>>>>>>> c5cfca4f
                      }
                    } catch (parsingError) {
                      loggerWithChild({ email: sub }).error(
                        parsingError,
                        `Could not parse response from MCP tool ${toolName} as JSON.`,
                      )
                      formattedContent =
                        "Tool response was not valid JSON and could not be processed."
                    }

                    // Populate the unified response object for the MCP tool
                    toolExecutionResponse = {
                      result: `Tool ${toolName} executed. \n Summary: ${formattedContent.substring(
                        0,
                        200,
                      )}...`,
                      contexts: newFragments,
                    }
                  } catch (error) {
                    const errMessage = getErrorMessage(error)
                    loggerWithChild({ email: sub }).error(
                      error,
                      `Error invoking external tool ${toolName}: ${errMessage}`,
                    )
                    // Populate the unified response with the error
                    toolExecutionResponse = {
                      result: `Execution of tool ${toolName} failed.`,
                      error: errMessage,
                    }
                  }
                }
              } else {
                // This case handles when a tool was specified by the LLM,
                // but it's not an internal tool AND (finalToolsList is empty OR the tool is not in finalToolsList)
                const errorMsg = `Tool "${toolName}" was selected by the agent but is not an available or configured tool.`
                loggerWithChild({ email: sub }).error(errorMsg)
                await logAndStreamReasoning({
                  type: AgentReasoningStepType.ValidationError,
                  details: errorMsg,
                })
                toolExecutionResponse = {
                  result: `Error: Could not find the specified tool '${toolName}'.`,
                  error: "Tool not found or not configured",
                }
              }
              toolExecutionSpan.end()

              if (toolExecutionResponse) {
                await logAndStreamReasoning({
                  type: AgentReasoningStepType.ToolResult,
                  toolName: toolName as AgentToolName,
                  resultSummary: toolExecutionResponse.result,
                  itemsFound: toolExecutionResponse.contexts?.length || 0,
                  error: toolExecutionResponse.error,
                })

                if (toolExecutionResponse.error) {
                  if (iterationCount < maxIterations) {
                    continue // Continue to the next iteration to re-plan
                  } else {
                    // If we fail on the last iteration, we have to stop.
                    await logAndStreamReasoning({
                      type: AgentReasoningStepType.LogMessage,
                      message:
                        "Tool failed on the final iteration. Generating answer with available context.",
                    })
                  }
                }

                if (
                  toolExecutionResponse.contexts &&
                  toolExecutionResponse.contexts.length > 0
                ) {
                  const newFragments = toolExecutionResponse.contexts
                  gatheredFragments.push(...newFragments)

                  const newIds = newFragments.map((f) => f.id).filter(Boolean) // Use the fragment's own unique ID
                  excludedIds = [...new Set([...excludedIds, ...newIds])]
                }
              } else {
                // This case should ideally not be reached if the logic above correctly sets toolExecutionResponse.
                // However, as a fallback, log an error and potentially continue or break.
                const criticalErrorMsg = `Critical error: toolExecutionResponse is null after attempting tool execution for "${toolName}".`
                loggerWithChild({ email: sub }).error(criticalErrorMsg)
                await logAndStreamReasoning({
                  type: AgentReasoningStepType.ValidationError,
                  details: criticalErrorMsg,
                })
                // Decide if we should continue to re-plan or break the loop.
                // For now, let's assume we should try to re-plan if not max iterations.
                if (iterationCount < maxIterations) {
                  continue
                }
              }

              const planningContext = gatheredFragments.length
                ? gatheredFragments
                    .map(
                      (f, i) =>
                        `[${i + 1}] ${
                          f.source.title || `Source ${f.source.docId}`
                        }: ${f.content}...`,
                    )
                    .join("\n")
                : ""

              if (planningContext.length) {
                type SynthesisResponse = {
                  synthesisState:
                    | ContextSysthesisState.Complete
                    | ContextSysthesisState.Partial
                    | ContextSysthesisState.NotFound
                  answer: string | null
                }
                let parseSynthesisOutput: SynthesisResponse | null = null

                try {
                  await logAndStreamReasoning({
                    type: AgentReasoningStepType.Synthesis,
                    details: `Synthesizing answer from ${gatheredFragments.length} fragments...`,
                  })

                  const synthesisResponse =
                    await generateSynthesisBasedOnToolOutput(
                      ctx,
                      message,
                      planningContext,
                      {
                        modelId: defaultFastModel,
                        stream: false,
                        json: true,
                        reasoning: false,
                      },
                    )

                  if (synthesisResponse.text) {
                    try {
                      parseSynthesisOutput = jsonParseLLMOutput(
                        synthesisResponse.text,
                      )
                      if (
                        !parseSynthesisOutput ||
                        !parseSynthesisOutput.synthesisState
                      ) {
                        loggerWithChild({ email: sub }).error(
                          "Synthesis response was valid JSON but missing 'synthesisState' key.",
                        )
                        // Default to partial to force another iteration, which is safer
                        parseSynthesisOutput = {
                          synthesisState: ContextSysthesisState.Partial,
                          answer: null,
                        }
                      }
                    } catch (jsonError) {
                      loggerWithChild({ email: sub }).error(
                        jsonError,
                        "Failed to parse synthesis LLM output as JSON.",
                      )
                      // If parsing fails, we cannot trust the context. Treat it as notFound to be safe.
                      parseSynthesisOutput = {
                        synthesisState: ContextSysthesisState.NotFound,
                        answer: parseSynthesisOutput?.answer || "",
                      }
                    }
                  } else {
                    loggerWithChild({ email: sub }).error(
                      "Synthesis LLM call returned no text.",
                    )
                    parseSynthesisOutput = {
                      synthesisState: ContextSysthesisState.Partial,
                      answer: "",
                    }
                  }
                } catch (synthesisError) {
                  loggerWithChild({ email: sub }).error(
                    synthesisError,
                    "Error during synthesis LLM call.",
                  )
                  await logAndStreamReasoning({
                    type: AgentReasoningStepType.LogMessage,
                    message: `Synthesis failed: No relevant information found. Attempting to gather more data.`,
                  })
                  // If the call itself fails, we must assume the context is insufficient.
                  parseSynthesisOutput = {
                    synthesisState: ContextSysthesisState.Partial,
                    answer: parseSynthesisOutput?.answer || "",
                  }
                }

                await logAndStreamReasoning({
                  type: AgentReasoningStepType.LogMessage,
                  message: `Synthesis result: ${parseSynthesisOutput.synthesisState}`,
                })
                await logAndStreamReasoning({
                  type: AgentReasoningStepType.LogMessage,
                  message: ` Synthesis: ${
                    parseSynthesisOutput.answer || "No Synthesis details"
                  }`,
                })
                const isContextSufficient =
                  parseSynthesisOutput.synthesisState ===
                  ContextSysthesisState.Complete

                if (isContextSufficient) {
                  // Context is complete. We can break the loop and generate the final answer.
                  await logAndStreamReasoning({
                    type: AgentReasoningStepType.LogMessage,
                    message:
                      "Context is sufficient. Proceeding to generate final answer.",
                  })
                  // The `continuationIterator` logic will now run after the loop breaks.
                } else {
                  // Context is Partial or NotFound. The loop will continue.
                  if (iterationCount < maxIterations) {
                    await logAndStreamReasoning({
                      type: AgentReasoningStepType.BroadeningSearch,
                      details: `Context is insufficient. Planning iteration ${
                        iterationCount + 1
                      }.`,
                    })
                    continue
                  } else {
                    // We've hit the max iterations with insufficient context
                    await logAndStreamReasoning({
                      type: AgentReasoningStepType.LogMessage,
                      message:
                        "Max iterations reached with partial context. Will generate best-effort answer.",
                    })
                  }
                }
              } else {
                // This `else` block runs if `planningContext` is empty after a tool call.
                // This means we have found nothing so far. We must continue.
                if (iterationCount < maxIterations) {
                  await logAndStreamReasoning({
                    type: AgentReasoningStepType.BroadeningSearch,
                    details: "No context found yet. Planning next iteration.",
                  })
                  continue
                }
              }

              answered = true
              const continuationIterator = getToolContinuationIterator(
                message,
                ctx,
                toolsPrompt,
                planningContext ?? "",
                gatheredFragments,
                agentPromptForLLM,
              )
              for await (const chunk of continuationIterator) {
                if (stream.closed) {
                  loggerWithChild({ email: sub }).info(
                    "[MessageApi] Stream closed during conversation search loop. Breaking.",
                  )
                  wasStreamClosedPrematurely = true
                  break
                }
                if (chunk.text) {
                  // if (reasoning && chunk.reasoning) {
                  //   thinking += chunk.text
                  //   stream.writeSSE({
                  //     event: ChatSSEvents.Reasoning,
                  //     data: chunk.text,
                  //   })
                  //   // reasoningSpan.end()
                  // }
                  // if (!chunk.reasoning) {
                  //   answer += chunk.text
                  //   stream.writeSSE({
                  //     event: ChatSSEvents.ResponseUpdate,
                  //     data: chunk.text,
                  //   })
                  // }
                  answer += chunk.text
                  stream.writeSSE({
                    event: ChatSSEvents.ResponseUpdate,
                    data: chunk.text,
                  })
                }
                if (chunk.citation) {
                  const { index, item } = chunk.citation
                  citations.push(item)
                  citationMap[index] = citations.length - 1
                  loggerWithChild({ email: sub }).info(
                    `Found citations and sending it, current count: ${citations.length}`,
                  )
                  stream.writeSSE({
                    event: ChatSSEvents.CitationsUpdate,
                    data: JSON.stringify({
                      contextChunks: citations,
                      citationMap,
                    }),
                  })
                  citationValues[index] = item
                }
                if (chunk.cost) {
                  costArr.push(chunk.cost)
                }
              }
              if (answer.length) {
                break
              }
            } else if (parsed.answer) {
              answer = parsed.answer
              break
            }
          }

          if (answer || wasStreamClosedPrematurely) {
            // Determine if a message (even partial) should be saved
            // TODO: incase user loses permission
            // to one of the citations what do we do?
            // somehow hide that citation and change
            // the answer to reflect that
            const reasoningLog = structuredReasoningSteps
              .map(convertReasoningStepToText)
              .join("\n")

            const msg = await insertMessage(db, {
              chatId: chat.id,
              userId: user.id,
              workspaceExternalId: workspace.externalId,
              chatExternalId: chat.externalId,
              messageRole: MessageRole.Assistant,
              email: user.email,
              sources: citations,
              message: processMessage(answer, citationMap),
              thinking: reasoningLog,
              modelId:
                ragPipelineConfig[RagPipelineStages.AnswerOrRewrite].modelId,
            })
            assistantMessageId = msg.externalId

            const traceJson = tracer.serializeToJson()
            await insertChatTrace({
              workspaceId: workspace.id,
              userId: user.id,
              chatId: chat.id,
              messageId: msg.id,
              chatExternalId: chat.externalId,
              email: user.email,
              messageExternalId: msg.externalId,
              traceJson,
            })
            loggerWithChild({ email: sub }).info(
              `[MessageApi] Inserted trace for message ${msg.externalId} (premature: ${wasStreamClosedPrematurely}).`,
            )

            await stream.writeSSE({
              event: ChatSSEvents.ResponseMetadata,
              data: JSON.stringify({
                chatId: chat.externalId,
                messageId: assistantMessageId,
              }),
            })
          } else {
            const errorSpan = streamSpan.startSpan("handle_no_answer")
            const allMessages = await getChatMessages(db, chat?.externalId)
            const lastMessage = allMessages[allMessages.length - 1]

            await stream.writeSSE({
              event: ChatSSEvents.ResponseMetadata,
              data: JSON.stringify({
                chatId: chat.externalId,
                messageId: lastMessage.externalId,
              }),
            })
            await stream.writeSSE({
              event: ChatSSEvents.Error,
              data: "Oops, something went wrong. Please try rephrasing your question or ask something else.",
            })
            await addErrMessageToMessage(
              lastMessage,
              "Oops, something went wrong. Please try rephrasing your question or ask something else.",
            )

            const traceJson = tracer.serializeToJson()
            await insertChatTrace({
              workspaceId: workspace.id,
              userId: user.id,
              chatId: chat.id,
              messageId: lastMessage.id,
              chatExternalId: chat.externalId,
              email: user.email,
              messageExternalId: lastMessage.externalId,
              traceJson,
            })
            errorSpan.end()
          }

          const endSpan = streamSpan.startSpan("send_end_event")
          await stream.writeSSE({
            data: "",
            event: ChatSSEvents.End,
          })
          endSpan.end()
          streamSpan.end()
          rootSpan.end()
        } catch (error) {
          const streamErrorSpan = streamSpan.startSpan("handle_stream_error")
          streamErrorSpan.addEvent("error", {
            message: getErrorMessage(error),
            stack: (error as Error).stack || "",
          })
          const errFomMap = handleError(error)
          const allMessages = await getChatMessages(db, chat?.externalId)
          const lastMessage = allMessages[allMessages.length - 1]
          await stream.writeSSE({
            event: ChatSSEvents.ResponseMetadata,
            data: JSON.stringify({
              chatId: chat.externalId,
              messageId: lastMessage.externalId,
            }),
          })
          await stream.writeSSE({
            event: ChatSSEvents.Error,
            data: errFomMap,
          })

          // Add the error message to last user message
          await addErrMessageToMessage(lastMessage, errFomMap)

          await stream.writeSSE({
            data: "",
            event: ChatSSEvents.End,
          })
          loggerWithChild({ email: sub }).error(
            error,
            `Streaming Error: ${(error as Error).message} ${
              (error as Error).stack
            }`,
          )
          streamErrorSpan.end()
          streamSpan.end()
          rootSpan.end()
        } finally {
          // Cleanup MCP clients to prevent memory leaks
          for (const client of mcpClients) {
            try {
              await client.close()
            } catch (error) {
              loggerWithChild({ email: sub }).error(
                error,
                "Failed to close MCP client",
              )
            }
          }
          // Ensure stream is removed from the map on completion or error
          if (streamKey && activeStreams.has(streamKey)) {
            activeStreams.delete(streamKey)
            loggerWithChild({ email: sub }).info(
              `Removed stream ${streamKey} from active streams map.`,
            )
          }
        }
      },
      async (err, stream) => {
        const streamErrorSpan = rootSpan.startSpan(
          "handle_stream_callback_error",
        )
        streamErrorSpan.addEvent("error", {
          message: getErrorMessage(err),
          stack: (err as Error).stack || "",
        })
        const errFromMap = handleError(err)
        // Use the stored assistant message ID if available when handling callback error
        const allMessages = await getChatMessages(db, chat?.externalId)
        const lastMessage = allMessages[allMessages.length - 1]
        const errorMsgId = assistantMessageId || lastMessage.externalId
        const errorChatId = chat?.externalId || "unknown"

        if (errorChatId !== "unknown" && errorMsgId !== "unknown") {
          await stream.writeSSE({
            event: ChatSSEvents.ResponseMetadata,
            data: JSON.stringify({
              chatId: errorChatId,
              messageId: errorMsgId,
            }),
          })
          // Try to get the last message again for error reporting
          const allMessages = await getChatMessages(db, errorChatId)
          if (allMessages.length > 0) {
            const lastMessage = allMessages[allMessages.length - 1]
            await addErrMessageToMessage(lastMessage, errFromMap)
          }
        }
        await stream.writeSSE({
          event: ChatSSEvents.Error,
          data: errFromMap,
        })
        await addErrMessageToMessage(lastMessage, errFromMap)

        await stream.writeSSE({
          data: "",
          event: ChatSSEvents.End,
        })
        loggerWithChild({ email: sub }).error(
          err,
          `Streaming Error: ${err.message} ${(err as Error).stack}`,
        )
        // Ensure stream is removed from the map in the error callback too
        if (streamKey && activeStreams.has(streamKey)) {
          activeStreams.delete(streamKey)
          loggerWithChild({ email: sub }).info(
            `Removed stream ${streamKey} from active streams map in error callback.`,
          )
        }
        streamErrorSpan.end()
        rootSpan.end()
      },
    )
  } catch (error) {
    loggerWithChild({ email: email }).error(
      error,
      `MessageApi Error occurred.. ${error}`,
    )
    const errorSpan = rootSpan.startSpan("handle_top_level_error")
    errorSpan.addEvent("error", {
      message: getErrorMessage(error),
      stack: (error as Error).stack || "",
    })
    const errMsg = getErrorMessage(error)
    // TODO: add more errors like bedrock, this is only openai
    const errFromMap = handleError(error)
    // @ts-ignore
    if (chat?.externalId) {
      const allMessages = await getChatMessages(db, chat?.externalId)
      // Add the error message to last user message
      if (allMessages.length > 0) {
        const lastMessage = allMessages[allMessages.length - 1]
        // Use the stored assistant message ID if available for metadata
        const errorMsgId = assistantMessageId || lastMessage.externalId
        await stream.writeSSE({
          event: ChatSSEvents.ResponseMetadata,
          data: JSON.stringify({
            chatId: chat.externalId,
            messageId: errorMsgId,
          }),
        })
        await addErrMessageToMessage(lastMessage, errFromMap)
      }
    }
    if (error instanceof APIError) {
      // quota error
      if (error.status === 429) {
        loggerWithChild({ email: email }).error(
          error,
          "You exceeded your current quota",
        )
        if (stream) {
          await stream.writeSSE({
            event: ChatSSEvents.Error,
            data: errFromMap,
          })
        }
      }
    } else {
      loggerWithChild({ email: email }).error(
        error,
        `Message Error: ${errMsg} ${(error as Error).stack}`,
      )
      throw new HTTPException(500, {
        message: "Could not create message or Chat",
      })
    }
    // Ensure stream is removed from the map in the top-level catch block
    if (streamKey && activeStreams.has(streamKey)) {
      activeStreams.delete(streamKey)
      loggerWithChild({ email: email }).info(
        `Removed stream ${streamKey} from active streams map in top-level catch.`,
      )
    }
    errorSpan.end()
    rootSpan.end()
  }
}

// END OF AgentMessageApi
// The new CombinedAgentSlackApi function will be inserted after this comment.

export const AgentMessageApi = async (c: Context) => {
  // we will use this in catch
  // if the value exists then we send the error to the frontend via it
  const tracer: Tracer = getTracer("chat")
  const rootSpan = tracer.startSpan("AgentMessageApi")

  let stream: any
  let chat: SelectChat
  let assistantMessageId: string | null = null
  let streamKey: string | null = null

  try {
    const { sub, workspaceId } = c.get(JwtPayloadKey)
    const email = sub
    rootSpan.setAttribute("email", email)
    rootSpan.setAttribute("workspaceId", workspaceId)

    // @ts-ignore
    const body = c.req.valid("query")
    let {
      message,
      chatId,
      modelId,
      isReasoningEnabled,
      agentId,
    }: MessageReqType = body
    // const agentPrompt = agentId && isCuid(agentId) ? agentId : "";
    const userAndWorkspace = await getUserAndWorkspaceByEmail(
      db,
      workspaceId, // This workspaceId is the externalId from JWT
      email,
    )
    const { user, workspace } = userAndWorkspace // workspace.id is the numeric ID

    let agentPromptForLLM: string | undefined = undefined
    let agentForDb: SelectAgent | null = null
    if (agentId && isCuid(agentId)) {
      // Use the numeric workspace.id for the database query with permission check
      agentForDb = await getAgentByExternalIdWithPermissionCheck(
        db,
        agentId,
        workspace.id,
        user.id,
      )
      if (!agentForDb) {
        throw new HTTPException(403, {
          message: "Access denied: You don't have permission to use this agent",
        })
      }
      agentPromptForLLM = JSON.stringify(agentForDb)
    }
    const agentIdToStore = agentForDb ? agentForDb.externalId : null
    const userRequestsReasoning = isReasoningEnabled
    if (!message) {
      throw new HTTPException(400, {
        message: "Message is required",
      })
    }
    // Truncate table chats,connectors,nessages;
    message = decodeURIComponent(message)
    rootSpan.setAttribute("message", message)

    const isMsgWithContext = isMessageWithContext(message)
    const extractedInfo = isMsgWithContext
      ? await extractFileIdsFromMessage(message)
      : {
          totalValidFileIdsFromLinkCount: 0,
          fileIds: [],
        }
    const fileIds = extractedInfo?.fileIds
    const totalValidFileIdsFromLinkCount =
      extractedInfo?.totalValidFileIdsFromLinkCount

    let messages: SelectMessage[] = []
    const costArr: number[] = []
    const ctx = userContext(userAndWorkspace)
    let chat: SelectChat

    const chatCreationSpan = rootSpan.startSpan("chat_creation")

    let title = ""
    if (!chatId) {
      const titleSpan = chatCreationSpan.startSpan("generate_title")
      // let llm decide a title
      const titleResp = await generateTitleUsingQuery(message, {
        modelId: ragPipelineConfig[RagPipelineStages.NewChatTitle].modelId,
        stream: false,
      })
      title = titleResp.title
      const cost = titleResp.cost
      if (cost) {
        costArr.push(cost)
        titleSpan.setAttribute("cost", cost)
      }
      titleSpan.setAttribute("title", title)
      titleSpan.end()

      let [insertedChat, insertedMsg] = await db.transaction(
        async (tx): Promise<[SelectChat, SelectMessage]> => {
          const chat = await insertChat(tx, {
            workspaceId: workspace.id,
            workspaceExternalId: workspace.externalId,
            userId: user.id,
            email: user.email,
            title,
            attachments: [],
            agentId: agentIdToStore,
          })

          const insertedMsg = await insertMessage(tx, {
            chatId: chat.id,
            userId: user.id,
            chatExternalId: chat.externalId,
            workspaceExternalId: workspace.externalId,
            messageRole: MessageRole.User,
            email: user.email,
            sources: [],
            message,
            modelId,
            fileIds: fileIds,
          })
          return [chat, insertedMsg]
        },
      )
      Logger.info(
        "First mesage of the conversation, successfully created the chat",
      )
      chat = insertedChat
      messages.push(insertedMsg) // Add the inserted message to messages array
      chatCreationSpan.end()
    } else {
      let [existingChat, allMessages, insertedMsg] = await db.transaction(
        async (tx): Promise<[SelectChat, SelectMessage[], SelectMessage]> => {
          // we are updating the chat and getting it's value in one call itself

          let existingChat = await updateChatByExternalId(db, chatId, {})
          let allMessages = await getChatMessages(tx, chatId)

          let insertedMsg = await insertMessage(tx, {
            chatId: existingChat.id,
            userId: user.id,
            workspaceExternalId: workspace.externalId,
            chatExternalId: existingChat.externalId,
            messageRole: MessageRole.User,
            email: user.email,
            sources: [],
            message,
            modelId,
            fileIds,
          })
          return [existingChat, allMessages, insertedMsg]
        },
      )
      Logger.info("Existing conversation, fetched previous messages")
      messages = allMessages.concat(insertedMsg) // Update messages array
      chat = existingChat
      chatCreationSpan.end()
    }
    return streamSSE(
      c,
      async (stream) => {
        streamKey = `${chat.externalId}` // Create the stream key
        activeStreams.set(streamKey, stream) // Add stream to the map
        Logger.info(`Added stream ${streamKey} to active streams map.`)
        let wasStreamClosedPrematurely = false
        const streamSpan = rootSpan.startSpan("stream_response")
        streamSpan.setAttribute("chatId", chat.externalId)
        try {
          if (!chatId) {
            const titleUpdateSpan = streamSpan.startSpan("send_title_update")
            await stream.writeSSE({
              data: title,
              event: ChatSSEvents.ChatTitleUpdate,
            })
            titleUpdateSpan.end()
          }

          Logger.info("Chat stream started")
          // we do not set the message Id as we don't have it
          await stream.writeSSE({
            event: ChatSSEvents.ResponseMetadata,
            data: JSON.stringify({
              chatId: chat.externalId,
            }),
          })

          if (isMsgWithContext && fileIds && fileIds?.length > 0) {
            Logger.info(
              "User has selected some context with query, answering only based on that given context",
            )
            let answer = ""
            let citations = []
            let citationMap: Record<number, number> = {}
            let thinking = ""
            let reasoning =
              userRequestsReasoning &&
              ragPipelineConfig[RagPipelineStages.AnswerOrSearch].reasoning
            const conversationSpan = streamSpan.startSpan("conversation_search")
            conversationSpan.setAttribute("answer", answer)
            conversationSpan.end()

            const ragSpan = streamSpan.startSpan("rag_processing")

            const understandSpan = ragSpan.startSpan("understand_message")

            const iterator = UnderstandMessageAndAnswerForGivenContext(
              email,
              ctx,
              message,
              0.5,
              fileIds,
              userRequestsReasoning,
              understandSpan,
              agentPromptForLLM,
            )
            stream.writeSSE({
              event: ChatSSEvents.Start,
              data: "",
            })

            answer = ""
            thinking = ""
            reasoning = isReasoning && userRequestsReasoning
            citations = []
            citationMap = {}
            let citationValues: Record<number, string> = {}
            let count = 0
            for await (const chunk of iterator) {
              if (stream.closed) {
                Logger.info(
                  "[AgentMessageApi] Stream closed during conversation search loop. Breaking.",
                )
                wasStreamClosedPrematurely = true
                break
              }
              if (chunk.text) {
                if (
                  totalValidFileIdsFromLinkCount > maxValidLinks &&
                  count === 0
                ) {
                  stream.writeSSE({
                    event: ChatSSEvents.ResponseUpdate,
                    data: `Skipping last ${
                      totalValidFileIdsFromLinkCount - maxValidLinks
                    } links as it exceeds max limit of ${maxValidLinks}. `,
                  })
                }
                if (reasoning && chunk.reasoning) {
                  thinking += chunk.text
                  stream.writeSSE({
                    event: ChatSSEvents.Reasoning,
                    data: chunk.text,
                  })
                  // reasoningSpan.end()
                }
                if (!chunk.reasoning) {
                  answer += chunk.text
                  stream.writeSSE({
                    event: ChatSSEvents.ResponseUpdate,
                    data: chunk.text,
                  })
                }
              }
              if (chunk.cost) {
                costArr.push(chunk.cost)
              }
              if (chunk.citation) {
                const { index, item } = chunk.citation
                citations.push(item)
                citationMap[index] = citations.length - 1
                Logger.info(
                  `Found citations and sending it, current count: ${citations.length}`,
                )
                stream.writeSSE({
                  event: ChatSSEvents.CitationsUpdate,
                  data: JSON.stringify({
                    contextChunks: citations,
                    citationMap,
                  }),
                })
                citationValues[index] = item
              }
              count++
            }
            understandSpan.setAttribute("citation_count", citations.length)
            understandSpan.setAttribute(
              "citation_map",
              JSON.stringify(citationMap),
            )
            understandSpan.setAttribute(
              "citation_values",
              JSON.stringify(citationValues),
            )
            understandSpan.end()
            const answerSpan = ragSpan.startSpan("process_final_answer")
            answerSpan.setAttribute(
              "final_answer",
              processMessage(answer, citationMap),
            )
            answerSpan.setAttribute("actual_answer", answer)
            answerSpan.setAttribute("final_answer_length", answer.length)
            answerSpan.end()
            ragSpan.end()

            if (answer || wasStreamClosedPrematurely) {
              // TODO: incase user loses permission
              // to one of the citations what do we do?
              // somehow hide that citation and change
              // the answer to reflect that
              const msg = await insertMessage(db, {
                chatId: chat.id,
                userId: user.id,
                workspaceExternalId: workspace.externalId,
                chatExternalId: chat.externalId,
                messageRole: MessageRole.Assistant,
                email: user.email,
                sources: citations,
                message: processMessage(answer, citationMap),
                thinking: thinking,
                modelId:
                  ragPipelineConfig[RagPipelineStages.AnswerOrRewrite].modelId,
              })
              assistantMessageId = msg.externalId
              const traceJson = tracer.serializeToJson()
              await insertChatTrace({
                workspaceId: workspace.id,
                userId: user.id,
                chatId: chat.id,
                messageId: msg.id,
                chatExternalId: chat.externalId,
                email: user.email,
                messageExternalId: msg.externalId,
                traceJson,
              })
              Logger.info(
                `[AgentMessageApi] Inserted trace for message ${msg.externalId} (premature: ${wasStreamClosedPrematurely}).`,
              )
              await stream.writeSSE({
                event: ChatSSEvents.ResponseMetadata,
                data: JSON.stringify({
                  chatId: chat.externalId,
                  messageId: assistantMessageId,
                }),
              })
            } else {
              const errorSpan = streamSpan.startSpan("handle_no_answer")
              const allMessages = await getChatMessages(db, chat?.externalId)
              const lastMessage = allMessages[allMessages.length - 1]

              await stream.writeSSE({
                event: ChatSSEvents.ResponseMetadata,
                data: JSON.stringify({
                  chatId: chat.externalId,
                  messageId: lastMessage.externalId,
                }),
              })
              await stream.writeSSE({
                event: ChatSSEvents.Error,
                data: "Can you please make your query more specific?",
              })
              await addErrMessageToMessage(
                lastMessage,
                "Can you please make your query more specific?",
              )

              const traceJson = tracer.serializeToJson()
              await insertChatTrace({
                workspaceId: workspace.id,
                userId: user.id,
                chatId: chat.id,
                messageId: lastMessage.id,
                chatExternalId: chat.externalId,
                email: user.email,
                messageExternalId: lastMessage.externalId,
                traceJson,
              })
              errorSpan.end()
            }

            const endSpan = streamSpan.startSpan("send_end_event")
            await stream.writeSSE({
              data: "",
              event: ChatSSEvents.End,
            })
            endSpan.end()
            streamSpan.end()
            rootSpan.end()
          } else {
            const messagesWithNoErrResponse = messages
              .slice(0, messages.length - 1)
              .filter((msg) => !msg?.errorMessage)
              .filter(
                (msg) =>
                  !(msg.messageRole === MessageRole.Assistant && !msg.message),
              ) // filter out assistant messages with no content
              .map((msg) => {
                // If any message from the messagesWithNoErrResponse is a user message, has fileIds and its message is JSON parsable
                // then we should not give that exact stringified message as history
                // We convert it into a AI friendly string only for giving it to LLM
                const fileIds = JSON.parse(JSON.stringify(msg?.fileIds || []))
                if (
                  msg.messageRole === "user" &&
                  fileIds &&
                  fileIds.length > 0
                ) {
                  const originalMsg = msg.message
                  const selectedContext = isContextSelected(originalMsg)
                  msg.message = selectedContext
                    ? buildUserQuery(selectedContext)
                    : originalMsg
                }
                return {
                  role: msg.messageRole as ConversationRole,
                  content: [{ text: msg.message }],
                }
              })

            Logger.info(
              "Checking if answer is in the conversation or a mandatory query rewrite is needed before RAG",
            )
            // Limit messages to last 5 for the first LLM call if it's a new chat
            const limitedMessages = messagesWithNoErrResponse.slice(-8)
            const searchOrAnswerIterator =
              generateSearchQueryOrAnswerFromConversation(message, ctx, {
                modelId:
                  ragPipelineConfig[RagPipelineStages.AnswerOrSearch].modelId,
                stream: true,
                json: true,
                reasoning:
                  userRequestsReasoning &&
                  ragPipelineConfig[RagPipelineStages.AnswerOrSearch].reasoning,
                messages: limitedMessages,
                agentPrompt: agentPromptForLLM,
              })

            // TODO: for now if the answer is from the conversation itself we don't
            // add any citations for it, we can refer to the original message for citations
            // one more bug is now llm automatically copies the citation text sometimes without any reference
            // leads to [NaN] in the answer
            let currentAnswer = ""
            let answer = ""
            let citations = []
            let citationMap: Record<number, number> = {}
            let queryFilters = {
              app: "",
              entity: "",
              startTime: "",
              endTime: "",
              count: 0,
              sortDirection: "",
            }
            let parsed = {
              answer: "",
              queryRewrite: "",
              temporalDirection: null,
              filter_query: "",
              type: "",
              filters: queryFilters,
            }

            let thinking = ""
            let reasoning =
              userRequestsReasoning &&
              ragPipelineConfig[RagPipelineStages.AnswerOrSearch].reasoning
            let buffer = ""
            const conversationSpan = streamSpan.startSpan("conversation_search")
            for await (const chunk of searchOrAnswerIterator) {
              if (stream.closed) {
                Logger.info(
                  "[AgentMessageApi] Stream closed during conversation search loop. Breaking.",
                )
                wasStreamClosedPrematurely = true
                break
              }
              if (chunk.text) {
                if (reasoning) {
                  if (thinking && !chunk.text.includes(EndThinkingToken)) {
                    thinking += chunk.text
                    stream.writeSSE({
                      event: ChatSSEvents.Reasoning,
                      data: chunk.text,
                    })
                  } else {
                    // first time
                    if (!chunk.text.includes(StartThinkingToken)) {
                      let token = chunk.text
                      if (chunk.text.includes(EndThinkingToken)) {
                        token = chunk.text.split(EndThinkingToken)[0]
                        thinking += token
                      } else {
                        thinking += token
                      }
                      stream.writeSSE({
                        event: ChatSSEvents.Reasoning,
                        data: token,
                      })
                    }
                  }
                }
                if (reasoning && chunk.text.includes(EndThinkingToken)) {
                  reasoning = false
                  chunk.text = chunk.text.split(EndThinkingToken)[1].trim()
                }
                if (!reasoning) {
                  buffer += chunk.text
                  try {
                    parsed = jsonParseLLMOutput(buffer) || {}
                    if (parsed.answer && currentAnswer !== parsed.answer) {
                      if (currentAnswer === "") {
                        Logger.info(
                          "We were able to find the answer/respond to users query in the conversation itself so not applying RAG",
                        )
                        stream.writeSSE({
                          event: ChatSSEvents.Start,
                          data: "",
                        })
                        // First valid answer - send the whole thing
                        stream.writeSSE({
                          event: ChatSSEvents.ResponseUpdate,
                          data: parsed.answer,
                        })
                      } else {
                        // Subsequent chunks - send only the new part
                        const newText = parsed.answer.slice(
                          currentAnswer.length,
                        )
                        stream.writeSSE({
                          event: ChatSSEvents.ResponseUpdate,
                          data: newText,
                        })
                      }
                      currentAnswer = parsed.answer
                    }
                  } catch (err) {
                    const errMessage = (err as Error).message
                    Logger.error(
                      err,
                      `Error while parsing LLM output ${errMessage}`,
                    )
                    continue
                  }
                }
              }
              if (chunk.cost) {
                costArr.push(chunk.cost)
              }
            }

            conversationSpan.setAttribute("answer_found", parsed.answer)
            conversationSpan.setAttribute("answer", answer)
            conversationSpan.setAttribute("query_rewrite", parsed.queryRewrite)
            conversationSpan.end()

            if (parsed.answer === null || parsed.answer === "") {
              const ragSpan = streamSpan.startSpan("rag_processing")
              if (parsed.queryRewrite) {
                Logger.info(
                  `The query is ambigious and requires a mandatory query rewrite from the existing conversation / recent messages ${parsed.queryRewrite}`,
                )
                message = parsed.queryRewrite
                Logger.info(`Rewritten query: ${message}`)
                ragSpan.setAttribute("query_rewrite", parsed.queryRewrite)
              } else {
                Logger.info(
                  "There was no need for a query rewrite and there was no answer in the conversation, applying RAG",
                )
              }
              const classification: TemporalClassifier & QueryRouterResponse = {
                direction: parsed.temporalDirection,
                type: parsed.type as QueryType,
                filterQuery: parsed.filter_query,
                filters: {
                  ...parsed?.filters,
                  app: parsed.filters?.app as Apps,
                  entity: parsed.filters?.entity as any,
                },
              }

              Logger.info(
                `Classifying the query as:, ${JSON.stringify(classification)}`,
              )
              const understandSpan = ragSpan.startSpan("understand_message")
              const iterator = UnderstandMessageAndAnswer(
                email,
                ctx,
                message,
                classification,
                limitedMessages,
                0.5,
                userRequestsReasoning,
                understandSpan,
                agentPromptForLLM,
              )
              stream.writeSSE({
                event: ChatSSEvents.Start,
                data: "",
              })

              answer = ""
              thinking = ""
              reasoning = isReasoning && userRequestsReasoning
              citations = []
              citationMap = {}
              let citationValues: Record<number, string> = {}
              for await (const chunk of iterator) {
                if (stream.closed) {
                  Logger.info(
                    "[MessageApi] Stream closed during conversation search loop. Breaking.",
                  )
                  wasStreamClosedPrematurely = true
                  break
                }
                if (chunk.text) {
                  if (reasoning && chunk.reasoning) {
                    thinking += chunk.text
                    stream.writeSSE({
                      event: ChatSSEvents.Reasoning,
                      data: chunk.text,
                    })
                    // reasoningSpan.end()
                  }
                  if (!chunk.reasoning) {
                    answer += chunk.text
                    stream.writeSSE({
                      event: ChatSSEvents.ResponseUpdate,
                      data: chunk.text,
                    })
                  }
                }
                if (chunk.cost) {
                  costArr.push(chunk.cost)
                }
                if (chunk.citation) {
                  const { index, item } = chunk.citation
                  citations.push(item)
                  citationMap[index] = citations.length - 1
                  Logger.info(
                    `Found citations and sending it, current count: ${citations.length}`,
                  )
                  stream.writeSSE({
                    event: ChatSSEvents.CitationsUpdate,
                    data: JSON.stringify({
                      contextChunks: citations,
                      citationMap,
                    }),
                  })
                  citationValues[index] = item
                }
              }
              understandSpan.setAttribute("citation_count", citations.length)
              understandSpan.setAttribute(
                "citation_map",
                JSON.stringify(citationMap),
              )
              understandSpan.setAttribute(
                "citation_values",
                JSON.stringify(citationValues),
              )
              understandSpan.end()
              const answerSpan = ragSpan.startSpan("process_final_answer")
              answerSpan.setAttribute(
                "final_answer",
                processMessage(answer, citationMap),
              )
              answerSpan.setAttribute("actual_answer", answer)
              answerSpan.setAttribute("final_answer_length", answer.length)
              answerSpan.end()
              ragSpan.end()
            } else if (parsed.answer) {
              answer = parsed.answer
            }

            if (answer || wasStreamClosedPrematurely) {
              // Determine if a message (even partial) should be saved
              // TODO: incase user loses permission
              // to one of the citations what do we do?
              // somehow hide that citation and change
              // the answer to reflect that

              const msg = await insertMessage(db, {
                chatId: chat.id,
                userId: user.id,
                workspaceExternalId: workspace.externalId,
                chatExternalId: chat.externalId,
                messageRole: MessageRole.Assistant,
                email: user.email,
                sources: citations,
                message: processMessage(answer, citationMap),
                thinking: thinking,
                modelId:
                  ragPipelineConfig[RagPipelineStages.AnswerOrRewrite].modelId,
              })
              assistantMessageId = msg.externalId

              const traceJson = tracer.serializeToJson()
              await insertChatTrace({
                workspaceId: workspace.id,
                userId: user.id,
                chatId: chat.id,
                messageId: msg.id,
                chatExternalId: chat.externalId,
                email: user.email,
                messageExternalId: msg.externalId,
                traceJson,
              })
              Logger.info(
                `[AgentMessageApi] Inserted trace for message ${msg.externalId} (premature: ${wasStreamClosedPrematurely}).`,
              )

              await stream.writeSSE({
                event: ChatSSEvents.ResponseMetadata,
                data: JSON.stringify({
                  chatId: chat.externalId,
                  messageId: assistantMessageId,
                }),
              })
            } else {
              const errorSpan = streamSpan.startSpan("handle_no_answer")
              const allMessages = await getChatMessages(db, chat?.externalId)
              const lastMessage = allMessages[allMessages.length - 1]

              await stream.writeSSE({
                event: ChatSSEvents.ResponseMetadata,
                data: JSON.stringify({
                  chatId: chat.externalId,
                  messageId: lastMessage.externalId,
                }),
              })
              await stream.writeSSE({
                event: ChatSSEvents.Error,
                data: "Oops, something went wrong. Please try rephrasing your question or ask something else.",
              })
              await addErrMessageToMessage(
                lastMessage,
                "Oops, something went wrong. Please try rephrasing your question or ask something else.",
              )

              const traceJson = tracer.serializeToJson()
              await insertChatTrace({
                workspaceId: workspace.id,
                userId: user.id,
                chatId: chat.id,
                messageId: lastMessage.id,
                chatExternalId: chat.externalId,
                email: user.email,
                messageExternalId: lastMessage.externalId,
                traceJson,
              })
              errorSpan.end()
            }

            const endSpan = streamSpan.startSpan("send_end_event")
            await stream.writeSSE({
              data: "",
              event: ChatSSEvents.End,
            })
            endSpan.end()
            streamSpan.end()
            rootSpan.end()
          }
        } catch (error) {
          const streamErrorSpan = streamSpan.startSpan("handle_stream_error")
          streamErrorSpan.addEvent("error", {
            message: getErrorMessage(error),
            stack: (error as Error).stack || "",
          })
          const errFomMap = handleError(error)
          const allMessages = await getChatMessages(db, chat?.externalId)
          const lastMessage = allMessages[allMessages.length - 1]
          await stream.writeSSE({
            event: ChatSSEvents.ResponseMetadata,
            data: JSON.stringify({
              chatId: chat.externalId,
              messageId: lastMessage.externalId,
            }),
          })
          await stream.writeSSE({
            event: ChatSSEvents.Error,
            data: errFomMap,
          })

          // Add the error message to last user message
          await addErrMessageToMessage(lastMessage, errFomMap)

          await stream.writeSSE({
            data: "",
            event: ChatSSEvents.End,
          })
          Logger.error(
            error,
            `Streaming Error: ${(error as Error).message} ${
              (error as Error).stack
            }`,
          )
          streamErrorSpan.end()
          streamSpan.end()
          rootSpan.end()
        } finally {
          // Ensure stream is removed from the map on completion or error
          if (streamKey && activeStreams.has(streamKey)) {
            activeStreams.delete(streamKey)
            Logger.info(`Removed stream ${streamKey} from active streams map.`)
          }
        }
      },
      async (err, stream) => {
        const streamErrorSpan = rootSpan.startSpan(
          "handle_stream_callback_error",
        )
        streamErrorSpan.addEvent("error", {
          message: getErrorMessage(err),
          stack: (err as Error).stack || "",
        })
        const errFromMap = handleError(err)
        // Use the stored assistant message ID if available when handling callback error
        const allMessages = await getChatMessages(db, chat?.externalId)
        const lastMessage = allMessages[allMessages.length - 1]
        const errorMsgId = assistantMessageId || lastMessage.externalId
        const errorChatId = chat?.externalId || "unknown"

        if (errorChatId !== "unknown" && errorMsgId !== "unknown") {
          await stream.writeSSE({
            event: ChatSSEvents.ResponseMetadata,
            data: JSON.stringify({
              chatId: errorChatId,
              messageId: errorMsgId,
            }),
          })
          // Try to get the last message again for error reporting
          const allMessages = await getChatMessages(db, errorChatId)
          if (allMessages.length > 0) {
            const lastMessage = allMessages[allMessages.length - 1]
            await addErrMessageToMessage(lastMessage, errFromMap)
          }
        }
        await stream.writeSSE({
          event: ChatSSEvents.Error,
          data: errFromMap,
        })
        await addErrMessageToMessage(lastMessage, errFromMap)

        await stream.writeSSE({
          data: "",
          event: ChatSSEvents.End,
        })
        Logger.error(
          err,
          `Streaming Error: ${err.message} ${(err as Error).stack}`,
        )
        // Ensure stream is removed from the map in the error callback too
        if (streamKey && activeStreams.has(streamKey)) {
          activeStreams.delete(streamKey)
          Logger.info(
            `Removed stream ${streamKey} from active streams map in error callback.`,
          )
        }
        streamErrorSpan.end()
        rootSpan.end()
      },
    )
  } catch (error) {
    const errorSpan = rootSpan.startSpan("handle_top_level_error")
    errorSpan.addEvent("error", {
      message: getErrorMessage(error),
      stack: (error as Error).stack || "",
    })
    const errMsg = getErrorMessage(error)
    // TODO: add more errors like bedrock, this is only openai
    const errFromMap = handleError(error)
    // @ts-ignore
    if (chat?.externalId) {
      const allMessages = await getChatMessages(db, chat?.externalId)
      // Add the error message to last user message
      if (allMessages.length > 0) {
        const lastMessage = allMessages[allMessages.length - 1]
        // Use the stored assistant message ID if available for metadata
        const errorMsgId = assistantMessageId || lastMessage.externalId
        await stream.writeSSE({
          event: ChatSSEvents.ResponseMetadata,
          data: JSON.stringify({
            chatId: chat.externalId,
            messageId: errorMsgId,
          }),
        })
        await addErrMessageToMessage(lastMessage, errFromMap)
      }
    }
    if (error instanceof APIError) {
      // quota error
      if (error.status === 429) {
        Logger.error(error, "You exceeded your current quota")
        if (stream) {
          await stream.writeSSE({
            event: ChatSSEvents.Error,
            data: errFromMap,
          })
        }
      }
    } else {
      Logger.error(error, `Message Error: ${errMsg} ${(error as Error).stack}`)
      throw new HTTPException(500, {
        message: "Could not create message or Chat",
      })
    }
    // Ensure stream is removed from the map in the top-level catch block
    if (streamKey && activeStreams.has(streamKey)) {
      activeStreams.delete(streamKey)
      Logger.info(
        `Removed stream ${streamKey} from active streams map in top-level catch.`,
      )
    }
    errorSpan.end()
    rootSpan.end()
  }
}<|MERGE_RESOLUTION|>--- conflicted
+++ resolved
@@ -1048,35 +1048,31 @@
                         const parsedJson = JSON.parse(
                           mcpToolResponse.content[0].text,
                         )
-<<<<<<< HEAD
-
-                        const baseFragmentId = `mcp-${connectorId}-${toolName}`
-                        ;({ formattedContent, newFragments } =
-                          mapGithubToolResponse(
-                            toolName,
-                            parsedJson,
-                            baseFragmentId,
-                            sub,
-                          ))
-=======
-                        formattedContent = flattenObject(parsedJson)
-                          .map(([key, value]) => `- ${key}: ${value}`)
-                          .join("\n")
-
-                        // Convert the formatted response into a standard MinimalAgentFragment
-                        const fragmentId = `mcp-${connectorId}-${toolName}}`
-                        newFragments.push({
-                          id: fragmentId,
-                          content: formattedContent,
-                          source: {
-                            app: isCustomMCP ? Apps.MCP : Apps.GITHUB_MCP, // Or derive dynamically if possible
-                            docId: "", // Use a unique ID for the doc
-                            title: `Output from tool: ${toolName}`,
-                            entity: SystemEntity.SystemInfo,
-                          },
-                          confidence: 1.0,
-                        })
->>>>>>> c5cfca4f
+
+                        if(isCustomMCP){
+                            // Convert the formatted response into a standard MinimalAgentFragment
+                            const fragmentId = `mcp-${connectorId}-${toolName}}`
+                            newFragments.push({
+                              id: fragmentId,
+                              content: formattedContent,
+                              source: {
+                                app: isCustomMCP ? Apps.MCP : Apps.GITHUB_MCP, // Or derive dynamically if possible
+                                docId: "", // Use a unique ID for the doc
+                                title: `Output from tool: ${toolName}`,
+                                entity: SystemEntity.SystemInfo,
+                              },
+                              confidence: 1.0,
+                            })
+                        } else {
+                          const baseFragmentId = `mcp-${connectorId}-${toolName}`
+                          ;({ formattedContent, newFragments } =
+                            mapGithubToolResponse(
+                              toolName,
+                              parsedJson,
+                              baseFragmentId,
+                              sub,
+                            ))
+                        }
                       }
                     } catch (parsingError) {
                       loggerWithChild({ email: sub }).error(
