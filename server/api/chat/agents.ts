import {
  answerContextMap,
  answerContextMapFromFragments,
  cleanContext,
  constructToolContext,
  userContext,
} from "@/ai/context"
import {
  generateAgentStepSummaryPromptJson,
  generateConsolidatedStepSummaryPromptJson,
} from "@/ai/agentPrompts"
import {
  // baselineRAGIterationJsonStream,
  baselineRAGJsonStream,
  generateSearchQueryOrAnswerFromConversation,
  generateTitleUsingQuery,
  jsonParseLLMOutput,
  mailPromptJsonStream,
  temporalPromptJsonStream,
  queryRewriter,
  generateAnswerBasedOnToolOutput,
  meetingPromptJsonStream,
  generateToolSelectionOutput,
  generateSynthesisBasedOnToolOutput,
  baselineRAGOffJsonStream,
} from "@/ai/provider"
import {
  getConnectorByExternalId,
  getConnectorByApp,
  getConnectorById,
} from "@/db/connector";
import { Client } from "@modelcontextprotocol/sdk/client/index.js";
import { StdioClientTransport } from "@modelcontextprotocol/sdk/client/stdio.js";
import { SSEClientTransport, type SSEClientTransportOptions } from "@modelcontextprotocol/sdk/client/sse.js";
import { StreamableHTTPClientTransport, type StreamableHTTPClientTransportOptions } from "@modelcontextprotocol/sdk/client/streamableHttp.js";
import {
  Models,
  QueryType,
  type ConverseResponse,
  type QueryRouterLLMResponse,
  type QueryRouterResponse,
  type TemporalClassifier,
  type UserQuery,
} from "@/ai/types"
import {
  deleteMessagesByChatId,
  getChatByExternalId,
  getPublicChats,
  insertChat,
  updateChatByExternalIdWithAuth,
  updateMessageByExternalId,
} from "@/db/chat"
import { db } from "@/db/client"
import {
  insertMessage,
  getMessageByExternalId,
  getChatMessagesBefore,
  updateMessage,
  getChatMessagesWithAuth,
} from "@/db/message"
import { getToolsByConnectorId, syncConnectorTools } from "@/db/tool"
import {
  selectPublicChatSchema,
  selectPublicMessagesSchema,
  messageFeedbackEnum,
  type SelectChat,
  type SelectMessage,
  selectMessageSchema,
} from "@/db/schema"
import { getUserAndWorkspaceByEmail } from "@/db/user"
import { getLogger, getLoggerWithChild } from "@/logger"
import {
  AgentReasoningStepType,
  AgentToolName,
  ChatSSEvents,
  ContextSysthesisState,
  OpenAIError,
  XyneTools,
  type AgentReasoningStep,
  type MessageReqType,
} from "@/shared/types"
import {
  MessageRole,
  Subsystem,
  MCPClientConfig,
  MCPClientStdioConfig,
} from "@/types"
import {
  delay,
  getErrorMessage,
  getRelativeTime,
  interpretDateFromReturnedTemporalValue,
  splitGroupedCitationsWithSpaces,
} from "@/utils"
import {
  ToolResultContentBlock,
  type ConversationRole,
  type Message,
} from "@aws-sdk/client-bedrock-runtime"
import type { Context } from "hono"
import { HTTPException } from "hono/http-exception"
import { streamSSE, type SSEStreamingApi } from "hono/streaming" // Import SSEStreamingApi
import { z } from "zod"
import type { chatSchema, MessageRetryReqType } from "@/api/search"
import { getTracer, type Span, type Tracer } from "@/tracer"
import {
  searchVespa,
  SearchModes,
  searchVespaInFiles,
  getItems,
  GetDocumentsByDocIds,
  getDocumentOrNull,
  searchVespaThroughAgent,
  searchVespaAgent,
  SearchVespaThreads,
  getAllDocumentsForAgent,
  searchSlackInVespa,
} from "@/search/vespa"
import {
  Apps,
  CalendarEntity,
  chatMessageSchema,
  chatUserSchema,
  chatContainerSchema,
  dataSourceFileSchema,
  DriveEntity,
  entitySchema,
  eventSchema,
  fileSchema,
  GooglePeopleEntity,
  isValidApp,
  isValidEntity,
  mailAttachmentSchema,
  MailEntity,
  mailSchema,
  SystemEntity,
  VespaSearchResultsSchema,
  type VespaSearchResult,
} from "@/search/types"
import { APIError } from "openai"
import {
  insertChatTrace,
  deleteChatTracesByChatExternalId,
  updateChatTrace,
} from "@/db/chatTrace"
import type { AttachmentMetadata } from "@/shared/types"
import { storeAttachmentMetadata } from "@/db/attachment"
import { parseAttachmentMetadata } from "@/utils/parseAttachment"
import { isCuid } from "@paralleldrive/cuid2"
import {
  getAgentByExternalId,
  getAgentByExternalIdWithPermissionCheck,
  type SelectAgent,
} from "@/db/agent"
import { selectToolSchema, type SelectTool } from "@/db/schema/McpConnectors"
import { activeStreams } from "./stream"
import {
  ragPipelineConfig,
  RagPipelineStages,
  type AgentTool,
  type ImageCitation,
  type MinimalAgentFragment,
} from "./types"
import {
  convertReasoningStepToText,
  extractFileIdsFromMessage,
  extractImageFileNames,
  flattenObject,
  getCitationToImage,
  handleError,
  isMessageWithContext,
  mimeTypeMap,
  processMessage,
  searchToCitation,
} from "./utils"
export const textToCitationIndex = /\[(\d+)\]/g
import config from "@/config"
import {
  buildContext,
  buildUserQuery,
  cleanBuffer,
  getThreadContext,
  isContextSelected,
  textToImageCitationIndex,
  UnderstandMessageAndAnswer,
  UnderstandMessageAndAnswerForGivenContext,
} from "./chat"
import { agentTools } from "./tools"
import { internalTools, mapGithubToolResponse } from "@/api/chat/mapper"
const {
  JwtPayloadKey,
  chatHistoryPageSize,
  defaultBestModel,
  defaultFastModel,
  maxDefaultSummary,
  chatPageSize,
  isReasoning,
  fastModelReasoning,
  StartThinkingToken,
  EndThinkingToken,
  maxValidLinks,
  maxUserRequestCount,
} = config
const Logger = getLogger(Subsystem.Chat)
const loggerWithChild = getLoggerWithChild(Subsystem.Chat)

// Generate AI summary for agent reasoning steps
const generateStepSummary = async (
  step: AgentReasoningStep,
  userQuery: string,
  contextInfo?: string,
): Promise<string> => {
  try {
    const prompt = generateAgentStepSummaryPromptJson(
      step,
      userQuery,
      contextInfo,
    )

    // Use a fast model for summary generation
    const summary = await generateSynthesisBasedOnToolOutput(prompt, "", "", {
      modelId: defaultFastModel,
      stream: false,
      json: true,
      reasoning: false,
      messages: [],
    })

    const summaryResponse = summary.text || ""

    // Parse the JSON response
    const parsed = jsonParseLLMOutput(summaryResponse)
    Logger.debug("Parsed reasoning step:", { parsed })
    Logger.debug("Generated summary:", { summary: parsed.summary })
    return parsed.summary || generateFallbackSummary(step)
  } catch (error) {
    Logger.error(`Error generating step summary: ${error}`)
    return generateFallbackSummary(step)
  }
}

// Generate fallback summary when AI generation fails
const generateFallbackSummary = (step: AgentReasoningStep): string => {
  switch (step.type) {
    case AgentReasoningStepType.Iteration:
      return `Planning search iteration ${step.iteration}`
    case AgentReasoningStepType.ToolExecuting:
      return `Executing ${step.toolName} tool`
    case AgentReasoningStepType.ToolResult:
      return `Found ${step.itemsFound || 0} results`
    case AgentReasoningStepType.Synthesis:
      return "Analyzing gathered information"
    case AgentReasoningStepType.BroadeningSearch:
      return "Expanding search scope"
    case AgentReasoningStepType.Planning:
      return "Planning next step"
    case AgentReasoningStepType.AnalyzingQuery:
      return "Understanding your request"
    default:
      return "Processing step"
  }
}

const checkAndYieldCitationsForAgent = async function* (
  textInput: string,
  yieldedCitations: Set<number>,
  results: MinimalAgentFragment[],
  yieldedImageCitations?: Map<number, Set<number>>,
  email: string = "",
) {
  const text = splitGroupedCitationsWithSpaces(textInput)
  let match
  let imgMatch
  while (
    (match = textToCitationIndex.exec(text)) !== null ||
    (imgMatch = textToImageCitationIndex.exec(text)) !== null
  ) {
    if (match) {
      const citationIndex = parseInt(match[1], 10)
      if (!yieldedCitations.has(citationIndex)) {
        const item = results[citationIndex - 1]

        if (!item?.source?.docId || !item.source?.url) {
          Logger.info(
            "[checkAndYieldCitationsForAgent] No docId or url found for citation, skipping",
          )
          continue
        }

        yield {
          citation: {
            index: citationIndex,
            item: item.source,
          },
        }
        yieldedCitations.add(citationIndex)
      }
    } else if (imgMatch && yieldedImageCitations) {
      const parts = imgMatch[1].split("_")
      if (parts.length >= 2) {
        const docIndex = parseInt(parts[0], 10)
        const imageIndex = parseInt(parts[1], 10)
        if (
          !yieldedImageCitations.has(docIndex) ||
          !yieldedImageCitations.get(docIndex)?.has(imageIndex)
        ) {
          const item = results[docIndex]
          if (item) {
            try {
              const imageData = await getCitationToImage(
                imgMatch[1],
                {
                  id: item.id,
                  relevance: item.confidence,
                  fields: {
                    docId: item.source.docId,
                  } as any,
                } as VespaSearchResult,
                email,
              )
              if (imageData) {
                if (!imageData.imagePath || !imageData.imageBuffer) {
                  loggerWithChild({ email: email }).error(
                    "Invalid imageData structure returned",
                    { citationKey: imgMatch[1], imageData },
                  )
                  continue
                }
                yield {
                  imageCitation: {
                    citationKey: imgMatch[1],
                    imagePath: imageData.imagePath,
                    imageData: imageData.imageBuffer.toString("base64"),
                    ...(imageData.extension
                      ? { mimeType: mimeTypeMap[imageData.extension] }
                      : {}),
                    item: item.source,
                  },
                }
              }
            } catch (error) {
              loggerWithChild({ email: email }).error(
                error,
                "Error processing image citation",
                { citationKey: imgMatch[1], error: getErrorMessage(error) },
              )
            }
            if (!yieldedImageCitations.has(docIndex)) {
              yieldedImageCitations.set(docIndex, new Set<number>())
            }
            yieldedImageCitations.get(docIndex)?.add(imageIndex)
          } else {
            loggerWithChild({ email: email }).warn(
              "Found a citation index but could not find it in the search result ",
              imageIndex,
              results.length,
            )
            continue
          }
        }
      }
    }
  }
}

const vespaResultToMinimalAgentFragment = (
  child: VespaSearchResult,
  idx: number,
): MinimalAgentFragment => ({
  id: `${(child.fields as any)?.docId || `Frangment_id_${idx}`}`,
  content: answerContextMap(
    child as z.infer<typeof VespaSearchResultsSchema>,
    0,
    true,
  ),
  source: searchToCitation(child as z.infer<typeof VespaSearchResultsSchema>),
  confidence: 1.0,
})

async function* getToolContinuationIterator(
  message: string,
  userCtx: string,
  toolsPrompt: string,
  toolOutput: string,
  results: MinimalAgentFragment[],
  agentPrompt?: string,
  messages: Message[] = [],
  fallbackReasoning?: string,
  attachmentFileIds?: string[],
  email?: string,
): AsyncIterableIterator<
  ConverseResponse & {
    citation?: { index: number; item: any }
    imageCitation?: ImageCitation
  }
> {
  const context = answerContextMapFromFragments(results, maxDefaultSummary)
  const { imageFileNames } = extractImageFileNames(
    context,
    results.map(
      (v) =>
        ({
          fields: {
            docId: v.source.docId,
            title: v.source.title,
            url: v.source.url,
          },
        }) as any,
    ),
  )
  const finalImageFileNames = imageFileNames || []

  if (attachmentFileIds?.length) {
    finalImageFileNames.push(
      ...attachmentFileIds.map((fileid, index) => `${index}_${fileid}_${0}`),
    )
  }

  const continuationIterator = generateAnswerBasedOnToolOutput(
    message,
    userCtx,
    {
      modelId: defaultBestModel,
      stream: true,
      json: true,
      reasoning: false,
      messages,
      imageFileNames: finalImageFileNames,
    },
    toolsPrompt,
    context ?? "",
    agentPrompt,
    fallbackReasoning,
  )

  // const previousResultsLength = 0 // todo fix this
  let buffer = ""
  let currentAnswer = ""
  let parsed = { answer: "" }
  let thinking = ""
  let reasoning = config.isReasoning
  let yieldedCitations = new Set<number>()
  let yieldedImageCitations = new Map<number, Set<number>>()
  const ANSWER_TOKEN = '"answer":'

  for await (const chunk of continuationIterator) {
    if (chunk.text) {
      // if (reasoning) {
      //   if (thinking && !chunk.text.includes(EndThinkingToken)) {
      //     thinking += chunk.text
      //     yield* checkAndYieldCitationsForAgent(
      //       thinking,
      //       yieldedCitations,
      //       results,
      //       previousResultsLength,
      //     )
      //     yield { text: chunk.text, reasoning }
      //   } else {
      //     // first time
      //     const startThinkingIndex = chunk.text.indexOf(StartThinkingToken)
      //     if (
      //       startThinkingIndex !== -1 &&
      //       chunk.text.trim().length > StartThinkingToken.length
      //     ) {
      //       let token = chunk.text.slice(
      //         startThinkingIndex + StartThinkingToken.length,
      //       )
      //       if (chunk.text.includes(EndThinkingToken)) {
      //         token = chunk.text.split(EndThinkingToken)[0]
      //         thinking += token
      //       } else {
      //         thinking += token
      //       }
      //       yield* checkAndYieldCitationsForAgent(
      //         thinking,
      //         yieldedCitations,
      //         results,
      //         previousResultsLength,
      //       )
      //       yield { text: token, reasoning }
      //     }
      //   }
      // }
      // if (reasoning && chunk.text.includes(EndThinkingToken)) {
      //   reasoning = false
      //   chunk.text = chunk.text.split(EndThinkingToken)[1].trim()
      // }
      // if (!reasoning) {
      buffer += chunk.text
      try {
        yield { text: chunk.text }

        yield* checkAndYieldCitationsForAgent(
          buffer,
          yieldedCitations,
          results,
          yieldedImageCitations,
          email ?? "",
        )
      } catch (e) {
        Logger.error(`Error parsing LLM output: ${e}`)
        continue
      }
    }

    if (chunk.cost) {
      yield { cost: chunk.cost }
    }
    if (chunk.metadata?.usage) {
      yield { metadata: { usage: chunk.metadata.usage } }
    }
  }
}

type SynthesisResponse = {
  synthesisState:
    | ContextSysthesisState.Complete
    | ContextSysthesisState.Partial
    | ContextSysthesisState.NotFound
  answer: string | null
}

async function performSynthesis(
  ctx: any,
  message: string,
  planningContext: string,
  gatheredFragments: MinimalAgentFragment[],
  messagesWithNoErrResponse: Message[],
  logAndStreamReasoning: (step: AgentReasoningStep) => Promise<void>,
  sub: string,
  attachmentFileIds?: string[],
): Promise<SynthesisResponse | null> {
  let parseSynthesisOutput: SynthesisResponse | null = null

  try {
    await logAndStreamReasoning({
      type: AgentReasoningStepType.Synthesis,
      details: `Synthesizing answer from ${gatheredFragments.length} fragments...`,
    })

    const synthesisResponse = await generateSynthesisBasedOnToolOutput(
      ctx,
      message,
      planningContext,
      {
        modelId: defaultBestModel,
        stream: false,
        json: true,
        reasoning: false,
        messages: messagesWithNoErrResponse,
        imageFileNames: attachmentFileIds?.map(
          (fileId, index) => `${index}_${fileId}_${0}`,
        ),
      },
    )

    if (synthesisResponse.text) {
      try {
        parseSynthesisOutput = jsonParseLLMOutput(synthesisResponse.text)
        if (!parseSynthesisOutput || !parseSynthesisOutput.synthesisState) {
          loggerWithChild({ email: sub }).error(
            "Synthesis response was valid JSON but missing 'synthesisState' key.",
          )
          // Default to partial to force another iteration, which is safer
          parseSynthesisOutput = {
            synthesisState: ContextSysthesisState.Partial,
            answer: null,
          }
        }
      } catch (jsonError) {
        loggerWithChild({ email: sub }).error(
          jsonError,
          "Failed to parse synthesis LLM output as JSON.",
        )
        // If parsing fails, we cannot trust the context. Treat it as notFound to be safe.
        parseSynthesisOutput = {
          synthesisState: ContextSysthesisState.NotFound,
          answer: parseSynthesisOutput?.answer || "",
        }
      }
    } else {
      loggerWithChild({ email: sub }).error(
        "Synthesis LLM call returned no text.",
      )
      parseSynthesisOutput = {
        synthesisState: ContextSysthesisState.Partial,
        answer: "",
      }
    }
  } catch (synthesisError) {
    loggerWithChild({ email: sub }).error(
      synthesisError,
      "Error during synthesis LLM call.",
    )
    await logAndStreamReasoning({
      type: AgentReasoningStepType.LogMessage,
      message: `Synthesis failed: No relevant information found. Attempting to gather more data.`,
    })
    // If the call itself fails, we must assume the context is insufficient.
    parseSynthesisOutput = {
      synthesisState: ContextSysthesisState.Partial,
      answer: parseSynthesisOutput?.answer || "",
    }
  }

  return parseSynthesisOutput
}

const addErrMessageToMessage = async (
  lastMessage: SelectMessage,
  errorMessage: string,
) => {
  if (lastMessage.messageRole === MessageRole.User) {
    await updateMessageByExternalId(db, lastMessage?.externalId, {
      errorMessage,
    })
  }
}
export const MessageWithToolsApi = async (c: Context) => {
  const tracer: Tracer = getTracer("chat")
  const rootSpan = tracer.startSpan("MessageWithToolsApi")

  let stream: any
  let chat: SelectChat
  let assistantMessageId: string | null = null
  let streamKey: string | null = null
  let isDebugMode = config.isDebugMode
  let email = ""
  try {
    const { sub, workspaceId } = c.get(JwtPayloadKey)
    email = sub
    loggerWithChild({ email: email }).info("MessageApi..")
    rootSpan.setAttribute("email", email)
    rootSpan.setAttribute("workspaceId", workspaceId)

    // @ts-ignore
    const body = c.req.valid("query")
    let isAgentic = c.req.query("agentic") === "true"
    let {
      message,
      chatId,
      modelId,
      isReasoningEnabled,
      toolsList,
      agentId,
    }: MessageReqType = body
    const attachmentMetadata = parseAttachmentMetadata(c)
    const attachmentFileIds = attachmentMetadata.map(
      (m: AttachmentMetadata) => m.fileId,
    )
    const agentPromptValue = agentId && isCuid(agentId) ? agentId : undefined
    // const userRequestsReasoning = isReasoningEnabled // Addressed: Will be used below
    let attachmentStorageError: Error | null = null
    const isMsgWithContext = isMessageWithContext(message)
    const extractedInfo = isMsgWithContext
      ? await extractFileIdsFromMessage(message, email)
      : {
          totalValidFileIdsFromLinkCount: 0,
          fileIds: [],
        }
    const fileIds = extractedInfo?.fileIds
    const totalValidFileIdsFromLinkCount =
      extractedInfo?.totalValidFileIdsFromLinkCount
    const hasReferencedContext = fileIds && fileIds.length > 0

    if (!message) {
      throw new HTTPException(400, {
        message: "Message is required",
      })
    }
    message = decodeURIComponent(message)
    rootSpan.setAttribute("message", message)

    const userAndWorkspace = await getUserAndWorkspaceByEmail(
      db,
      workspaceId,
      email,
    )
    const { user, workspace } = userAndWorkspace
    let messages: SelectMessage[] = []
    const costArr: number[] = []
    const tokenArr: { inputTokens: number; outputTokens: number }[] = []
    const ctx = userContext(userAndWorkspace)
    let chat: SelectChat

    const chatCreationSpan = rootSpan.startSpan("chat_creation")
    let agentPromptForLLM: string | undefined = undefined
    let agentForDb: SelectAgent | null = null
    if (agentId && isCuid(agentId)) {
      // Use the numeric workspace.id for the database query with permission check
      agentForDb = await getAgentByExternalIdWithPermissionCheck(
        db,
        agentId,
        workspace.id,
        user.id,
      )
      if (!agentForDb) {
        throw new HTTPException(403, {
          message: "Access denied: You don't have permission to use this agent",
        })
      }
      if (agentForDb.isRagOn === false) {
        isAgentic = false
      }
      agentPromptForLLM = JSON.stringify(agentForDb)
    }
    const agentIdToStore = agentForDb ? agentForDb.externalId : null
    let title = ""
    if (!chatId) {
      const titleSpan = chatCreationSpan.startSpan("generate_title")
      // let llm decide a title
      const titleResp = await generateTitleUsingQuery(message, {
        modelId: ragPipelineConfig[RagPipelineStages.NewChatTitle].modelId,
        stream: false,
      })
      title = titleResp.title
      const cost = titleResp.cost
      if (cost) {
        costArr.push(cost)
        titleSpan.setAttribute("cost", cost)
      }
      titleSpan.setAttribute("title", title)
      titleSpan.end()

      let [insertedChat, insertedMsg] = await db.transaction(
        async (tx): Promise<[SelectChat, SelectMessage]> => {
          const chat = await insertChat(tx, {
            workspaceId: workspace.id,
            workspaceExternalId: workspace.externalId,
            userId: user.id,
            email: user.email,
            title,
            attachments: [],
            ...(agentId ? { agentId: agentIdToStore } : {}),
          })

          const insertedMsg = await insertMessage(tx, {
            chatId: chat.id,
            userId: user.id,
            chatExternalId: chat.externalId,
            workspaceExternalId: workspace.externalId,
            messageRole: MessageRole.User,
            email: user.email,
            sources: [],
            message,
            modelId,
            fileIds: fileIds,
          })
          // Store attachment metadata for user message if attachments exist
          if (attachmentMetadata && attachmentMetadata.length > 0) {
            try {
              await storeAttachmentMetadata(
                tx,
                insertedMsg.externalId,
                attachmentMetadata,
                email,
              )
            } catch (error) {
              attachmentStorageError = error as Error
              loggerWithChild({ email: email }).error(
                error,
                `Failed to store attachment metadata for user message ${insertedMsg.externalId}`,
              )
            }
          }
          return [chat, insertedMsg]
        },
      )
      loggerWithChild({ email: sub }).info(
        "First mesage of the conversation, successfully created the chat",
      )
      chat = insertedChat
      messages.push(insertedMsg) // Add the inserted message to messages array
      chatCreationSpan.end()
    } else {
      let [existingChat, allMessages, insertedMsg] = await db.transaction(
        async (tx): Promise<[SelectChat, SelectMessage[], SelectMessage]> => {
          // we are updating the chat and getting it's value in one call itself

          let existingChat = await updateChatByExternalIdWithAuth(
            db,
            chatId,
            email,
            {},
          )
          let allMessages = await getChatMessagesWithAuth(tx, chatId, email)

          let insertedMsg = await insertMessage(tx, {
            chatId: existingChat.id,
            userId: user.id,
            workspaceExternalId: workspace.externalId,
            chatExternalId: existingChat.externalId,
            messageRole: MessageRole.User,
            email: user.email,
            sources: [],
            message,
            modelId,
            fileIds,
          })
          // Store attachment metadata for user message if attachments exist
          if (attachmentMetadata && attachmentMetadata.length > 0) {
            try {
              await storeAttachmentMetadata(
                tx,
                insertedMsg.externalId,
                attachmentMetadata,
                email,
              )
            } catch (error) {
              attachmentStorageError = error as Error
              loggerWithChild({ email }).error(
                error,
                `Failed to store attachment metadata for user message ${insertedMsg.externalId}`,
              )
            }
          }
          return [existingChat, allMessages, insertedMsg]
        },
      )
      loggerWithChild({ email: sub }).info(
        "Existing conversation, fetched previous messages",
      )
      messages = allMessages.concat(insertedMsg) // Update messages array
      chat = existingChat
      chatCreationSpan.end()
    }
    return streamSSE(
      c,
      async (stream) => {
        // Store MCP clients for cleanup to prevent memory leaks
        const mcpClients: Client[] = []
        let finalReasoningLogString = ""
        let structuredReasoningSteps: AgentReasoningStep[] = [] // For structured reasoning steps
        // Track steps per iteration for limiting display
        let currentIterationSteps = 0
        let currentIterationNumber = 0
        const MAX_STEPS_PER_ITERATION = 3
        let currentIterationAllSteps: AgentReasoningStep[] = [] // Track all steps in current iteration for summary

        const logAndStreamReasoning = async (
          reasoningStep: AgentReasoningStep,
          userQuery: string = message, // Default to the current message
        ): Promise<void> => {
          const stepId = `step_${Date.now()}_${Math.random().toString(36).substr(2, 9)}`
          const timestamp = Date.now()

          // Check if this is a new iteration
          if (reasoningStep.type === AgentReasoningStepType.Iteration) {
            // Generate summary for previous iteration if it exists
            if (
              currentIterationNumber > 0 &&
              currentIterationAllSteps.length > 0
            ) {
              await generateAndStreamIterationSummary(
                currentIterationNumber,
                currentIterationAllSteps,
                userQuery,
              )
            }

            currentIterationNumber =
              reasoningStep.iteration ?? currentIterationNumber + 1
            currentIterationSteps = 0 // Reset step counter for new iteration
            currentIterationAllSteps = [] // Reset all steps for new iteration
          } else {
            // Track all steps in current iteration for summary
            currentIterationAllSteps.push(reasoningStep)

            // Skip steps beyond the limit for current iteration
            if (currentIterationSteps >= MAX_STEPS_PER_ITERATION) {
              // For skipped steps, only generate fallback summary (no AI call)
              const enhancedStep: AgentReasoningStep = {
                ...reasoningStep,
                stepId,
                timestamp,
                status: "in_progress",
                stepSummary: generateFallbackSummary(reasoningStep), // Only fallback summary
              }

              const humanReadableLog = convertReasoningStepToText(enhancedStep)
              structuredReasoningSteps.push(enhancedStep)
              return // Don't stream to frontend
            }
            currentIterationSteps++
          }

          // Generate AI summary ONLY for displayed steps (first 3 per iteration)
          const aiGeneratedSummary = await generateStepSummary(
            reasoningStep,
            userQuery,
          )

          const enhancedStep: AgentReasoningStep = {
            ...reasoningStep,
            stepId,
            timestamp,
            status: "in_progress",
            stepSummary: generateFallbackSummary(reasoningStep), // Quick fallback
            aiGeneratedSummary, // AI-generated summary only for displayed steps
          }

          const humanReadableLog = convertReasoningStepToText(enhancedStep)
          structuredReasoningSteps.push(enhancedStep)

          // Stream both summaries
          await stream.writeSSE({
            event: ChatSSEvents.Reasoning,
            data: JSON.stringify({
              text: humanReadableLog,
              step: enhancedStep,
              quickSummary: enhancedStep.stepSummary,
              aiSummary: enhancedStep.aiGeneratedSummary,
            }),
          })
        }

        // Helper function to create iteration summary steps
        const createIterationSummaryStep = (
          summary: string,
          iterationNumber: number,
        ): AgentReasoningStep => ({
          type: AgentReasoningStepType.LogMessage,
          stepId: `iteration_summary_${iterationNumber}_${Date.now()}`,
          timestamp: Date.now(),
          status: "completed",
          iteration: iterationNumber,
          message: summary,
          stepSummary: summary,
          aiGeneratedSummary: summary,
          isIterationSummary: true,
        })

        // Generate and stream iteration summary
        const generateAndStreamIterationSummary = async (
          iterationNumber: number,
          allSteps: AgentReasoningStep[],
          userQuery: string,
        ): Promise<void> => {
          try {
            const prompt = generateConsolidatedStepSummaryPromptJson(
              allSteps,
              userQuery,
              iterationNumber,
              `Iteration ${iterationNumber} complete summary`,
            )

            // Use a fast model for summary generation
            const summaryResult = await generateSynthesisBasedOnToolOutput(
              prompt,
              "",
              "",
              {
                modelId: defaultFastModel,
                stream: false,
                json: true,
                reasoning: false,
                messages: [],
              },
            )

            const summaryResponse = summaryResult.text || ""

            // Parse the JSON response
            const parsed = jsonParseLLMOutput(summaryResponse)
            const summary =
              parsed.summary ||
              `Completed iteration ${iterationNumber} with ${allSteps.length} steps.`

            // Create the iteration summary step
            const iterationSummaryStep = createIterationSummaryStep(
              summary,
              iterationNumber,
            )

            // Add to structured reasoning steps so it gets saved to DB
            structuredReasoningSteps.push(iterationSummaryStep)

            // Stream the iteration summary
            await stream.writeSSE({
              event: ChatSSEvents.Reasoning,
              data: JSON.stringify({
                text: summary,
                step: iterationSummaryStep,
                quickSummary: summary,
                aiSummary: summary,
                isIterationSummary: true,
              }),
            })
          } catch (error) {
            Logger.error(`Error generating iteration summary: ${error}`)
            // Fallback summary
            const fallbackSummary = `Completed iteration ${iterationNumber} with ${allSteps.length} steps.`

            // Create the fallback iteration summary step
            const fallbackSummaryStep = createIterationSummaryStep(
              fallbackSummary,
              iterationNumber,
            )

            // Add to structured reasoning steps so it gets saved to DB
            structuredReasoningSteps.push(fallbackSummaryStep)

            await stream.writeSSE({
              event: ChatSSEvents.Reasoning,
              data: JSON.stringify({
                text: fallbackSummary,
                step: fallbackSummaryStep,
                quickSummary: fallbackSummary,
                aiSummary: fallbackSummary,
                isIterationSummary: true,
              }),
            })
          }
        }

        streamKey = `${chat.externalId}` // Create the stream key
        activeStreams.set(streamKey, stream) // Add stream to the map
        loggerWithChild({ email: sub }).info(
          `Added stream ${streamKey} to active streams map.`,
        )
        const streamSpan = rootSpan.startSpan("stream_response")
        streamSpan.setAttribute("chatId", chat.externalId)
        let wasStreamClosedPrematurely = false
        try {
          if (!chatId) {
            const titleUpdateSpan = streamSpan.startSpan("send_title_update")
            await stream.writeSSE({
              data: title,
              event: ChatSSEvents.ChatTitleUpdate,
            })
            titleUpdateSpan.end()
          }

          loggerWithChild({ email: sub }).info("Chat stream started")
          // we do not set the message Id as we don't have it
          await stream.writeSSE({
            event: ChatSSEvents.ResponseMetadata,
            data: JSON.stringify({
              chatId: chat.externalId,
            }),
          })

          // Send attachment metadata immediately if attachments exist
          if (attachmentMetadata && attachmentMetadata.length > 0) {
            const userMessage = messages[messages.length - 1]
            await stream.writeSSE({
              event: ChatSSEvents.AttachmentUpdate,
              data: JSON.stringify({
                messageId: userMessage.externalId,
                attachments: attachmentMetadata,
              }),
            })
          }

          // Notify client if attachment storage failed
          if (attachmentStorageError) {
            await stream.writeSSE({
              event: ChatSSEvents.Error,
              data: JSON.stringify({
                error: "attachment_storage_failed",
                message:
                  "Failed to store attachment metadata. Your message was saved but attachments may not be available for future reference.",
                details: attachmentStorageError.message,
              }),
            })
          }

          let messagesWithNoErrResponse = messages
            .slice(0, messages.length - 1)
            .filter((msg) => !msg?.errorMessage)
            .map((m) => ({
              role: m.messageRole as ConversationRole,
              content: [{ text: m.message }],
            }))

          loggerWithChild({ email: sub }).info(
            "Checking if answer is in the conversation or a mandatory query rewrite is needed before RAG",
          )
          const finalToolsList: Record<
            string,
            {
              tools: SelectTool[]
              client: Client
            }
          > = {}
          const maxIterations = 10
          let iterationCount = 0
          let answered = false
          let isCustomMCP = false
          await logAndStreamReasoning({
            type: AgentReasoningStepType.LogMessage,
            message: `We're reading your question and figuring out the best way to find the answer — whether it's checking documents, searching emails, or gathering helpful info. This might take a few seconds... hang tight! <br> <br> We’re analyzing your query and choosing the best path forward — whether it’s searching internal docs, retrieving emails, or piecing together context. Hang tight while we think through it step by step.`,
          })
          if (toolsList && toolsList.length > 0) {
            for (const item of toolsList) {
              const { connectorId, tools: toolExternalIds } = item
              // Fetch connector info and create client
              const connector = await getConnectorById(
                db,
                parseInt(connectorId, 10),
                user.id,
              )
              if (!connector) {
                loggerWithChild({ email: sub }).warn(
                  `Connector not found or access denied for connectorId: ${connectorId}`,
                )
                continue
              }
              const client = new Client({
                name: `connector-${connectorId}`,
                version: connector.config.version,
              });
              try {
                const loadedConfig = connector.config as {
                  url?: string;
                  command?: string;
                  args?: string[];
                  mode?: "sse" | "streamable-http";
                  version: string
                }

                if (loadedConfig.url) {
                  // This is an HTTP-based connector (SSE or Streamable)
                  isCustomMCP = true
                  const loadedUrl = loadedConfig.url
                  const loadedMode = loadedConfig.mode || "sse" // Default to 'sse' for old connectors

                  let loadedHeaders: Record<string, string> = {}
                  if (connector.credentials) {
                    // New format: credentials contain the headers object
                    try {
                      loadedHeaders = JSON.parse(connector.credentials)
                    } catch (error) {
                      loggerWithChild({ email: sub }).error(
                        error,
                        `Failed to parse connector credentials for connectorId: ${connectorId}. Using empty headers.`,
                      )
                      loadedHeaders = {}
                    }
                  } else if (connector.apiKey) {
                    // Old format: for backwards compatibility
                    loadedHeaders["Authorization"] =
                      `Bearer ${connector.apiKey}`
                  }
                 loggerWithChild({ email: sub }).info(
                    `Connecting to MCP client at ${loadedUrl} with mode: ${loadedMode}`,
                  )

                  if (loadedMode === "streamable-http") {
                    const transportOptions: StreamableHTTPClientTransportOptions =
                      {
                        requestInit: {
                          headers: loadedHeaders,
                        },
                      }
                  await client.connect(
                    new StreamableHTTPClientTransport(new URL(loadedUrl), transportOptions),
                  )
                } else {
                    // 'sse' mode
                    const transportOptions: SSEClientTransportOptions = {
                      requestInit: {
                        headers: loadedHeaders,
                      }
                    }
                    await client.connect(
                      new SSEClientTransport(
                        new URL(loadedUrl),
                        transportOptions,
                      ),
                    )
                  }
                } else if (loadedConfig.command) {
                  // This is an Stdio-based connector
                  loggerWithChild({ email: sub }).info(
                    `Connecting to MCP Stdio client with command: ${loadedConfig.command}`,
                  )
                  await client.connect(
                    new StdioClientTransport({
                      command: loadedConfig.command,
                      args: loadedConfig.args || [],
                    }),
                  )
                } else {
                  throw new Error(
                    "Invalid MCP connector configuration: missing url or command."
                  )
                }
              } catch (error) {
                loggerWithChild({ email: sub }).error(
                  error,
                  `Failed to connect to MCP client for connector ${connectorId}`,
                )
                continue
              }
              // Store client for cleanup
              mcpClients.push(client)
              const tools = await getToolsByConnectorId(
                db,
                workspace.id,
                connector.id,
              )

              const filteredTools = tools.filter((tool) => {
                const isIncluded = toolExternalIds.includes(tool.externalId!)
                if (!isIncluded) {
                  loggerWithChild({ email: sub }).info(
                    `[MessageWithToolsApi] Tool ${tool.externalId}:${tool.toolName} not in requested toolExternalIds.`,
                  )
                }
                return isIncluded
              })

              finalToolsList[connector.id] = {
                tools: filteredTools,
                client: client,
              }
              // Fetch all available tools from the client
              // TODO: look in the DB. cache logic has to be discussed.
              // const respone = await client.listTools()
              // const clientTools = response.tools

              // // Update tool definitions in the database for future use
              // await syncConnectorTools(
              //   db,
              //   workspace.id,
              //   connector.id,
              //   clientTools.map((tool) => ({
              //     toolName: tool.name,
              //     toolSchema: JSON.stringify(tool),
              //     description: tool.description,
              //   })),
              // )
              // // Create a map for quick lookup
              // const toolSchemaMap = new Map(
              //   clientTools.map((tool) => [tool.name, JSON.stringify(tool)]),
              // )
              // // Filter to only the requested tools, or use all tools if toolNames is empty
              // const filteredTools = []
              // if (toolNames.length === 0) {
              //   // If toolNames is empty, add all tools
              //   for (const [toolName, schema] of toolSchemaMap.entries()) {
              //     filteredTools.push({
              //       name: toolName,
              //       schema: schema || "",
              //     })
              //   }
              // } else {
              //   // Otherwise, filter to only the requested tools
              //   for (const toolName of toolNames) {
              //     if (toolSchemaMap.has(toolName)) {
              //       filteredTools.push({
              //         name: toolName,
              //         schema: toolSchemaMap.get(toolName) || "",
              //       })
              //     } else {
              //       Logger.info(
              //         `[MessageWithToolsApi] Tool schema not found for ${connectorId}:${toolName}.`,
              //       )
              //     }
              //   }
              // }
              // finalToolsList[connectorId] = {
              //   tools: filteredTools,
              //   client: client,
              // }
            }
          }
          let answer = ""
          let currentAnswer = ""
          let citations = []
          let imageCitations: any = []
          let citationMap: Record<number, number> = {}
          let citationValues: Record<number, string> = {}
          let thinking = ""
          let reasoning =
            ragPipelineConfig[RagPipelineStages.AnswerOrSearch].reasoning
          let gatheredFragments: MinimalAgentFragment[] = []
          let excludedIds: string[] = [] // To track IDs of retrieved documents
          let agentScratchpad = "" // To build the reasoning history for the prompt
          let planningContext = "" // To build the context for planning
          let toolsPrompt = "" // To build the context for available tools
          let fallbackReasoning: string | undefined = undefined // To store fallback reasoning
          const previousToolCalls: {
            tool: string
            args: Record<string, "any">
            failureCount: number
          }[] = []
          const MAX_CONSECUTIVE_TOOL_FAILURES = 2

          while (iterationCount <= maxIterations && !answered) {
            if (stream.closed) {
              loggerWithChild({ email: sub }).info(
                "[MessageWithToolsApi] Stream closed during conversation search loop. Breaking.",
              )
              wasStreamClosedPrematurely = true
              break
            }
            iterationCount++

            // On the first iteration, check if this is a "@" reference case and synthesize the context.
            // If the synthesized context is insufficient, continue gathering more context in subsequent iterations.
            if (hasReferencedContext && iterationCount === 1) {
              const contextFetchSpan = rootSpan.startSpan(
                "fetchDocumentContext",
              )
              await logAndStreamReasoning({
                type: AgentReasoningStepType.Iteration,
                iteration: iterationCount,
              })
              try {
                const results = await GetDocumentsByDocIds(
                  fileIds,
                  contextFetchSpan,
                )
                if (
                  results?.root?.children &&
                  results.root.children.length > 0
                ) {
                  const contextPromises = results?.root?.children?.map(
                    async (v, i) => {
                      let content = answerContextMap(
                        v as z.infer<typeof VespaSearchResultsSchema>,
                        0,
                        true,
                      )
                      if (
                        v.fields &&
                        "sddocname" in v.fields &&
                        v.fields.sddocname === chatContainerSchema &&
                        (v.fields as any).creator
                      ) {
                        const creator = await getDocumentOrNull(
                          chatUserSchema,
                          (v.fields as any).creator,
                        )
                        if (creator) {
                          content += `\nCreator: ${(creator.fields as any).name}`
                        }
                      }
                      return `Index ${i + 1} \n ${content}`
                    },
                  )
                  const resolvedContexts = contextPromises
                    ? await Promise.all(contextPromises)
                    : []

                  const chatContexts: VespaSearchResult[] = []
                  const threadContexts: VespaSearchResult[] = []
                  if (results?.root?.children) {
                    for (const v of results.root.children) {
                      if (
                        v.fields &&
                        "sddocname" in v.fields &&
                        v.fields.sddocname === chatContainerSchema
                      ) {
                        const channelId = (v.fields as any).docId

                        if (channelId) {
                          const searchResults = await searchSlackInVespa(
                            message,
                            email,
                            {
                              limit: 10,
                              channelIds: [channelId],
                            },
                          )
                          if (searchResults.root.children) {
                            chatContexts.push(...searchResults.root.children)
                            const threadMessages = await getThreadContext(
                              searchResults,
                              email,
                              contextFetchSpan,
                            )
                            if (
                              threadMessages &&
                              threadMessages.root.children
                            ) {
                              threadContexts.push(
                                ...threadMessages.root.children,
                              )
                            }
                          }
                        }
                      }
                    }
                  }
                  planningContext = cleanContext(resolvedContexts?.join("\n"))
                  if (chatContexts.length > 0) {
                    planningContext += "\n" + buildContext(chatContexts, 10)
                  }
                  if (threadContexts.length > 0) {
                    planningContext += "\n" + buildContext(threadContexts, 10)
                  }

                  gatheredFragments = results.root.children.map(
                    (child: VespaSearchResult, idx) =>
                      vespaResultToMinimalAgentFragment(child, idx),
                  )
                  if (chatContexts.length > 0) {
                    gatheredFragments.push(
                      ...chatContexts.map((child, idx) =>
                        vespaResultToMinimalAgentFragment(child, idx),
                      ),
                    )
                  }
                  if (threadContexts.length > 0) {
                    gatheredFragments.push(
                      ...threadContexts.map((child, idx) =>
                        vespaResultToMinimalAgentFragment(child, idx),
                      ),
                    )
                  }
                  const parseSynthesisOutput = await performSynthesis(
                    ctx,
                    message,
                    planningContext,
                    gatheredFragments,
                    messagesWithNoErrResponse,
                    logAndStreamReasoning,
                    sub,
                    attachmentFileIds,
                  )
                  await logAndStreamReasoning({
                    type: AgentReasoningStepType.LogMessage,
                    message: `Synthesis result: ${parseSynthesisOutput?.synthesisState || "unknown"}`,
                  })
                  await logAndStreamReasoning({
                    type: AgentReasoningStepType.LogMessage,
                    message: ` Synthesis: ${
                      parseSynthesisOutput?.answer || "No Synthesis details"
                    }`,
                  })
                  const isContextSufficient =
                    parseSynthesisOutput?.synthesisState ===
                    ContextSysthesisState.Complete

                  if (isContextSufficient) {
                    // Context is complete. We can break the loop and generate the final answer.
                    await logAndStreamReasoning({
                      type: AgentReasoningStepType.LogMessage,
                      message:
                        "Context is sufficient. Proceeding to generate final answer.",
                    })
                    break
                  }
                  continue
                }
              } catch (error) {
                loggerWithChild({ email: sub }).error(
                  error,
                  "Failed to fetch document context for agent tools",
                )
              } finally {
                contextFetchSpan?.end()
              }
            }

            let loopWarningPrompt = ""
            const reasoningHeader = `
            --- AGENT REASONING SO FAR ---
            Below is the step-by-step reasoning you've taken so far. Use this to inform your next action.
            ${structuredReasoningSteps
              .map(convertReasoningStepToText)
              .join("\n")}
            `
            const evidenceSummary =
              gatheredFragments.length > 0
                ? `\n--- CURRENTLY GATHERED EVIDENCE (for final answer generation) ---\n` +
                  gatheredFragments
                    .map(
                      (f, i) =>
                        `[Fragment ${i + 1}] (Source Doc ID: ${
                          f.source.docId
                        })\n` +
                        `  - Title: ${f.source.title || "Untitled"}\n` +
                        // Truncate content in the scratchpad to keep the prompt concise.
                        // The full content is available in `planningContext` for the final answer.
                        `  - Content Snippet: "${f.content.substring(0, 100)}..."`,
                    )
                    .join("\n\n")
                : "\n--- NO EVIDENCE GATHERED YET ---"

            // Check for consecutive failures and add warning
            const lastToolCall = previousToolCalls[previousToolCalls.length - 1]
            if (
              lastToolCall &&
              lastToolCall.failureCount >= MAX_CONSECUTIVE_TOOL_FAILURES
            ) {
              loopWarningPrompt = `
                   ---
                   **Critique Past Actions:** You have repeatedly called the tool '${
                     lastToolCall.tool
                   }' with arguments ${JSON.stringify(
                     lastToolCall.args,
                   )} and it has failed or yielded insufficient results ${
                     lastToolCall.failureCount
                   } times consecutively. You are stuck in a loop. You MUST choose a DIFFERENT TOOL or escalate to a "no answer found" state if no other tools are viable.
                   ---
                `
              await logAndStreamReasoning({
                type: AgentReasoningStepType.LogMessage,
                message: `Detected ${lastToolCall.failureCount} consecutive failures for tool ${lastToolCall.tool}. Attempting to change strategy.`,
              })
            } else if (previousToolCalls.length) {
              loopWarningPrompt = `
                   ---
                   **Critique Past Actions:** You have already called some tools ${previousToolCalls
                     .map(
                       (toolCall, idx) =>
                         `[Iteration-${idx}] Tool: ${
                           toolCall.tool
                         }, Args: ${JSON.stringify(toolCall.args)}`,
                     )
                     .join(
                       "\n",
                     )}  and the result was insufficient. You are in a loop. You MUST choose a appropriate tool to resolve user query.
                 You **MUST** change your strategy.
                  For example:
                    1.  Choose a **DIFFERENT TOOL**.
                    2.  Use the **SAME TOOL** but with **DIFFERENT Parameters**.
                    3.  Use just different **offset**  if you think if the tool selected is correct and you need to goto next page to find better context.

                  Do NOT make these call again. Formulate a new, distinct plan.
                   ---
                `
            }

            agentScratchpad = evidenceSummary + "\n\n" + reasoningHeader
            toolsPrompt = ""
            // TODO: make more sense to move this inside prompt such that format of output can be written together.
            if (Object.keys(finalToolsList).length > 0) {
              toolsPrompt = `While answering check if any below given AVAILABLE_TOOLS can be invoked to get more context to answer the user query more accurately, this is very IMPORTANT so you should check this properly based on the given tools information.
                AVAILABLE_TOOLS:\n\n`

              // Format each client's tools
              for (const [connectorId, { tools }] of Object.entries(
                finalToolsList,
              )) {
                if (tools.length > 0) {
                  for (const tool of tools) {
                    const parsedTool = selectToolSchema.safeParse(tool)
                    if (parsedTool.success && parsedTool.data.toolSchema) {
                      toolsPrompt += `${constructToolContext(
                        parsedTool.data.toolSchema,
                        parsedTool.data.toolName,
                        parsedTool.data.description ?? "",
                      )}\n\n`
                    }
                  }
                }
              }
            }

            // filter out conversational tool if it is not the first iteration
            const xyneToolNames =
              iterationCount !== 1
                ? Object.keys(internalTools).filter(
                    (v) => v !== XyneTools.Conversational,
                  )
                : Object.keys(internalTools)
            const xyneTools = Object.fromEntries(
              xyneToolNames.map((toolName) => [
                toolName,
                internalTools[toolName],
              ]),
            )
            const toolSelection = await generateToolSelectionOutput(
              message,
              ctx,
              toolsPrompt,
              agentScratchpad,
              {
                modelId: defaultFastModel,
                stream: false,
                json: true,
                reasoning: false,
                messages: messagesWithNoErrResponse,
              },
              agentPromptForLLM,
              loopWarningPrompt,
              { internal: xyneTools },
              isDebugMode,
            )

            if (
              toolSelection?.queryRewrite &&
              toolSelection.queryRewrite.length
            ) {
              await logAndStreamReasoning({
                type: AgentReasoningStepType.AnalyzingQuery,
                details: `Query rewrite detected: ${toolSelection.queryRewrite}`,
              })
              streamSpan
                .startSpan("query_rewrite")
                .setAttribute("query_rewrite", toolSelection.queryRewrite)
              message = toolSelection.queryRewrite
            }

            if (toolSelection && toolSelection.tool) {
              const toolName = toolSelection.tool
              const toolParams = (toolSelection.arguments ?? {}) as Record<
                string,
                any
              >

              // Extract app info for this iteration
              let iterationApp: Apps | string | undefined
              let iterationEntity: string | undefined

              iterationApp = toolParams.app
              iterationEntity = toolParams.entity

              await logAndStreamReasoning({
                type: AgentReasoningStepType.Iteration,
                iteration: iterationCount,
                app: iterationApp,
                entity: iterationEntity,
              })

              if (toolSelection.reasoning) {
                await logAndStreamReasoning({
                  type: AgentReasoningStepType.LogMessage,
                  message: `Reasoning: ${toolSelection.reasoning}`,
                })
              }

              // Update previousToolCalls with failure tracking
              const lastCallIndex = previousToolCalls.length - 1
              if (
                lastCallIndex >= 0 &&
                previousToolCalls[lastCallIndex].tool === toolName &&
                JSON.stringify(previousToolCalls[lastCallIndex].args) ===
                  JSON.stringify(toolParams)
              ) {
                previousToolCalls[lastCallIndex].failureCount++
              } else {
                previousToolCalls.push({
                  tool: toolName,
                  args: toolParams,
                  failureCount: 0, // Reset failure count for a new tool/args combination
                })
              }

              if (toolName === XyneTools.Conversational) {
                await logAndStreamReasoning({
                  type: AgentReasoningStepType.LogMessage,
                  message: `Tool ${toolName} selected.`,
                })
                break
              }

              await logAndStreamReasoning({
                type: AgentReasoningStepType.Planning,
                details: `Planning next step with ${gatheredFragments.length} context fragments.`,
              })
              loggerWithChild({ email: sub }).info(
                `Tool selection #${toolName} with params: ${JSON.stringify(
                  toolParams,
                )}`,
              )

              let toolExecutionResponse: {
                result: string
                contexts?: MinimalAgentFragment[]
                error?: string
              } | null = null

              const toolExecutionSpan = streamSpan.startSpan(
                `execute_tool_${toolName}`,
              )

              if (agentTools[toolName]) {
                if (excludedIds.length > 0) {
                  toolParams.excludedIds = excludedIds
                }
                if ("limit" in toolParams) {
                  if (
                    toolParams.limit &&
                    toolParams.limit > maxUserRequestCount
                  ) {
                    await logAndStreamReasoning({
                      type: AgentReasoningStepType.LogMessage,
                      message: `Detected perPage ${toolParams.perPage} in arguments for tool ${toolName}`,
                    })
                    toolParams.limit = maxUserRequestCount
                    await logAndStreamReasoning({
                      type: AgentReasoningStepType.LogMessage,
                      message: `Limited perPage for tool ${toolName} to ${maxUserRequestCount}`,
                    })
                  }
                }

                await logAndStreamReasoning({
                  type: AgentReasoningStepType.ToolExecuting,
                  toolName: toolName as AgentToolName,
                })

                await logAndStreamReasoning({
                  type: AgentReasoningStepType.ToolParameters,
                  parameters: {
                    ...toolParams,
                    excludedIds: excludedIds.length
                      ? `Excluded ${excludedIds.length} previous ${excludedIds.length === 1 ? "result" : "results"} to avoid duplication`
                      : "None",
                  },
                })
                try {
                  toolExecutionResponse = await agentTools[toolName].execute(
                    toolParams,
                    toolExecutionSpan,
                    email,
                    ctx,
                    agentPromptForLLM,
                    message,
                  )
                } catch (error) {
                  const errMessage = getErrorMessage(error)
                  loggerWithChild({ email: sub }).error(
                    error,
                    `Critical error executing internal agent tool ${toolName}: ${errMessage}`,
                  )
                  toolExecutionResponse = {
                    result: `Execution of tool ${toolName} failed critically.`,
                    error: errMessage,
                  }
                }
              } else if (Object.keys(finalToolsList).length > 0) {
                let foundClient: Client | null = null
                let connectorId: string | null = null

                // Find the client for the requested tool (your logic is good)
                for (const [connId, { tools, client }] of Object.entries(
                  finalToolsList,
                )) {
                  if (
                    tools.some(
                      (tool) =>
                        selectToolSchema.safeParse(tool).success &&
                        selectToolSchema.safeParse(tool).data?.toolName ===
                          toolName,
                    )
                  ) {
                    foundClient = client
                    connectorId = connId
                    break
                  }
                }

                if (!foundClient || !connectorId) {
                  const errorMsg = `Tool "${toolName}" was selected by the agent but is not an available tool.`
                  loggerWithChild({ email: sub }).error(errorMsg)
                  await logAndStreamReasoning({
                    type: AgentReasoningStepType.ValidationError,
                    details: errorMsg,
                  })
                  // Set an error response so the agent knows its plan failed and can re-plan
                  toolExecutionResponse = {
                    result: `Error: Could not find the specified tool '${toolName}'.`,
                    error: "Tool not found",
                  }
                } else {
                  await logAndStreamReasoning({
                    type: AgentReasoningStepType.ToolExecuting,
                    toolName: toolName as AgentToolName, // We can cast here as it's a string from the LLM
                  })
                  try {
                    // TODO: Implement your parameter validation logic here before calling the tool.
                    if ("perPage" in toolParams) {
                      if (toolParams.perPage && toolParams.perPage > 10) {
                        await logAndStreamReasoning({
                          type: AgentReasoningStepType.LogMessage,
                          message: `Detected perPage ${toolParams.perPage} in arguments for tool ${toolName}`,
                        })
                        toolParams.perPage = 10 // Limit to 10 per page
                        await logAndStreamReasoning({
                          type: AgentReasoningStepType.LogMessage,
                          message: `Limited perPage for tool ${toolName} to 10`,
                        })
                      }
                    }
                    const mcpToolResponse: any = await foundClient.callTool({
                      name: toolName,
                      arguments: toolParams,
                    })

                    let formattedContent = "Tool returned no parsable content."
                    let newFragments: MinimalAgentFragment[] = []
                    const isValidJSON = (str: string) => {
                      try {
                        JSON.parse(str)
                        return true
                      } catch (e) {
                        return false
                      }
                    }
                    try {
                      if (
                        mcpToolResponse.content &&
                        mcpToolResponse.content[0] &&
                        mcpToolResponse.content[0].text
                      ) {
                        const parsedJson = isValidJSON(
                          mcpToolResponse.content[0].text,
                        )
                          ? JSON.parse(mcpToolResponse.content[0].text)
                          : mcpToolResponse.content[0].text
                        if (isCustomMCP) {
                          const baseFragmentId = `mcp-${connectorId}-${toolName}`
                          // Convert the formatted response into a standard MinimalAgentFragment
                          let mainContentParts = []
                          if (parsedJson.title)
                            mainContentParts.push(`Title: ${parsedJson.title}`)
                          if (parsedJson.body)
                            mainContentParts.push(`Body: ${parsedJson.body}`)
                          if (parsedJson.name)
                            mainContentParts.push(`Name: ${parsedJson.name}`)
                          if (parsedJson.description)
                            mainContentParts.push(
                              `Description: ${parsedJson.description}`,
                            )

                          if (mainContentParts.length > 2) {
                            formattedContent = mainContentParts.join("\n")
                          } else {
                            formattedContent = `Tool Response: ${
                              typeof parsedJson !== "string"
                                ? flattenObject(parsedJson)
                                    .map(([key, value]) => `- ${key}: ${value}`)
                                    .join("\n")
                                : parsedJson
                            }`
                          }

                          newFragments.push({
                            id: `${baseFragmentId}-generic`,
                            content: formattedContent,
                            source: {
                              app: Apps.MCP,
                              docId: "",
                              title: `Response from ${toolName}`,
                              entity: SystemEntity.SystemInfo,
                              url:
                                parsedJson.html_url ||
                                parsedJson.url ||
                                undefined,
                            },
                            confidence: 0.8,
                          })
                        } else {
                          const baseFragmentId = `mcp-${connectorId}-${toolName}`
                          ;({ formattedContent, newFragments } =
                            mapGithubToolResponse(
                              toolName,
                              parsedJson,
                              baseFragmentId,
                              sub,
                            ))
                        }
                      }
                    } catch (parsingError) {
                      loggerWithChild({ email: sub }).error(
                        parsingError,
                        `Could not parse response from MCP tool ${toolName} as JSON.`,
                      )
                      formattedContent =
                        "Tool response was not valid JSON and could not be processed."
                    }

                    // Populate the unified response object for the MCP tool
                    toolExecutionResponse = {
                      result: `Tool ${toolName} executed. \n Summary: ${formattedContent.substring(
                        0,
                        200,
                      )}...`,
                      contexts: newFragments,
                    }
                  } catch (error) {
                    const errMessage = getErrorMessage(error)
                    loggerWithChild({ email: sub }).error(
                      error,
                      `Error invoking external tool ${toolName}: ${errMessage}`,
                    )
                    // Populate the unified response with the error
                    toolExecutionResponse = {
                      result: `Execution of tool ${toolName} failed.`,
                      error: errMessage,
                    }
                  }
                }
              } else {
                // This case handles when a tool was specified by the LLM,
                // but it's not an internal tool AND (finalToolsList is empty OR the tool is not in finalToolsList)
                const errorMsg = `Tool "${toolName}" was selected by the agent but is not an available or configured tool.`
                loggerWithChild({ email: sub }).error(errorMsg)
                await logAndStreamReasoning({
                  type: AgentReasoningStepType.ValidationError,
                  details: errorMsg,
                })
                toolExecutionResponse = {
                  result: `Error: Could not find the specified tool '${toolName}'.`,
                  error: "Tool not found or not configured",
                }
              }
              toolExecutionSpan.end()

              if (toolExecutionResponse) {
                await logAndStreamReasoning({
                  type: AgentReasoningStepType.ToolResult,
                  toolName: toolName as AgentToolName,
                  resultSummary: toolExecutionResponse.result,
                  itemsFound: toolExecutionResponse.contexts?.length || 0,
                  error: toolExecutionResponse.error,
                })

                // If the tool execution resulted in an error or no new contexts, increment failure count
                const currentToolCall =
                  previousToolCalls[previousToolCalls.length - 1]
                if (
                  currentToolCall &&
                  (toolExecutionResponse.error ||
                    !toolExecutionResponse.contexts ||
                    toolExecutionResponse.contexts.length === 0)
                ) {
                  currentToolCall.failureCount++
                } else if (currentToolCall) {
                  // If successful, reset failure count for this tool
                  currentToolCall.failureCount = 0
                }

                if (toolExecutionResponse.error) {
                  if (iterationCount < maxIterations) {
                    continue // Continue to the next iteration to re-plan
                  } else {
                    // If we fail on the last iteration, we have to stop.
                    await logAndStreamReasoning({
                      type: AgentReasoningStepType.LogMessage,
                      message:
                        "Tool failed on the final iteration. Generating answer with available context.",
                    })
                  }
                }

                if (
                  toolExecutionResponse.contexts &&
                  toolExecutionResponse.contexts.length > 0
                ) {
                  const newFragments = toolExecutionResponse.contexts
                  gatheredFragments.push(...newFragments)

                  const newIds = newFragments.map((f) => f.id).filter(Boolean) // Use the fragment's own unique ID
                  excludedIds = [...new Set([...excludedIds, ...newIds])]
                }
              } else {
                // This case should ideally not be reached if the logic above correctly sets toolExecutionResponse.
                // However, as a fallback, log an error and potentially continue or break.
                const criticalErrorMsg = `Critical error: toolExecutionResponse is null after attempting tool execution for "${toolName}".`
                loggerWithChild({ email: sub }).error(criticalErrorMsg)
                await logAndStreamReasoning({
                  type: AgentReasoningStepType.ValidationError,
                  details: criticalErrorMsg,
                })
                // Decide if we should continue to re-plan or break the loop.
                // For now, let's assume we should try to re-plan if not max iterations.
                if (iterationCount < maxIterations) {
                  continue
                }
              }

              // if the timestamp range was specified and no results were found
              // then  that no results were found in this timastamp range
              const hasTimestampFilter = toolParams?.from || toolParams?.to
              if (hasTimestampFilter && !gatheredFragments.length) {
                const fromDate = new Date(
                  toolParams?.from || 0,
                ).toLocaleDateString()
                const toDate = new Date(
                  toolParams?.to || Date.now(),
                ).toLocaleDateString()

                const appName = toolParams.app
                  ? `${toolParams.app} data`
                  : "content"

                const context = {
                  id: "",
                  content: `No ${appName} found within the specified date range (${fromDate} to ${toDate}). No further action needed - this simply means there was no activity during this time period.`,
                  source: {} as any,
                  confidence: 0,
                }
                gatheredFragments.push(context)
              }

              planningContext = gatheredFragments.length
                ? gatheredFragments
                    .map(
                      (f, i) =>
                        `[${i + 1}] ${
                          f.source.title || `Source ${f.source.docId}`
                        }: ${f.content}`,
                    )
                    .join("\n")
                : ""

              if (planningContext.length) {
                const parseSynthesisOutput = await performSynthesis(
                  ctx,
                  message,
                  planningContext,
                  gatheredFragments,
                  messagesWithNoErrResponse,
                  logAndStreamReasoning,
                  sub,
                  attachmentFileIds,
                )

                await logAndStreamReasoning({
                  type: AgentReasoningStepType.LogMessage,
                  message: `Synthesis result: ${parseSynthesisOutput?.synthesisState || "unknown"}`,
                })
                await logAndStreamReasoning({
                  type: AgentReasoningStepType.LogMessage,
                  message: ` Synthesis: ${
                    parseSynthesisOutput?.answer || "No Synthesis details"
                  }`,
                })
                const isContextSufficient =
                  parseSynthesisOutput?.synthesisState ===
                  ContextSysthesisState.Complete

                if (isContextSufficient) {
                  // Context is complete. We can break the loop and generate the final answer.
                  await logAndStreamReasoning({
                    type: AgentReasoningStepType.LogMessage,
                    message:
                      "Context is sufficient. Proceeding to generate final answer.",
                  })
                  // The `continuationIterator` logic will now run after the loop breaks.
                } else {
                  // Context is Partial or NotFound. The loop will continue.
                  if (iterationCount < maxIterations) {
                    await logAndStreamReasoning({
                      type: AgentReasoningStepType.BroadeningSearch,
                      details: `Context is insufficient. Planning iteration ${
                        iterationCount + 1
                      }.`,
                    })
                    continue
                  } else {
                    // Follow-back tool activation: when iterations are exhausted and synthesis is not complete
                    if (planningContext.length > 0) {
                      try {
                        await logAndStreamReasoning({
                          type: AgentReasoningStepType.LogMessage,
                          message:
                            "Max iterations reached with incomplete synthesis. Activating follow-back search strategy...",
                        })

                        // Show what tools were used and their results
                        const toolExecutions = structuredReasoningSteps.filter(
                          (step) =>
                            step.type ===
                              AgentReasoningStepType.ToolExecuting ||
                            step.type === AgentReasoningStepType.ToolResult,
                        )

                        if (toolExecutions.length > 0) {
                          await logAndStreamReasoning({
                            type: AgentReasoningStepType.LogMessage,
                            message: `Previous search attempts: Used ${toolExecutions.filter((s) => s.type === AgentReasoningStepType.ToolExecuting).length} tools, gathered ${gatheredFragments.length} context fragments.`,
                          })
                        }

                        // Prepare fallback tool parameters with more detailed context
                        const toolLog = structuredReasoningSteps
                          .filter(
                            (step) =>
                              step.type ===
                                AgentReasoningStepType.ToolExecuting ||
                              step.type === AgentReasoningStepType.ToolResult,
                          )
                          .map(convertReasoningStepToText)
                          .join("\n")

                        const fallbackParams = {
                          originalQuery: message,
                          agentScratchpad: agentScratchpad,
                          toolLog: toolLog,
                          gatheredFragments: planningContext,
                        }

                        await logAndStreamReasoning({
                          type: AgentReasoningStepType.ToolExecuting,
                          toolName: AgentToolName.FallBack,
                        })

                        // Execute fallback tool
                        const fallbackResponse = await agentTools[
                          "fall_back"
                        ].execute(
                          fallbackParams,
                          streamSpan.startSpan("fallback_search_execution"),
                          email,
                          ctx,
                          agentPromptForLLM,
                          message,
                        )

                        await logAndStreamReasoning({
                          type: AgentReasoningStepType.ToolResult,
                          toolName: AgentToolName.FallBack,
                          resultSummary: fallbackResponse.result,
                          itemsFound: fallbackResponse.contexts?.length || 0,
                          error: fallbackResponse.error,
                        })

                        // Store fallback reasoning separately - don't add to gathered fragments
                        if (fallbackResponse.fallbackReasoning) {
                          fallbackReasoning = fallbackResponse.fallbackReasoning

                          await logAndStreamReasoning({
                            type: AgentReasoningStepType.LogMessage,
                            message: `✓ Fallback analysis completed! Generated detailed reasoning about search limitations.`,
                          })

                          await logAndStreamReasoning({
                            type: AgentReasoningStepType.LogMessage,
                            message:
                              "Will provide explanation about why we couldn't find sufficient information.",
                          })
                        } else {
                          await logAndStreamReasoning({
                            type: AgentReasoningStepType.LogMessage,
                            message:
                              "Fallback analysis completed but no reasoning generated.",
                          })
                        }
                      } catch (followBackError) {
                        Logger.error(
                          followBackError,
                          "Error during followBack tool execution",
                        )
                        await logAndStreamReasoning({
                          type: AgentReasoningStepType.LogMessage,
                          message: `Follow-back search failed: ${getErrorMessage(followBackError)}. Will generate best-effort answer.`,
                        })
                      }
                    } else {
                      await logAndStreamReasoning({
                        type: AgentReasoningStepType.LogMessage,
                        message:
                          "Max iterations reached with no context gathered. Will generate best-effort answer.",
                      })
                    }
                  }
                }
              } else {
                // This `else` block runs if `planningContext` is empty after a tool call.
                // This means we have found nothing so far. We must continue.
                if (iterationCount < maxIterations) {
                  await logAndStreamReasoning({
                    type: AgentReasoningStepType.BroadeningSearch,
                    details: "No context found yet. Planning next iteration.",
                  })
                  continue
                }
              }

              answered = true

              if (answer.length) {
                break
              }
            } else {
              // If no tool was selected, it's also a form of being stuck or unable to proceed.
              // Increment failure count for the "no tool selected" state if it's consecutive.
              const lastCall = previousToolCalls[previousToolCalls.length - 1]
              if (lastCall && lastCall.tool === "NoToolSelected") {
                lastCall.failureCount++
              } else {
                previousToolCalls.push({
                  tool: "NoToolSelected",
                  args: {},
                  failureCount: 1,
                })
              }

              if (iterationCount < maxIterations) {
                await logAndStreamReasoning({
                  type: AgentReasoningStepType.LogMessage,
                  message: `No tool selected. Re-planning.`,
                })
                const parseSynthesisOutput = await performSynthesis(
                  ctx,
                  message,
                  planningContext,
                  gatheredFragments,
                  messagesWithNoErrResponse,
                  logAndStreamReasoning,
                  sub,
                  attachmentFileIds,
                )
                await logAndStreamReasoning({
                  type: AgentReasoningStepType.LogMessage,
                  message: `Synthesis result: ${parseSynthesisOutput?.synthesisState || "unknown"}`,
                })
                await logAndStreamReasoning({
                  type: AgentReasoningStepType.LogMessage,
                  message: ` Synthesis: ${
                    parseSynthesisOutput?.answer || "No Synthesis details"
                  }`,
                })
                const isContextSufficient =
                  parseSynthesisOutput?.synthesisState ===
                  ContextSysthesisState.Complete

                if (isContextSufficient) {
                  // Context is complete. We can break the loop and generate the final answer.
                  await logAndStreamReasoning({
                    type: AgentReasoningStepType.LogMessage,
                    message:
                      "Context is sufficient. Proceeding to generate final answer.",
                  })
                  break
                }
                continue
              } else {
                await logAndStreamReasoning({
                  type: AgentReasoningStepType.LogMessage,
                  message: `No tool selected for ${iterationCount}. Generating answer with available context.`,
                })
                answered = true // Break the loop to generate the final answer
              }
            }
          }

          const continuationIterator = getToolContinuationIterator(
            message,
            ctx,
            toolsPrompt,
            planningContext ?? "",
            gatheredFragments,
            agentPromptForLLM,
            messagesWithNoErrResponse,
            fallbackReasoning,
            attachmentFileIds,
            email,
          )
          for await (const chunk of continuationIterator) {
            if (stream.closed) {
              loggerWithChild({ email: sub }).info(
                "[MessageApi] Stream closed during conversation search loop. Breaking.",
              )
              wasStreamClosedPrematurely = true
              break
            }
            if (chunk.text) {
              // if (reasoning && chunk.reasoning) {
              //   thinking += chunk.text
              //   stream.writeSSE({
              //     event: ChatSSEvents.Reasoning,
              //     data: chunk.text,
              //   })
              //   // reasoningSpan.end()
              // }
              // if (!chunk.reasoning) {
              //   answer += chunk.text
              //   stream.writeSSE({
              //     event: ChatSSEvents.ResponseUpdate,
              //     data: chunk.text,
              //   })
              // }
              answer += chunk.text
              stream.writeSSE({
                event: ChatSSEvents.ResponseUpdate,
                data: chunk.text,
              })
            }
            if (chunk.citation) {
              const { index, item } = chunk.citation
              citations.push(item)
              citationMap[index] = citations.length - 1
              loggerWithChild({ email: sub }).info(
                `Found citations and sending it, current count: ${citations.length}`,
              )
              stream.writeSSE({
                event: ChatSSEvents.CitationsUpdate,
                data: JSON.stringify({
                  contextChunks: citations,
                  citationMap,
                }),
              })
              citationValues[index] = item
            }
            if (chunk.imageCitation) {
              loggerWithChild({ email: email }).info(
                `Found image citation, sending it`,
                { citationKey: chunk.imageCitation.citationKey },
              )
              imageCitations.push(chunk.imageCitation)
              stream.writeSSE({
                event: ChatSSEvents.ImageCitationUpdate,
                data: JSON.stringify(chunk.imageCitation),
              })
            }

            if (chunk.cost) {
              costArr.push(chunk.cost)
            }
            if (chunk.metadata?.usage) {
              tokenArr.push({
                inputTokens: chunk.metadata.usage.inputTokens,
                outputTokens: chunk.metadata.usage.outputTokens,
              })
            }
          }

          if (answer || wasStreamClosedPrematurely) {
            // Determine if a message (even partial) should be saved
            // TODO: incase user loses permission
            // to one of the citations what do we do?
            // somehow hide that citation and change
            // the answer to reflect that

            // Save structured reasoning steps as NDJSON (newline-delimited JSON) format for frontend parsing
            const reasoningLog = structuredReasoningSteps
              .map((step) => {
                try {
                  return JSON.stringify({
                    text: convertReasoningStepToText(step),
                    step: step,
                    quickSummary: step.stepSummary,
                    aiSummary: step.aiGeneratedSummary,
                    ...(step.isIterationSummary
                      ? { isIterationSummary: true }
                      : {}),
                  })
                } catch (error) {
                  Logger.error("Failed to stringify reasoning step", {
                    error,
                    stepType: step.type,
                  })
                  return JSON.stringify({
                    text: "Error serializing step",
                    step: { type: step.type, error: "Serialization failed" },
                  })
                }
              })
              .join("\n")

            // Calculate total cost and tokens
            const totalCost = costArr.reduce((sum, cost) => sum + cost, 0)
            const totalTokens = tokenArr.reduce(
              (sum, tokens) => sum + tokens.inputTokens + tokens.outputTokens,
              0,
            )

            const msg = await insertMessage(db, {
              chatId: chat.id,
              userId: user.id,
              workspaceExternalId: workspace.externalId,
              chatExternalId: chat.externalId,
              messageRole: MessageRole.Assistant,
              email: user.email,
              sources: citations,
              imageCitations: imageCitations,
              message: processMessage(answer, citationMap),
              thinking: reasoningLog,
              modelId:
                ragPipelineConfig[RagPipelineStages.AnswerOrRewrite].modelId,
              cost: totalCost.toString(),
              tokensUsed: totalTokens,
            })
            assistantMessageId = msg.externalId

            const traceJson = tracer.serializeToJson()
            await insertChatTrace({
              workspaceId: workspace.id,
              userId: user.id,
              chatId: chat.id,
              messageId: msg.id,
              chatExternalId: chat.externalId,
              email: user.email,
              messageExternalId: msg.externalId,
              traceJson,
            })
            loggerWithChild({ email: sub }).info(
              `[MessageApi] Inserted trace for message ${msg.externalId} (premature: ${wasStreamClosedPrematurely}).`,
            )

            await stream.writeSSE({
              event: ChatSSEvents.ResponseMetadata,
              data: JSON.stringify({
                chatId: chat.externalId,
                messageId: assistantMessageId,
              }),
            })
          } else {
            const errorSpan = streamSpan.startSpan("handle_no_answer")
            const allMessages = await getChatMessagesWithAuth(
              db,
              chat?.externalId,
              email,
            )
            const lastMessage = allMessages[allMessages.length - 1]

            await stream.writeSSE({
              event: ChatSSEvents.ResponseMetadata,
              data: JSON.stringify({
                chatId: chat.externalId,
                messageId: lastMessage.externalId,
              }),
            })
            await stream.writeSSE({
              event: ChatSSEvents.Error,
              data: "Oops, something went wrong. Please try rephrasing your question or ask something else.",
            })
            await addErrMessageToMessage(
              lastMessage,
              "Oops, something went wrong. Please try rephrasing your question or ask something else.",
            )

            const traceJson = tracer.serializeToJson()
            await insertChatTrace({
              workspaceId: workspace.id,
              userId: user.id,
              chatId: chat.id,
              messageId: lastMessage.id,
              chatExternalId: chat.externalId,
              email: user.email,
              messageExternalId: lastMessage.externalId,
              traceJson,
            })
            errorSpan.end()
          }

          const endSpan = streamSpan.startSpan("send_end_event")
          await stream.writeSSE({
            data: "",
            event: ChatSSEvents.End,
          })
          endSpan.end()
          streamSpan.end()
          rootSpan.end()
        } catch (error) {
          const streamErrorSpan = streamSpan.startSpan("handle_stream_error")
          streamErrorSpan.addEvent("error", {
            message: getErrorMessage(error),
            stack: (error as Error).stack || "",
          })
          const errFomMap = handleError(error)
          const allMessages = await getChatMessagesWithAuth(
            db,
            chat?.externalId,
            email,
          )
          const lastMessage = allMessages[allMessages.length - 1]
          await stream.writeSSE({
            event: ChatSSEvents.ResponseMetadata,
            data: JSON.stringify({
              chatId: chat.externalId,
              messageId: lastMessage.externalId,
            }),
          })
          await stream.writeSSE({
            event: ChatSSEvents.Error,
            data: errFomMap,
          })

          // Add the error message to last user message
          await addErrMessageToMessage(lastMessage, errFomMap)

          await stream.writeSSE({
            data: "",
            event: ChatSSEvents.End,
          })
          loggerWithChild({ email: sub }).error(
            error,
            `Streaming Error: ${(error as Error).message} ${
              (error as Error).stack
            }`,
          )
          streamErrorSpan.end()
          streamSpan.end()
          rootSpan.end()
        } finally {
          // Cleanup MCP clients to prevent memory leaks
          for (const client of mcpClients) {
            try {
              await client.close()
            } catch (error) {
              loggerWithChild({ email: sub }).error(
                error,
                "Failed to close MCP client",
              )
            }
          }

          // Ensure stream is removed from the map on completion or error
          if (streamKey && activeStreams.has(streamKey)) {
            activeStreams.delete(streamKey)
            loggerWithChild({ email: sub }).info(
              `Removed stream ${streamKey} from active streams map.`,
            )
          }
        }
      },
      async (err, stream) => {
        const streamErrorSpan = rootSpan.startSpan(
          "handle_stream_callback_error",
        )
        streamErrorSpan.addEvent("error", {
          message: getErrorMessage(err),
          stack: (err as Error).stack || "",
        })
        const errFromMap = handleError(err)
        // Use the stored assistant message ID if available when handling callback error
        const allMessages = await getChatMessagesWithAuth(
          db,
          chat?.externalId,
          email,
        )
        const lastMessage = allMessages[allMessages.length - 1]
        const errorMsgId = assistantMessageId || lastMessage.externalId
        const errorChatId = chat?.externalId || "unknown"

        if (errorChatId !== "unknown" && errorMsgId !== "unknown") {
          await stream.writeSSE({
            event: ChatSSEvents.ResponseMetadata,
            data: JSON.stringify({
              chatId: errorChatId,
              messageId: errorMsgId,
            }),
          })
          // Try to get the last message again for error reporting
          const allMessages = await getChatMessagesWithAuth(
            db,
            errorChatId,
            email,
          )
          if (allMessages.length > 0) {
            const lastMessage = allMessages[allMessages.length - 1]
            await addErrMessageToMessage(lastMessage, errFromMap)
          }
        }
        await stream.writeSSE({
          event: ChatSSEvents.Error,
          data: errFromMap,
        })
        await addErrMessageToMessage(lastMessage, errFromMap)

        await stream.writeSSE({
          data: "",
          event: ChatSSEvents.End,
        })
        loggerWithChild({ email: sub }).error(
          err,
          `Streaming Error: ${err.message} ${(err as Error).stack}`,
        )

        // Ensure stream is removed from the map in the error callback too
        if (streamKey && activeStreams.has(streamKey)) {
          activeStreams.delete(streamKey)
          loggerWithChild({ email: sub }).info(
            `Removed stream ${streamKey} from active streams map in error callback.`,
          )
        }
        streamErrorSpan.end()
        rootSpan.end()
      },
    )
  } catch (error) {
    loggerWithChild({ email: email }).error(
      error,
      `MessageApi Error occurred.. ${error}`,
    )
    const errorSpan = rootSpan.startSpan("handle_top_level_error")
    errorSpan.addEvent("error", {
      message: getErrorMessage(error),
      stack: (error as Error).stack || "",
    })
    const errMsg = getErrorMessage(error)
    // TODO: add more errors like bedrock, this is only openai
    const errFromMap = handleError(error)
    // @ts-ignore
    if (chat?.externalId) {
      const allMessages = await getChatMessagesWithAuth(
        db,
        chat?.externalId,
        email,
      )
      // Add the error message to last user message
      if (allMessages.length > 0) {
        const lastMessage = allMessages[allMessages.length - 1]
        // Use the stored assistant message ID if available for metadata
        const errorMsgId = assistantMessageId || lastMessage.externalId
        await stream.writeSSE({
          event: ChatSSEvents.ResponseMetadata,
          data: JSON.stringify({
            chatId: chat.externalId,
            messageId: errorMsgId,
          }),
        })
        await addErrMessageToMessage(lastMessage, errFromMap)
      }
    }
    if (error instanceof APIError) {
      // quota error
      if (error.status === 429) {
        loggerWithChild({ email: email }).error(
          error,
          "You exceeded your current quota",
        )
        if (stream) {
          await stream.writeSSE({
            event: ChatSSEvents.Error,
            data: errFromMap,
          })
        }
      }
    } else {
      loggerWithChild({ email: email }).error(
        error,
        `Message Error: ${errMsg} ${(error as Error).stack}`,
      )
      throw new HTTPException(500, {
        message: "Could not create message or Chat",
      })
    }
    // Ensure stream is removed from the map in the top-level catch block
    if (streamKey && activeStreams.has(streamKey)) {
      activeStreams.delete(streamKey)
      loggerWithChild({ email: email }).info(
        `Removed stream ${streamKey} from active streams map in top-level catch.`,
      )
    }
    errorSpan.end()
    rootSpan.end()
  }
}
async function* nonRagIterator(
  message: string,
  userCtx: string,
  context: string,
  results: MinimalAgentFragment[],
  agentPrompt?: string,
  messages: Message[] = [],
  imageFileNames: string[] = [],
  attachmentFileIds?: string[],
  email?: string,
  isReasoning = true,
): AsyncIterableIterator<
  ConverseResponse & {
    citation?: { index: number; item: any }
    imageCitation?: ImageCitation
  }
> {
  const ragOffIterator = baselineRAGOffJsonStream(
    message,
    userCtx,
    context,
    {
      modelId: defaultBestModel,
      stream: true,
      json: false,
      reasoning: isReasoning,
      imageFileNames,
    },
    agentPrompt ?? "",
    messages,
  )

  // const previousResultsLength = 0
  let buffer = ""
  let thinking = ""
  let reasoning = isReasoning
  let yieldedCitations = new Set<number>()
  let yieldedImageCitations = new Map<number, Set<number>>()

  for await (const chunk of ragOffIterator) {
    try {
      if (chunk.text) {
        if (reasoning) {
          if (thinking && !chunk.text.includes(EndThinkingToken)) {
            thinking += chunk.text
            yield* checkAndYieldCitationsForAgent(
              thinking,
              yieldedCitations,
              results,
              undefined,
              email!,
            )
            yield { text: chunk.text, reasoning }
          } else {
            const startThinkingIndex = chunk.text.indexOf(StartThinkingToken)
            if (
              startThinkingIndex !== -1 &&
              chunk.text.trim().length > StartThinkingToken.length
            ) {
              let token = chunk.text.slice(
                startThinkingIndex + StartThinkingToken.length,
              )
              if (chunk.text.includes(EndThinkingToken)) {
                token = chunk.text.split(EndThinkingToken)[0]
                thinking += token
              } else {
                thinking += token
              }
              yield* checkAndYieldCitationsForAgent(
                thinking,
                yieldedCitations,
                results,
                undefined,
                email!,
              )
              yield { text: token, reasoning }
            }
          }
        }
        if (reasoning && chunk.text.includes(EndThinkingToken)) {
          reasoning = false
          chunk.text = chunk.text.split(EndThinkingToken)[1].trim()
        }
        if (!reasoning) {
          buffer += chunk.text
          yield { text: chunk.text }

          yield* checkAndYieldCitationsForAgent(
            buffer,
            yieldedCitations,
            results,
            yieldedImageCitations,
            email ?? "",
          )
        }
      }

      if (chunk.cost) {
        yield { cost: chunk.cost }
      }
      if (chunk.metadata) {
        yield { metadata: chunk.metadata }
      }
    } catch (e) {
      Logger.error(`Error processing chunk: ${e}`)
      continue
    }
  }
}

export const AgentMessageApiRagOff = async (c: Context) => {
  const tracer: Tracer = getTracer("chat")
  const rootSpan = tracer.startSpan("AgentMessageApiRagOff")

  let stream: any
  let chat: SelectChat
  let assistantMessageId: string | null = null
  let streamKey: string | null = null
  let email = ""
  let workspaceId = ""
  let via_apiKey = false

  try {
    let jwtPayload
    try {
      jwtPayload = c.get(JwtPayloadKey)
    } catch (e) {}
    if (jwtPayload) {
      email = jwtPayload?.sub
      workspaceId = jwtPayload?.workspaceId
    } else {
      email = c.get("userEmail") ?? ""
      workspaceId = c.get("workspaceId") ?? ""
      via_apiKey = true
    }
    loggerWithChild({ email: email }).info("AgentMessageApiRagOff..")
    rootSpan.setAttribute("email", email)
    rootSpan.setAttribute("workspaceId", workspaceId)

    // @ts-ignore
    const body = c.req.valid("query")
    const attachmentMetadata = parseAttachmentMetadata(c)
    const attachmentFileIds = attachmentMetadata.map(
      (m: AttachmentMetadata) => m.fileId,
    )
    let {
      message,
      chatId,
      modelId,
      isReasoningEnabled,
      agentId,
      streamOff,
    }: MessageReqType = body
    const userAndWorkspace = await getUserAndWorkspaceByEmail(
      db,
      workspaceId, // This workspaceId is the externalId from JWT
      email,
    )
    const { user, workspace } = userAndWorkspace // workspace.id is the numeric ID
    let agentPromptForLLM: string | undefined = undefined
    let agentForDb: SelectAgent | null = null
    if (agentId && isCuid(agentId)) {
      // Use the numeric workspace.id for the database query with permission check
      agentForDb = await getAgentByExternalIdWithPermissionCheck(
        db,
        agentId,
        workspace.id,
        user.id,
      )
      if (!agentForDb) {
        throw new HTTPException(403, {
          message: "Access denied: You don't have permission to use this agent",
        })
      }
      agentPromptForLLM = JSON.stringify(agentForDb)
    }
    const agentIdToStore = agentForDb ? agentForDb.externalId : null
    const userRequestsReasoning = isReasoningEnabled
    if (!message) {
      throw new HTTPException(400, {
        message: "Message is required",
      })
    }
    message = decodeURIComponent(message)
    rootSpan.setAttribute("message", message)

    const isMsgWithContext = isMessageWithContext(message)
    const extractedInfo = isMsgWithContext
      ? await extractFileIdsFromMessage(message, email)
      : {
          totalValidFileIdsFromLinkCount: 0,
          fileIds: [],
        }
    const fileIds = extractedInfo?.fileIds
    const totalValidFileIdsFromLinkCount =
      extractedInfo?.totalValidFileIdsFromLinkCount

    let messages: SelectMessage[] = []
    const costArr: number[] = []
    const tokenArr: { inputTokens: number; outputTokens: number }[] = []
    const ctx = userContext(userAndWorkspace)
    let chat: SelectChat

    const chatCreationSpan = rootSpan.startSpan("chat_creation")

    let title = ""
    if (!chatId) {
      const titleSpan = chatCreationSpan.startSpan("generate_title")
      // let llm decide a title
      const titleResp = await generateTitleUsingQuery(message, {
        modelId: ragPipelineConfig[RagPipelineStages.NewChatTitle].modelId,
        stream: false,
      })
      title = titleResp.title
      let attachmentStorageError: Error | null = null
      const cost = titleResp.cost
      if (cost) {
        costArr.push(cost)
        titleSpan.setAttribute("cost", cost)
      }
      titleSpan.setAttribute("title", title)
      titleSpan.end()

      let [insertedChat, insertedMsg] = await db.transaction(
        async (tx): Promise<[SelectChat, SelectMessage]> => {
          const chat = await insertChat(tx, {
            workspaceId: workspace.id,
            workspaceExternalId: workspace.externalId,
            userId: user.id,
            email: user.email,
            title,
            attachments: [],
            agentId: agentIdToStore,
            via_apiKey,
          })

          const insertedMsg = await insertMessage(tx, {
            chatId: chat.id,
            userId: user.id,
            chatExternalId: chat.externalId,
            workspaceExternalId: workspace.externalId,
            messageRole: MessageRole.User,
            email: user.email,
            sources: [],
            message,
            modelId,
            fileIds: fileIds,
          })

          if (attachmentMetadata && attachmentMetadata.length > 0) {
            try {
              await storeAttachmentMetadata(
                tx,
                insertedMsg.externalId,
                attachmentMetadata,
                email,
              )
            } catch (error) {
              attachmentStorageError = error as Error
              loggerWithChild({ email: email }).error(
                error,
                `Failed to store attachment metadata for user message ${insertedMsg.externalId}`,
              )
            }
          }

          return [chat, insertedMsg]
        },
      )
      Logger.info(
        "First mesage of the conversation, successfully created the chat",
      )
      chat = insertedChat
      messages.push(insertedMsg) // Add the inserted message to messages array
      chatCreationSpan.end()
    } else {
      let [existingChat, allMessages, insertedMsg] = await db.transaction(
        async (tx): Promise<[SelectChat, SelectMessage[], SelectMessage]> => {
          // we are updating the chat and getting it's value in one call itself

          let existingChat = await updateChatByExternalIdWithAuth(
            db,
            chatId,
            email,
            {},
          )
          let allMessages = await getChatMessagesWithAuth(tx, chatId, email)

          let insertedMsg = await insertMessage(tx, {
            chatId: existingChat.id,
            userId: user.id,
            workspaceExternalId: workspace.externalId,
            chatExternalId: existingChat.externalId,
            messageRole: MessageRole.User,
            email: user.email,
            sources: [],
            message,
            modelId,
            fileIds,
          })
          return [existingChat, allMessages, insertedMsg]
        },
      )
      Logger.info("Existing conversation, fetched previous messages")
      messages = allMessages.concat(insertedMsg) // Update messages array
      chat = existingChat
      chatCreationSpan.end()
    }
    if (!streamOff) {
      return streamSSE(c, async (stream) => {
        streamKey = `${chat.externalId}` // Create the stream key
        activeStreams.set(streamKey, stream) // Add stream to the map
        Logger.info(`Added stream ${streamKey} to active streams map.`)
        let wasStreamClosedPrematurely = false
        const streamSpan = rootSpan.startSpan("stream_response")
        streamSpan.setAttribute("chatId", chat.externalId)
        const messagesWithNoErrResponse = messages
          .slice(0, messages.length - 1)
          .filter((msg) => !msg?.errorMessage)
          .map((m) => ({
            role: m.messageRole as ConversationRole,
            content: [{ text: m.message }],
          }))
        try {
          if (!chatId) {
            const titleUpdateSpan = streamSpan.startSpan("send_title_update")
            await stream.writeSSE({
              data: title,
              event: ChatSSEvents.ChatTitleUpdate,
            })
            titleUpdateSpan.end()
          }

          Logger.info("Chat stream started")
          // we do not set the message Id as we don't have it
          await stream.writeSSE({
            event: ChatSSEvents.ResponseMetadata,
            data: JSON.stringify({
              chatId: chat.externalId,
            }),
          })

          const dataSourceSpan = streamSpan.startSpan("get_all_data_sources")
          const allDataSources = await getAllDocumentsForAgent(
            [Apps.DataSource],
            agentForDb?.appIntegrations as string[],
          )
          dataSourceSpan.end()
          loggerWithChild({ email }).info(
            `Found ${allDataSources?.root?.children?.length} data sources for agent`,
          )

          let docIds: string[] = []
          if (
            allDataSources &&
            allDataSources.root &&
            allDataSources.root.children
          ) {
            docIds = [
              ...new Set(
                allDataSources.root.children
                  .map(
                    (child: VespaSearchResult) =>
                      (child.fields as any)?.docId as string,
                  )
                  .filter(Boolean),
              ),
            ]
          }

          let context = ""
          let finalImageFileNames: string[] = []
          let fragments: MinimalAgentFragment[] = []
          if (docIds.length > 0) {
            let previousResultsLength = 0
            const chunksSpan = streamSpan.startSpan("get_documents_by_doc_ids")
            const allChunks = await GetDocumentsByDocIds(docIds, chunksSpan)
            // const allChunksCopy
            chunksSpan.end()
            if (allChunks?.root?.children) {
              const startIndex = 0
              fragments = allChunks.root.children.map((child, idx) =>
                vespaResultToMinimalAgentFragment(child, idx),
              )
              context = answerContextMapFromFragments(
                fragments,
                maxDefaultSummary,
              )

              const { imageFileNames } = extractImageFileNames(
                context,
                fragments.map(
                  (v) =>
                    ({
                      fields: {
                        docId: v.source.docId,
                        title: v.source.title,
                        url: v.source.url,
                      },
                    }) as any,
                ),
              )
              Logger.info(`Image file names in RAG offffff: ${imageFileNames}`)
              finalImageFileNames = imageFileNames || []
              // context = initialContext;
            }
          }
          if (attachmentFileIds?.length) {
            finalImageFileNames.push(
              ...attachmentFileIds.map(
                (fileid, index) => `${index}_${fileid}_${0}`,
              ),
            )
          }

          const ragOffIterator = nonRagIterator(
            message,
            ctx,
            context,
            fragments,
            agentPromptForLLM,
            messagesWithNoErrResponse,
            finalImageFileNames,
            attachmentFileIds,
            email,
            isReasoningEnabled,
          )
          let answer = ""
          let citations: any[] = []
          let imageCitations: any[] = []
          let citationMap: Record<number, number> = {}
          let citationValues: Record<number, any> = {}
          let thinking = ""
          let reasoning = isReasoningEnabled
          for await (const chunk of ragOffIterator) {
            if (stream.closed) {
              Logger.info("[AgentMessageApiRagOff] Stream closed. Breaking.")
              wasStreamClosedPrematurely = true
              break
            }
            if (chunk.text) {
              if (reasoning && chunk.reasoning) {
                thinking += chunk.text
                stream.writeSSE({
                  event: ChatSSEvents.Reasoning,
                  data: chunk.text,
                })
                // reasoningSpan.end()
              }
              if (!chunk.reasoning) {
                answer += chunk.text
                stream.writeSSE({
                  event: ChatSSEvents.ResponseUpdate,
                  data: chunk.text,
                })
              }
            }

            if (chunk.citation) {
              const { index, item } = chunk.citation
              citations.push(item)
              citationMap[index] = citations.length - 1
              loggerWithChild({ email }).info(
                `Found citations and sending it, current count: ${citations.length}`,
              )
              stream.writeSSE({
                event: ChatSSEvents.CitationsUpdate,
                data: JSON.stringify({
                  contextChunks: citations,
                  citationMap,
                }),
              })
              citationValues[index] = item
            }

            if (chunk.imageCitation) {
              loggerWithChild({ email: email }).info(
                `Found image citation, sending it`,
                { citationKey: chunk.imageCitation.citationKey },
              )
              imageCitations.push(chunk.imageCitation)
              stream.writeSSE({
                event: ChatSSEvents.ImageCitationUpdate,
                data: JSON.stringify(chunk.imageCitation),
              })
            }

            if (chunk.cost) {
              costArr.push(chunk.cost)
            }
            if (chunk.metadata?.usage) {
              tokenArr.push({
                inputTokens: chunk.metadata.usage.inputTokens,
                outputTokens: chunk.metadata.usage.outputTokens,
              })
            }
          }

          if (answer) {
            // Calculate total cost and tokens
            const totalCost = costArr.reduce((sum, cost) => sum + cost, 0)
            const totalTokens = tokenArr.reduce(
              (sum, tokens) => sum + tokens.inputTokens + tokens.outputTokens,
              0,
            )

            const msg = await insertMessage(db, {
              chatId: chat.id,
              userId: user.id,
              workspaceExternalId: workspace.externalId,
              chatExternalId: chat.externalId,
              messageRole: MessageRole.Assistant,
              email: user.email,
              sources: citations,
              imageCitations: imageCitations,
              message: processMessage(answer, citationMap),
              thinking: thinking,
              modelId: defaultBestModel,
              cost: totalCost.toString(),
              tokensUsed: totalTokens,
            })
            assistantMessageId = msg.externalId

            await stream.writeSSE({
              event: ChatSSEvents.ResponseMetadata,
              data: JSON.stringify({
                chatId: chat.externalId,
                messageId: assistantMessageId,
              }),
            })
          } else if (wasStreamClosedPrematurely) {
            // Calculate total cost and tokens
            const totalCost = costArr.reduce((sum, cost) => sum + cost, 0)
            const totalTokens = tokenArr.reduce(
              (sum, tokens) => sum + tokens.inputTokens + tokens.outputTokens,
              0,
            )

            const msg = await insertMessage(db, {
              chatId: chat.id,
              userId: user.id,
              workspaceExternalId: workspace.externalId,
              chatExternalId: chat.externalId,
              messageRole: MessageRole.Assistant,
              email: user.email,
              sources: citations,
              imageCitations: imageCitations,
              message: processMessage(answer, citationMap),
              thinking: thinking,
              modelId: defaultBestModel,
              cost: totalCost.toString(),
              tokensUsed: totalTokens,
            })
            assistantMessageId = msg.externalId
          } else {
            const errorMessage =
              "There seems to be an issue on our side. Please try again after some time."

            // Calculate total cost and tokens
            const totalCost = costArr.reduce((sum, cost) => sum + cost, 0)
            const totalTokens = tokenArr.reduce(
              (sum, tokens) => sum + tokens.inputTokens + tokens.outputTokens,
              0,
            )

            const msg = await insertMessage(db, {
              chatId: chat.id,
              userId: user.id,
              workspaceExternalId: workspace.externalId,
              chatExternalId: chat.externalId,
              messageRole: MessageRole.Assistant,
              email: user.email,
              sources: citations,
              imageCitations: imageCitations,
              message: processMessage(errorMessage, citationMap),
              thinking: thinking,
              modelId: defaultBestModel,
              cost: totalCost.toString(),
              tokensUsed: totalTokens,
            })
            assistantMessageId = msg.externalId
            await stream.writeSSE({
              event: ChatSSEvents.ResponseMetadata,
              data: JSON.stringify({
                chatId: chat.externalId,
                messageId: assistantMessageId,
              }),
            })
            await stream.writeSSE({
              event: ChatSSEvents.ResponseUpdate,
              data: errorMessage,
            })
          }

          const endSpan = streamSpan.startSpan("send_end_event")
          await stream.writeSSE({
            data: "",
            event: ChatSSEvents.End,
          })
          endSpan.end()
          streamSpan.end()
          rootSpan.end()
        } catch (error) {
          // ... (error handling as in AgentMessageApi)
        } finally {
          if (streamKey && activeStreams.has(streamKey)) {
            activeStreams.delete(streamKey)
            Logger.info(`Removed stream ${streamKey} from active streams map.`)
          }
        }
      })
    } else {
      const nonStreamSpan = rootSpan.startSpan("nonstream_response")
      nonStreamSpan.setAttribute("chatId", chat.externalId)

      try {
        const messagesWithNoErrResponse = messages
          .slice(0, messages.length - 1)
          .filter((msg) => !msg?.errorMessage)
          .map((m) => ({
            role: m.messageRole as ConversationRole,
            content: [{ text: m.message }],
          }))

        // Build “context + fragments” (same as streaming path) -----------------------
        const dataSourceSpan = nonStreamSpan.startSpan("get_all_data_sources")
        const allDataSources = await getAllDocumentsForAgent(
          [Apps.DataSource],
          agentForDb?.appIntegrations as string[],
        )
        dataSourceSpan.end()
        loggerWithChild({ email }).info(
          `Found ${allDataSources?.root?.children?.length} data sources for agent`,
        )

        let docIds: string[] = []
        if (allDataSources?.root?.children) {
          docIds = [
            ...new Set(
              allDataSources.root.children
                .map(
                  (child: VespaSearchResult) =>
                    (child.fields as any)?.docId as string,
                )
                .filter(Boolean),
            ),
          ]
        }

        let context = ""
        let fragments: MinimalAgentFragment[] = []
        const chunksSpan = nonStreamSpan.startSpan("get_documents_by_doc_ids")
        if (docIds.length > 0) {
          const allChunks = await GetDocumentsByDocIds(docIds, chunksSpan)
          if (allChunks?.root?.children) {
            fragments = allChunks.root.children.map((child, idx) =>
              vespaResultToMinimalAgentFragment(child, idx),
            )
            context = answerContextMapFromFragments(
              fragments,
              maxDefaultSummary,
            )
          }
        }
        chunksSpan.end()

        let finalImageFileNames: string[] = []
        if (context && fragments.length) {
          const { imageFileNames } = extractImageFileNames(
            context,
            fragments.map(
              (v) =>
                ({
                  fields: {
                    docId: v.source.docId,
                    title: v.source.title,
                    url: v.source.url,
                  },
                }) as any,
            ),
          )
          finalImageFileNames = imageFileNames || []
        }
        if (attachmentFileIds?.length) {
          finalImageFileNames.push(
            ...attachmentFileIds.map(
              (fileid, index) => `${index}_${fileid}_${0}`,
            ),
          )
        }

        // Helper: persist & return JSON once ----------------------------------------
        const finalizeAndRespond = async (params: {
          answer: string
          thinking: string
          citations: any[]
          imageCitations: any[]
          citationMap: Record<number, number>
          costArr: number[]
          tokenArr: { inputTokens: number; outputTokens: number }[]
        }) => {
          const processed = processMessage(params.answer, params.citationMap)
          const totalCost = params.costArr.reduce((s, c) => s + c, 0)
          const totalTokens = params.tokenArr.reduce(
            (s, t) => s + t.inputTokens + t.outputTokens,
            0,
          )

          const msg = await insertMessage(db, {
            chatId: chat.id,
            userId: user.id,
            workspaceExternalId: workspace.externalId,
            chatExternalId: chat.externalId,
            messageRole: MessageRole.Assistant,
            email: user.email,
            sources: params.citations,
            imageCitations: params.imageCitations,
            message: processed,
            thinking: params.thinking, // ALWAYS include collected thinking
            modelId: defaultBestModel,
            cost: totalCost.toString(),
            tokensUsed: totalTokens,
          })
          assistantMessageId = msg.externalId

          nonStreamSpan.end()
          rootSpan.end()

          return c.json({
            chatId: chat.externalId,
            messageId: assistantMessageId,
            answer: processed,
            // thinking: params.thinking,
            citations: params.citations,
            imageCitations: params.imageCitations,
          })
        }

        // Build iterator and collect -------------------------------------------------
        const ragOffIterator = nonRagIterator(
          message,
          ctx,
          context,
          fragments,
          agentPromptForLLM,
          messagesWithNoErrResponse,
          finalImageFileNames,
          attachmentFileIds,
          email,
          isReasoningEnabled,
        )

        const {
          answer,
          thinking,
          citations,
          imageCitations,
          citationMap,
          costArr: costArrCollected,
          tokenArr: tokenArrCollected,
        } = await collectIterator(ragOffIterator)

        if (answer || thinking) {
          return await finalizeAndRespond({
            answer,
            thinking, // always forwarded
            citations,
            imageCitations,
            citationMap,
            costArr: costArr.concat(costArrCollected),
            tokenArr: tokenArr.concat(tokenArrCollected),
          })
        } else {
          // Graceful error response
          const msgText =
            "There seems to be an issue on our side. Please try again after some time."
          nonStreamSpan.end()
          rootSpan.end()
          return c.json(
            {
              chatId: chat.externalId,
              messageId: messages[messages.length - 1]?.externalId,
              error: msgText,
            },
            400,
          )
        }
      } catch (error) {
        const span = nonStreamSpan.startSpan("handle_nonstream_error")
        span.addEvent("error", {
          message: getErrorMessage(error),
          stack: (error as Error).stack || "",
        })
        const errFromMap = handleError(error)
        span.end()
        nonStreamSpan.end()
        rootSpan.end()
        return c.json({ error: errFromMap }, 500)
      }
    }
  } catch (error) {
    // ... (error handling as in AgentMessageApi)
  }
}

export const AgentMessageApi = async (c: Context) => {
  // we will use this in catch
  // if the value exists then we send the error to the frontend via it
  const tracer: Tracer = getTracer("chat")
  const rootSpan = tracer.startSpan("AgentMessageApi")

  let stream: any
  let chat: SelectChat
  let assistantMessageId: string | null = null
  let streamKey: string | null = null
  let email = ""
  let workspaceId = ""
  let via_apiKey = false

  try {
    let jwtPayload
    try {
      jwtPayload = c.get(JwtPayloadKey)
    } catch (e) {}

    if (jwtPayload) {
      email = jwtPayload?.sub
      workspaceId = jwtPayload?.workspaceId
    } else {
      // fallback if JwtPayloadKey is not available
      email = c.get("userEmail") ?? ""
      workspaceId = c.get("workspaceId") ?? ""
      via_apiKey = true
    }
    rootSpan.setAttribute("email", email)
    rootSpan.setAttribute("workspaceId", workspaceId)

    // @ts-ignore
    const body = c.req.valid("query")
    const attachmentMetadata = parseAttachmentMetadata(c)
    const attachmentFileIds = attachmentMetadata.map(
      (m: AttachmentMetadata) => m.fileId,
    )
    let attachmentStorageError: Error | null = null
    let {
      message,
      chatId,
      modelId,
      isReasoningEnabled,
      agentId,
      streamOff,
    }: MessageReqType = body
    // const agentPrompt = agentId && isCuid(agentId) ? agentId : "";
    const userAndWorkspace = await getUserAndWorkspaceByEmail(
      db,
      workspaceId, // This workspaceId is the externalId from JWT
      email,
    )
    const { user, workspace } = userAndWorkspace // workspace.id is the numeric ID

    let agentPromptForLLM: string | undefined = undefined
    let agentForDb: SelectAgent | null = null
    if (agentId && isCuid(agentId)) {
      // Use the numeric workspace.id for the database query with permission check
      agentForDb = await getAgentByExternalIdWithPermissionCheck(
        db,
        agentId,
        workspace.id,
        user.id,
      )
      if (!agentForDb) {
        throw new HTTPException(403, {
          message: "Access denied: You don't have permission to use this agent",
        })
      }
      agentPromptForLLM = JSON.stringify(agentForDb)
      if (config.ragOffFeature && agentForDb.isRagOn === false) {
        return AgentMessageApiRagOff(c)
      }
    }
    const agentIdToStore = agentForDb ? agentForDb.externalId : null
    const userRequestsReasoning = isReasoningEnabled
    if (!message) {
      throw new HTTPException(400, {
        message: "Message is required",
      })
    }
    // Truncate table chats,connectors,nessages;
    message = decodeURIComponent(message)
    rootSpan.setAttribute("message", message)

    const isMsgWithContext = isMessageWithContext(message)
    const extractedInfo = isMsgWithContext
      ? await extractFileIdsFromMessage(message, email)
      : {
          totalValidFileIdsFromLinkCount: 0,
          fileIds: [],
        }
    const fileIds = extractedInfo?.fileIds
    const agentDocs = agentForDb?.docIds || []

    //add docIds of agents here itself
    const totalValidFileIdsFromLinkCount =
      extractedInfo?.totalValidFileIdsFromLinkCount

    let messages: SelectMessage[] = []
    const costArr: number[] = []
    const tokenArr: { inputTokens: number; outputTokens: number }[] = []
    const ctx = userContext(userAndWorkspace)
    let chat: SelectChat

    const chatCreationSpan = rootSpan.startSpan("chat_creation")

    let title = ""
    if (!chatId) {
      const titleSpan = chatCreationSpan.startSpan("generate_title")
      // let llm decide a title
      const titleResp = await generateTitleUsingQuery(message, {
        modelId: ragPipelineConfig[RagPipelineStages.NewChatTitle].modelId,
        stream: false,
      })
      title = titleResp.title
      const cost = titleResp.cost
      if (cost) {
        costArr.push(cost)
        titleSpan.setAttribute("cost", cost)
      }
      titleSpan.setAttribute("title", title)
      titleSpan.end()

      let [insertedChat, insertedMsg] = await db.transaction(
        async (tx): Promise<[SelectChat, SelectMessage]> => {
          const chat = await insertChat(tx, {
            workspaceId: workspace.id,
            workspaceExternalId: workspace.externalId,
            userId: user.id,
            email: user.email,
            title,
            attachments: [],
            agentId: agentIdToStore,
            via_apiKey,
          })

          const insertedMsg = await insertMessage(tx, {
            chatId: chat.id,
            userId: user.id,
            chatExternalId: chat.externalId,
            workspaceExternalId: workspace.externalId,
            messageRole: MessageRole.User,
            email: user.email,
            sources: [],
            message,
            modelId,
            fileIds: fileIds,
          })
          // Store attachment metadata for user message if attachments exist
          if (attachmentMetadata && attachmentMetadata.length > 0) {
            try {
              await storeAttachmentMetadata(
                tx,
                insertedMsg.externalId,
                attachmentMetadata,
                email,
              )
            } catch (error) {
              attachmentStorageError = error as Error
              loggerWithChild({ email }).error(
                error,
                `Failed to store attachment metadata for user message ${insertedMsg.externalId}`,
              )
            }
          }
          return [chat, insertedMsg]
        },
      )
      Logger.info(
        "First mesage of the conversation, successfully created the chat",
      )
      chat = insertedChat
      messages.push(insertedMsg) // Add the inserted message to messages array
      chatCreationSpan.end()
    } else {
      let [existingChat, allMessages, insertedMsg] = await db.transaction(
        async (tx): Promise<[SelectChat, SelectMessage[], SelectMessage]> => {
          // we are updating the chat and getting it's value in one call itself

          let existingChat = await updateChatByExternalIdWithAuth(
            db,
            chatId,
            email,
            {},
          )
          let allMessages = await getChatMessagesWithAuth(tx, chatId, email)

          let insertedMsg = await insertMessage(tx, {
            chatId: existingChat.id,
            userId: user.id,
            workspaceExternalId: workspace.externalId,
            chatExternalId: existingChat.externalId,
            messageRole: MessageRole.User,
            email: user.email,
            sources: [],
            message,
            modelId,
            fileIds,
          })
          // Store attachment metadata for user message if attachments exist
          if (attachmentMetadata && attachmentMetadata.length > 0) {
            try {
              await storeAttachmentMetadata(
                tx,
                insertedMsg.externalId,
                attachmentMetadata,
                email,
              )
            } catch (error) {
              attachmentStorageError = error as Error
              loggerWithChild({ email }).error(
                error,
                `Failed to store attachment metadata for user message ${insertedMsg.externalId}`,
              )
            }
          }
          return [existingChat, allMessages, insertedMsg]
        },
      )
      loggerWithChild({ email: email }).info(
        "Existing conversation, fetched previous messages",
      )
      messages = allMessages.concat(insertedMsg) // Update messages array
      chat = existingChat
      chatCreationSpan.end()
    }
    if (!streamOff) {
      return streamSSE(
        c,
        async (stream) => {
          streamKey = `${chat.externalId}` // Create the stream key
          activeStreams.set(streamKey, stream) // Add stream to the map
          Logger.info(`Added stream ${streamKey} to active streams map.`)
          let wasStreamClosedPrematurely = false
          const streamSpan = rootSpan.startSpan("stream_response")
          streamSpan.setAttribute("chatId", chat.externalId)
          try {
            if (!chatId) {
              const titleUpdateSpan = streamSpan.startSpan("send_title_update")
              await stream.writeSSE({
                data: title,
                event: ChatSSEvents.ChatTitleUpdate,
              })
              titleUpdateSpan.end()
            }

            Logger.info("Chat stream started")
            // we do not set the message Id as we don't have it
            await stream.writeSSE({
              event: ChatSSEvents.ResponseMetadata,
              data: JSON.stringify({
                chatId: chat.externalId,
              }),
            })

            // Send attachment metadata immediately if attachments exist
            if (attachmentMetadata && attachmentMetadata.length > 0) {
              const userMessage = messages[messages.length - 1]
              await stream.writeSSE({
                event: ChatSSEvents.AttachmentUpdate,
                data: JSON.stringify({
                  messageId: userMessage.externalId,
                  attachments: attachmentMetadata,
                }),
              })
            }

            // Notify client if attachment storage failed
            if (attachmentStorageError) {
              await stream.writeSSE({
                event: ChatSSEvents.Error,
                data: JSON.stringify({
                  error: "attachment_storage_failed",
                  message:
                    "Failed to store attachment metadata. Your message was saved but attachments may not be available for future reference.",
                  details: attachmentStorageError.message,
                }),
              })
            }

            if (
              (isMsgWithContext && fileIds && fileIds?.length > 0) ||
              (attachmentFileIds && attachmentFileIds?.length > 0)
            ) {
              Logger.info(
                "User has selected some context with query, answering only based on that given context",
              )
              let answer = ""
              let citations = []
              let imageCitations: any = []
              let citationMap: Record<number, number> = {}
              let thinking = ""
              let reasoning =
                userRequestsReasoning &&
                ragPipelineConfig[RagPipelineStages.AnswerOrSearch].reasoning
              const conversationSpan = streamSpan.startSpan(
                "conversation_search",
              )
              conversationSpan.setAttribute("answer", answer)
              conversationSpan.end()

              const ragSpan = streamSpan.startSpan("rag_processing")

              const understandSpan = ragSpan.startSpan("understand_message")

<<<<<<< HEAD
              const iterator = UnderstandMessageAndAnswerForGivenContext(
=======
            Logger.info(
              "Checking if answer is in the conversation or a mandatory query rewrite is needed before RAG",
            )
            // Limit messages to last 5 for the first LLM call if it's a new chat
            const limitedMessages = messagesWithNoErrResponse.slice(-8)
            
            // Extract previous classification for pagination and follow-up queries
            let previousClassification: QueryRouterLLMResponse | null = null
            if (messages.length >= 2) {
              const previousUserMessage = messages[messages.length - 2]
              if (previousUserMessage?.queryRouterClassification && previousUserMessage.messageRole === "user") {
                try {
                  const parsedClassification =
                    typeof previousUserMessage.queryRouterClassification === "string"
                      ? JSON.parse(previousUserMessage.queryRouterClassification)
                      : previousUserMessage.queryRouterClassification
                  previousClassification = parsedClassification as QueryRouterLLMResponse
                  Logger.info(`Found previous classification in agents: ${JSON.stringify(previousClassification)}`)
                } catch (error) {
                  Logger.error(`Error parsing previous classification in agents: ${error}`)
                }
              }
            }
            
            const searchOrAnswerIterator =
              generateSearchQueryOrAnswerFromConversation(message, ctx, {
                modelId:
                  ragPipelineConfig[RagPipelineStages.AnswerOrSearch].modelId,
                stream: true,
                json: true,
                reasoning:
                  userRequestsReasoning &&
                  ragPipelineConfig[RagPipelineStages.AnswerOrSearch].reasoning,
                messages: limitedMessages,
                agentPrompt: agentPromptForLLM,
              }, undefined, previousClassification)

            // TODO: for now if the answer is from the conversation itself we don't
            // add any citations for it, we can refer to the original message for citations
            // one more bug is now llm automatically copies the citation text sometimes without any reference
            // leads to [NaN] in the answer
            let currentAnswer = ""
            let answer = ""
            let citations = []
            let imageCitations: any = []
            let citationMap: Record<number, number> = {}
            let queryFilters = {
              apps: [],
              entities: [],
              startTime: "",
              endTime: "",
              count: 0,
              sortDirection: "",
              intent: {},
              offset: 0,
            }
            let parsed = {
              answer: "",
              queryRewrite: "",
              temporalDirection: null,
              filter_query: "",
              type: "",
              intent: {},
              filters: queryFilters,
            }

            let thinking = ""
            let reasoning =
              userRequestsReasoning &&
              ragPipelineConfig[RagPipelineStages.AnswerOrSearch].reasoning
            let buffer = ""
            const conversationSpan = streamSpan.startSpan("conversation_search")
            for await (const chunk of searchOrAnswerIterator) {
              if (stream.closed) {
                Logger.info(
                  "[AgentMessageApi] Stream closed during conversation search loop. Breaking.",
                )
                wasStreamClosedPrematurely = true
                break
              }
              if (chunk.text) {
                if (reasoning) {
                  if (thinking && !chunk.text.includes(EndThinkingToken)) {
                    thinking += chunk.text
                    stream.writeSSE({
                      event: ChatSSEvents.Reasoning,
                      data: chunk.text,
                    })
                  } else {
                    // first time
                    if (!chunk.text.includes(StartThinkingToken)) {
                      let token = chunk.text
                      if (chunk.text.includes(EndThinkingToken)) {
                        token = chunk.text.split(EndThinkingToken)[0]
                        thinking += token
                      } else {
                        thinking += token
                      }
                      stream.writeSSE({
                        event: ChatSSEvents.Reasoning,
                        data: token,
                      })
                    }
                  }
                }
                if (reasoning && chunk.text.includes(EndThinkingToken)) {
                  reasoning = false
                  chunk.text = chunk.text.split(EndThinkingToken)[1].trim()
                }
                if (!reasoning) {
                  buffer += chunk.text
                  try {
                    parsed = jsonParseLLMOutput(buffer) || {}
                    if (parsed.answer && currentAnswer !== parsed.answer) {
                      if (currentAnswer === "") {
                        Logger.info(
                          "We were able to find the answer/respond to users query in the conversation itself so not applying RAG",
                        )
                        stream.writeSSE({
                          event: ChatSSEvents.Start,
                          data: "",
                        })
                        // First valid answer - send the whole thing
                        stream.writeSSE({
                          event: ChatSSEvents.ResponseUpdate,
                          data: parsed.answer,
                        })
                      } else {
                        // Subsequent chunks - send only the new part
                        const newText = parsed.answer.slice(
                          currentAnswer.length,
                        )
                        stream.writeSSE({
                          event: ChatSSEvents.ResponseUpdate,
                          data: newText,
                        })
                      }
                      currentAnswer = parsed.answer
                    }
                  } catch (err) {
                    const errMessage = (err as Error).message
                    Logger.error(
                      err,
                      `Error while parsing LLM output ${errMessage}`,
                    )
                    continue
                  }
                }
              }
              if (chunk.cost) {
                costArr.push(chunk.cost)
              }
              if (chunk.metadata?.usage) {
                tokenArr.push({
                  inputTokens: chunk.metadata.usage.inputTokens,
                  outputTokens: chunk.metadata.usage.outputTokens,
                })
              }
            }

            conversationSpan.setAttribute("answer_found", parsed.answer)
            conversationSpan.setAttribute("answer", answer)
            conversationSpan.setAttribute("query_rewrite", parsed.queryRewrite)
            conversationSpan.end()

            if (parsed.answer === null || parsed.answer === "") {
              const ragSpan = streamSpan.startSpan("rag_processing")
              if (parsed.queryRewrite) {
                Logger.info(
                  `The query is ambigious and requires a mandatory query rewrite from the existing conversation / recent messages ${parsed.queryRewrite}`,
                )
                message = parsed.queryRewrite
                Logger.info(`Rewritten query: ${message}`)
                ragSpan.setAttribute("query_rewrite", parsed.queryRewrite)
              } else {
                Logger.info(
                  "There was no need for a query rewrite and there was no answer in the conversation, applying RAG",
                )
              }
              const classification: TemporalClassifier & QueryRouterResponse = {
                direction: parsed.temporalDirection,
                type: parsed.type as QueryType,
                filterQuery: parsed.filter_query,
                filters: {
                  ...(parsed?.filters ?? {}),
                  apps: parsed.filters?.apps || [],
                  entities: parsed.filters?.entities as any,
                  intent: parsed.intent || {},
                },
              }

              Logger.info(
                `Classifying the query as:, ${JSON.stringify(classification)}`,
              )
              const understandSpan = ragSpan.startSpan("understand_message")
              const iterator = UnderstandMessageAndAnswer(
>>>>>>> 78ae0c67
                email,
                ctx,
                message,
                0.5,
                fileIds,
                userRequestsReasoning,
                understandSpan,
                [],
                attachmentFileIds,
                agentPromptForLLM,
              )
              stream.writeSSE({
                event: ChatSSEvents.Start,
                data: "",
              })

              answer = ""
              thinking = ""
              reasoning = isReasoning && userRequestsReasoning
              citations = []
              imageCitations = []
              citationMap = {}
              let citationValues: Record<number, string> = {}
              let count = 0
              for await (const chunk of iterator) {
                if (stream.closed) {
                  Logger.info(
                    "[AgentMessageApi] Stream closed during conversation search loop. Breaking.",
                  )
                  wasStreamClosedPrematurely = true
                  break
                }
                if (chunk.text) {
                  if (
                    totalValidFileIdsFromLinkCount > maxValidLinks &&
                    count === 0
                  ) {
                    stream.writeSSE({
                      event: ChatSSEvents.ResponseUpdate,
                      data: `Skipping last ${
                        totalValidFileIdsFromLinkCount - maxValidLinks
                      } links as it exceeds max limit of ${maxValidLinks}. `,
                    })
                  }
                  if (reasoning && chunk.reasoning) {
                    thinking += chunk.text
                    stream.writeSSE({
                      event: ChatSSEvents.Reasoning,
                      data: chunk.text,
                    })
                  }
                  if (!chunk.reasoning) {
                    answer += chunk.text
                    stream.writeSSE({
                      event: ChatSSEvents.ResponseUpdate,
                      data: chunk.text,
                    })
                  }
                }
                if (chunk.cost) {
                  costArr.push(chunk.cost)
                }
                if (chunk.metadata?.usage) {
                  tokenArr.push({
                    inputTokens: chunk.metadata.usage.inputTokens,
                    outputTokens: chunk.metadata.usage.outputTokens,
                  })
                }
                if (chunk.citation) {
                  const { index, item } = chunk.citation
                  citations.push(item)
                  citationMap[index] = citations.length - 1
                  Logger.info(
                    `Found citations and sending it, current count: ${citations.length}`,
                  )
                  stream.writeSSE({
                    event: ChatSSEvents.CitationsUpdate,
                    data: JSON.stringify({
                      contextChunks: citations,
                      citationMap,
                    }),
                  })
                  citationValues[index] = item
                }
                if (chunk.imageCitation) {
                  loggerWithChild({ email: email }).info(
                    `Found image citation, sending it`,
                    { citationKey: chunk.imageCitation.citationKey },
                  )
                  imageCitations.push(chunk.imageCitation)
                  stream.writeSSE({
                    event: ChatSSEvents.ImageCitationUpdate,
                    data: JSON.stringify(chunk.imageCitation),
                  })
                }
                count++
              }
              understandSpan.setAttribute("citation_count", citations.length)
              understandSpan.setAttribute(
                "citation_map",
                JSON.stringify(citationMap),
              )
              understandSpan.setAttribute(
                "citation_values",
                JSON.stringify(citationValues),
              )
              understandSpan.end()
              const answerSpan = ragSpan.startSpan("process_final_answer")
              answerSpan.setAttribute(
                "final_answer",
                processMessage(answer, citationMap),
              )
              answerSpan.setAttribute("actual_answer", answer)
              answerSpan.setAttribute("final_answer_length", answer.length)
              answerSpan.end()
              ragSpan.end()

              if (answer || wasStreamClosedPrematurely) {
                // TODO: incase user loses permission
                // to one of the citations what do we do?
                // somehow hide that citation and change
                // the answer to reflect that

                // Calculate total cost and tokens
                const totalCost = costArr.reduce((sum, cost) => sum + cost, 0)
                const totalTokens = tokenArr.reduce(
                  (sum, tokens) =>
                    sum + tokens.inputTokens + tokens.outputTokens,
                  0,
                )

                const msg = await insertMessage(db, {
                  chatId: chat.id,
                  userId: user.id,
                  workspaceExternalId: workspace.externalId,
                  chatExternalId: chat.externalId,
                  messageRole: MessageRole.Assistant,
                  email: user.email,
                  sources: citations,
                  imageCitations: imageCitations,
                  message: processMessage(answer, citationMap),
                  thinking: thinking,
                  modelId:
                    ragPipelineConfig[RagPipelineStages.AnswerOrRewrite]
                      .modelId,
                  cost: totalCost.toString(),
                  tokensUsed: totalTokens,
                })
                assistantMessageId = msg.externalId
                const traceJson = tracer.serializeToJson()
                await insertChatTrace({
                  workspaceId: workspace.id,
                  userId: user.id,
                  chatId: chat.id,
                  messageId: msg.id,
                  chatExternalId: chat.externalId,
                  email: user.email,
                  messageExternalId: msg.externalId,
                  traceJson,
                })
                Logger.info(
                  `[AgentMessageApi] Inserted trace for message ${msg.externalId} (premature: ${wasStreamClosedPrematurely}).`,
                )
                await stream.writeSSE({
                  event: ChatSSEvents.ResponseMetadata,
                  data: JSON.stringify({
                    chatId: chat.externalId,
                    messageId: assistantMessageId,
                  }),
                })
              } else {
                const errorSpan = streamSpan.startSpan("handle_no_answer")
                const allMessages = await getChatMessagesWithAuth(
                  db,
                  chat?.externalId,
                  email,
                )
                const lastMessage = allMessages[allMessages.length - 1]

                await stream.writeSSE({
                  event: ChatSSEvents.ResponseMetadata,
                  data: JSON.stringify({
                    chatId: chat.externalId,
                    messageId: lastMessage.externalId,
                  }),
                })
                await stream.writeSSE({
                  event: ChatSSEvents.Error,
                  data: "Can you please make your query more specific?",
                })
                await addErrMessageToMessage(
                  lastMessage,
                  "Can you please make your query more specific?",
                )

                const traceJson = tracer.serializeToJson()
                await insertChatTrace({
                  workspaceId: workspace.id,
                  userId: user.id,
                  chatId: chat.id,
                  messageId: lastMessage.id,
                  chatExternalId: chat.externalId,
                  email: user.email,
                  messageExternalId: lastMessage.externalId,
                  traceJson,
                })
                errorSpan.end()
              }

              const endSpan = streamSpan.startSpan("send_end_event")
              await stream.writeSSE({
                data: "",
                event: ChatSSEvents.End,
              })
              endSpan.end()
              streamSpan.end()
              rootSpan.end()
            } else {
              const messagesWithNoErrResponse = messages
                .slice(0, messages.length - 1)
                .filter((msg) => !msg?.errorMessage)
                .filter(
                  (msg) =>
                    !(
                      msg.messageRole === MessageRole.Assistant && !msg.message
                    ),
                ) // filter out assistant messages with no content
                .map((msg) => {
                  // If any message from the messagesWithNoErrResponse is a user message, has fileIds and its message is JSON parsable
                  // then we should not give that exact stringified message as history
                  // We convert it into a AI friendly string only for giving it to LLM
                  const fileIds = JSON.parse(JSON.stringify(msg?.fileIds || []))
                  if (
                    msg.messageRole === "user" &&
                    fileIds &&
                    fileIds.length > 0
                  ) {
                    const originalMsg = msg.message
                    const selectedContext = isContextSelected(originalMsg)
                    msg.message = selectedContext
                      ? buildUserQuery(selectedContext)
                      : originalMsg
                  }
                  return {
                    role: msg.messageRole as ConversationRole,
                    content: [{ text: msg.message }],
                  }
                })

              Logger.info(
                "Checking if answer is in the conversation or a mandatory query rewrite is needed before RAG",
              )
              // Limit messages to last 5 for the first LLM call if it's a new chat
              const limitedMessages = messagesWithNoErrResponse.slice(-8)
              const searchOrAnswerIterator =
                generateSearchQueryOrAnswerFromConversation(message, ctx, {
                  modelId:
                    ragPipelineConfig[RagPipelineStages.AnswerOrSearch].modelId,
                  stream: true,
                  json: true,
                  reasoning:
                    userRequestsReasoning &&
                    ragPipelineConfig[RagPipelineStages.AnswerOrSearch]
                      .reasoning,
                  messages: limitedMessages,
                  agentPrompt: agentPromptForLLM,
                })

              // TODO: for now if the answer is from the conversation itself we don't
              // add any citations for it, we can refer to the original message for citations
              // one more bug is now llm automatically copies the citation text sometimes without any reference
              // leads to [NaN] in the answer
              let currentAnswer = ""
              let answer = ""
              let citations = []
              let imageCitations: any = []
              let citationMap: Record<number, number> = {}
              let queryFilters = {
                apps: [],
                entities: [],
                startTime: "",
                endTime: "",
                count: 0,
                sortDirection: "",
              }
              let parsed = {
                answer: "",
                queryRewrite: "",
                temporalDirection: null,
                filter_query: "",
                type: "",
                intent: {},
                filters: queryFilters,
              }

              let thinking = ""
              let reasoning =
                userRequestsReasoning &&
                ragPipelineConfig[RagPipelineStages.AnswerOrSearch].reasoning
              let buffer = ""
              const conversationSpan = streamSpan.startSpan(
                "conversation_search",
              )
              for await (const chunk of searchOrAnswerIterator) {
                if (stream.closed) {
                  Logger.info(
                    "[AgentMessageApi] Stream closed during conversation search loop. Breaking.",
                  )
                  wasStreamClosedPrematurely = true
                  break
                }
                if (chunk.text) {
                  if (reasoning) {
                    if (thinking && !chunk.text.includes(EndThinkingToken)) {
                      thinking += chunk.text
                      stream.writeSSE({
                        event: ChatSSEvents.Reasoning,
                        data: chunk.text,
                      })
                    } else {
                      // first time
                      if (!chunk.text.includes(StartThinkingToken)) {
                        let token = chunk.text
                        if (chunk.text.includes(EndThinkingToken)) {
                          token = chunk.text.split(EndThinkingToken)[0]
                          thinking += token
                        } else {
                          thinking += token
                        }
                        stream.writeSSE({
                          event: ChatSSEvents.Reasoning,
                          data: token,
                        })
                      }
                    }
                  }
                  if (reasoning && chunk.text.includes(EndThinkingToken)) {
                    reasoning = false
                    chunk.text = chunk.text.split(EndThinkingToken)[1].trim()
                  }
                  if (!reasoning) {
                    buffer += chunk.text
                    try {
                      parsed = jsonParseLLMOutput(buffer) || {}
                      if (parsed.answer && currentAnswer !== parsed.answer) {
                        if (currentAnswer === "") {
                          Logger.info(
                            "We were able to find the answer/respond to users query in the conversation itself so not applying RAG",
                          )
                          stream.writeSSE({
                            event: ChatSSEvents.Start,
                            data: "",
                          })
                          // First valid answer - send the whole thing
                          stream.writeSSE({
                            event: ChatSSEvents.ResponseUpdate,
                            data: parsed.answer,
                          })
                        } else {
                          // Subsequent chunks - send only the new part
                          const newText = parsed.answer.slice(
                            currentAnswer.length,
                          )
                          stream.writeSSE({
                            event: ChatSSEvents.ResponseUpdate,
                            data: newText,
                          })
                        }
                        currentAnswer = parsed.answer
                      }
                    } catch (err) {
                      const errMessage = (err as Error).message
                      Logger.error(
                        err,
                        `Error while parsing LLM output ${errMessage}`,
                      )
                      continue
                    }
                  }
                }
                if (chunk.cost) {
                  costArr.push(chunk.cost)
                }
                if (chunk.metadata?.usage) {
                  tokenArr.push({
                    inputTokens: chunk.metadata.usage.inputTokens,
                    outputTokens: chunk.metadata.usage.outputTokens,
                  })
                }
              }

              conversationSpan.setAttribute("answer_found", parsed.answer)
              conversationSpan.setAttribute("answer", answer)
              conversationSpan.setAttribute(
                "query_rewrite",
                parsed.queryRewrite,
              )
              conversationSpan.end()

              if (parsed.answer === null || parsed.answer === "") {
                const ragSpan = streamSpan.startSpan("rag_processing")
                if (parsed.queryRewrite) {
                  Logger.info(
                    `The query is ambigious and requires a mandatory query rewrite from the existing conversation / recent messages ${parsed.queryRewrite}`,
                  )
                  message = parsed.queryRewrite
                  Logger.info(`Rewritten query: ${message}`)
                  ragSpan.setAttribute("query_rewrite", parsed.queryRewrite)
                } else {
                  Logger.info(
                    "There was no need for a query rewrite and there was no answer in the conversation, applying RAG",
                  )
                }
                const classification: TemporalClassifier & QueryRouterResponse =
                  {
                    direction: parsed.temporalDirection,
                    type: parsed.type as QueryType,
                    filterQuery: parsed.filter_query,
                    filters: {
                      ...(parsed?.filters ?? {}),
                      apps: parsed.filters?.apps || [],
                      entities: parsed.filters?.entities as any,
                      intent: parsed.intent || {},
                    },
                  }

                Logger.info(
                  `Classifying the query as:, ${JSON.stringify(classification)}`,
                )
                const understandSpan = ragSpan.startSpan("understand_message")
                const iterator = UnderstandMessageAndAnswer(
                  email,
                  ctx,
                  message,
                  classification,
                  limitedMessages,
                  0.5,
                  userRequestsReasoning,
                  understandSpan,
                  agentPromptForLLM,
                )
                stream.writeSSE({
                  event: ChatSSEvents.Start,
                  data: "",
                })

                answer = ""
                thinking = ""
                reasoning = isReasoning && userRequestsReasoning
                citations = []
                citationMap = {}
                let citationValues: Record<number, string> = {}
                for await (const chunk of iterator) {
                  if (stream.closed) {
                    Logger.info(
                      "[MessageApi] Stream closed during conversation search loop. Breaking.",
                    )
                    wasStreamClosedPrematurely = true
                    break
                  }
                  if (chunk.text) {
                    if (reasoning && chunk.reasoning) {
                      thinking += chunk.text
                      stream.writeSSE({
                        event: ChatSSEvents.Reasoning,
                        data: chunk.text,
                      })
                      // reasoningSpan.end()
                    }
                    if (!chunk.reasoning) {
                      answer += chunk.text
                      stream.writeSSE({
                        event: ChatSSEvents.ResponseUpdate,
                        data: chunk.text,
                      })
                    }
                  }
                  if (chunk.cost) {
                    costArr.push(chunk.cost)
                  }
                  if (chunk.metadata?.usage) {
                    tokenArr.push({
                      inputTokens: chunk.metadata.usage.inputTokens,
                      outputTokens: chunk.metadata.usage.outputTokens,
                    })
                  }
                  if (chunk.citation) {
                    const { index, item } = chunk.citation
                    citations.push(item)
                    citationMap[index] = citations.length - 1
                    Logger.info(
                      `Found citations and sending it, current count: ${citations.length}`,
                    )
                    stream.writeSSE({
                      event: ChatSSEvents.CitationsUpdate,
                      data: JSON.stringify({
                        contextChunks: citations,
                        citationMap,
                      }),
                    })
                    citationValues[index] = item
                  }
                  if (chunk.imageCitation) {
                    loggerWithChild({ email: email }).info(
                      `Found image citation, sending it`,
                      { citationKey: chunk.imageCitation.citationKey },
                    )
                    imageCitations.push(chunk.imageCitation)
                    stream.writeSSE({
                      event: ChatSSEvents.ImageCitationUpdate,
                      data: JSON.stringify(chunk.imageCitation),
                    })
                  }
                }
                understandSpan.setAttribute("citation_count", citations.length)
                understandSpan.setAttribute(
                  "citation_map",
                  JSON.stringify(citationMap),
                )
                understandSpan.setAttribute(
                  "citation_values",
                  JSON.stringify(citationValues),
                )
                understandSpan.end()
                const answerSpan = ragSpan.startSpan("process_final_answer")
                answerSpan.setAttribute(
                  "final_answer",
                  processMessage(answer, citationMap),
                )
                answerSpan.setAttribute("actual_answer", answer)
                answerSpan.setAttribute("final_answer_length", answer.length)
                answerSpan.end()
                ragSpan.end()
              } else if (parsed.answer) {
                answer = parsed.answer
              }

              if (answer || wasStreamClosedPrematurely) {
                // Determine if a message (even partial) should be saved
                // TODO: incase user loses permission
                // to one of the citations what do we do?
                // somehow hide that citation and change
                // the answer to reflect that

                // Calculate total cost and tokens
                const totalCost = costArr.reduce((sum, cost) => sum + cost, 0)
                const totalTokens = tokenArr.reduce(
                  (sum, tokens) =>
                    sum + tokens.inputTokens + tokens.outputTokens,
                  0,
                )

                const msg = await insertMessage(db, {
                  chatId: chat.id,
                  userId: user.id,
                  workspaceExternalId: workspace.externalId,
                  chatExternalId: chat.externalId,
                  messageRole: MessageRole.Assistant,
                  email: user.email,
                  sources: citations,
                  imageCitations: imageCitations,
                  message: processMessage(answer, citationMap),
                  thinking: thinking,
                  modelId:
                    ragPipelineConfig[RagPipelineStages.AnswerOrRewrite]
                      .modelId,
                  cost: totalCost.toString(),
                  tokensUsed: totalTokens,
                })
                assistantMessageId = msg.externalId

                const traceJson = tracer.serializeToJson()
                await insertChatTrace({
                  workspaceId: workspace.id,
                  userId: user.id,
                  chatId: chat.id,
                  messageId: msg.id,
                  chatExternalId: chat.externalId,
                  email: user.email,
                  messageExternalId: msg.externalId,
                  traceJson,
                })
                Logger.info(
                  `[AgentMessageApi] Inserted trace for message ${msg.externalId} (premature: ${wasStreamClosedPrematurely}).`,
                )

                await stream.writeSSE({
                  event: ChatSSEvents.ResponseMetadata,
                  data: JSON.stringify({
                    chatId: chat.externalId,
                    messageId: assistantMessageId,
                  }),
                })
              } else {
                const errorSpan = streamSpan.startSpan("handle_no_answer")
                const allMessages = await getChatMessagesWithAuth(
                  db,
                  chat?.externalId,
                  email,
                )
                const lastMessage = allMessages[allMessages.length - 1]

                await stream.writeSSE({
                  event: ChatSSEvents.ResponseMetadata,
                  data: JSON.stringify({
                    chatId: chat.externalId,
                    messageId: lastMessage.externalId,
                  }),
                })
                await stream.writeSSE({
                  event: ChatSSEvents.Error,
                  data: "Oops, something went wrong. Please try rephrasing your question or ask something else.",
                })
                await addErrMessageToMessage(
                  lastMessage,
                  "Oops, something went wrong. Please try rephrasing your question or ask something else.",
                )

                const traceJson = tracer.serializeToJson()
                await insertChatTrace({
                  workspaceId: workspace.id,
                  userId: user.id,
                  chatId: chat.id,
                  messageId: lastMessage.id,
                  chatExternalId: chat.externalId,
                  email: user.email,
                  messageExternalId: lastMessage.externalId,
                  traceJson,
                })
                errorSpan.end()
              }

              const endSpan = streamSpan.startSpan("send_end_event")
              await stream.writeSSE({
                data: "",
                event: ChatSSEvents.End,
              })
              endSpan.end()
              streamSpan.end()
              rootSpan.end()
            }
          } catch (error) {
            const streamErrorSpan = streamSpan.startSpan("handle_stream_error")
            streamErrorSpan.addEvent("error", {
              message: getErrorMessage(error),
              stack: (error as Error).stack || "",
            })
            const errFomMap = handleError(error)
            const allMessages = await getChatMessagesWithAuth(
              db,
              chat?.externalId,
              email,
            )
            const lastMessage = allMessages[allMessages.length - 1]
            await stream.writeSSE({
              event: ChatSSEvents.ResponseMetadata,
              data: JSON.stringify({
                chatId: chat.externalId,
                messageId: lastMessage.externalId,
              }),
            })
            await stream.writeSSE({
              event: ChatSSEvents.Error,
              data: errFomMap,
            })

            // Add the error message to last user message
            await addErrMessageToMessage(lastMessage, errFomMap)

            await stream.writeSSE({
              data: "",
              event: ChatSSEvents.End,
            })
            Logger.error(
              error,
              `Streaming Error: ${(error as Error).message} ${
                (error as Error).stack
              }`,
            )
            streamErrorSpan.end()
            streamSpan.end()
            rootSpan.end()
          } finally {
            // Ensure stream is removed from the map on completion or error
            if (streamKey && activeStreams.has(streamKey)) {
              activeStreams.delete(streamKey)
              Logger.info(
                `Removed stream ${streamKey} from active streams map.`,
              )
            }
          }
        },
        async (err, stream) => {
          const streamErrorSpan = rootSpan.startSpan(
            "handle_stream_callback_error",
          )
          streamErrorSpan.addEvent("error", {
            message: getErrorMessage(err),
            stack: (err as Error).stack || "",
          })
          const errFromMap = handleError(err)
          // Use the stored assistant message ID if available when handling callback error
          const allMessages = await getChatMessagesWithAuth(
            db,
            chat?.externalId,
            email,
          )
          const lastMessage = allMessages[allMessages.length - 1]
          const errorMsgId = assistantMessageId || lastMessage.externalId
          const errorChatId = chat?.externalId || "unknown"

          if (errorChatId !== "unknown" && errorMsgId !== "unknown") {
            await stream.writeSSE({
              event: ChatSSEvents.ResponseMetadata,
              data: JSON.stringify({
                chatId: errorChatId,
                messageId: errorMsgId,
              }),
            })
            // Try to get the last message again for error reporting
            const allMessages = await getChatMessagesWithAuth(
              db,
              errorChatId,
              email,
            )
            if (allMessages.length > 0) {
              const lastMessage = allMessages[allMessages.length - 1]
              await addErrMessageToMessage(lastMessage, errFromMap)
            }
          }
          await stream.writeSSE({
            event: ChatSSEvents.Error,
            data: errFromMap,
          })
          await addErrMessageToMessage(lastMessage, errFromMap)

          await stream.writeSSE({
            data: "",
            event: ChatSSEvents.End,
          })
          Logger.error(
            err,
            `Streaming Error: ${err.message} ${(err as Error).stack}`,
          )
          // Ensure stream is removed from the map in the error callback too
          if (streamKey && activeStreams.has(streamKey)) {
            activeStreams.delete(streamKey)
            Logger.info(
              `Removed stream ${streamKey} from active streams map in error callback.`,
            )
          }
          streamErrorSpan.end()
          rootSpan.end()
        },
      )
    } else {
      // --- NON-STREAMING: buffer internal streams, return one JSON response ---
      let wasStreamClosedPrematurely = false // kept for parity with metrics
      const streamSpan = rootSpan.startSpan("nonstream_response")
      streamSpan.setAttribute("chatId", chat.externalId)

      try {
        const messagesWithNoErrResponse = messages
          .slice(0, messages.length - 1)
          .filter((msg) => !msg?.errorMessage)
          .filter(
            (msg) =>
              !(msg.messageRole === MessageRole.Assistant && !msg.message),
          )
          .map((msg) => {
            const fileIds = JSON.parse(JSON.stringify(msg?.fileIds || []))
            if (msg.messageRole === "user" && fileIds && fileIds.length > 0) {
              const originalMsg = msg.message
              const selectedContext = isContextSelected(originalMsg)
              msg.message = selectedContext
                ? buildUserQuery(selectedContext)
                : originalMsg
            }
            return {
              role: msg.messageRole as ConversationRole,
              content: [{ text: msg.message }],
            }
          })

        const limitedMessages = messagesWithNoErrResponse.slice(-8)

        // Helper to persist and return JSON in one place
        const finalizeAndRespond = async (params: {
          answer: string
          thinking: string
          citations: any[]
          imageCitations: any[]
          citationMap: Record<number, number>
          costArr: number[]
          tokenArr: { inputTokens: number; outputTokens: number }[]
        }) => {
          const processed = processMessage(params.answer, params.citationMap)

          const totalCost = params.costArr.reduce((s, c) => s + c, 0)
          const totalTokens = params.tokenArr.reduce(
            (s, t) => s + t.inputTokens + t.outputTokens,
            0,
          )

          const msg = await insertMessage(db, {
            chatId: chat.id,
            userId: user.id,
            workspaceExternalId: workspace.externalId,
            chatExternalId: chat.externalId,
            messageRole: MessageRole.Assistant,
            email: user.email,
            sources: params.citations,
            imageCitations: params.imageCitations,
            message: processed,
            thinking: params.thinking,
            modelId:
              ragPipelineConfig[RagPipelineStages.AnswerOrRewrite].modelId,
            cost: totalCost.toString(),
            tokensUsed: totalTokens,
          })
          assistantMessageId = msg.externalId

          const traceJson = tracer.serializeToJson()
          await insertChatTrace({
            workspaceId: workspace.id,
            userId: user.id,
            chatId: chat.id,
            messageId: msg.id,
            chatExternalId: chat.externalId,
            email: user.email,
            messageExternalId: msg.externalId,
            traceJson,
          })

          streamSpan.end()
          rootSpan.end()

          return c.json({
            chatId: chat.externalId,
            messageId: assistantMessageId,
            answer: processed,
            citations: params.citations,
            imageCitations: params.imageCitations,
            // thinking,
          })
        }

        // Path A: user provided explicit context (fileIds / attachments)
        if (
          (isMsgWithContext && fileIds && fileIds.length > 0) ||
          (attachmentFileIds && attachmentFileIds.length > 0)
        ) {
          const ragSpan = streamSpan.startSpan("rag_processing")
          const understandSpan = ragSpan.startSpan("understand_message")

          const iterator = UnderstandMessageAndAnswerForGivenContext(
            email,
            ctx,
            message,
            0.5,
            fileIds,
            userRequestsReasoning,
            understandSpan,
            [],
            attachmentFileIds,
            agentPromptForLLM,
          )

          // Collect internal stream
          const {
            answer,
            thinking,
            citations,
            imageCitations,
            citationMap,
            costArr,
            tokenArr,
          } = await collectIterator(iterator)

          understandSpan.end()
          ragSpan.end()

          if (answer || wasStreamClosedPrematurely) {
            return await finalizeAndRespond({
              answer,
              thinking,
              citations,
              imageCitations,
              citationMap,
              costArr,
              tokenArr,
            })
          } else {
            const allMessages = await getChatMessagesWithAuth(
              db,
              chat?.externalId,
              email,
            )
            const lastMessage = allMessages[allMessages.length - 1]
            const msg = "Can you please make your query more specific?"
            await addErrMessageToMessage(lastMessage, msg)
            streamSpan.end()
            rootSpan.end()
            return c.json(
              {
                chatId: chat.externalId,
                messageId: lastMessage.externalId,
                error: msg,
              },
              400,
            )
          }
        }

        // Path B: try "answer from conversation OR rewrite then RAG"
        const searchOrAnswerIterator =
          generateSearchQueryOrAnswerFromConversation(message, ctx, {
            modelId:
              ragPipelineConfig[RagPipelineStages.AnswerOrSearch].modelId,
            stream: true,
            json: true,
            reasoning:
              userRequestsReasoning &&
              ragPipelineConfig[RagPipelineStages.AnswerOrSearch].reasoning,
            messages: limitedMessages,
            agentPrompt: agentPromptForLLM,
          })

        // Buffer the JSON-ish control stream
        let buffer = ""
        let queryFilters = {
          apps: [],
          entities: [],
          startTime: "",
          endTime: "",
          count: 0,
          sortDirection: "",
        }
        let parsed = {
          answer: "",
          queryRewrite: "",
          temporalDirection: null,
          filter_query: "",
          type: "",
          intent: {},
          filters: queryFilters,
        }
        let costArrA: number[] = []
        let tokenArrA: { inputTokens: number; outputTokens: number }[] = []

        for await (const chunk of searchOrAnswerIterator) {
          if (chunk.text) {
            buffer += chunk.text
            try {
              parsed = jsonParseLLMOutput(buffer) || parsed
            } catch {
              // keep buffering until valid
            }
          }
          if (chunk.cost) costArrA.push(chunk.cost)
          if (chunk.metadata?.usage) {
            tokenArrA.push({
              inputTokens: chunk.metadata.usage.inputTokens,
              outputTokens: chunk.metadata.usage.outputTokens,
            })
          }
        }

        if (parsed.answer) {
          // Found direct answer from conversation; persist/return
          return await finalizeAndRespond({
            answer: parsed.answer,
            thinking: "",
            citations: [],
            imageCitations: [],
            citationMap: {},
            costArr: costArrA,
            tokenArr: tokenArrA,
          })
        }

        // No direct answer -> do full RAG
        const classification: TemporalClassifier & QueryRouterResponse = {
          direction: parsed.temporalDirection,
          type: parsed.type as QueryType,
          filterQuery: parsed.filter_query,
          filters: {
            ...(parsed?.filters ?? {}),
            apps: parsed.filters?.apps || [],
            entities: (parsed.filters?.entities as any) || [],
            intent: parsed.intent || {},
          },
        }

        if (parsed.queryRewrite) {
          message = parsed.queryRewrite
        }

        const ragSpan = streamSpan.startSpan("rag_processing")
        const understandSpan = ragSpan.startSpan("understand_message")
        const iterator = UnderstandMessageAndAnswer(
          email,
          ctx,
          message,
          classification,
          limitedMessages,
          0.5,
          userRequestsReasoning,
          understandSpan,
          agentPromptForLLM,
        )

        const {
          answer,
          thinking,
          citations,
          imageCitations,
          citationMap,
          costArr,
          tokenArr,
        } = await collectIterator(iterator)

        understandSpan.end()
        ragSpan.end()

        if (answer || wasStreamClosedPrematurely) {
          return await finalizeAndRespond({
            answer,
            thinking,
            citations,
            imageCitations,
            citationMap,
            costArr: costArrA.concat(costArr),
            tokenArr: tokenArrA.concat(tokenArr),
          })
        } else {
          const allMessages = await getChatMessagesWithAuth(
            db,
            chat?.externalId,
            email,
          )
          const lastMessage = allMessages[allMessages.length - 1]
          const msg =
            "Oops, something went wrong. Please try rephrasing your question or ask something else."
          await addErrMessageToMessage(lastMessage, msg)
          streamSpan.end()
          rootSpan.end()
          return c.json(
            {
              chatId: chat.externalId,
              messageId: lastMessage.externalId,
              error: msg,
            },
            400,
          )
        }
      } catch (error) {
        const streamErrorSpan = streamSpan.startSpan("handle_nonstream_error")
        streamErrorSpan.addEvent("error", {
          message: getErrorMessage(error),
          stack: (error as Error).stack || "",
        })

        const errFromMap = handleError(error)
        if (chat?.externalId) {
          const allMessages = await getChatMessagesWithAuth(
            db,
            chat?.externalId,
            email,
          )
          const lastMessage = allMessages[allMessages.length - 1]
          await addErrMessageToMessage(lastMessage, errFromMap)
          streamErrorSpan.end()
          streamSpan.end()
          rootSpan.end()
          return c.json(
            {
              chatId: chat.externalId,
              messageId: lastMessage.externalId,
              error: errFromMap,
            },
            500,
          )
        }
        streamErrorSpan.end()
        streamSpan.end()
        rootSpan.end()
        return c.json({ error: errFromMap }, 500)
      }
    }
  } catch (error) {
    const errorSpan = rootSpan.startSpan("handle_top_level_error")
    errorSpan.addEvent("error", {
      message: getErrorMessage(error),
      stack: (error as Error).stack || "",
    })
    const errMsg = getErrorMessage(error)
    // TODO: add more errors like bedrock, this is only openai
    const errFromMap = handleError(error)
    // @ts-ignore
    if (chat?.externalId) {
      const allMessages = await getChatMessagesWithAuth(
        db,
        chat?.externalId,
        email,
      )
      // Add the error message to last user message
      if (allMessages.length > 0) {
        const lastMessage = allMessages[allMessages.length - 1]
        // Use the stored assistant message ID if available for metadata
        const errorMsgId = assistantMessageId || lastMessage.externalId
        await stream.writeSSE({
          event: ChatSSEvents.ResponseMetadata,
          data: JSON.stringify({
            chatId: chat.externalId,
            messageId: errorMsgId,
          }),
        })
        await addErrMessageToMessage(lastMessage, errFromMap)
      }
    }
    if (error instanceof APIError) {
      // quota error
      if (error.status === 429) {
        Logger.error(error, "You exceeded your current quota")
        if (stream) {
          await stream.writeSSE({
            event: ChatSSEvents.Error,
            data: errFromMap,
          })
        }
      }
    } else {
      Logger.error(error, `Message Error: ${errMsg} ${(error as Error).stack}`)
      throw new HTTPException(500, {
        message: "Could not create message or Chat",
      })
    }
    // Ensure stream is removed from the map in the top-level catch block
    if (streamKey && activeStreams.has(streamKey)) {
      activeStreams.delete(streamKey)
      Logger.info(
        `Removed stream ${streamKey} from active streams map in top-level catch.`,
      )
    }
    errorSpan.end()
    rootSpan.end()
  }
}

// Collects an internal streaming iterator into one object.
async function collectIterator<
  TChunk extends {
    text?: string
    reasoning?: boolean
    cost?: number
    metadata?: { usage?: { inputTokens: number; outputTokens: number } }
    citation?: { index: number; item: any }
    imageCitation?: any
  },
>(iterator: AsyncIterable<TChunk>, opts?: { maxBytes?: number }) {
  let answer = ""
  let thinking = ""
  let citations: any[] = []
  let imageCitations: any[] = []
  let citationMap: Record<number, number> = {}
  let costArr: number[] = []
  let tokenArr: { inputTokens: number; outputTokens: number }[] = []
  let size = 0

  for await (const chunk of iterator) {
    if (chunk.text) {
      if (chunk.reasoning) {
        thinking += chunk.text
      } else {
        answer += chunk.text
      }
    }
    if (chunk.cost) costArr.push(chunk.cost)
    if (chunk.metadata?.usage) {
      tokenArr.push({
        inputTokens: chunk.metadata.usage.inputTokens,
        outputTokens: chunk.metadata.usage.outputTokens,
      })
    }
    if (chunk.citation) {
      const { index, item } = chunk.citation
      citations.push(item)
      citationMap[index] = citations.length - 1
    }
    if (chunk.imageCitation) {
      imageCitations.push(chunk.imageCitation)
    }
  }

  return {
    answer,
    thinking,
    citations,
    imageCitations,
    citationMap,
    costArr,
    tokenArr,
  }
}<|MERGE_RESOLUTION|>--- conflicted
+++ resolved
@@ -3750,206 +3750,7 @@
 
               const understandSpan = ragSpan.startSpan("understand_message")
 
-<<<<<<< HEAD
               const iterator = UnderstandMessageAndAnswerForGivenContext(
-=======
-            Logger.info(
-              "Checking if answer is in the conversation or a mandatory query rewrite is needed before RAG",
-            )
-            // Limit messages to last 5 for the first LLM call if it's a new chat
-            const limitedMessages = messagesWithNoErrResponse.slice(-8)
-            
-            // Extract previous classification for pagination and follow-up queries
-            let previousClassification: QueryRouterLLMResponse | null = null
-            if (messages.length >= 2) {
-              const previousUserMessage = messages[messages.length - 2]
-              if (previousUserMessage?.queryRouterClassification && previousUserMessage.messageRole === "user") {
-                try {
-                  const parsedClassification =
-                    typeof previousUserMessage.queryRouterClassification === "string"
-                      ? JSON.parse(previousUserMessage.queryRouterClassification)
-                      : previousUserMessage.queryRouterClassification
-                  previousClassification = parsedClassification as QueryRouterLLMResponse
-                  Logger.info(`Found previous classification in agents: ${JSON.stringify(previousClassification)}`)
-                } catch (error) {
-                  Logger.error(`Error parsing previous classification in agents: ${error}`)
-                }
-              }
-            }
-            
-            const searchOrAnswerIterator =
-              generateSearchQueryOrAnswerFromConversation(message, ctx, {
-                modelId:
-                  ragPipelineConfig[RagPipelineStages.AnswerOrSearch].modelId,
-                stream: true,
-                json: true,
-                reasoning:
-                  userRequestsReasoning &&
-                  ragPipelineConfig[RagPipelineStages.AnswerOrSearch].reasoning,
-                messages: limitedMessages,
-                agentPrompt: agentPromptForLLM,
-              }, undefined, previousClassification)
-
-            // TODO: for now if the answer is from the conversation itself we don't
-            // add any citations for it, we can refer to the original message for citations
-            // one more bug is now llm automatically copies the citation text sometimes without any reference
-            // leads to [NaN] in the answer
-            let currentAnswer = ""
-            let answer = ""
-            let citations = []
-            let imageCitations: any = []
-            let citationMap: Record<number, number> = {}
-            let queryFilters = {
-              apps: [],
-              entities: [],
-              startTime: "",
-              endTime: "",
-              count: 0,
-              sortDirection: "",
-              intent: {},
-              offset: 0,
-            }
-            let parsed = {
-              answer: "",
-              queryRewrite: "",
-              temporalDirection: null,
-              filter_query: "",
-              type: "",
-              intent: {},
-              filters: queryFilters,
-            }
-
-            let thinking = ""
-            let reasoning =
-              userRequestsReasoning &&
-              ragPipelineConfig[RagPipelineStages.AnswerOrSearch].reasoning
-            let buffer = ""
-            const conversationSpan = streamSpan.startSpan("conversation_search")
-            for await (const chunk of searchOrAnswerIterator) {
-              if (stream.closed) {
-                Logger.info(
-                  "[AgentMessageApi] Stream closed during conversation search loop. Breaking.",
-                )
-                wasStreamClosedPrematurely = true
-                break
-              }
-              if (chunk.text) {
-                if (reasoning) {
-                  if (thinking && !chunk.text.includes(EndThinkingToken)) {
-                    thinking += chunk.text
-                    stream.writeSSE({
-                      event: ChatSSEvents.Reasoning,
-                      data: chunk.text,
-                    })
-                  } else {
-                    // first time
-                    if (!chunk.text.includes(StartThinkingToken)) {
-                      let token = chunk.text
-                      if (chunk.text.includes(EndThinkingToken)) {
-                        token = chunk.text.split(EndThinkingToken)[0]
-                        thinking += token
-                      } else {
-                        thinking += token
-                      }
-                      stream.writeSSE({
-                        event: ChatSSEvents.Reasoning,
-                        data: token,
-                      })
-                    }
-                  }
-                }
-                if (reasoning && chunk.text.includes(EndThinkingToken)) {
-                  reasoning = false
-                  chunk.text = chunk.text.split(EndThinkingToken)[1].trim()
-                }
-                if (!reasoning) {
-                  buffer += chunk.text
-                  try {
-                    parsed = jsonParseLLMOutput(buffer) || {}
-                    if (parsed.answer && currentAnswer !== parsed.answer) {
-                      if (currentAnswer === "") {
-                        Logger.info(
-                          "We were able to find the answer/respond to users query in the conversation itself so not applying RAG",
-                        )
-                        stream.writeSSE({
-                          event: ChatSSEvents.Start,
-                          data: "",
-                        })
-                        // First valid answer - send the whole thing
-                        stream.writeSSE({
-                          event: ChatSSEvents.ResponseUpdate,
-                          data: parsed.answer,
-                        })
-                      } else {
-                        // Subsequent chunks - send only the new part
-                        const newText = parsed.answer.slice(
-                          currentAnswer.length,
-                        )
-                        stream.writeSSE({
-                          event: ChatSSEvents.ResponseUpdate,
-                          data: newText,
-                        })
-                      }
-                      currentAnswer = parsed.answer
-                    }
-                  } catch (err) {
-                    const errMessage = (err as Error).message
-                    Logger.error(
-                      err,
-                      `Error while parsing LLM output ${errMessage}`,
-                    )
-                    continue
-                  }
-                }
-              }
-              if (chunk.cost) {
-                costArr.push(chunk.cost)
-              }
-              if (chunk.metadata?.usage) {
-                tokenArr.push({
-                  inputTokens: chunk.metadata.usage.inputTokens,
-                  outputTokens: chunk.metadata.usage.outputTokens,
-                })
-              }
-            }
-
-            conversationSpan.setAttribute("answer_found", parsed.answer)
-            conversationSpan.setAttribute("answer", answer)
-            conversationSpan.setAttribute("query_rewrite", parsed.queryRewrite)
-            conversationSpan.end()
-
-            if (parsed.answer === null || parsed.answer === "") {
-              const ragSpan = streamSpan.startSpan("rag_processing")
-              if (parsed.queryRewrite) {
-                Logger.info(
-                  `The query is ambigious and requires a mandatory query rewrite from the existing conversation / recent messages ${parsed.queryRewrite}`,
-                )
-                message = parsed.queryRewrite
-                Logger.info(`Rewritten query: ${message}`)
-                ragSpan.setAttribute("query_rewrite", parsed.queryRewrite)
-              } else {
-                Logger.info(
-                  "There was no need for a query rewrite and there was no answer in the conversation, applying RAG",
-                )
-              }
-              const classification: TemporalClassifier & QueryRouterResponse = {
-                direction: parsed.temporalDirection,
-                type: parsed.type as QueryType,
-                filterQuery: parsed.filter_query,
-                filters: {
-                  ...(parsed?.filters ?? {}),
-                  apps: parsed.filters?.apps || [],
-                  entities: parsed.filters?.entities as any,
-                  intent: parsed.intent || {},
-                },
-              }
-
-              Logger.info(
-                `Classifying the query as:, ${JSON.stringify(classification)}`,
-              )
-              const understandSpan = ragSpan.startSpan("understand_message")
-              const iterator = UnderstandMessageAndAnswer(
->>>>>>> 78ae0c67
                 email,
                 ctx,
                 message,
@@ -4199,51 +4000,71 @@
                   }
                 })
 
-              Logger.info(
-                "Checking if answer is in the conversation or a mandatory query rewrite is needed before RAG",
-              )
-              // Limit messages to last 5 for the first LLM call if it's a new chat
-              const limitedMessages = messagesWithNoErrResponse.slice(-8)
-              const searchOrAnswerIterator =
-                generateSearchQueryOrAnswerFromConversation(message, ctx, {
-                  modelId:
-                    ragPipelineConfig[RagPipelineStages.AnswerOrSearch].modelId,
-                  stream: true,
-                  json: true,
-                  reasoning:
-                    userRequestsReasoning &&
-                    ragPipelineConfig[RagPipelineStages.AnswerOrSearch]
-                      .reasoning,
-                  messages: limitedMessages,
-                  agentPrompt: agentPromptForLLM,
-                })
-
-              // TODO: for now if the answer is from the conversation itself we don't
-              // add any citations for it, we can refer to the original message for citations
-              // one more bug is now llm automatically copies the citation text sometimes without any reference
-              // leads to [NaN] in the answer
-              let currentAnswer = ""
-              let answer = ""
-              let citations = []
-              let imageCitations: any = []
-              let citationMap: Record<number, number> = {}
-              let queryFilters = {
-                apps: [],
-                entities: [],
-                startTime: "",
-                endTime: "",
-                count: 0,
-                sortDirection: "",
+            Logger.info(
+              "Checking if answer is in the conversation or a mandatory query rewrite is needed before RAG",
+            )
+            // Limit messages to last 5 for the first LLM call if it's a new chat
+            const limitedMessages = messagesWithNoErrResponse.slice(-8)
+            
+            // Extract previous classification for pagination and follow-up queries
+            let previousClassification: QueryRouterLLMResponse | null = null
+            if (messages.length >= 2) {
+              const previousUserMessage = messages[messages.length - 2]
+              if (previousUserMessage?.queryRouterClassification && previousUserMessage.messageRole === "user") {
+                try {
+                  const parsedClassification =
+                    typeof previousUserMessage.queryRouterClassification === "string"
+                      ? JSON.parse(previousUserMessage.queryRouterClassification)
+                      : previousUserMessage.queryRouterClassification
+                  previousClassification = parsedClassification as QueryRouterLLMResponse
+                  Logger.info(`Found previous classification in agents: ${JSON.stringify(previousClassification)}`)
+                } catch (error) {
+                  Logger.error(`Error parsing previous classification in agents: ${error}`)
+                }
               }
-              let parsed = {
-                answer: "",
-                queryRewrite: "",
-                temporalDirection: null,
-                filter_query: "",
-                type: "",
-                intent: {},
-                filters: queryFilters,
-              }
+            }
+            
+            const searchOrAnswerIterator =
+              generateSearchQueryOrAnswerFromConversation(message, ctx, {
+                modelId:
+                  ragPipelineConfig[RagPipelineStages.AnswerOrSearch].modelId,
+                stream: true,
+                json: true,
+                reasoning:
+                  userRequestsReasoning &&
+                  ragPipelineConfig[RagPipelineStages.AnswerOrSearch].reasoning,
+                messages: limitedMessages,
+                agentPrompt: agentPromptForLLM,
+              }, undefined, previousClassification)
+
+            // TODO: for now if the answer is from the conversation itself we don't
+            // add any citations for it, we can refer to the original message for citations
+            // one more bug is now llm automatically copies the citation text sometimes without any reference
+            // leads to [NaN] in the answer
+            let currentAnswer = ""
+            let answer = ""
+            let citations = []
+            let imageCitations: any = []
+            let citationMap: Record<number, number> = {}
+            let queryFilters = {
+              apps: [],
+              entities: [],
+              startTime: "",
+              endTime: "",
+              count: 0,
+              sortDirection: "",
+              intent: {},
+              offset: 0,
+            }
+            let parsed = {
+              answer: "",
+              queryRewrite: "",
+              temporalDirection: null,
+              filter_query: "",
+              type: "",
+              intent: {},
+              filters: queryFilters,
+            }
 
               let thinking = ""
               let reasoning =
@@ -4736,6 +4557,33 @@
 
         const limitedMessages = messagesWithNoErrResponse.slice(-8)
 
+        // Extract previous classification for pagination and follow-up queries
+        let previousClassification: QueryRouterLLMResponse | null = null
+        if (messages.length >= 2) {
+          const previousUserMessage = messages[messages.length - 2]
+          if (
+            previousUserMessage?.queryRouterClassification &&
+            previousUserMessage.messageRole === "user"
+          ) {
+            try {
+              const parsedClassification =
+                typeof previousUserMessage.queryRouterClassification ===
+                "string"
+                  ? JSON.parse(previousUserMessage.queryRouterClassification)
+                  : previousUserMessage.queryRouterClassification
+              previousClassification =
+                parsedClassification as QueryRouterLLMResponse
+              Logger.info(
+                `Found previous classification in agents: ${JSON.stringify(previousClassification)}`,
+              )
+            } catch (error) {
+              Logger.error(
+                `Error parsing previous classification in agents: ${error}`,
+              )
+            }
+          }
+        }
+
         // Helper to persist and return JSON in one place
         const finalizeAndRespond = async (params: {
           answer: string
@@ -4866,17 +4714,23 @@
 
         // Path B: try "answer from conversation OR rewrite then RAG"
         const searchOrAnswerIterator =
-          generateSearchQueryOrAnswerFromConversation(message, ctx, {
-            modelId:
-              ragPipelineConfig[RagPipelineStages.AnswerOrSearch].modelId,
-            stream: true,
-            json: true,
-            reasoning:
-              userRequestsReasoning &&
-              ragPipelineConfig[RagPipelineStages.AnswerOrSearch].reasoning,
-            messages: limitedMessages,
-            agentPrompt: agentPromptForLLM,
-          })
+          generateSearchQueryOrAnswerFromConversation(
+            message,
+            ctx,
+            {
+              modelId:
+                ragPipelineConfig[RagPipelineStages.AnswerOrSearch].modelId,
+              stream: true,
+              json: true,
+              reasoning:
+                userRequestsReasoning &&
+                ragPipelineConfig[RagPipelineStages.AnswerOrSearch].reasoning,
+              messages: limitedMessages,
+              agentPrompt: agentPromptForLLM,
+            },
+            undefined,
+            previousClassification,
+          )
 
         // Buffer the JSON-ish control stream
         let buffer = ""
@@ -4887,6 +4741,8 @@
           endTime: "",
           count: 0,
           sortDirection: "",
+          intent: {},
+          offset: 0,
         }
         let parsed = {
           answer: "",
