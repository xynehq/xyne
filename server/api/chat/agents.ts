--- conflicted
+++ resolved
@@ -1534,12 +1534,8 @@
                     messagesWithNoErrResponse,
                     logAndStreamReasoning,
                     sub,
-<<<<<<< HEAD
                     ImageAttachmentFileIds,
-=======
-                    attachmentFileIds,
                     actualModelId || undefined,
->>>>>>> bbabe175
                   )
                   await logAndStreamReasoning({
                     type: AgentReasoningStepType.LogMessage,
@@ -2131,12 +2127,8 @@
                   messagesWithNoErrResponse,
                   logAndStreamReasoning,
                   sub,
-<<<<<<< HEAD
                   ImageAttachmentFileIds,
-=======
-                  attachmentFileIds,
                   actualModelId || undefined,
->>>>>>> bbabe175
                 )
 
                 await logAndStreamReasoning({
@@ -2323,12 +2315,8 @@
                   messagesWithNoErrResponse,
                   logAndStreamReasoning,
                   sub,
-<<<<<<< HEAD
                   ImageAttachmentFileIds,
-=======
-                  attachmentFileIds,
                   actualModelId || undefined,
->>>>>>> bbabe175
                 )
                 await logAndStreamReasoning({
                   type: AgentReasoningStepType.LogMessage,
