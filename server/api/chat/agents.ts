--- conflicted
+++ resolved
@@ -49,10 +49,7 @@
 import { getLogger, getLoggerWithChild } from "@/logger"
 import {
   AgentReasoningStepType,
-<<<<<<< HEAD
   AgentToolName,
-=======
->>>>>>> aa29edab
   ApiKeyScopes,
   ChatSSEvents,
   ContextSysthesisState,
@@ -159,11 +156,8 @@
 import { getDateForAI } from "@/utils/index"
 import { validateVespaIdInAgentIntegrations } from "@/search/utils"
 import { getAuth, safeGet } from "../agent"
-<<<<<<< HEAD
-=======
 import { applyFollowUpContext } from "@/utils/parseAttachment"
 import { expandSheetIds } from "@/search/utils"
->>>>>>> aa29edab
 const {
   JwtPayloadKey,
   defaultBestModel,
@@ -2879,15 +2873,9 @@
           const dataSourceSpan = streamSpan.startSpan("get_all_data_sources")
           const allDataSources = await getAllDocumentsForAgent(
             [Apps.DataSource],
-<<<<<<< HEAD
-            [email],
-            100,
-            (agentForDb?.appIntegrations as string[])?.join(',') || '',
-=======
             agentForDb?.appIntegrations as string[],
             400,
             email,
->>>>>>> aa29edab
           )
           dataSourceSpan.end()
           loggerWithChild({ email }).info(
@@ -3164,15 +3152,9 @@
         const dataSourceSpan = nonStreamSpan.startSpan("get_all_data_sources")
         const allDataSources = await getAllDocumentsForAgent(
           [Apps.DataSource],
-<<<<<<< HEAD
-          [email],
-          100,
-          (agentForDb?.appIntegrations as string[])?.join(',') || '',
-=======
           agentForDb?.appIntegrations as string[],
           400,
           email,
->>>>>>> aa29edab
         )
         dataSourceSpan.end()
         loggerWithChild({ email }).info(
@@ -3583,16 +3565,6 @@
       }
     }
     const isMsgWithContext = isMessageWithContext(message)
-<<<<<<< HEAD
-    const extractedInfo =
-      isMsgWithContext || (path && ids)
-        ? await extractFileIdsFromMessage(message, email, ids)
-        : {
-            totalValidFileIdsFromLinkCount: 0,
-            fileIds: [],
-            collectionFolderIds: [],
-          }
-=======
     const extractedInfo = isMsgWithContext
       ? await extractFileIdsFromMessage(message, email)
       : {
@@ -3603,7 +3575,6 @@
     const pathExtractedInfo = isValidPath
       ? await extractItemIdsFromPath(ids ?? "")
       : { collectionFileIds: [], collectionFolderIds: [], collectionIds: [] }
->>>>>>> aa29edab
     let fileIds = extractedInfo?.fileIds
     let folderIds = extractedInfo?.collectionFolderIds
     if (nonImageAttachmentFileIds && nonImageAttachmentFileIds.length > 0) {
@@ -3850,12 +3821,6 @@
                 imageAttachmentFileIds,
                 agentPromptForLLM,
                 fileIds.length > 0,
-<<<<<<< HEAD
-                actualModelId,
-                Boolean(isValidPath),
-                folderIds,
-=======
->>>>>>> aa29edab
               )
               stream.writeSSE({
                 event: ChatSSEvents.Start,
