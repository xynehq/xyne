--- conflicted
+++ resolved
@@ -39,6 +39,7 @@
   StreamableHTTPClientTransport,
   type StreamableHTTPClientTransportOptions,
 } from "@modelcontextprotocol/sdk/client/streamableHttp.js"
+
 
 import {
   Models,
@@ -199,10 +200,6 @@
   runStream,
   generateRunId,
   generateTraceId,
-<<<<<<< HEAD
-  getTextContent,
-=======
->>>>>>> 402e9ee9
   type Agent as JAFAgent,
   type Tool as JAFTool,
   type Message as JAFMessage,
@@ -1049,6 +1046,20 @@
     const agentIdToStore = agentForDb ? agentForDb.externalId : null
     let title = ""
     if (!chatId) {
+      const titleSpan = chatCreationSpan.startSpan("generate_title")
+      // let llm decide a title
+      const titleResp = await generateTitleUsingQuery(message, {
+        modelId: ragPipelineConfig[RagPipelineStages.NewChatTitle].modelId,
+        stream: false,
+      })
+      title = titleResp.title
+      const cost = titleResp.cost
+      if (cost) {
+        costArr.push(cost)
+        titleSpan.setAttribute("cost", cost)
+      }
+      titleSpan.setAttribute("title", title)
+      titleSpan.end()
 
       const dbTransactionSpan = chatCreationSpan.startSpan("db_transaction_new_chat")
       let [insertedChat, insertedMsg] = await db.transaction(
@@ -2000,11 +2011,7 @@
               }
               case "assistant_message": {
                 const messageSpan = jafStreamingSpan.startSpan("assistant_message")
-<<<<<<< HEAD
-                const content = getTextContent(evt.data.message.content) || ""
-=======
                 const content = evt.data.message.content || ""
->>>>>>> 402e9ee9
                 const hasToolCalls = Array.isArray(evt.data.message?.tool_calls) &&
                   (evt.data.message.tool_calls?.length ?? 0) > 0
 
@@ -2074,7 +2081,6 @@
                 messageSpan.setAttribute("image_citations_count", imageCitations.length)
                 messageSpan.end()
                 break
-<<<<<<< HEAD
               }
               case "token_usage": {
                 const tokenUsageSpan = jafStreamingSpan.startSpan("token_usage")
@@ -2173,106 +2179,6 @@
                 finalOutputSpan.end()
                 break
               }
-=======
-              }
-              case "token_usage": {
-                const tokenUsageSpan = jafStreamingSpan.startSpan("token_usage")
-                const inputTokens = (evt.data.prompt as number) || 0
-                const outputTokens = (evt.data.completion as number) || 0
-                tokenArr.push({
-                  inputTokens,
-                  outputTokens,
-                })
-                tokenUsageSpan.setAttribute("input_tokens", inputTokens)
-                tokenUsageSpan.setAttribute("output_tokens", outputTokens)
-                tokenUsageSpan.setAttribute("total_tokens", inputTokens + outputTokens)
-                tokenUsageSpan.end()
-                break
-              }
-              case "guardrail_violation": {
-                const guardrailSpan = jafStreamingSpan.startSpan("guardrail_violation")
-                guardrailSpan.setAttribute("reason", evt.data.reason)
-                await stream.writeSSE({
-                  event: ChatSSEvents.Error,
-                  data: JSON.stringify({
-                    error: "guardrail_violation",
-                    message: evt.data.reason,
-                  }),
-                })
-                guardrailSpan.end()
-                break
-              }
-              case "decode_error": {
-                const decodeErrorSpan = jafStreamingSpan.startSpan("decode_error")
-                await stream.writeSSE({
-                  event: ChatSSEvents.Error,
-                  data: JSON.stringify({
-                    error: "decode_error",
-                    message: "Failed to decode model output",
-                  }),
-                })
-                decodeErrorSpan.end()
-                break
-              }
-              case "handoff_denied": {
-                const handoffSpan = jafStreamingSpan.startSpan("handoff_denied")
-                handoffSpan.setAttribute("reason", evt.data.reason)
-                await stream.writeSSE({
-                  event: ChatSSEvents.Error,
-                  data: JSON.stringify({
-                    error: "handoff_denied",
-                    message: evt.data.reason,
-                  }),
-                })
-                handoffSpan.end()
-                break
-              }
-              case "turn_end": {
-                const turnEndSpan = jafStreamingSpan.startSpan("turn_end")
-                turnEndSpan.setAttribute("turn_number", evt.data.turn)
-                // Emit an iteration summary (fallback version)
-                await stream.writeSSE({
-                  event: ChatSSEvents.Reasoning,
-                  data: JSON.stringify({
-                    text: `Completed iteration ${evt.data.turn}.`,
-                    step: {
-                      type: AgentReasoningStepType.LogMessage,
-                      status: "completed",
-                      message: `Completed iteration ${evt.data.turn}.`,
-                      iteration: evt.data.turn,
-                      stepSummary: `Completed iteration ${evt.data.turn}.`,
-                      isIterationSummary: true,
-                    },
-                  }),
-                })
-                turnEndSpan.end()
-                break
-              }
-              case "final_output": {
-                const finalOutputSpan = jafStreamingSpan.startSpan("final_output")
-                const out = evt.data.output
-                if (typeof out === "string" && out.trim().length) {
-                  // Ensure any remainder is streamed
-                  const remaining = out.slice(answer.length)
-                  if (remaining.length) {
-                    await stream.writeSSE({
-                      event: ChatSSEvents.ResponseUpdate,
-                      data: remaining,
-                    })
-                    answer = out
-                  }
-                }
-                // Store the actual output instead of just length
-                finalOutputSpan.setAttribute("final_output", typeof out === "string" ? out : "")
-                finalOutputSpan.setAttribute("final_output_length", typeof out === "string" ? out.length : 0)
-                finalOutputSpan.setAttribute("citation_map", JSON.stringify(citationMap))
-                finalOutputSpan.setAttribute("citation_values", JSON.stringify(citationValues))
-                finalOutputSpan.setAttribute("citations_count", citations.length)
-                finalOutputSpan.setAttribute("image_citations_count", imageCitations.length)
-                finalOutputSpan.end()
-                break
-              }
->>>>>>> 402e9ee9
               case "run_end": {
                 const runEndSpan = jafStreamingSpan.startSpan("run_end")
                 const outcome = evt.data.outcome as JAFRunResult<string>["outcome"]
@@ -2307,7 +2213,6 @@
                     modelId: defaultBestModel,
                     cost: totalCost.toString(),
                     tokensUsed: totalTokens,
-<<<<<<< HEAD
                   })
                   assistantMessageId = msg.externalId
                   dbInsertSpan.setAttribute("message_external_id", assistantMessageId)
@@ -2334,34 +2239,6 @@
                       messageId: assistantMessageId,
                     }),
                   })
-=======
-                  })
-                  assistantMessageId = msg.externalId
-                  dbInsertSpan.setAttribute("message_external_id", assistantMessageId)
-                  dbInsertSpan.end()
-                  
-                  const traceInsertSpan = runEndSpan.startSpan("insert_chat_trace")
-                  const traceJson = tracer.serializeToJson()
-                  await insertChatTrace({
-                    workspaceId: workspace.id,
-                    userId: user.id,
-                    chatId: chat.id,
-                    messageId: msg.id,
-                    chatExternalId: chat.externalId,
-                    email: user.email,
-                    messageExternalId: msg.externalId,
-                    traceJson,
-                  })
-                  traceInsertSpan.end()
-                  
-                  await stream.writeSSE({
-                    event: ChatSSEvents.ResponseMetadata,
-                    data: JSON.stringify({
-                      chatId: chat.externalId,
-                      messageId: assistantMessageId,
-                    }),
-                  })
->>>>>>> 402e9ee9
                   await stream.writeSSE({ event: ChatSSEvents.End, data: "" })
                 } else {
                   // Error outcome: stream error and do not insert assistant message
@@ -2379,12 +2256,7 @@
                       messageId: lastMessage.externalId,
                     }),
                   })
-<<<<<<< HEAD
-                  // Check the status before accessing error property
-                  const err = outcome?.status === 'error' ? outcome.error : undefined
-=======
                   const err = outcome?.error as JAFError | undefined
->>>>>>> 402e9ee9
                   const errTag = err?._tag || "run_error"
                   let errMsg = "Model did not return a response."
                   if (err) {
@@ -2423,11 +2295,7 @@
                           // Extract all context from runState.messages array
                           const allMessages = runState.messages || []
                           const agentScratchpad = allMessages
-<<<<<<< HEAD
-                            .map((msg, index) => `${msg.role}: ${getTextContent(msg.content)}`)
-=======
                             .map((msg, index) => `${msg.role}: ${msg.content}`)
->>>>>>> 402e9ee9
                             .join('\n')
                           console.log("Agent scratchpad:", agentScratchpad)
                           console.log('all messages:', allMessages)
@@ -2435,11 +2303,7 @@
                           // Build tool log from any tool executions in the conversation
                           const toolLog = allMessages
                             .filter(msg => msg.role === 'tool' || (msg as any).tool_calls || (msg as any).tool_call_id)
-<<<<<<< HEAD
-                            .map((msg, index) => `Tool Execution ${index + 1}: ${getTextContent(msg.content)}`)
-=======
                             .map((msg, index) => `Tool Execution ${index + 1}: ${msg.content}`)
->>>>>>> 402e9ee9
                             .join('\n')
                           console.log("Tool log:", toolLog)
                           // Prepare fallback tool parameters with context from runState.messages
