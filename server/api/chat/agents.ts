import {
  answerContextMap,
  answerContextMapFromFragments,
  cleanContext,
  constructToolContext,
  userContext,
} from "@/ai/context"
import {
  generateAgentStepSummaryPromptJson,
  generateConsolidatedStepSummaryPromptJson,
} from "@/ai/agentPrompts"
import {
  // baselineRAGIterationJsonStream,
  baselineRAGJsonStream,
  generateSearchQueryOrAnswerFromConversation,
  generateTitleUsingQuery,
  jsonParseLLMOutput,
  mailPromptJsonStream,
  temporalPromptJsonStream,
  queryRewriter,
  generateAnswerBasedOnToolOutput,
  meetingPromptJsonStream,
  generateToolSelectionOutput,
  generateSynthesisBasedOnToolOutput,
  baselineRAGOffJsonStream,
} from "@/ai/provider"
import {
  getConnectorByExternalId,
  getConnectorByApp,
  getConnectorById,
} from "@/db/connector"
import { Client } from "@modelcontextprotocol/sdk/client/index.js"
import { StdioClientTransport } from "@modelcontextprotocol/sdk/client/stdio.js"
import { SSEClientTransport } from "@modelcontextprotocol/sdk/client/sse.js"
import {
  Models,
  QueryType,
  type ConverseResponse,
  type QueryRouterLLMResponse,
  type QueryRouterResponse,
  type TemporalClassifier,
  type UserQuery,
} from "@/ai/types"
import {
  deleteMessagesByChatId,
  getChatByExternalId,
  getPublicChats,
  insertChat,
  updateChatByExternalIdWithAuth,
  updateMessageByExternalId,
} from "@/db/chat"
import { db } from "@/db/client"
import {
  insertMessage,
  getMessageByExternalId,
  getChatMessagesBefore,
  updateMessage,
  getChatMessagesWithAuth,
} from "@/db/message"
import { getToolsByConnectorId, syncConnectorTools } from "@/db/tool"
import {
  selectPublicChatSchema,
  selectPublicMessagesSchema,
  messageFeedbackEnum,
  type SelectChat,
  type SelectMessage,
  selectMessageSchema,
} from "@/db/schema"
import { getUserAndWorkspaceByEmail } from "@/db/user"
import { getLogger, getLoggerWithChild } from "@/logger"
import {
  AgentReasoningStepType,
  AgentToolName,
  ChatSSEvents,
  ContextSysthesisState,
  OpenAIError,
  XyneTools,
  type AgentReasoningStep,
  type MessageReqType,
} from "@/shared/types"
import {
  MessageRole,
  Subsystem,
  MCPClientConfig,
  MCPClientStdioConfig,
} from "@/types"
import {
  delay,
  getErrorMessage,
  getRelativeTime,
  interpretDateFromReturnedTemporalValue,
  splitGroupedCitationsWithSpaces,
} from "@/utils"
import {
  ToolResultContentBlock,
  type ConversationRole,
  type Message,
} from "@aws-sdk/client-bedrock-runtime"
import type { Context } from "hono"
import { HTTPException } from "hono/http-exception"
import { streamSSE, type SSEStreamingApi } from "hono/streaming" // Import SSEStreamingApi
import { z } from "zod"
import type { chatSchema, MessageRetryReqType } from "@/api/search"
import { getTracer, type Span, type Tracer } from "@/tracer"
import {
  searchVespa,
  SearchModes,
  searchVespaInFiles,
  getItems,
  GetDocumentsByDocIds,
  getDocumentOrNull,
  searchVespaThroughAgent,
  searchVespaAgent,
  SearchVespaThreads,
  getAllDocumentsForAgent,
  searchSlackInVespa,
} from "@/search/vespa"
import {
  Apps,
  CalendarEntity,
  chatMessageSchema,
  chatUserSchema,
  chatContainerSchema,
  dataSourceFileSchema,
  DriveEntity,
  entitySchema,
  eventSchema,
  fileSchema,
  GooglePeopleEntity,
  isValidApp,
  isValidEntity,
  mailAttachmentSchema,
  MailEntity,
  mailSchema,
  SystemEntity,
  VespaSearchResultsSchema,
  type VespaSearchResult,
} from "@/search/types"
import { APIError } from "openai"
import {
  insertChatTrace,
  deleteChatTracesByChatExternalId,
  updateChatTrace,
} from "@/db/chatTrace"
import type { AttachmentMetadata } from "@/shared/types"
import { storeAttachmentMetadata } from "@/db/attachment"
import { parseAttachmentMetadata } from "@/utils/parseAttachment"
import { isCuid } from "@paralleldrive/cuid2"
import {
  getAgentByExternalId,
  getAgentByExternalIdWithPermissionCheck,
  type SelectAgent,
} from "@/db/agent"
import { selectToolSchema, type SelectTool } from "@/db/schema/McpConnectors"
import { activeStreams } from "./stream"
import {
  ragPipelineConfig,
  RagPipelineStages,
  type AgentTool,
  type ImageCitation,
  type MinimalAgentFragment,
} from "./types"
import {
  convertReasoningStepToText,
  extractFileIdsFromMessage,
  extractImageFileNames,
  flattenObject,
  getCitationToImage,
  handleError,
  isMessageWithContext,
  mimeTypeMap,
  processMessage,
  searchToCitation,
} from "./utils"
export const textToCitationIndex = /\[(\d+)\]/g
import config from "@/config"
import {
  buildContext,
  buildUserQuery,
  cleanBuffer,
  getThreadContext,
  isContextSelected,
  textToImageCitationIndex,
  UnderstandMessageAndAnswer,
  UnderstandMessageAndAnswerForGivenContext,
} from "./chat"
import { agentTools } from "./tools"
// JAF integration imports
import {
  runStream,
  generateRunId,
  generateTraceId,
  type Agent as JAFAgent,
  type Tool as JAFTool,
  type Message as JAFMessage,
  type RunConfig as JAFRunConfig,
  type RunState as JAFRunState,
  type RunResult as JAFRunResult,
  type TraceEvent as JAFTraceEvent,
  type JAFError,
} from "@xynehq/jaf"
<<<<<<< HEAD
// Use Xyne’s native providers via a JAF adapter
import { makeXyneJAFProvider } from "@/api/chat/jaf-xynemodel-provider"
=======
// Replace LiteLLM provider with Xyne-backed JAF provider
import { makeXyneJAFProvider } from "./jaf-provider"
>>>>>>> bf2c2d87
import {
  buildInternalJAFTools,
  buildMCPJAFTools,
  type FinalToolsList as JAFinalToolsList,
  type JAFAdapterCtx,
  buildToolsOverview,
  buildContextSection,
} from "@/api/chat/jaf-adapter"
import { internalTools, mapGithubToolResponse } from "@/api/chat/mapper"
const {
  JwtPayloadKey,
  chatHistoryPageSize,
  defaultBestModel,
  defaultFastModel,
  maxDefaultSummary,
  chatPageSize,
  isReasoning,
  fastModelReasoning,
  StartThinkingToken,
  EndThinkingToken,
  maxValidLinks,
  maxUserRequestCount,
} = config
const Logger = getLogger(Subsystem.Chat)
const loggerWithChild = getLoggerWithChild(Subsystem.Chat)

// Generate AI summary for agent reasoning steps
const generateStepSummary = async (
  step: AgentReasoningStep,
  userQuery: string,
  contextInfo?: string,
): Promise<string> => {
  try {
    const prompt = generateAgentStepSummaryPromptJson(
      step,
      userQuery,
      contextInfo,
    )

    // Use a fast model for summary generation
    const summary = await generateSynthesisBasedOnToolOutput(prompt, "", "", {
      modelId: defaultFastModel,
      stream: false,
      json: true,
      reasoning: false,
      messages: [],
    })

    const summaryResponse = summary.text || ""

    // Parse the JSON response
    const parsed = jsonParseLLMOutput(summaryResponse)
    Logger.debug("Parsed reasoning step:", { parsed })
    Logger.debug("Generated summary:", { summary: parsed.summary })
    return parsed.summary || generateFallbackSummary(step)
  } catch (error) {
    Logger.error(`Error generating step summary: ${error}`)
    return generateFallbackSummary(step)
  }
}

// Generate fallback summary when AI generation fails
const generateFallbackSummary = (step: AgentReasoningStep): string => {
  switch (step.type) {
    case AgentReasoningStepType.Iteration:
      return `Planning search iteration ${step.iteration}`
    case AgentReasoningStepType.ToolExecuting:
      return `Executing ${step.toolName} tool`
    case AgentReasoningStepType.ToolResult:
      return `Found ${step.itemsFound || 0} results`
    case AgentReasoningStepType.Synthesis:
      return "Analyzing gathered information"
    case AgentReasoningStepType.BroadeningSearch:
      return "Expanding search scope"
    case AgentReasoningStepType.Planning:
      return "Planning next step"
    case AgentReasoningStepType.AnalyzingQuery:
      return "Understanding your request"
    default:
      return "Processing step"
  }
}

const checkAndYieldCitationsForAgent = async function* (
  textInput: string,
  yieldedCitations: Set<number>,
  results: MinimalAgentFragment[],
  yieldedImageCitations?: Map<number, Set<number>>,
  email: string = "",
) {
  const text = splitGroupedCitationsWithSpaces(textInput)
  let match
  let imgMatch
  while (
    (match = textToCitationIndex.exec(text)) !== null ||
    (imgMatch = textToImageCitationIndex.exec(text)) !== null
  ) {
    if (match) {
      const citationIndex = parseInt(match[1], 10)
      if (!yieldedCitations.has(citationIndex)) {
        const item = results[citationIndex - 1]

        if (!item?.source?.docId || !item.source?.url) {
          Logger.info(
            "[checkAndYieldCitationsForAgent] No docId or url found for citation, skipping",
          )
          continue
        }

        yield {
          citation: {
            index: citationIndex,
            item: item.source,
          },
        }
        yieldedCitations.add(citationIndex)
      }
    } else if (imgMatch && yieldedImageCitations) {
      const parts = imgMatch[1].split("_")
      if (parts.length >= 2) {
        const docIndex = parseInt(parts[0], 10)
        const imageIndex = parseInt(parts[1], 10)
        if (
          !yieldedImageCitations.has(docIndex) ||
          !yieldedImageCitations.get(docIndex)?.has(imageIndex)
        ) {
          const item = results[docIndex]
          if (item) {
            try {
              const imageData = await getCitationToImage(
                imgMatch[1],
                {
                  id: item.id,
                  relevance: item.confidence,
                  fields: {
                    docId: item.source.docId,
                  } as any,
                } as VespaSearchResult,
                email,
              )
              if (imageData) {
                if (!imageData.imagePath || !imageData.imageBuffer) {
                  loggerWithChild({ email: email }).error(
                    "Invalid imageData structure returned",
                    { citationKey: imgMatch[1], imageData },
                  )
                  continue
                }
                yield {
                  imageCitation: {
                    citationKey: imgMatch[1],
                    imagePath: imageData.imagePath,
                    imageData: imageData.imageBuffer.toString("base64"),
                    ...(imageData.extension
                      ? { mimeType: mimeTypeMap[imageData.extension] }
                      : {}),
                    item: item.source,
                  },
                }
              }
            } catch (error) {
              loggerWithChild({ email: email }).error(
                error,
                "Error processing image citation",
                { citationKey: imgMatch[1], error: getErrorMessage(error) },
              )
            }
            if (!yieldedImageCitations.has(docIndex)) {
              yieldedImageCitations.set(docIndex, new Set<number>())
            }
            yieldedImageCitations.get(docIndex)?.add(imageIndex)
          } else {
            loggerWithChild({ email: email }).warn(
              "Found a citation index but could not find it in the search result ",
              imageIndex,
              results.length,
            )
            continue
          }
        }
      }
    }
  }
}

const vespaResultToMinimalAgentFragment = (
  child: VespaSearchResult,
  idx: number,
): MinimalAgentFragment => ({
  id: `${(child.fields as any)?.docId || `Frangment_id_${idx}`}`,
  content: answerContextMap(
    child as z.infer<typeof VespaSearchResultsSchema>,
    0,
    true,
  ),
  source: searchToCitation(child as z.infer<typeof VespaSearchResultsSchema>),
  confidence: 1.0,
})

async function* getToolContinuationIterator(
  message: string,
  userCtx: string,
  toolsPrompt: string,
  toolOutput: string,
  results: MinimalAgentFragment[],
  agentPrompt?: string,
  messages: Message[] = [],
  fallbackReasoning?: string,
  attachmentFileIds?: string[],
  email?: string,
): AsyncIterableIterator<
  ConverseResponse & {
    citation?: { index: number; item: any }
    imageCitation?: ImageCitation
  }
> {
  const context = answerContextMapFromFragments(results, maxDefaultSummary)
  const { imageFileNames } = extractImageFileNames(
    context,
    results.map(
      (v) =>
        ({
          fields: {
            docId: v.source.docId,
            title: v.source.title,
            url: v.source.url,
          },
        }) as any,
    ),
  )
  const finalImageFileNames = imageFileNames || []

  if (attachmentFileIds?.length) {
    finalImageFileNames.push(
      ...attachmentFileIds.map((fileid, index) => `${index}_${fileid}_${0}`),
    )
  }

  const continuationIterator = generateAnswerBasedOnToolOutput(
    message,
    userCtx,
    {
      modelId: defaultBestModel,
      stream: true,
      json: true,
      reasoning: false,
      messages,
      imageFileNames: finalImageFileNames,
    },
    toolsPrompt,
    context ?? "",
    agentPrompt,
    fallbackReasoning,
  )

  // const previousResultsLength = 0 // todo fix this
  let buffer = ""
  let currentAnswer = ""
  let parsed = { answer: "" }
  let thinking = ""
  let reasoning = config.isReasoning
  let yieldedCitations = new Set<number>()
  let yieldedImageCitations = new Map<number, Set<number>>()
  const ANSWER_TOKEN = '"answer":'

  for await (const chunk of continuationIterator) {
    if (chunk.text) {
      // if (reasoning) {
      //   if (thinking && !chunk.text.includes(EndThinkingToken)) {
      //     thinking += chunk.text
      //     yield* checkAndYieldCitationsForAgent(
      //       thinking,
      //       yieldedCitations,
      //       results,
      //       previousResultsLength,
      //     )
      //     yield { text: chunk.text, reasoning }
      //   } else {
      //     // first time
      //     const startThinkingIndex = chunk.text.indexOf(StartThinkingToken)
      //     if (
      //       startThinkingIndex !== -1 &&
      //       chunk.text.trim().length > StartThinkingToken.length
      //     ) {
      //       let token = chunk.text.slice(
      //         startThinkingIndex + StartThinkingToken.length,
      //       )
      //       if (chunk.text.includes(EndThinkingToken)) {
      //         token = chunk.text.split(EndThinkingToken)[0]
      //         thinking += token
      //       } else {
      //         thinking += token
      //       }
      //       yield* checkAndYieldCitationsForAgent(
      //         thinking,
      //         yieldedCitations,
      //         results,
      //         previousResultsLength,
      //       )
      //       yield { text: token, reasoning }
      //     }
      //   }
      // }
      // if (reasoning && chunk.text.includes(EndThinkingToken)) {
      //   reasoning = false
      //   chunk.text = chunk.text.split(EndThinkingToken)[1].trim()
      // }
      // if (!reasoning) {
      buffer += chunk.text
      try {
        yield { text: chunk.text }

        yield* checkAndYieldCitationsForAgent(
          buffer,
          yieldedCitations,
          results,
          yieldedImageCitations,
          email ?? "",
        )
      } catch (e) {
        Logger.error(`Error parsing LLM output: ${e}`)
        continue
      }
    }

    if (chunk.cost) {
      yield { cost: chunk.cost }
    }
    if (chunk.metadata?.usage) {
      yield { metadata: { usage: chunk.metadata.usage } }
    }
  }
}

type SynthesisResponse = {
  synthesisState:
    | ContextSysthesisState.Complete
    | ContextSysthesisState.Partial
    | ContextSysthesisState.NotFound
  answer: string | null
}

async function performSynthesis(
  ctx: any,
  message: string,
  planningContext: string,
  gatheredFragments: MinimalAgentFragment[],
  messagesWithNoErrResponse: Message[],
  logAndStreamReasoning: (step: AgentReasoningStep) => Promise<void>,
  sub: string,
  attachmentFileIds?: string[],
): Promise<SynthesisResponse | null> {
  let parseSynthesisOutput: SynthesisResponse | null = null

  try {
    await logAndStreamReasoning({
      type: AgentReasoningStepType.Synthesis,
      details: `Synthesizing answer from ${gatheredFragments.length} fragments...`,
    })

    const synthesisResponse = await generateSynthesisBasedOnToolOutput(
      ctx,
      message,
      planningContext,
      {
        modelId: defaultBestModel,
        stream: false,
        json: true,
        reasoning: false,
        messages: messagesWithNoErrResponse,
        imageFileNames: attachmentFileIds?.map(
          (fileId, index) => `${index}_${fileId}_${0}`,
        ),
      },
    )

    if (synthesisResponse.text) {
      try {
        parseSynthesisOutput = jsonParseLLMOutput(synthesisResponse.text)
        if (!parseSynthesisOutput || !parseSynthesisOutput.synthesisState) {
          loggerWithChild({ email: sub }).error(
            "Synthesis response was valid JSON but missing 'synthesisState' key.",
          )
          // Default to partial to force another iteration, which is safer
          parseSynthesisOutput = {
            synthesisState: ContextSysthesisState.Partial,
            answer: null,
          }
        }
      } catch (jsonError) {
        loggerWithChild({ email: sub }).error(
          jsonError,
          "Failed to parse synthesis LLM output as JSON.",
        )
        // If parsing fails, we cannot trust the context. Treat it as notFound to be safe.
        parseSynthesisOutput = {
          synthesisState: ContextSysthesisState.NotFound,
          answer: parseSynthesisOutput?.answer || "",
        }
      }
    } else {
      loggerWithChild({ email: sub }).error(
        "Synthesis LLM call returned no text.",
      )
      parseSynthesisOutput = {
        synthesisState: ContextSysthesisState.Partial,
        answer: "",
      }
    }
  } catch (synthesisError) {
    loggerWithChild({ email: sub }).error(
      synthesisError,
      "Error during synthesis LLM call.",
    )
    await logAndStreamReasoning({
      type: AgentReasoningStepType.LogMessage,
      message: `Synthesis failed: No relevant information found. Attempting to gather more data.`,
    })
    // If the call itself fails, we must assume the context is insufficient.
    parseSynthesisOutput = {
      synthesisState: ContextSysthesisState.Partial,
      answer: parseSynthesisOutput?.answer || "",
    }
  }

  return parseSynthesisOutput
}

const addErrMessageToMessage = async (
  lastMessage: SelectMessage,
  errorMessage: string,
) => {
  if (lastMessage.messageRole === MessageRole.User) {
    await updateMessageByExternalId(db, lastMessage?.externalId, {
      errorMessage,
    })
  }
}
export const MessageWithToolsApi = async (c: Context) => {
  const tracer: Tracer = getTracer("chat")
  const rootSpan = tracer.startSpan("MessageWithToolsApi")

  let stream: any
  let chat: SelectChat
  let assistantMessageId: string | null = null
  let streamKey: string | null = null
  let isDebugMode = config.isDebugMode
  let email = ""
  try {
    const { sub, workspaceId } = c.get(JwtPayloadKey)
    email = sub
    loggerWithChild({ email: email }).info("MessageApi..")
    rootSpan.setAttribute("email", email)
    rootSpan.setAttribute("workspaceId", workspaceId)

    // @ts-ignore
    const body = c.req.valid("query")
    let isAgentic = c.req.query("agentic") === "true"
    let {
      message,
      chatId,
      modelId,
      isReasoningEnabled,
      toolsList,
      agentId,
    }: MessageReqType = body
    const attachmentMetadata = parseAttachmentMetadata(c)
    const attachmentFileIds = attachmentMetadata.map(
      (m: AttachmentMetadata) => m.fileId,
    )
    const agentPromptValue = agentId && isCuid(agentId) ? agentId : undefined
    // const userRequestsReasoning = isReasoningEnabled // Addressed: Will be used below
    let attachmentStorageError: Error | null = null
    const isMsgWithContext = isMessageWithContext(message)
    const extractedInfo = isMsgWithContext
      ? await extractFileIdsFromMessage(message, email)
      : {
          totalValidFileIdsFromLinkCount: 0,
          fileIds: [],
        }
    const fileIds = extractedInfo?.fileIds
    const totalValidFileIdsFromLinkCount =
      extractedInfo?.totalValidFileIdsFromLinkCount
    const hasReferencedContext = fileIds && fileIds.length > 0

    if (!message) {
      throw new HTTPException(400, {
        message: "Message is required",
      })
    }
    message = decodeURIComponent(message)
    rootSpan.setAttribute("message", message)

    const userAndWorkspace = await getUserAndWorkspaceByEmail(
      db,
      workspaceId,
      email,
    )
    const { user, workspace } = userAndWorkspace
    let messages: SelectMessage[] = []
    const costArr: number[] = []
    const tokenArr: { inputTokens: number; outputTokens: number }[] = []
    const ctx = userContext(userAndWorkspace)
    let chat: SelectChat

    const chatCreationSpan = rootSpan.startSpan("chat_creation")
    let agentPromptForLLM: string | undefined = undefined
    let agentForDb: SelectAgent | null = null
    if (agentId && isCuid(agentId)) {
      // Use the numeric workspace.id for the database query with permission check
      agentForDb = await getAgentByExternalIdWithPermissionCheck(
        db,
        agentId,
        workspace.id,
        user.id,
      )
      if (!agentForDb) {
        throw new HTTPException(403, {
          message: "Access denied: You don't have permission to use this agent",
        })
      }
      if (agentForDb.isRagOn === false) {
        isAgentic = false
      }
      agentPromptForLLM = JSON.stringify(agentForDb)
    }
    const agentIdToStore = agentForDb ? agentForDb.externalId : null
    let title = ""
    if (!chatId) {
      const titleSpan = chatCreationSpan.startSpan("generate_title")
      // let llm decide a title
      const titleResp = await generateTitleUsingQuery(message, {
        modelId: ragPipelineConfig[RagPipelineStages.NewChatTitle].modelId,
        stream: false,
      })
      title = titleResp.title
      const cost = titleResp.cost
      if (cost) {
        costArr.push(cost)
        titleSpan.setAttribute("cost", cost)
      }
      titleSpan.setAttribute("title", title)
      titleSpan.end()

      let [insertedChat, insertedMsg] = await db.transaction(
        async (tx): Promise<[SelectChat, SelectMessage]> => {
          const chat = await insertChat(tx, {
            workspaceId: workspace.id,
            workspaceExternalId: workspace.externalId,
            userId: user.id,
            email: user.email,
            title,
            attachments: [],
            ...(agentId ? { agentId: agentIdToStore } : {}),
          })

          const insertedMsg = await insertMessage(tx, {
            chatId: chat.id,
            userId: user.id,
            chatExternalId: chat.externalId,
            workspaceExternalId: workspace.externalId,
            messageRole: MessageRole.User,
            email: user.email,
            sources: [],
            message,
            modelId,
            fileIds: fileIds,
          })
          // Store attachment metadata for user message if attachments exist
          if (attachmentMetadata && attachmentMetadata.length > 0) {
            try {
              await storeAttachmentMetadata(
                tx,
                insertedMsg.externalId,
                attachmentMetadata,
                email,
              )
            } catch (error) {
              attachmentStorageError = error as Error
              loggerWithChild({ email: email }).error(
                error,
                `Failed to store attachment metadata for user message ${insertedMsg.externalId}`,
              )
            }
          }
          return [chat, insertedMsg]
        },
      )
      loggerWithChild({ email: sub }).info(
        "First mesage of the conversation, successfully created the chat",
      )
      chat = insertedChat
      messages.push(insertedMsg) // Add the inserted message to messages array
      chatCreationSpan.end()
    } else {
      let [existingChat, allMessages, insertedMsg] = await db.transaction(
        async (tx): Promise<[SelectChat, SelectMessage[], SelectMessage]> => {
          // we are updating the chat and getting it's value in one call itself

          let existingChat = await updateChatByExternalIdWithAuth(
            db,
            chatId,
            email,
            {},
          )
          let allMessages = await getChatMessagesWithAuth(tx, chatId, email)

          let insertedMsg = await insertMessage(tx, {
            chatId: existingChat.id,
            userId: user.id,
            workspaceExternalId: workspace.externalId,
            chatExternalId: existingChat.externalId,
            messageRole: MessageRole.User,
            email: user.email,
            sources: [],
            message,
            modelId,
            fileIds,
          })
          // Store attachment metadata for user message if attachments exist
          if (attachmentMetadata && attachmentMetadata.length > 0) {
            try {
              await storeAttachmentMetadata(
                tx,
                insertedMsg.externalId,
                attachmentMetadata,
                email,
              )
            } catch (error) {
              attachmentStorageError = error as Error
              loggerWithChild({ email }).error(
                error,
                `Failed to store attachment metadata for user message ${insertedMsg.externalId}`,
              )
            }
          }
          return [existingChat, allMessages, insertedMsg]
        },
      )
      loggerWithChild({ email: sub }).info(
        "Existing conversation, fetched previous messages",
      )
      messages = allMessages.concat(insertedMsg) // Update messages array
      chat = existingChat
      chatCreationSpan.end()
    }
    return streamSSE(
      c,
      async (stream) => {
        // Store MCP clients for cleanup to prevent memory leaks
        const mcpClients: Client[] = []
        let finalReasoningLogString = ""
        let structuredReasoningSteps: AgentReasoningStep[] = [] // For structured reasoning steps
        // Track steps per iteration for limiting display
        let currentIterationSteps = 0
        let currentIterationNumber = 0
        const MAX_STEPS_PER_ITERATION = 3
        let currentIterationAllSteps: AgentReasoningStep[] = [] // Track all steps in current iteration for summary

        const logAndStreamReasoning = async (
          reasoningStep: AgentReasoningStep,
          userQuery: string = message, // Default to the current message
        ): Promise<void> => {
          const stepId = `step_${Date.now()}_${Math.random().toString(36).substr(2, 9)}`
          const timestamp = Date.now()

          // Check if this is a new iteration
          if (reasoningStep.type === AgentReasoningStepType.Iteration) {
            // Generate summary for previous iteration if it exists
            if (
              currentIterationNumber > 0 &&
              currentIterationAllSteps.length > 0
            ) {
              await generateAndStreamIterationSummary(
                currentIterationNumber,
                currentIterationAllSteps,
                userQuery,
              )
            }

            currentIterationNumber =
              reasoningStep.iteration ?? currentIterationNumber + 1
            currentIterationSteps = 0 // Reset step counter for new iteration
            currentIterationAllSteps = [] // Reset all steps for new iteration
          } else {
            // Track all steps in current iteration for summary
            currentIterationAllSteps.push(reasoningStep)

            // Skip steps beyond the limit for current iteration
            if (currentIterationSteps >= MAX_STEPS_PER_ITERATION) {
              // For skipped steps, only generate fallback summary (no AI call)
              const enhancedStep: AgentReasoningStep = {
                ...reasoningStep,
                stepId,
                timestamp,
                status: "in_progress",
                stepSummary: generateFallbackSummary(reasoningStep), // Only fallback summary
              }

              const humanReadableLog = convertReasoningStepToText(enhancedStep)
              structuredReasoningSteps.push(enhancedStep)
              return // Don't stream to frontend
            }
            currentIterationSteps++
          }

          // Generate AI summary ONLY for displayed steps (first 3 per iteration)
          const aiGeneratedSummary = await generateStepSummary(
            reasoningStep,
            userQuery,
          )

          const enhancedStep: AgentReasoningStep = {
            ...reasoningStep,
            stepId,
            timestamp,
            status: "in_progress",
            stepSummary: generateFallbackSummary(reasoningStep), // Quick fallback
            aiGeneratedSummary, // AI-generated summary only for displayed steps
          }

          const humanReadableLog = convertReasoningStepToText(enhancedStep)
          structuredReasoningSteps.push(enhancedStep)

          // Stream both summaries
          await stream.writeSSE({
            event: ChatSSEvents.Reasoning,
            data: JSON.stringify({
              text: humanReadableLog,
              step: enhancedStep,
              quickSummary: enhancedStep.stepSummary,
              aiSummary: enhancedStep.aiGeneratedSummary,
            }),
          })
        }

        // Helper function to create iteration summary steps
        const createIterationSummaryStep = (
          summary: string,
          iterationNumber: number,
        ): AgentReasoningStep => ({
          type: AgentReasoningStepType.LogMessage,
          stepId: `iteration_summary_${iterationNumber}_${Date.now()}`,
          timestamp: Date.now(),
          status: "completed",
          iteration: iterationNumber,
          message: summary,
          stepSummary: summary,
          aiGeneratedSummary: summary,
          isIterationSummary: true,
        })

        // Generate and stream iteration summary
        const generateAndStreamIterationSummary = async (
          iterationNumber: number,
          allSteps: AgentReasoningStep[],
          userQuery: string,
        ): Promise<void> => {
          try {
            const prompt = generateConsolidatedStepSummaryPromptJson(
              allSteps,
              userQuery,
              iterationNumber,
              `Iteration ${iterationNumber} complete summary`,
            )

            // Use a fast model for summary generation
            const summaryResult = await generateSynthesisBasedOnToolOutput(
              prompt,
              "",
              "",
              {
                modelId: defaultFastModel,
                stream: false,
                json: true,
                reasoning: false,
                messages: [],
              },
            )

            const summaryResponse = summaryResult.text || ""

            // Parse the JSON response
            const parsed = jsonParseLLMOutput(summaryResponse)
            const summary =
              parsed.summary ||
              `Completed iteration ${iterationNumber} with ${allSteps.length} steps.`

            // Create the iteration summary step
            const iterationSummaryStep = createIterationSummaryStep(
              summary,
              iterationNumber,
            )

            // Add to structured reasoning steps so it gets saved to DB
            structuredReasoningSteps.push(iterationSummaryStep)

            // Stream the iteration summary
            await stream.writeSSE({
              event: ChatSSEvents.Reasoning,
              data: JSON.stringify({
                text: summary,
                step: iterationSummaryStep,
                quickSummary: summary,
                aiSummary: summary,
                isIterationSummary: true,
              }),
            })
          } catch (error) {
            Logger.error(`Error generating iteration summary: ${error}`)
            // Fallback summary
            const fallbackSummary = `Completed iteration ${iterationNumber} with ${allSteps.length} steps.`

            // Create the fallback iteration summary step
            const fallbackSummaryStep = createIterationSummaryStep(
              fallbackSummary,
              iterationNumber,
            )

            // Add to structured reasoning steps so it gets saved to DB
            structuredReasoningSteps.push(fallbackSummaryStep)

            await stream.writeSSE({
              event: ChatSSEvents.Reasoning,
              data: JSON.stringify({
                text: fallbackSummary,
                step: fallbackSummaryStep,
                quickSummary: fallbackSummary,
                aiSummary: fallbackSummary,
                isIterationSummary: true,
              }),
            })
          }
        }

        streamKey = `${chat.externalId}` // Create the stream key
        activeStreams.set(streamKey, stream) // Add stream to the map
        loggerWithChild({ email: sub }).info(
          `Added stream ${streamKey} to active streams map.`,
        )
        const streamSpan = rootSpan.startSpan("stream_response")
        streamSpan.setAttribute("chatId", chat.externalId)
        let wasStreamClosedPrematurely = false
        try {
          if (!chatId) {
            const titleUpdateSpan = streamSpan.startSpan("send_title_update")
            await stream.writeSSE({
              data: title,
              event: ChatSSEvents.ChatTitleUpdate,
            })
            titleUpdateSpan.end()
          }

          loggerWithChild({ email: sub }).info("Chat stream started")
          // we do not set the message Id as we don't have it
          await stream.writeSSE({
            event: ChatSSEvents.ResponseMetadata,
            data: JSON.stringify({
              chatId: chat.externalId,
            }),
          })

          // Send attachment metadata immediately if attachments exist
          if (attachmentMetadata && attachmentMetadata.length > 0) {
            const userMessage = messages[messages.length - 1]
            await stream.writeSSE({
              event: ChatSSEvents.AttachmentUpdate,
              data: JSON.stringify({
                messageId: userMessage.externalId,
                attachments: attachmentMetadata,
              }),
            })
          }

          // Notify client if attachment storage failed
          if (attachmentStorageError) {
            await stream.writeSSE({
              event: ChatSSEvents.Error,
              data: JSON.stringify({
                error: "attachment_storage_failed",
                message:
                  "Failed to store attachment metadata. Your message was saved but attachments may not be available for future reference.",
                details: attachmentStorageError.message,
              }),
            })
          }

          let messagesWithNoErrResponse = messages
            .slice(0, messages.length - 1)
            .filter((msg) => !msg?.errorMessage)
            .map((m) => ({
              role: m.messageRole as ConversationRole,
              content: [{ text: m.message }],
            }))

          loggerWithChild({ email: sub }).info(
            "Checking if answer is in the conversation or a mandatory query rewrite is needed before RAG",
          )
          const finalToolsList: Record<
            string,
            {
              tools: SelectTool[]
              client: Client
            }
          > = {}
          const maxIterations = 10
          let iterationCount = 0
          let answered = false
          let isCustomMCP = false
          await logAndStreamReasoning({
            type: AgentReasoningStepType.LogMessage,
            message: `We're reading your question and figuring out the best way to find the answer — whether it's checking documents, searching emails, or gathering helpful info. This might take a few seconds... hang tight! <br> <br> We’re analyzing your query and choosing the best path forward — whether it’s searching internal docs, retrieving emails, or piecing together context. Hang tight while we think through it step by step.`,
          })
          if (toolsList && toolsList.length > 0) {
            for (const item of toolsList) {
              const { connectorId, tools: toolExternalIds } = item
              // Fetch connector info and create client
              const connector = await getConnectorById(
                db,
                parseInt(connectorId, 10),
                user.id,
              )
              if (!connector) {
                loggerWithChild({ email: sub }).warn(
                  `Connector not found or access denied for connectorId: ${connectorId}`,
                )
                continue
              }
              const client = new Client({
                name: `connector-${connectorId}`,
                version: connector.config.version,
              })
              try {
                if ("url" in connector.config) {
                  isCustomMCP = true
                  // MCP SSE
                  const config = connector.config as z.infer<
                    typeof MCPClientConfig
                  >
                  Logger.info(
                    `invoking client initialize for url: ${new URL(config.url)} ${
                      config.url
                    }`,
                  )
                  await client.connect(
                    new SSEClientTransport(new URL(config.url)),
                  )
                } else {
                  // MCP Stdio
                  const config = connector.config as z.infer<
                    typeof MCPClientStdioConfig
                  >
                  Logger.info(
                    `invoking client initialize for command: ${config.command}`,
                  )
                  await client.connect(
                    new StdioClientTransport({
                      command: config.command,
                      args: config.args,
                    }),
                  )
                }
              } catch (error) {
                loggerWithChild({ email: sub }).error(
                  error,
                  `Failed to connect to MCP client for connector ${connectorId}`,
                )
                continue
              }
              // Store client for cleanup
              mcpClients.push(client)
              const tools = await getToolsByConnectorId(
                db,
                workspace.id,
                connector.id,
              )

              const filteredTools = tools.filter((tool) => {
                const isIncluded = toolExternalIds.includes(tool.externalId!)
                if (!isIncluded) {
                  loggerWithChild({ email: sub }).info(
                    `[MessageWithToolsApi] Tool ${tool.externalId}:${tool.toolName} not in requested toolExternalIds.`,
                  )
                }
                return isIncluded
              })

              finalToolsList[connector.id] = {
                tools: filteredTools,
                client: client,
              }
              // Fetch all available tools from the client
              // TODO: look in the DB. cache logic has to be discussed.
              // const respone = await client.listTools()
              // const clientTools = response.tools

              // // Update tool definitions in the database for future use
              // await syncConnectorTools(
              //   db,
              //   workspace.id,
              //   connector.id,
              //   clientTools.map((tool) => ({
              //     toolName: tool.name,
              //     toolSchema: JSON.stringify(tool),
              //     description: tool.description,
              //   })),
              // )
              // // Create a map for quick lookup
              // const toolSchemaMap = new Map(
              //   clientTools.map((tool) => [tool.name, JSON.stringify(tool)]),
              // )
              // // Filter to only the requested tools, or use all tools if toolNames is empty
              // const filteredTools = []
              // if (toolNames.length === 0) {
              //   // If toolNames is empty, add all tools
              //   for (const [toolName, schema] of toolSchemaMap.entries()) {
              //     filteredTools.push({
              //       name: toolName,
              //       schema: schema || "",
              //     })
              //   }
              // } else {
              //   // Otherwise, filter to only the requested tools
              //   for (const toolName of toolNames) {
              //     if (toolSchemaMap.has(toolName)) {
              //       filteredTools.push({
              //         name: toolName,
              //         schema: toolSchemaMap.get(toolName) || "",
              //       })
              //     } else {
              //       Logger.info(
              //         `[MessageWithToolsApi] Tool schema not found for ${connectorId}:${toolName}.`,
              //       )
              //     }
              //   }
              // }
              // finalToolsList[connectorId] = {
              //   tools: filteredTools,
              //   client: client,
              // }
            }
          }
          // ====== JAF-based agent loop starts here (replaces manual loop) ======
          // Prepare streaming state holders
          let answer = ""
          const citations: any[] = []
          const imageCitations: any[] = []
          const citationMap: Record<number, number> = {}
          const citationValues: Record<number, string> = {}
          const gatheredFragments: MinimalAgentFragment[] = []

          // Compose JAF tools: internal + MCP
          const baseCtx: JAFAdapterCtx = {
            email: sub,
            userCtx: ctx,
            agentPrompt: agentPromptForLLM,
            userMessage: message,
          }
          const internalJAFTools: JAFTool<any, JAFAdapterCtx>[] = buildInternalJAFTools(
            baseCtx,
          )
          const mcpJAFTools: JAFTool<any, JAFAdapterCtx>[] =
            buildMCPJAFTools(finalToolsList as unknown as JAFinalToolsList)
          const allJAFTools = [...internalJAFTools, ...mcpJAFTools]

          // Build dynamic instructions that include tools + current context fragments
          const agentInstructions = (_state: any) => {
            const toolOverview = buildToolsOverview(allJAFTools)
            const contextSection = buildContextSection(gatheredFragments)
            const agentSection = agentPromptForLLM
              ? `\n\nAgent Constraints:\n${agentPromptForLLM}`
              : ""
            return (
              `You are Xyne, an enterprise search assistant.\n` +
              `- Your first action must be to call an appropriate tool to gather authoritative context before answering.\n` +
              `- Do NOT answer from general knowledge. Always retrieve context via tools first.\n` +
              `- Always cite sources inline using bracketed indices [n] that refer to the Context Fragments list below.\n` +
              `- If context is missing or insufficient, use search/metadata tools to fetch more, or ask a brief clarifying question, then search.\n` +
              `- Be concise, accurate, and avoid hallucinations.\n` +
              `\nAvailable Tools:\n${toolOverview}` +
              contextSection +
              agentSection
            )
          }

          const runId = generateRunId()
          const traceId = generateTraceId()
          const initialMessages: JAFMessage[] = messages
            .filter((m) => !m?.errorMessage)
            .map((m) => ({
              role:
                m.messageRole === MessageRole.User
                  ? ("user" as const)
                  : ("assistant" as const),
              content: m.message,
            }))

          const jafAgent: JAFAgent<JAFAdapterCtx, string> = {
            name: "xyne-agent",
            instructions: () => agentInstructions(null),
            tools: allJAFTools,
<<<<<<< HEAD
            // Honor requested model, fallback to defaultBestModel
            modelConfig: { name: modelId || defaultBestModel },
=======
            modelConfig: { name: (modelId || defaultBestModel) as unknown as string },
>>>>>>> bf2c2d87
          }

          const modelProvider = makeXyneJAFProvider<JAFAdapterCtx>()

          const agentRegistry = new Map<string, JAFAgent<JAFAdapterCtx, string>>([
            [jafAgent.name, jafAgent],
          ])

          const runState: JAFRunState<JAFAdapterCtx> = {
            runId,
            traceId,
            messages: initialMessages,
            currentAgentName: jafAgent.name,
            context: baseCtx,
            turnCount: 0,
          }

          const runCfg: JAFRunConfig<JAFAdapterCtx> = {
            agentRegistry,
            modelProvider,
            maxTurns: 10,
<<<<<<< HEAD
            modelOverride: modelId || defaultBestModel,
=======
            modelOverride: (modelId || defaultBestModel) as unknown as string,
>>>>>>> bf2c2d87
          }

          // Note: ResponseMetadata was already sent above with chatId

          // Stream JAF events → existing SSE protocol
          const yieldedCitations = new Set<number>()
          const yieldedImageCitations = new Map<number, Set<number>>()
          for await (const evt of runStream<JAFAdapterCtx, string>(runState, runCfg)) {
            if (stream.closed) {
              wasStreamClosedPrematurely = true
              break
            }
            switch (evt.type) {
              case "turn_start": {
                await stream.writeSSE({
                  event: ChatSSEvents.Reasoning,
                  data: JSON.stringify({
                    text: `Iteration ${evt.data.turn} started (agent: ${evt.data.agentName})`,
                    step: {
                      type: AgentReasoningStepType.Iteration,
                      iteration: evt.data.turn,
                      status: "in_progress",
                      stepSummary: `Planning search iteration ${evt.data.turn}`,
                    },
                  }),
                })
                break
              }
              case "tool_requests": {
                for (const r of evt.data.toolCalls) {
                  await stream.writeSSE({
                    event: ChatSSEvents.Reasoning,
                    data: JSON.stringify({
                      text: `Tool selected: ${r.name}`,
                      step: {
                        type: AgentReasoningStepType.ToolSelected,
                        toolName: r.name,
                        status: "in_progress",
                        stepSummary: `Executing ${r.name} tool`,
                      },
                    }),
                  })
                  await stream.writeSSE({
                    event: ChatSSEvents.Reasoning,
                    data: JSON.stringify({
                      text: `Parameters: ${JSON.stringify(r.args)}`,
                      step: {
                        type: AgentReasoningStepType.ToolParameters,
                        parameters: r.args,
                        status: "in_progress",
                        stepSummary: "Reviewing tool parameters",
                      },
                    }),
                  })
                }
                break
              }
              case "tool_call_start": {
                await stream.writeSSE({
                  event: ChatSSEvents.Reasoning,
                  data: JSON.stringify({
                    text: `Executing ${evt.data.toolName}...`,
                    step: {
                      type: AgentReasoningStepType.ToolExecuting,
                      toolName: evt.data.toolName,
                      status: "in_progress",
                      stepSummary: `Executing ${evt.data.toolName} tool`,
                    },
                  }),
                })
                break
              }
              case "tool_call_end": {
                type ToolCallEndEventData = Extract<
                  JAFTraceEvent,
                  { type: "tool_call_end" }
                >["data"]
                const contexts = (evt.data as ToolCallEndEventData)?.toolResult?.metadata?.contexts
                if (Array.isArray(contexts) && contexts.length) {
                  gatheredFragments.push(...(contexts as MinimalAgentFragment[]))
                }
                await stream.writeSSE({
                  event: ChatSSEvents.Reasoning,
                  data: JSON.stringify({
                    text: `Tool result: ${evt.data.toolName}`,
                    step: {
                      type: AgentReasoningStepType.ToolResult,
                      toolName: evt.data.toolName,
                      status: evt.data.status || "completed",
                      resultSummary: "Tool execution completed",
                      itemsFound: Array.isArray(contexts) ? contexts.length : undefined,
                      stepSummary: `Found ${Array.isArray(contexts) ? contexts.length : 0} results`,
                    },
                  }),
                })
                break
              }
              case "assistant_message": {
                const content = evt.data.message.content || ""
                if (content && content.length) {
                  // Chunk and stream answer updates; also detect citations on the fly
                  const chunkSize = 200
                  for (let i = 0; i < content.length; i += chunkSize) {
                    const chunk = content.slice(i, i + chunkSize)
                    answer += chunk
                    await stream.writeSSE({
                      event: ChatSSEvents.ResponseUpdate,
                      data: chunk,
                    })

                    // Yield citations as they appear
                    for await (const cit of checkAndYieldCitationsForAgent(
                      answer,
                      yieldedCitations,
                      gatheredFragments,
                      yieldedImageCitations,
                      email ?? "",
                    )) {
                      if (cit.citation) {
                        const { index, item } = cit.citation as any
                        citations.push(item)
                        citationMap[index] = citations.length - 1
                        await stream.writeSSE({
                          event: ChatSSEvents.CitationsUpdate,
                          data: JSON.stringify({
                            contextChunks: citations,
                            citationMap,
                          }),
                        })
                        citationValues[index] = item
                      }
                      if (cit.imageCitation) {
                        imageCitations.push(cit.imageCitation)
                        await stream.writeSSE({
                          event: ChatSSEvents.ImageCitationUpdate,
                          data: JSON.stringify(cit.imageCitation),
                        })
                      }
                    }
                  }
                }
                break
              }
              case "token_usage": {
                tokenArr.push({
                  inputTokens: (evt.data.prompt as number) || 0,
                  outputTokens: (evt.data.completion as number) || 0,
                })
                break
              }
              case "guardrail_violation": {
                await stream.writeSSE({
                  event: ChatSSEvents.Error,
                  data: JSON.stringify({
                    error: "guardrail_violation",
                    message: evt.data.reason,
                  }),
                })
                break
              }
              case "decode_error": {
                await stream.writeSSE({
                  event: ChatSSEvents.Error,
                  data: JSON.stringify({
                    error: "decode_error",
                    message: "Failed to decode model output",
                  }),
                })
                break
              }
              case "handoff_denied": {
                await stream.writeSSE({
                  event: ChatSSEvents.Error,
                  data: JSON.stringify({
                    error: "handoff_denied",
                    message: evt.data.reason,
                  }),
                })
                break
              }
              case "turn_end": {
                // Emit an iteration summary (fallback version)
                await stream.writeSSE({
                  event: ChatSSEvents.Reasoning,
                  data: JSON.stringify({
                    text: `Completed iteration ${evt.data.turn}.`,
                    step: {
                      type: AgentReasoningStepType.LogMessage,
                      status: "completed",
                      message: `Completed iteration ${evt.data.turn}.`,
                      iteration: evt.data.turn,
                      stepSummary: `Completed iteration ${evt.data.turn}.`,
                      isIterationSummary: true,
                    },
                  }),
                })
                break
              }
              case "final_output": {
                const out = evt.data.output
                if (typeof out === "string" && out.trim().length) {
                  // Ensure any remainder is streamed
                  const remaining = out.slice(answer.length)
                  if (remaining.length) {
                    await stream.writeSSE({
                      event: ChatSSEvents.ResponseUpdate,
                      data: remaining,
                    })
                    answer = out
                  }
                }
                break
              }
              case "run_end": {
                const outcome = evt.data.outcome as JAFRunResult<string>["outcome"]
                if (outcome?.status === "completed") {
                  const totalCost = costArr.reduce((sum, cost) => sum + cost, 0)
                  const totalTokens = tokenArr.reduce(
                    (sum, t) => sum + t.inputTokens + t.outputTokens,
                    0,
                  )
                  const msg = await insertMessage(db, {
                    chatId: chat.id,
                    userId: user.id,
                    workspaceExternalId: workspace.externalId,
                    chatExternalId: chat.externalId,
                    messageRole: MessageRole.Assistant,
                    email: user.email,
                    sources: citations,
                    imageCitations: imageCitations,
                    message: processMessage(answer, citationMap),
                    thinking: "",
                    modelId: modelId || defaultBestModel,
                    cost: totalCost.toString(),
                    tokensUsed: totalTokens,
                  })
                  assistantMessageId = msg.externalId
                  await stream.writeSSE({
                    event: ChatSSEvents.ResponseMetadata,
                    data: JSON.stringify({
                      chatId: chat.externalId,
                      messageId: assistantMessageId,
                    }),
                  })
                  await stream.writeSSE({ event: ChatSSEvents.End, data: "" })
                } else {
                  // Error outcome: stream error and do not insert assistant message
                  const allMessages = await getChatMessagesWithAuth(
                    db,
                    chat?.externalId,
                    email,
                  )
                  const lastMessage = allMessages[allMessages.length - 1]
                  await stream.writeSSE({
                    event: ChatSSEvents.ResponseMetadata,
                    data: JSON.stringify({
                      chatId: chat.externalId,
                      messageId: lastMessage.externalId,
                    }),
                  })
                  const err = outcome?.error as JAFError | undefined
                  const errTag = err?._tag || "run_error"
                  let errMsg = "Model did not return a response."
                  if (err) {
                    switch (err._tag) {
                      case "ModelBehaviorError":
                      case "ToolCallError":
                      case "HandoffError":
                        errMsg = err.detail
                        break
                      case "InputGuardrailTripwire":
                      case "OutputGuardrailTripwire":
                        errMsg = err.reason
                        break
                      case "DecodeError":
                        errMsg = "Failed to decode model output"
                        break
                      case "AgentNotFound":
                        errMsg = `Agent not found: ${err.agentName}`
                        break
                      case "MaxTurnsExceeded":
                        errMsg = `Max turns exceeded: ${err.turns}`
                        break
                      default:
                        errMsg = errTag
                    }
                  }
                  const errPayload = {
                    error: errTag,
                    message: errMsg,
                  }
                  await stream.writeSSE({
                    event: ChatSSEvents.Error,
                    data: JSON.stringify(errPayload),
                  })
                  await addErrMessageToMessage(lastMessage, JSON.stringify(errPayload))
                  await stream.writeSSE({ event: ChatSSEvents.End, data: "" })
                }
                break
              }
            }
          }

          // Early return to skip legacy manual loop
          streamSpan.end()
          rootSpan.end()
          return
        } finally {
          // Cleanup MCP clients to prevent memory leaks
          for (const client of mcpClients) {
            try {
              await client.close()
            } catch (error) {
              loggerWithChild({ email: sub }).error(
                error,
                "Failed to close MCP client",
              )
            }
          }

          // Remove stream from active streams map
          if (streamKey && activeStreams.has(streamKey)) {
            activeStreams.delete(streamKey)
            loggerWithChild({ email: sub }).info(
              `Removed stream ${streamKey} from active streams map.`,
            )
          }

          // Close SSE stream (defensive)
          if (stream) {
            await stream.close()
          }
        }
    })
  } catch (error) {
    loggerWithChild({ email: email }).error(
      error,
      "MessageWithToolsApi failed before stream start",
    )
    // If streaming hasn't started yet, surface a proper HTTP error to the client
    throw new HTTPException(500, {
      message: getErrorMessage(error),
    })
  }
}

async function* nonRagIterator(
  message: string,
  userCtx: string,
  context: string,
  results: MinimalAgentFragment[],
  agentPrompt?: string,
  messages: Message[] = [],
  imageFileNames: string[] = [],
  attachmentFileIds?: string[],
  email?: string,
  isReasoning = true,
): AsyncIterableIterator<
  ConverseResponse & {
    citation?: { index: number; item: any }
    imageCitation?: ImageCitation
  }
> {
  const ragOffIterator = baselineRAGOffJsonStream(
    message,
    userCtx,
    context,
    {
      modelId: defaultBestModel,
      stream: true,
      json: false,
      reasoning: isReasoning,
      imageFileNames,
    },
    agentPrompt ?? "",
    messages,
  )

  // const previousResultsLength = 0
  let buffer = ""
  let thinking = ""
  let reasoning = isReasoning
  let yieldedCitations = new Set<number>()
  let yieldedImageCitations = new Map<number, Set<number>>()

  for await (const chunk of ragOffIterator) {
    try {
      if (chunk.text) {
        if (reasoning) {
          if (thinking && !chunk.text.includes(EndThinkingToken)) {
            thinking += chunk.text
            yield* checkAndYieldCitationsForAgent(
              thinking,
              yieldedCitations,
              results,
              undefined,
              email!,
            )
            yield { text: chunk.text, reasoning }
          } else {
            const startThinkingIndex = chunk.text.indexOf(StartThinkingToken)
            if (
              startThinkingIndex !== -1 &&
              chunk.text.trim().length > StartThinkingToken.length
            ) {
              let token = chunk.text.slice(
                startThinkingIndex + StartThinkingToken.length,
              )
              if (chunk.text.includes(EndThinkingToken)) {
                token = chunk.text.split(EndThinkingToken)[0]
                thinking += token
              } else {
                thinking += token
              }
              yield* checkAndYieldCitationsForAgent(
                thinking,
                yieldedCitations,
                results,
                undefined,
                email!,
              )
              yield { text: token, reasoning }
            }
          }
        }
        if (reasoning && chunk.text.includes(EndThinkingToken)) {
          reasoning = false
          chunk.text = chunk.text.split(EndThinkingToken)[1].trim()
        }
        if (!reasoning) {
          buffer += chunk.text
          yield { text: chunk.text }

          yield* checkAndYieldCitationsForAgent(
            buffer,
            yieldedCitations,
            results,
            yieldedImageCitations,
            email ?? "",
          )
        }
      }

      if (chunk.cost) {
        yield { cost: chunk.cost }
      }
      if (chunk.metadata) {
        yield { metadata: chunk.metadata }
      }
    } catch (e) {
      Logger.error(`Error processing chunk: ${e}`)
      continue
    }
  }
}

export const AgentMessageApiRagOff = async (c: Context) => {
  const tracer: Tracer = getTracer("chat")
  const rootSpan = tracer.startSpan("AgentMessageApiRagOff")

  let stream: any
  let chat: SelectChat
  let assistantMessageId: string | null = null
  let streamKey: string | null = null
  let email = ""

  try {
    const { sub, workspaceId } = c.get(JwtPayloadKey)
    email = sub
    loggerWithChild({ email: email }).info("AgentMessageApiRagOff..")
    rootSpan.setAttribute("email", email)
    rootSpan.setAttribute("workspaceId", workspaceId)

    // @ts-ignore
    const body = c.req.valid("query")
    const attachmentMetadata = parseAttachmentMetadata(c)
    const attachmentFileIds = attachmentMetadata.map(
      (m: AttachmentMetadata) => m.fileId,
    )
    let {
      message,
      chatId,
      modelId,
      isReasoningEnabled,
      agentId,
    }: MessageReqType = body
    const userAndWorkspace = await getUserAndWorkspaceByEmail(
      db,
      workspaceId, // This workspaceId is the externalId from JWT
      email,
    )
    const { user, workspace } = userAndWorkspace // workspace.id is the numeric ID
    let agentPromptForLLM: string | undefined = undefined
    let agentForDb: SelectAgent | null = null
    if (agentId && isCuid(agentId)) {
      // Use the numeric workspace.id for the database query with permission check
      agentForDb = await getAgentByExternalIdWithPermissionCheck(
        db,
        agentId,
        workspace.id,
        user.id,
      )
      if (!agentForDb) {
        throw new HTTPException(403, {
          message: "Access denied: You don't have permission to use this agent",
        })
      }
      agentPromptForLLM = JSON.stringify(agentForDb)
    }
    const agentIdToStore = agentForDb ? agentForDb.externalId : null
    const userRequestsReasoning = isReasoningEnabled
    if (!message) {
      throw new HTTPException(400, {
        message: "Message is required",
      })
    }
    message = decodeURIComponent(message)
    rootSpan.setAttribute("message", message)

    const isMsgWithContext = isMessageWithContext(message)
    const extractedInfo = isMsgWithContext
      ? await extractFileIdsFromMessage(message, email)
      : {
          totalValidFileIdsFromLinkCount: 0,
          fileIds: [],
        }
    const fileIds = extractedInfo?.fileIds
    const totalValidFileIdsFromLinkCount =
      extractedInfo?.totalValidFileIdsFromLinkCount

    let messages: SelectMessage[] = []
    const costArr: number[] = []
    const tokenArr: { inputTokens: number; outputTokens: number }[] = []
    const ctx = userContext(userAndWorkspace)
    let chat: SelectChat

    const chatCreationSpan = rootSpan.startSpan("chat_creation")

    let title = ""
    if (!chatId) {
      const titleSpan = chatCreationSpan.startSpan("generate_title")
      // let llm decide a title
      const titleResp = await generateTitleUsingQuery(message, {
        modelId: ragPipelineConfig[RagPipelineStages.NewChatTitle].modelId,
        stream: false,
      })
      title = titleResp.title
      let attachmentStorageError: Error | null = null
      const cost = titleResp.cost
      if (cost) {
        costArr.push(cost)
        titleSpan.setAttribute("cost", cost)
      }
      titleSpan.setAttribute("title", title)
      titleSpan.end()

      let [insertedChat, insertedMsg] = await db.transaction(
        async (tx): Promise<[SelectChat, SelectMessage]> => {
          const chat = await insertChat(tx, {
            workspaceId: workspace.id,
            workspaceExternalId: workspace.externalId,
            userId: user.id,
            email: user.email,
            title,
            attachments: [],
            agentId: agentIdToStore,
          })

          const insertedMsg = await insertMessage(tx, {
            chatId: chat.id,
            userId: user.id,
            chatExternalId: chat.externalId,
            workspaceExternalId: workspace.externalId,
            messageRole: MessageRole.User,
            email: user.email,
            sources: [],
            message,
            modelId,
            fileIds: fileIds,
          })

          if (attachmentMetadata && attachmentMetadata.length > 0) {
            try {
              await storeAttachmentMetadata(
                tx,
                insertedMsg.externalId,
                attachmentMetadata,
                email,
              )
            } catch (error) {
              attachmentStorageError = error as Error
              loggerWithChild({ email: email }).error(
                error,
                `Failed to store attachment metadata for user message ${insertedMsg.externalId}`,
              )
            }
          }

          return [chat, insertedMsg]
        },
      )
      Logger.info(
        "First mesage of the conversation, successfully created the chat",
      )
      chat = insertedChat
      messages.push(insertedMsg) // Add the inserted message to messages array
      chatCreationSpan.end()
    } else {
      let [existingChat, allMessages, insertedMsg] = await db.transaction(
        async (tx): Promise<[SelectChat, SelectMessage[], SelectMessage]> => {
          // we are updating the chat and getting it's value in one call itself

          let existingChat = await updateChatByExternalIdWithAuth(
            db,
            chatId,
            email,
            {},
          )
          let allMessages = await getChatMessagesWithAuth(tx, chatId, email)

          let insertedMsg = await insertMessage(tx, {
            chatId: existingChat.id,
            userId: user.id,
            workspaceExternalId: workspace.externalId,
            chatExternalId: existingChat.externalId,
            messageRole: MessageRole.User,
            email: user.email,
            sources: [],
            message,
            modelId,
            fileIds,
          })
          return [existingChat, allMessages, insertedMsg]
        },
      )
      Logger.info("Existing conversation, fetched previous messages")
      messages = allMessages.concat(insertedMsg) // Update messages array
      chat = existingChat
      chatCreationSpan.end()
    }
    return streamSSE(c, async (stream) => {
      streamKey = `${chat.externalId}` // Create the stream key
      activeStreams.set(streamKey, stream) // Add stream to the map
      Logger.info(`Added stream ${streamKey} to active streams map.`)
      let wasStreamClosedPrematurely = false
      const streamSpan = rootSpan.startSpan("stream_response")
      streamSpan.setAttribute("chatId", chat.externalId)
      const messagesWithNoErrResponse = messages
        .slice(0, messages.length - 1)
        .filter((msg) => !msg?.errorMessage)
        .map((m) => ({
          role: m.messageRole as ConversationRole,
          content: [{ text: m.message }],
        }))
      try {
        if (!chatId) {
          const titleUpdateSpan = streamSpan.startSpan("send_title_update")
          await stream.writeSSE({
            data: title,
            event: ChatSSEvents.ChatTitleUpdate,
          })
          titleUpdateSpan.end()
        }

        Logger.info("Chat stream started")
        // we do not set the message Id as we don't have it
        await stream.writeSSE({
          event: ChatSSEvents.ResponseMetadata,
          data: JSON.stringify({
            chatId: chat.externalId,
          }),
        })

        const dataSourceSpan = streamSpan.startSpan("get_all_data_sources")
        const allDataSources = await getAllDocumentsForAgent(
          [Apps.DataSource],
          agentForDb?.appIntegrations as string[],
        )
        dataSourceSpan.end()
        loggerWithChild({ email: sub }).info(
          `Found ${allDataSources?.root?.children?.length} data sources for agent`,
        )

        let docIds: string[] = []
        if (
          allDataSources &&
          allDataSources.root &&
          allDataSources.root.children
        ) {
          docIds = [
            ...new Set(
              allDataSources.root.children
                .map(
                  (child: VespaSearchResult) =>
                    (child.fields as any)?.docId as string,
                )
                .filter(Boolean),
            ),
          ]
        }

        let context = ""
        let finalImageFileNames: string[] = []
        let fragments: MinimalAgentFragment[] = []
        if (docIds.length > 0) {
          let previousResultsLength = 0
          const chunksSpan = streamSpan.startSpan("get_documents_by_doc_ids")
          const allChunks = await GetDocumentsByDocIds(docIds, chunksSpan)
          // const allChunksCopy
          chunksSpan.end()
          if (allChunks?.root?.children) {
            const startIndex = 0
            fragments = allChunks.root.children.map((child, idx) =>
              vespaResultToMinimalAgentFragment(child, idx),
            )
            context = answerContextMapFromFragments(
              fragments,
              maxDefaultSummary,
            )

            const { imageFileNames } = extractImageFileNames(
              context,
              fragments.map(
                (v) =>
                  ({
                    fields: {
                      docId: v.source.docId,
                      title: v.source.title,
                      url: v.source.url,
                    },
                  }) as any,
              ),
            )
            Logger.info(`Image file names in RAG offffff: ${imageFileNames}`)
            finalImageFileNames = imageFileNames || []
            // context = initialContext;
          }
        }
        if (attachmentFileIds?.length) {
          finalImageFileNames.push(
            ...attachmentFileIds.map(
              (fileid, index) => `${index}_${fileid}_${0}`,
            ),
          )
        }

        const ragOffIterator = nonRagIterator(
          message,
          ctx,
          context,
          fragments,
          agentPromptForLLM,
          messagesWithNoErrResponse,
          finalImageFileNames,
          attachmentFileIds,
          email,
          isReasoningEnabled,
        )
        let answer = ""
        let citations: any[] = []
        let imageCitations: any[] = []
        let citationMap: Record<number, number> = {}
        let citationValues: Record<number, any> = {}
        let thinking = ""
        let reasoning = isReasoningEnabled
        for await (const chunk of ragOffIterator) {
          if (stream.closed) {
            Logger.info("[AgentMessageApiRagOff] Stream closed. Breaking.")
            wasStreamClosedPrematurely = true
            break
          }
          if (chunk.text) {
            if (reasoning && chunk.reasoning) {
              thinking += chunk.text
              stream.writeSSE({
                event: ChatSSEvents.Reasoning,
                data: chunk.text,
              })
              // reasoningSpan.end()
            }
            if (!chunk.reasoning) {
              answer += chunk.text
              stream.writeSSE({
                event: ChatSSEvents.ResponseUpdate,
                data: chunk.text,
              })
            }
          }

          if (chunk.citation) {
            const { index, item } = chunk.citation
            citations.push(item)
            citationMap[index] = citations.length - 1
            loggerWithChild({ email: sub }).info(
              `Found citations and sending it, current count: ${citations.length}`,
            )
            stream.writeSSE({
              event: ChatSSEvents.CitationsUpdate,
              data: JSON.stringify({
                contextChunks: citations,
                citationMap,
              }),
            })
            citationValues[index] = item
          }

          if (chunk.imageCitation) {
            loggerWithChild({ email: email }).info(
              `Found image citation, sending it`,
              { citationKey: chunk.imageCitation.citationKey },
            )
            imageCitations.push(chunk.imageCitation)
            stream.writeSSE({
              event: ChatSSEvents.ImageCitationUpdate,
              data: JSON.stringify(chunk.imageCitation),
            })
          }

          if (chunk.cost) {
            costArr.push(chunk.cost)
          }
          if (chunk.metadata?.usage) {
            tokenArr.push({
              inputTokens: chunk.metadata.usage.inputTokens,
              outputTokens: chunk.metadata.usage.outputTokens,
            })
          }
        }

        if (answer) {
          // Calculate total cost and tokens
          const totalCost = costArr.reduce((sum, cost) => sum + cost, 0)
          const totalTokens = tokenArr.reduce(
            (sum, tokens) => sum + tokens.inputTokens + tokens.outputTokens,
            0,
          )

          const msg = await insertMessage(db, {
            chatId: chat.id,
            userId: user.id,
            workspaceExternalId: workspace.externalId,
            chatExternalId: chat.externalId,
            messageRole: MessageRole.Assistant,
            email: user.email,
            sources: citations,
            imageCitations: imageCitations,
            message: processMessage(answer, citationMap),
            thinking: thinking,
            modelId: defaultBestModel,
            cost: totalCost.toString(),
            tokensUsed: totalTokens,
          })
          assistantMessageId = msg.externalId

          await stream.writeSSE({
            event: ChatSSEvents.ResponseMetadata,
            data: JSON.stringify({
              chatId: chat.externalId,
              messageId: assistantMessageId,
            }),
          })
        } else if (wasStreamClosedPrematurely) {
          // Calculate total cost and tokens
          const totalCost = costArr.reduce((sum, cost) => sum + cost, 0)
          const totalTokens = tokenArr.reduce(
            (sum, tokens) => sum + tokens.inputTokens + tokens.outputTokens,
            0,
          )

          const msg = await insertMessage(db, {
            chatId: chat.id,
            userId: user.id,
            workspaceExternalId: workspace.externalId,
            chatExternalId: chat.externalId,
            messageRole: MessageRole.Assistant,
            email: user.email,
            sources: citations,
            imageCitations: imageCitations,
            message: processMessage(answer, citationMap),
            thinking: thinking,
            modelId: defaultBestModel,
            cost: totalCost.toString(),
            tokensUsed: totalTokens,
          })
          assistantMessageId = msg.externalId
        } else {
          const errorMessage =
            "There seems to be an issue on our side. Please try again after some time."

          // Calculate total cost and tokens
          const totalCost = costArr.reduce((sum, cost) => sum + cost, 0)
          const totalTokens = tokenArr.reduce(
            (sum, tokens) => sum + tokens.inputTokens + tokens.outputTokens,
            0,
          )

          const msg = await insertMessage(db, {
            chatId: chat.id,
            userId: user.id,
            workspaceExternalId: workspace.externalId,
            chatExternalId: chat.externalId,
            messageRole: MessageRole.Assistant,
            email: user.email,
            sources: citations,
            imageCitations: imageCitations,
            message: processMessage(errorMessage, citationMap),
            thinking: thinking,
            modelId: defaultBestModel,
            cost: totalCost.toString(),
            tokensUsed: totalTokens,
          })
          assistantMessageId = msg.externalId
          await stream.writeSSE({
            event: ChatSSEvents.ResponseMetadata,
            data: JSON.stringify({
              chatId: chat.externalId,
              messageId: assistantMessageId,
            }),
          })
          await stream.writeSSE({
            event: ChatSSEvents.ResponseUpdate,
            data: errorMessage,
          })
        }

        const endSpan = streamSpan.startSpan("send_end_event")
        await stream.writeSSE({
          data: "",
          event: ChatSSEvents.End,
        })
        endSpan.end()
        streamSpan.end()
        rootSpan.end()
      } catch (error) {
        // ... (error handling as in AgentMessageApi)
      } finally {
        if (streamKey && activeStreams.has(streamKey)) {
          activeStreams.delete(streamKey)
          Logger.info(`Removed stream ${streamKey} from active streams map.`)
        }
      }
    })
  } catch (error) {
    // ... (error handling as in AgentMessageApi)
  }
}

export const AgentMessageApi = async (c: Context) => {
  // we will use this in catch
  // if the value exists then we send the error to the frontend via it
  const tracer: Tracer = getTracer("chat")
  const rootSpan = tracer.startSpan("AgentMessageApi")

  let stream: any
  let chat: SelectChat
  let assistantMessageId: string | null = null
  let streamKey: string | null = null
  let email = ""

  try {
    const { sub, workspaceId } = c.get(JwtPayloadKey)
    email = sub
    rootSpan.setAttribute("email", email)
    rootSpan.setAttribute("workspaceId", workspaceId)

    // @ts-ignore
    const body = c.req.valid("query")
    const attachmentMetadata = parseAttachmentMetadata(c)
    const attachmentFileIds = attachmentMetadata.map(
      (m: AttachmentMetadata) => m.fileId,
    )
    let attachmentStorageError: Error | null = null
    let {
      message,
      chatId,
      modelId,
      isReasoningEnabled,
      agentId,
    }: MessageReqType = body
    // const agentPrompt = agentId && isCuid(agentId) ? agentId : "";
    const userAndWorkspace = await getUserAndWorkspaceByEmail(
      db,
      workspaceId, // This workspaceId is the externalId from JWT
      email,
    )
    const { user, workspace } = userAndWorkspace // workspace.id is the numeric ID

    let agentPromptForLLM: string | undefined = undefined
    let agentForDb: SelectAgent | null = null
    if (agentId && isCuid(agentId)) {
      // Use the numeric workspace.id for the database query with permission check
      agentForDb = await getAgentByExternalIdWithPermissionCheck(
        db,
        agentId,
        workspace.id,
        user.id,
      )
      if (!agentForDb) {
        throw new HTTPException(403, {
          message: "Access denied: You don't have permission to use this agent",
        })
      }
      agentPromptForLLM = JSON.stringify(agentForDb)
      if (config.ragOffFeature && agentForDb.isRagOn === false) {
        return AgentMessageApiRagOff(c)
      }
    }
    const agentIdToStore = agentForDb ? agentForDb.externalId : null
    const userRequestsReasoning = isReasoningEnabled
    if (!message) {
      throw new HTTPException(400, {
        message: "Message is required",
      })
    }
    // Truncate table chats,connectors,nessages;
    message = decodeURIComponent(message)
    rootSpan.setAttribute("message", message)

    const isMsgWithContext = isMessageWithContext(message)
    const extractedInfo = isMsgWithContext
      ? await extractFileIdsFromMessage(message, email)
      : {
          totalValidFileIdsFromLinkCount: 0,
          fileIds: [],
        }
    const fileIds = extractedInfo?.fileIds
    const agentDocs = agentForDb?.docIds || []

    //add docIds of agents here itself
    const totalValidFileIdsFromLinkCount =
      extractedInfo?.totalValidFileIdsFromLinkCount

    let messages: SelectMessage[] = []
    const costArr: number[] = []
    const tokenArr: { inputTokens: number; outputTokens: number }[] = []
    const ctx = userContext(userAndWorkspace)
    let chat: SelectChat

    const chatCreationSpan = rootSpan.startSpan("chat_creation")

    let title = ""
    if (!chatId) {
      const titleSpan = chatCreationSpan.startSpan("generate_title")
      // let llm decide a title
      const titleResp = await generateTitleUsingQuery(message, {
        modelId: ragPipelineConfig[RagPipelineStages.NewChatTitle].modelId,
        stream: false,
      })
      title = titleResp.title
      const cost = titleResp.cost
      if (cost) {
        costArr.push(cost)
        titleSpan.setAttribute("cost", cost)
      }
      titleSpan.setAttribute("title", title)
      titleSpan.end()

      let [insertedChat, insertedMsg] = await db.transaction(
        async (tx): Promise<[SelectChat, SelectMessage]> => {
          const chat = await insertChat(tx, {
            workspaceId: workspace.id,
            workspaceExternalId: workspace.externalId,
            userId: user.id,
            email: user.email,
            title,
            attachments: [],
            agentId: agentIdToStore,
          })

          const insertedMsg = await insertMessage(tx, {
            chatId: chat.id,
            userId: user.id,
            chatExternalId: chat.externalId,
            workspaceExternalId: workspace.externalId,
            messageRole: MessageRole.User,
            email: user.email,
            sources: [],
            message,
            modelId,
            fileIds: fileIds,
          })
          // Store attachment metadata for user message if attachments exist
          if (attachmentMetadata && attachmentMetadata.length > 0) {
            try {
              await storeAttachmentMetadata(
                tx,
                insertedMsg.externalId,
                attachmentMetadata,
                email,
              )
            } catch (error) {
              attachmentStorageError = error as Error
              loggerWithChild({ email }).error(
                error,
                `Failed to store attachment metadata for user message ${insertedMsg.externalId}`,
              )
            }
          }
          return [chat, insertedMsg]
        },
      )
      Logger.info(
        "First mesage of the conversation, successfully created the chat",
      )
      chat = insertedChat
      messages.push(insertedMsg) // Add the inserted message to messages array
      chatCreationSpan.end()
    } else {
      let [existingChat, allMessages, insertedMsg] = await db.transaction(
        async (tx): Promise<[SelectChat, SelectMessage[], SelectMessage]> => {
          // we are updating the chat and getting it's value in one call itself

          let existingChat = await updateChatByExternalIdWithAuth(
            db,
            chatId,
            email,
            {},
          )
          let allMessages = await getChatMessagesWithAuth(tx, chatId, email)

          let insertedMsg = await insertMessage(tx, {
            chatId: existingChat.id,
            userId: user.id,
            workspaceExternalId: workspace.externalId,
            chatExternalId: existingChat.externalId,
            messageRole: MessageRole.User,
            email: user.email,
            sources: [],
            message,
            modelId,
            fileIds,
          })
          // Store attachment metadata for user message if attachments exist
          if (attachmentMetadata && attachmentMetadata.length > 0) {
            try {
              await storeAttachmentMetadata(
                tx,
                insertedMsg.externalId,
                attachmentMetadata,
                email,
              )
            } catch (error) {
              attachmentStorageError = error as Error
              loggerWithChild({ email }).error(
                error,
                `Failed to store attachment metadata for user message ${insertedMsg.externalId}`,
              )
            }
          }
          return [existingChat, allMessages, insertedMsg]
        },
      )
      loggerWithChild({ email: sub }).info(
        "Existing conversation, fetched previous messages",
      )
      messages = allMessages.concat(insertedMsg) // Update messages array
      chat = existingChat
      chatCreationSpan.end()
    }
    return streamSSE(
      c,
      async (stream) => {
        streamKey = `${chat.externalId}` // Create the stream key
        activeStreams.set(streamKey, stream) // Add stream to the map
        Logger.info(`Added stream ${streamKey} to active streams map.`)
        let wasStreamClosedPrematurely = false
        const streamSpan = rootSpan.startSpan("stream_response")
        streamSpan.setAttribute("chatId", chat.externalId)
        try {
          if (!chatId) {
            const titleUpdateSpan = streamSpan.startSpan("send_title_update")
            await stream.writeSSE({
              data: title,
              event: ChatSSEvents.ChatTitleUpdate,
            })
            titleUpdateSpan.end()
          }

          Logger.info("Chat stream started")
          // we do not set the message Id as we don't have it
          await stream.writeSSE({
            event: ChatSSEvents.ResponseMetadata,
            data: JSON.stringify({
              chatId: chat.externalId,
            }),
          })

          // Send attachment metadata immediately if attachments exist
          if (attachmentMetadata && attachmentMetadata.length > 0) {
            const userMessage = messages[messages.length - 1]
            await stream.writeSSE({
              event: ChatSSEvents.AttachmentUpdate,
              data: JSON.stringify({
                messageId: userMessage.externalId,
                attachments: attachmentMetadata,
              }),
            })
          }

          // Notify client if attachment storage failed
          if (attachmentStorageError) {
            await stream.writeSSE({
              event: ChatSSEvents.Error,
              data: JSON.stringify({
                error: "attachment_storage_failed",
                message:
                  "Failed to store attachment metadata. Your message was saved but attachments may not be available for future reference.",
                details: attachmentStorageError.message,
              }),
            })
          }

          if (
            (isMsgWithContext && fileIds && fileIds?.length > 0) ||
            (attachmentFileIds && attachmentFileIds?.length > 0)
          ) {
            Logger.info(
              "User has selected some context with query, answering only based on that given context",
            )
            let answer = ""
            let citations = []
            let imageCitations: any = []
            let citationMap: Record<number, number> = {}
            let thinking = ""
            let reasoning =
              userRequestsReasoning &&
              ragPipelineConfig[RagPipelineStages.AnswerOrSearch].reasoning
            const conversationSpan = streamSpan.startSpan("conversation_search")
            conversationSpan.setAttribute("answer", answer)
            conversationSpan.end()

            const ragSpan = streamSpan.startSpan("rag_processing")

            const understandSpan = ragSpan.startSpan("understand_message")

            const iterator = UnderstandMessageAndAnswerForGivenContext(
              email,
              ctx,
              message,
              0.5,
              fileIds,
              userRequestsReasoning,
              understandSpan,
              [],
              attachmentFileIds,
              agentPromptForLLM,
            )
            stream.writeSSE({
              event: ChatSSEvents.Start,
              data: "",
            })

            answer = ""
            thinking = ""
            reasoning = isReasoning && userRequestsReasoning
            citations = []
            imageCitations = []
            citationMap = {}
            let citationValues: Record<number, string> = {}
            let count = 0
            for await (const chunk of iterator) {
              if (stream.closed) {
                Logger.info(
                  "[AgentMessageApi] Stream closed during conversation search loop. Breaking.",
                )
                wasStreamClosedPrematurely = true
                break
              }
              if (chunk.text) {
                if (
                  totalValidFileIdsFromLinkCount > maxValidLinks &&
                  count === 0
                ) {
                  stream.writeSSE({
                    event: ChatSSEvents.ResponseUpdate,
                    data: `Skipping last ${
                      totalValidFileIdsFromLinkCount - maxValidLinks
                    } links as it exceeds max limit of ${maxValidLinks}. `,
                  })
                }
                if (reasoning && chunk.reasoning) {
                  thinking += chunk.text
                  stream.writeSSE({
                    event: ChatSSEvents.Reasoning,
                    data: chunk.text,
                  })
                }
                if (!chunk.reasoning) {
                  answer += chunk.text
                  stream.writeSSE({
                    event: ChatSSEvents.ResponseUpdate,
                    data: chunk.text,
                  })
                }
              }
              if (chunk.cost) {
                costArr.push(chunk.cost)
              }
              if (chunk.metadata?.usage) {
                tokenArr.push({
                  inputTokens: chunk.metadata.usage.inputTokens,
                  outputTokens: chunk.metadata.usage.outputTokens,
                })
              }
              if (chunk.citation) {
                const { index, item } = chunk.citation
                citations.push(item)
                citationMap[index] = citations.length - 1
                Logger.info(
                  `Found citations and sending it, current count: ${citations.length}`,
                )
                stream.writeSSE({
                  event: ChatSSEvents.CitationsUpdate,
                  data: JSON.stringify({
                    contextChunks: citations,
                    citationMap,
                  }),
                })
                citationValues[index] = item
              }
              if (chunk.imageCitation) {
                loggerWithChild({ email: email }).info(
                  `Found image citation, sending it`,
                  { citationKey: chunk.imageCitation.citationKey },
                )
                imageCitations.push(chunk.imageCitation)
                stream.writeSSE({
                  event: ChatSSEvents.ImageCitationUpdate,
                  data: JSON.stringify(chunk.imageCitation),
                })
              }
              count++
            }
            understandSpan.setAttribute("citation_count", citations.length)
            understandSpan.setAttribute(
              "citation_map",
              JSON.stringify(citationMap),
            )
            understandSpan.setAttribute(
              "citation_values",
              JSON.stringify(citationValues),
            )
            understandSpan.end()
            const answerSpan = ragSpan.startSpan("process_final_answer")
            answerSpan.setAttribute(
              "final_answer",
              processMessage(answer, citationMap),
            )
            answerSpan.setAttribute("actual_answer", answer)
            answerSpan.setAttribute("final_answer_length", answer.length)
            answerSpan.end()
            ragSpan.end()

            if (answer || wasStreamClosedPrematurely) {
              // TODO: incase user loses permission
              // to one of the citations what do we do?
              // somehow hide that citation and change
              // the answer to reflect that

              // Calculate total cost and tokens
              const totalCost = costArr.reduce((sum, cost) => sum + cost, 0)
              const totalTokens = tokenArr.reduce(
                (sum, tokens) => sum + tokens.inputTokens + tokens.outputTokens,
                0,
              )

              const msg = await insertMessage(db, {
                chatId: chat.id,
                userId: user.id,
                workspaceExternalId: workspace.externalId,
                chatExternalId: chat.externalId,
                messageRole: MessageRole.Assistant,
                email: user.email,
                sources: citations,
                imageCitations: imageCitations,
                message: processMessage(answer, citationMap),
                thinking: thinking,
                modelId:
                  ragPipelineConfig[RagPipelineStages.AnswerOrRewrite].modelId,
                cost: totalCost.toString(),
                tokensUsed: totalTokens,
              })
              assistantMessageId = msg.externalId
              const traceJson = tracer.serializeToJson()
              await insertChatTrace({
                workspaceId: workspace.id,
                userId: user.id,
                chatId: chat.id,
                messageId: msg.id,
                chatExternalId: chat.externalId,
                email: user.email,
                messageExternalId: msg.externalId,
                traceJson,
              })
              Logger.info(
                `[AgentMessageApi] Inserted trace for message ${msg.externalId} (premature: ${wasStreamClosedPrematurely}).`,
              )
              await stream.writeSSE({
                event: ChatSSEvents.ResponseMetadata,
                data: JSON.stringify({
                  chatId: chat.externalId,
                  messageId: assistantMessageId,
                }),
              })
            } else {
              const errorSpan = streamSpan.startSpan("handle_no_answer")
              const allMessages = await getChatMessagesWithAuth(
                db,
                chat?.externalId,
                email,
              )
              const lastMessage = allMessages[allMessages.length - 1]

              await stream.writeSSE({
                event: ChatSSEvents.ResponseMetadata,
                data: JSON.stringify({
                  chatId: chat.externalId,
                  messageId: lastMessage.externalId,
                }),
              })
              await stream.writeSSE({
                event: ChatSSEvents.Error,
                data: "Can you please make your query more specific?",
              })
              await addErrMessageToMessage(
                lastMessage,
                "Can you please make your query more specific?",
              )

              const traceJson = tracer.serializeToJson()
              await insertChatTrace({
                workspaceId: workspace.id,
                userId: user.id,
                chatId: chat.id,
                messageId: lastMessage.id,
                chatExternalId: chat.externalId,
                email: user.email,
                messageExternalId: lastMessage.externalId,
                traceJson,
              })
              errorSpan.end()
            }

            const endSpan = streamSpan.startSpan("send_end_event")
            await stream.writeSSE({
              data: "",
              event: ChatSSEvents.End,
            })
            endSpan.end()
            streamSpan.end()
            rootSpan.end()
          } else {
            const messagesWithNoErrResponse = messages
              .slice(0, messages.length - 1)
              .filter((msg) => !msg?.errorMessage)
              .filter(
                (msg) =>
                  !(msg.messageRole === MessageRole.Assistant && !msg.message),
              ) // filter out assistant messages with no content
              .map((msg) => {
                // If any message from the messagesWithNoErrResponse is a user message, has fileIds and its message is JSON parsable
                // then we should not give that exact stringified message as history
                // We convert it into a AI friendly string only for giving it to LLM
                const fileIds = JSON.parse(JSON.stringify(msg?.fileIds || []))
                if (
                  msg.messageRole === "user" &&
                  fileIds &&
                  fileIds.length > 0
                ) {
                  const originalMsg = msg.message
                  const selectedContext = isContextSelected(originalMsg)
                  msg.message = selectedContext
                    ? buildUserQuery(selectedContext)
                    : originalMsg
                }
                return {
                  role: msg.messageRole as ConversationRole,
                  content: [{ text: msg.message }],
                }
              })

            Logger.info(
              "Checking if answer is in the conversation or a mandatory query rewrite is needed before RAG",
            )
            // Limit messages to last 5 for the first LLM call if it's a new chat
            const limitedMessages = messagesWithNoErrResponse.slice(-8)
            const searchOrAnswerIterator =
              generateSearchQueryOrAnswerFromConversation(message, ctx, {
                modelId:
                  ragPipelineConfig[RagPipelineStages.AnswerOrSearch].modelId,
                stream: true,
                json: true,
                reasoning:
                  userRequestsReasoning &&
                  ragPipelineConfig[RagPipelineStages.AnswerOrSearch].reasoning,
                messages: limitedMessages,
                agentPrompt: agentPromptForLLM,
              })

            // TODO: for now if the answer is from the conversation itself we don't
            // add any citations for it, we can refer to the original message for citations
            // one more bug is now llm automatically copies the citation text sometimes without any reference
            // leads to [NaN] in the answer
            let currentAnswer = ""
            let answer = ""
            let citations = []
            let imageCitations: any = []
            let citationMap: Record<number, number> = {}
            let queryFilters = {
              apps: [],
              entities: [],
              startTime: "",
              endTime: "",
              count: 0,
              sortDirection: "",
            }
            let parsed = {
              answer: "",
              queryRewrite: "",
              temporalDirection: null,
              filter_query: "",
              type: "",
              intent: {},
              filters: queryFilters,
            }

            let thinking = ""
            let reasoning =
              userRequestsReasoning &&
              ragPipelineConfig[RagPipelineStages.AnswerOrSearch].reasoning
            let buffer = ""
            const conversationSpan = streamSpan.startSpan("conversation_search")
            for await (const chunk of searchOrAnswerIterator) {
              if (stream.closed) {
                Logger.info(
                  "[AgentMessageApi] Stream closed during conversation search loop. Breaking.",
                )
                wasStreamClosedPrematurely = true
                break
              }
              if (chunk.text) {
                if (reasoning) {
                  if (thinking && !chunk.text.includes(EndThinkingToken)) {
                    thinking += chunk.text
                    stream.writeSSE({
                      event: ChatSSEvents.Reasoning,
                      data: chunk.text,
                    })
                  } else {
                    // first time
                    if (!chunk.text.includes(StartThinkingToken)) {
                      let token = chunk.text
                      if (chunk.text.includes(EndThinkingToken)) {
                        token = chunk.text.split(EndThinkingToken)[0]
                        thinking += token
                      } else {
                        thinking += token
                      }
                      stream.writeSSE({
                        event: ChatSSEvents.Reasoning,
                        data: token,
                      })
                    }
                  }
                }
                if (reasoning && chunk.text.includes(EndThinkingToken)) {
                  reasoning = false
                  chunk.text = chunk.text.split(EndThinkingToken)[1].trim()
                }
                if (!reasoning) {
                  buffer += chunk.text
                  try {
                    parsed = jsonParseLLMOutput(buffer) || {}
                    if (parsed.answer && currentAnswer !== parsed.answer) {
                      if (currentAnswer === "") {
                        Logger.info(
                          "We were able to find the answer/respond to users query in the conversation itself so not applying RAG",
                        )
                        stream.writeSSE({
                          event: ChatSSEvents.Start,
                          data: "",
                        })
                        // First valid answer - send the whole thing
                        stream.writeSSE({
                          event: ChatSSEvents.ResponseUpdate,
                          data: parsed.answer,
                        })
                      } else {
                        // Subsequent chunks - send only the new part
                        const newText = parsed.answer.slice(
                          currentAnswer.length,
                        )
                        stream.writeSSE({
                          event: ChatSSEvents.ResponseUpdate,
                          data: newText,
                        })
                      }
                      currentAnswer = parsed.answer
                    }
                  } catch (err) {
                    const errMessage = (err as Error).message
                    Logger.error(
                      err,
                      `Error while parsing LLM output ${errMessage}`,
                    )
                    continue
                  }
                }
              }
              if (chunk.cost) {
                costArr.push(chunk.cost)
              }
              if (chunk.metadata?.usage) {
                tokenArr.push({
                  inputTokens: chunk.metadata.usage.inputTokens,
                  outputTokens: chunk.metadata.usage.outputTokens,
                })
              }
            }

            conversationSpan.setAttribute("answer_found", parsed.answer)
            conversationSpan.setAttribute("answer", answer)
            conversationSpan.setAttribute("query_rewrite", parsed.queryRewrite)
            conversationSpan.end()

            if (parsed.answer === null || parsed.answer === "") {
              const ragSpan = streamSpan.startSpan("rag_processing")
              if (parsed.queryRewrite) {
                Logger.info(
                  `The query is ambigious and requires a mandatory query rewrite from the existing conversation / recent messages ${parsed.queryRewrite}`,
                )
                message = parsed.queryRewrite
                Logger.info(`Rewritten query: ${message}`)
                ragSpan.setAttribute("query_rewrite", parsed.queryRewrite)
              } else {
                Logger.info(
                  "There was no need for a query rewrite and there was no answer in the conversation, applying RAG",
                )
              }
              const classification: TemporalClassifier & QueryRouterResponse = {
                direction: parsed.temporalDirection,
                type: parsed.type as QueryType,
                filterQuery: parsed.filter_query,
                filters: {
                  ...(parsed?.filters ?? {}),
                  apps: parsed.filters?.apps || [],
                  entities: parsed.filters?.entities as any,
                  intent: parsed.intent || {},
                },
              }

              Logger.info(
                `Classifying the query as:, ${JSON.stringify(classification)}`,
              )
              const understandSpan = ragSpan.startSpan("understand_message")
              const iterator = UnderstandMessageAndAnswer(
                email,
                ctx,
                message,
                classification,
                limitedMessages,
                0.5,
                userRequestsReasoning,
                understandSpan,
                agentPromptForLLM,
              )
              stream.writeSSE({
                event: ChatSSEvents.Start,
                data: "",
              })

              answer = ""
              thinking = ""
              reasoning = isReasoning && userRequestsReasoning
              citations = []
              citationMap = {}
              let citationValues: Record<number, string> = {}
              for await (const chunk of iterator) {
                if (stream.closed) {
                  Logger.info(
                    "[MessageApi] Stream closed during conversation search loop. Breaking.",
                  )
                  wasStreamClosedPrematurely = true
                  break
                }
                if (chunk.text) {
                  if (reasoning && chunk.reasoning) {
                    thinking += chunk.text
                    stream.writeSSE({
                      event: ChatSSEvents.Reasoning,
                      data: chunk.text,
                    })
                    // reasoningSpan.end()
                  }
                  if (!chunk.reasoning) {
                    answer += chunk.text
                    stream.writeSSE({
                      event: ChatSSEvents.ResponseUpdate,
                      data: chunk.text,
                    })
                  }
                }
                if (chunk.cost) {
                  costArr.push(chunk.cost)
                }
                if (chunk.metadata?.usage) {
                  tokenArr.push({
                    inputTokens: chunk.metadata.usage.inputTokens,
                    outputTokens: chunk.metadata.usage.outputTokens,
                  })
                }
                if (chunk.citation) {
                  const { index, item } = chunk.citation
                  citations.push(item)
                  citationMap[index] = citations.length - 1
                  Logger.info(
                    `Found citations and sending it, current count: ${citations.length}`,
                  )
                  stream.writeSSE({
                    event: ChatSSEvents.CitationsUpdate,
                    data: JSON.stringify({
                      contextChunks: citations,
                      citationMap,
                    }),
                  })
                  citationValues[index] = item
                }
                if (chunk.imageCitation) {
                  loggerWithChild({ email: email }).info(
                    `Found image citation, sending it`,
                    { citationKey: chunk.imageCitation.citationKey },
                  )
                  imageCitations.push(chunk.imageCitation)
                  stream.writeSSE({
                    event: ChatSSEvents.ImageCitationUpdate,
                    data: JSON.stringify(chunk.imageCitation),
                  })
                }
              }
              understandSpan.setAttribute("citation_count", citations.length)
              understandSpan.setAttribute(
                "citation_map",
                JSON.stringify(citationMap),
              )
              understandSpan.setAttribute(
                "citation_values",
                JSON.stringify(citationValues),
              )
              understandSpan.end()
              const answerSpan = ragSpan.startSpan("process_final_answer")
              answerSpan.setAttribute(
                "final_answer",
                processMessage(answer, citationMap),
              )
              answerSpan.setAttribute("actual_answer", answer)
              answerSpan.setAttribute("final_answer_length", answer.length)
              answerSpan.end()
              ragSpan.end()
            } else if (parsed.answer) {
              answer = parsed.answer
            }

            if (answer || wasStreamClosedPrematurely) {
              // Determine if a message (even partial) should be saved
              // TODO: incase user loses permission
              // to one of the citations what do we do?
              // somehow hide that citation and change
              // the answer to reflect that

              // Calculate total cost and tokens
              const totalCost = costArr.reduce((sum, cost) => sum + cost, 0)
              const totalTokens = tokenArr.reduce(
                (sum, tokens) => sum + tokens.inputTokens + tokens.outputTokens,
                0,
              )

              const msg = await insertMessage(db, {
                chatId: chat.id,
                userId: user.id,
                workspaceExternalId: workspace.externalId,
                chatExternalId: chat.externalId,
                messageRole: MessageRole.Assistant,
                email: user.email,
                sources: citations,
                imageCitations: imageCitations,
                message: processMessage(answer, citationMap),
                thinking: thinking,
                modelId:
                  ragPipelineConfig[RagPipelineStages.AnswerOrRewrite].modelId,
                cost: totalCost.toString(),
                tokensUsed: totalTokens,
              })
              assistantMessageId = msg.externalId

              const traceJson = tracer.serializeToJson()
              await insertChatTrace({
                workspaceId: workspace.id,
                userId: user.id,
                chatId: chat.id,
                messageId: msg.id,
                chatExternalId: chat.externalId,
                email: user.email,
                messageExternalId: msg.externalId,
                traceJson,
              })
              Logger.info(
                `[AgentMessageApi] Inserted trace for message ${msg.externalId} (premature: ${wasStreamClosedPrematurely}).`,
              )

              await stream.writeSSE({
                event: ChatSSEvents.ResponseMetadata,
                data: JSON.stringify({
                  chatId: chat.externalId,
                  messageId: assistantMessageId,
                }),
              })
            } else {
              const errorSpan = streamSpan.startSpan("handle_no_answer")
              const allMessages = await getChatMessagesWithAuth(
                db,
                chat?.externalId,
                email,
              )
              const lastMessage = allMessages[allMessages.length - 1]

              await stream.writeSSE({
                event: ChatSSEvents.ResponseMetadata,
                data: JSON.stringify({
                  chatId: chat.externalId,
                  messageId: lastMessage.externalId,
                }),
              })
              await stream.writeSSE({
                event: ChatSSEvents.Error,
                data: "Oops, something went wrong. Please try rephrasing your question or ask something else.",
              })
              await addErrMessageToMessage(
                lastMessage,
                "Oops, something went wrong. Please try rephrasing your question or ask something else.",
              )

              const traceJson = tracer.serializeToJson()
              await insertChatTrace({
                workspaceId: workspace.id,
                userId: user.id,
                chatId: chat.id,
                messageId: lastMessage.id,
                chatExternalId: chat.externalId,
                email: user.email,
                messageExternalId: lastMessage.externalId,
                traceJson,
              })
              errorSpan.end()
            }

            const endSpan = streamSpan.startSpan("send_end_event")
            await stream.writeSSE({
              data: "",
              event: ChatSSEvents.End,
            })
            endSpan.end()
            streamSpan.end()
            rootSpan.end()
          }
        } catch (error) {
          const streamErrorSpan = streamSpan.startSpan("handle_stream_error")
          streamErrorSpan.addEvent("error", {
            message: getErrorMessage(error),
            stack: (error as Error).stack || "",
          })
          const errFomMap = handleError(error)
          const allMessages = await getChatMessagesWithAuth(
            db,
            chat?.externalId,
            email,
          )
          const lastMessage = allMessages[allMessages.length - 1]
          await stream.writeSSE({
            event: ChatSSEvents.ResponseMetadata,
            data: JSON.stringify({
              chatId: chat.externalId,
              messageId: lastMessage.externalId,
            }),
          })
          await stream.writeSSE({
            event: ChatSSEvents.Error,
            data: errFomMap,
          })

          // Add the error message to last user message
          await addErrMessageToMessage(lastMessage, errFomMap)

          await stream.writeSSE({
            data: "",
            event: ChatSSEvents.End,
          })
          Logger.error(
            error,
            `Streaming Error: ${(error as Error).message} ${
              (error as Error).stack
            }`,
          )
          streamErrorSpan.end()
          streamSpan.end()
          rootSpan.end()
        } finally {
          // Ensure stream is removed from the map on completion or error
          if (streamKey && activeStreams.has(streamKey)) {
            activeStreams.delete(streamKey)
            Logger.info(`Removed stream ${streamKey} from active streams map.`)
          }
        }
      },
      async (err, stream) => {
        const streamErrorSpan = rootSpan.startSpan(
          "handle_stream_callback_error",
        )
        streamErrorSpan.addEvent("error", {
          message: getErrorMessage(err),
          stack: (err as Error).stack || "",
        })
        const errFromMap = handleError(err)
        // Use the stored assistant message ID if available when handling callback error
        const allMessages = await getChatMessagesWithAuth(
          db,
          chat?.externalId,
          email,
        )
        const lastMessage = allMessages[allMessages.length - 1]
        const errorMsgId = assistantMessageId || lastMessage.externalId
        const errorChatId = chat?.externalId || "unknown"

        if (errorChatId !== "unknown" && errorMsgId !== "unknown") {
          await stream.writeSSE({
            event: ChatSSEvents.ResponseMetadata,
            data: JSON.stringify({
              chatId: errorChatId,
              messageId: errorMsgId,
            }),
          })
          // Try to get the last message again for error reporting
          const allMessages = await getChatMessagesWithAuth(
            db,
            errorChatId,
            email,
          )
          if (allMessages.length > 0) {
            const lastMessage = allMessages[allMessages.length - 1]
            await addErrMessageToMessage(lastMessage, errFromMap)
          }
        }
        await stream.writeSSE({
          event: ChatSSEvents.Error,
          data: errFromMap,
        })
        await addErrMessageToMessage(lastMessage, errFromMap)

        await stream.writeSSE({
          data: "",
          event: ChatSSEvents.End,
        })
        Logger.error(
          err,
          `Streaming Error: ${err.message} ${(err as Error).stack}`,
        )
        // Ensure stream is removed from the map in the error callback too
        if (streamKey && activeStreams.has(streamKey)) {
          activeStreams.delete(streamKey)
          Logger.info(
            `Removed stream ${streamKey} from active streams map in error callback.`,
          )
        }
        streamErrorSpan.end()
        rootSpan.end()
      },
    )
  } catch (error) {
    const errorSpan = rootSpan.startSpan("handle_top_level_error")
    errorSpan.addEvent("error", {
      message: getErrorMessage(error),
      stack: (error as Error).stack || "",
    })
    const errMsg = getErrorMessage(error)
    // TODO: add more errors like bedrock, this is only openai
    const errFromMap = handleError(error)
    // @ts-ignore
    if (chat?.externalId) {
      const allMessages = await getChatMessagesWithAuth(
        db,
        chat?.externalId,
        email,
      )
      // Add the error message to last user message
      if (allMessages.length > 0) {
        const lastMessage = allMessages[allMessages.length - 1]
        // Use the stored assistant message ID if available for metadata
        const errorMsgId = assistantMessageId || lastMessage.externalId
        await stream.writeSSE({
          event: ChatSSEvents.ResponseMetadata,
          data: JSON.stringify({
            chatId: chat.externalId,
            messageId: errorMsgId,
          }),
        })
        await addErrMessageToMessage(lastMessage, errFromMap)
      }
    }
    if (error instanceof APIError) {
      // quota error
      if (error.status === 429) {
        Logger.error(error, "You exceeded your current quota")
        if (stream) {
          await stream.writeSSE({
            event: ChatSSEvents.Error,
            data: errFromMap,
          })
        }
      }
    } else {
      Logger.error(error, `Message Error: ${errMsg} ${(error as Error).stack}`)
      throw new HTTPException(500, {
        message: "Could not create message or Chat",
      })
    }
    // Ensure stream is removed from the map in the top-level catch block
    if (streamKey && activeStreams.has(streamKey)) {
      activeStreams.delete(streamKey)
      Logger.info(
        `Removed stream ${streamKey} from active streams map in top-level catch.`,
      )
    }
    errorSpan.end()
    rootSpan.end()
  }
}<|MERGE_RESOLUTION|>--- conflicted
+++ resolved
@@ -199,13 +199,8 @@
   type TraceEvent as JAFTraceEvent,
   type JAFError,
 } from "@xynehq/jaf"
-<<<<<<< HEAD
-// Use Xyne’s native providers via a JAF adapter
-import { makeXyneJAFProvider } from "@/api/chat/jaf-xynemodel-provider"
-=======
 // Replace LiteLLM provider with Xyne-backed JAF provider
 import { makeXyneJAFProvider } from "./jaf-provider"
->>>>>>> bf2c2d87
 import {
   buildInternalJAFTools,
   buildMCPJAFTools,
@@ -1307,12 +1302,7 @@
             name: "xyne-agent",
             instructions: () => agentInstructions(null),
             tools: allJAFTools,
-<<<<<<< HEAD
-            // Honor requested model, fallback to defaultBestModel
-            modelConfig: { name: modelId || defaultBestModel },
-=======
             modelConfig: { name: (modelId || defaultBestModel) as unknown as string },
->>>>>>> bf2c2d87
           }
 
           const modelProvider = makeXyneJAFProvider<JAFAdapterCtx>()
@@ -1334,11 +1324,7 @@
             agentRegistry,
             modelProvider,
             maxTurns: 10,
-<<<<<<< HEAD
-            modelOverride: modelId || defaultBestModel,
-=======
             modelOverride: (modelId || defaultBestModel) as unknown as string,
->>>>>>> bf2c2d87
           }
 
           // Note: ResponseMetadata was already sent above with chatId
