import {
  answerContextMap,
  answerContextMapFromFragments,
  cleanContext,
  constructToolContext,
  userContext,
} from "@/ai/context"
import {
  generateAgentStepSummaryPromptJson,
  generateConsolidatedStepSummaryPromptJson,
} from "@/ai/agentPrompts"
import {
  // baselineRAGIterationJsonStream,
  baselineRAGJsonStream,
  generateSearchQueryOrAnswerFromConversation,
  jsonParseLLMOutput,
  mailPromptJsonStream,
  temporalPromptJsonStream,
  queryRewriter,
  generateAnswerBasedOnToolOutput,
  meetingPromptJsonStream,
  generateToolSelectionOutput,
  generateSynthesisBasedOnToolOutput,
  baselineRAGOffJsonStream,
  agentWithNoIntegrationsQuestion,
} from "@/ai/provider"
import {
  getConnectorByExternalId,
  getConnectorByApp,
  getConnectorById,
} from "@/db/connector"
import { Client } from "@modelcontextprotocol/sdk/client/index.js"
import { StdioClientTransport } from "@modelcontextprotocol/sdk/client/stdio.js"
import {
  SSEClientTransport,
  type SSEClientTransportOptions,
} from "@modelcontextprotocol/sdk/client/sse.js"
import {
  StreamableHTTPClientTransport,
  type StreamableHTTPClientTransportOptions,
} from "@modelcontextprotocol/sdk/client/streamableHttp.js"

import {
  Models,
  QueryType,
  type ConverseResponse,
  type QueryRouterLLMResponse,
  type QueryRouterResponse,
  type TemporalClassifier,
  type UserQuery,
} from "@/ai/types"
import {
  deleteMessagesByChatId,
  getChatByExternalId,
  getPublicChats,
  insertChat,
  updateChatByExternalIdWithAuth,
  updateMessageByExternalId,
} from "@/db/chat"
import { db } from "@/db/client"
import {
  insertMessage,
  getMessageByExternalId,
  getChatMessagesBefore,
  updateMessage,
  getChatMessagesWithAuth,
} from "@/db/message"
import { getToolsByConnectorId, syncConnectorTools } from "@/db/tool"
import {
  selectPublicChatSchema,
  selectPublicMessagesSchema,
  messageFeedbackEnum,
  type SelectChat,
  type SelectMessage,
  selectMessageSchema,
} from "@/db/schema"
import { getUserAndWorkspaceByEmail } from "@/db/user"
import { getLogger, getLoggerWithChild } from "@/logger"
import {
  AgentReasoningStepType,
  AgentToolName,
  ApiKeyScopes,
  ChatSSEvents,
  ContextSysthesisState,
  OpenAIError,
  XyneTools,
  type AgentReasoningStep,
  type MessageReqType,
} from "@/shared/types"
import {
  MessageRole,
  Subsystem,
  MCPClientConfig,
  MCPClientStdioConfig,
} from "@/types"
import {
  delay,
  getErrorMessage,
  getRelativeTime,
  interpretDateFromReturnedTemporalValue,
  splitGroupedCitationsWithSpaces,
} from "@/utils"
import {
  ToolResultContentBlock,
  type ConversationRole,
  type Message,
} from "@aws-sdk/client-bedrock-runtime"
import type { Context } from "hono"
import { HTTPException } from "hono/http-exception"
import { streamSSE, type SSEStreamingApi } from "hono/streaming" // Import SSEStreamingApi
import { z } from "zod"
import type { chatSchema, MessageRetryReqType } from "@/api/search"
import { getTracer, type Span, type Tracer } from "@/tracer"
import {
  searchVespa,
  SearchModes,
  searchVespaInFiles,
  getItems,
  GetDocumentsByDocIds,
  getDocumentOrNull,
  searchVespaThroughAgent,
  searchVespaAgent,
  SearchVespaThreads,
  getAllDocumentsForAgent,
  searchSlackInVespa,
} from "@/search/vespa"
import {
  Apps,
  CalendarEntity,
  chatMessageSchema,
  chatUserSchema,
  chatContainerSchema,
  dataSourceFileSchema,
  DriveEntity,
  entitySchema,
  eventSchema,
  fileSchema,
  GooglePeopleEntity,
  isValidApp,
  isValidEntity,
  mailAttachmentSchema,
  MailEntity,
  mailSchema,
  SystemEntity,
  VespaSearchResultsSchema,
  type VespaSearchResult,
  KnowledgeBaseEntity,
} from "@/search/types"
import { APIError } from "openai"
import {
  insertChatTrace,
  deleteChatTracesByChatExternalId,
  updateChatTrace,
} from "@/db/chatTrace"
import type { AttachmentMetadata } from "@/shared/types"
import { storeAttachmentMetadata } from "@/db/attachment"
import { parseAttachmentMetadata } from "@/utils/parseAttachment"
import { isCuid } from "@paralleldrive/cuid2"
import {
  getAgentByExternalId,
  getAgentByExternalIdWithPermissionCheck,
  type SelectAgent,
} from "@/db/agent"
import { selectToolSchema, type SelectTool } from "@/db/schema/McpConnectors"
import { activeStreams } from "./stream"
import {
  ragPipelineConfig,
  RagPipelineStages,
  type AgentTool,
  type ImageCitation,
  type MinimalAgentFragment,
} from "./types"
import {
  convertReasoningStepToText,
  extractFileIdsFromMessage,
  extractImageFileNames,
  flattenObject,
  getCitationToImage,
  handleError,
  isMessageWithContext,
  mimeTypeMap,
  processMessage,
  searchToCitation,
} from "./utils"
import { textToCitationIndex, textToImageCitationIndex } from "./utils"
import config from "@/config"
import { getModelValueFromLabel } from "@/ai/modelConfig"
import {
  buildContext,
  buildUserQuery,
  cleanBuffer,
  getThreadContext,
  isContextSelected,
  UnderstandMessageAndAnswer,
  UnderstandMessageAndAnswerForGivenContext,
} from "./chat"
import { agentTools } from "./tools"
// JAF integration imports
import {
  runStream,
  generateRunId,
  generateTraceId,
  getTextContent,
  type Agent as JAFAgent,
  type Tool as JAFTool,
  type Message as JAFMessage,
  type RunConfig as JAFRunConfig,
  type RunState as JAFRunState,
  type RunResult as JAFRunResult,
  type TraceEvent as JAFTraceEvent,
  type JAFError,
} from "@xynehq/jaf"
// Replace LiteLLM provider with Xyne-backed JAF provider
import { makeXyneJAFProvider } from "./jaf-provider"
import {
  buildInternalJAFTools,
  buildMCPJAFTools,
  type FinalToolsList as JAFinalToolsList,
  type JAFAdapterCtx,
  buildToolsOverview,
  buildContextSection,
} from "@/api/chat/jaf-adapter"
import { internalTools, mapGithubToolResponse } from "@/api/chat/mapper"
import { getRecordBypath } from "@/db/knowledgeBase"
import { getAuth, safeGet } from "../agent"
const {
  JwtPayloadKey,
  chatHistoryPageSize,
  defaultBestModel,
  defaultFastModel,
  maxDefaultSummary,
  chatPageSize,
  isReasoning,
  fastModelReasoning,
  StartThinkingToken,
  EndThinkingToken,
  maxValidLinks,
  maxUserRequestCount,
} = config
const Logger = getLogger(Subsystem.Chat)
const loggerWithChild = getLoggerWithChild(Subsystem.Chat)

// Generate AI summary for agent reasoning steps
const generateStepSummary = async (
  step: AgentReasoningStep,
  userQuery: string,
  contextInfo?: string,
  modelId?: string,
): Promise<string> => {
  const tracer = getTracer("chat")
  const span = tracer.startSpan("generateStepSummary")

  try {
    span.setAttribute("step_type", step.type)
    span.setAttribute("step_iteration", step.iteration || 0)
    span.setAttribute("user_query_length", userQuery.length)
    span.setAttribute("has_context_info", !!contextInfo)

    const prompt = generateAgentStepSummaryPromptJson(
      step,
      userQuery,
      contextInfo,
    )

    // Use a fast model for summary generation
    const summarySpan = span.startSpan("synthesis_call")
    const summary = await generateSynthesisBasedOnToolOutput(prompt, "", "", {
      modelId: (modelId as Models) || defaultFastModel,
      stream: false,
      json: true,
      reasoning: false,
      messages: [],
    })
    summarySpan.setAttribute("model_id", defaultFastModel)
    summarySpan.end()

    const summaryResponse = summary.text || ""
    span.setAttribute("summary_response_length", summaryResponse.length)

    // Parse the JSON response
    const parseSpan = span.startSpan("parse_json_response")
    const parsed = jsonParseLLMOutput(summaryResponse)
    parseSpan.setAttribute("parse_success", !!parsed)
    parseSpan.setAttribute("has_summary", !!(parsed && parsed.summary))
    parseSpan.end()

    Logger.debug("Parsed reasoning step:", { parsed })
    Logger.debug("Generated summary:", { summary: parsed.summary })
    const finalSummary = parsed.summary || generateFallbackSummary(step)
    span.setAttribute("final_summary_length", finalSummary.length)
    span.setAttribute("used_fallback", !parsed.summary)
    span.end()
    return finalSummary
  } catch (error) {
    span.addEvent("error", {
      message: getErrorMessage(error),
      stack: (error as Error).stack || "",
    })
    Logger.error(`Error generating step summary: ${error}`)
    const fallbackSummary = generateFallbackSummary(step)
    span.setAttribute("fallback_summary", fallbackSummary)
    span.setAttribute("used_fallback", true)
    span.end()
    return fallbackSummary
  }
}

// Generate fallback summary when AI generation fails
const generateFallbackSummary = (step: AgentReasoningStep): string => {
  switch (step.type) {
    case AgentReasoningStepType.Iteration:
      return `Planning search iteration ${step.iteration}`
    case AgentReasoningStepType.ToolExecuting:
      return `Executing ${step.toolName} tool`
    case AgentReasoningStepType.ToolResult:
      return `Found ${step.itemsFound || 0} results`
    case AgentReasoningStepType.Synthesis:
      return "Analyzing gathered information"
    case AgentReasoningStepType.BroadeningSearch:
      return "Expanding search scope"
    case AgentReasoningStepType.Planning:
      return "Planning next step"
    case AgentReasoningStepType.AnalyzingQuery:
      return "Understanding your request"
    default:
      return "Processing step"
  }
}

// Create mock agent from form data for testing
const createMockAgentFromFormData = (
  agentPromptPayload: any,
  user: any,
  workspace: any,
  email: string,
): { agentForDb: SelectAgent; agentPromptForLLM: string } => {
  try {
    const formData = agentPromptPayload

    // Create mock SelectAgent from form data without DB call
    const agentForDb = {
      name: formData.name || "Test Agent",
      description: formData.description || null,
      prompt: formData.prompt || null,
      model: formData.model || Models.Claude_Sonnet_4,
      isPublic: formData.isPublic || false,
      isRagOn: formData.isRagOn !== false,
      appIntegrations: formData.appIntegrations || null,
      docIds: formData.docIds || null,
      // Dummy values for required DB fields
      id: -1,
      createdAt: new Date(),
      updatedAt: new Date(),
      userId: user.id,
      deletedAt: null,
      externalId: `test-agent-${Date.now()}`,
      workspaceId: workspace.id,
      allowWebSearch: formData.allowWebSearch || null,
    }

    const agentPromptForLLM = JSON.stringify(agentForDb)
    loggerWithChild({ email }).info(
      "Created mock agent from form data for testing",
    )

    return { agentForDb, agentPromptForLLM }
  } catch (error) {
    loggerWithChild({ email }).error(
      error,
      "Failed to parse agentPromptPayload",
    )
    throw new HTTPException(400, {
      message: "Invalid agent form data provided",
    })
  }
}

// Check if agent has no app integrations and should use the no-integrations flow
export const checkAgentWithNoIntegrations = (
  agentForDb: SelectAgent | null,
): boolean => {
  if (!agentForDb?.appIntegrations) return true

  if (typeof agentForDb.appIntegrations === "object") {
    if (Object.keys(agentForDb.appIntegrations).length === 0) return true

    return Object.values(agentForDb.appIntegrations).every(
      (config) =>
        !config.selectedAll && (!config.itemIds || config.itemIds.length === 0),
    )
  }

  return false
}

const checkAndYieldCitationsForAgent = async function* (
  textInput: string,
  yieldedCitations: Set<number>,
  results: MinimalAgentFragment[],
  yieldedImageCitations?: Map<number, Set<number>>,
  email: string = "",
) {
  const tracer = getTracer("chat")
  const span = tracer.startSpan("checkAndYieldCitationsForAgent")

  try {
    span.setAttribute("text_input_length", textInput.length)
    span.setAttribute("results_count", results.length)
    span.setAttribute("yielded_citations_size", yieldedCitations.size)
    span.setAttribute("has_image_citations", !!yieldedImageCitations)
    span.setAttribute("user_email", email)

    const text = splitGroupedCitationsWithSpaces(textInput)
    let match
    let imgMatch
    let citationsProcessed = 0
    let imageCitationsProcessed = 0
    let citationsYielded = 0
    let imageCitationsYielded = 0

    while (
      (match = textToCitationIndex.exec(text)) !== null ||
      (imgMatch = textToImageCitationIndex.exec(text)) !== null
    ) {
      if (match) {
        citationsProcessed++
        const citationIndex = parseInt(match[1], 10)
        if (!yieldedCitations.has(citationIndex)) {
          const item = results[citationIndex - 1]

          if (!item?.source?.docId || !item.source?.url) {
            Logger.info(
              "[checkAndYieldCitationsForAgent] No docId or url found for citation, skipping",
            )
            continue
          }

          // we dont want citations for attachments in the chat
          if (item.source.entity === KnowledgeBaseEntity.Attachment) {
            continue
          }

          yield {
            citation: {
              index: citationIndex,
              item: item.source,
            },
          }
          yieldedCitations.add(citationIndex)
          citationsYielded++
        }
      } else if (imgMatch && yieldedImageCitations) {
        imageCitationsProcessed++
        const parts = imgMatch[1].split("_")
        if (parts.length >= 2) {
          const docIndex = parseInt(parts[0], 10)
          const imageIndex = parseInt(parts[1], 10)
          if (
            !yieldedImageCitations.has(docIndex) ||
            !yieldedImageCitations.get(docIndex)?.has(imageIndex)
          ) {
            const item = results[docIndex]
            if (item) {
              const imageProcessingSpan = span.startSpan(
                "process_image_citation",
              )
              try {
                imageProcessingSpan.setAttribute("citation_key", imgMatch[1])
                imageProcessingSpan.setAttribute("doc_index", docIndex)
                imageProcessingSpan.setAttribute("image_index", imageIndex)

                const imageData = await getCitationToImage(
                  imgMatch[1],
                  {
                    id: item.id,
                    relevance: item.confidence,
                    fields: {
                      docId: item.source.docId,
                    } as any,
                  } as VespaSearchResult,
                  email,
                )
                if (imageData) {
                  if (!imageData.imagePath || !imageData.imageBuffer) {
                    loggerWithChild({ email: email }).error(
                      "Invalid imageData structure returned",
                      { citationKey: imgMatch[1], imageData },
                    )
                    imageProcessingSpan.setAttribute(
                      "processing_success",
                      false,
                    )
                    imageProcessingSpan.setAttribute(
                      "error_reason",
                      "invalid_image_data",
                    )
                    imageProcessingSpan.end()
                    continue
                  }
                  yield {
                    imageCitation: {
                      citationKey: imgMatch[1],
                      imagePath: imageData.imagePath,
                      imageData: imageData.imageBuffer.toString("base64"),
                      ...(imageData.extension
                        ? { mimeType: mimeTypeMap[imageData.extension] }
                        : {}),
                      item: item.source,
                    },
                  }
                  imageCitationsYielded++
                  imageProcessingSpan.setAttribute("processing_success", true)
                  imageProcessingSpan.setAttribute(
                    "image_size",
                    imageData.imageBuffer.length,
                  )
                  imageProcessingSpan.setAttribute(
                    "image_extension",
                    imageData.extension || "unknown",
                  )
                }
                imageProcessingSpan.end()
              } catch (error) {
                imageProcessingSpan.addEvent("image_processing_error", {
                  message: getErrorMessage(error),
                  stack: (error as Error).stack || "",
                })
                imageProcessingSpan.setAttribute("processing_success", false)
                imageProcessingSpan.end()

                loggerWithChild({ email: email }).error(
                  error,
                  "Error processing image citation",
                  { citationKey: imgMatch[1], error: getErrorMessage(error) },
                )
              }
              if (!yieldedImageCitations.has(docIndex)) {
                yieldedImageCitations.set(docIndex, new Set<number>())
              }
              yieldedImageCitations.get(docIndex)?.add(imageIndex)
            } else {
              loggerWithChild({ email: email }).warn(
                "Found a citation index but could not find it in the search result ",
                imageIndex,
                results.length,
              )
              continue
            }
          }
        }
      }
    }

    span.setAttribute("citations_processed", citationsProcessed)
    span.setAttribute("image_citations_processed", imageCitationsProcessed)
    span.setAttribute("citations_yielded", citationsYielded)
    span.setAttribute("image_citations_yielded", imageCitationsYielded)
    span.end()
  } catch (error) {
    span.addEvent("error", {
      message: getErrorMessage(error),
      stack: (error as Error).stack || "",
    })
    span.end()
    throw error
  }
}

const vespaResultToMinimalAgentFragment = (
  child: VespaSearchResult,
  idx: number,
): MinimalAgentFragment => ({
  id: `${(child.fields as any)?.docId || `Frangment_id_${idx}`}`,
  content: answerContextMap(
    child as z.infer<typeof VespaSearchResultsSchema>,
    0,
    true,
  ),
  source: searchToCitation(child as z.infer<typeof VespaSearchResultsSchema>),
  confidence: 1.0,
})

async function* getToolContinuationIterator(
  message: string,
  userCtx: string,
  toolsPrompt: string,
  toolOutput: string,
  results: MinimalAgentFragment[],
  agentPrompt?: string,
  messages: Message[] = [],
  fallbackReasoning?: string,
  attachmentFileIds?: string[],
  email?: string,
  modelId?: string,
): AsyncIterableIterator<
  ConverseResponse & {
    citation?: { index: number; item: any }
    imageCitation?: ImageCitation
  }
> {
  const context = answerContextMapFromFragments(results, maxDefaultSummary)
  const { imageFileNames } = extractImageFileNames(
    context,
    results.map(
      (v) =>
        ({
          fields: {
            docId: v.source.docId,
            title: v.source.title,
            url: v.source.url,
          },
        }) as any,
    ),
  )
  const finalImageFileNames = imageFileNames || []

  if (attachmentFileIds?.length) {
    finalImageFileNames.push(
      ...attachmentFileIds.map((fileid, index) => `${index}_${fileid}_${0}`),
    )
  }

  const continuationIterator = generateAnswerBasedOnToolOutput(
    message,
    userCtx,
    {
      modelId: (modelId as Models) || defaultBestModel,
      stream: true,
      json: true,
      reasoning: false,
      messages,
      imageFileNames: finalImageFileNames,
    },
    toolsPrompt,
    context ?? "",
    agentPrompt,
    fallbackReasoning,
  )

  // const previousResultsLength = 0 // todo fix this
  let buffer = ""
  let currentAnswer = ""
  let parsed = { answer: "" }
  let thinking = ""
  let reasoning = config.isReasoning
  let yieldedCitations = new Set<number>()
  let yieldedImageCitations = new Map<number, Set<number>>()
  const ANSWER_TOKEN = '"answer":'

  for await (const chunk of continuationIterator) {
    if (chunk.text) {
      // if (reasoning) {
      //   if (thinking && !chunk.text.includes(EndThinkingToken)) {
      //     thinking += chunk.text
      //     yield* checkAndYieldCitationsForAgent(
      //       thinking,
      //       yieldedCitations,
      //       results,
      //       previousResultsLength,
      //     )
      //     yield { text: chunk.text, reasoning }
      //   } else {
      //     // first time
      //     const startThinkingIndex = chunk.text.indexOf(StartThinkingToken)
      //     if (
      //       startThinkingIndex !== -1 &&
      //       chunk.text.trim().length > StartThinkingToken.length
      //     ) {
      //       let token = chunk.text.slice(
      //         startThinkingIndex + StartThinkingToken.length,
      //       )
      //       if (chunk.text.includes(EndThinkingToken)) {
      //         token = chunk.text.split(EndThinkingToken)[0]
      //         thinking += token
      //       } else {
      //         thinking += token
      //       }
      //       yield* checkAndYieldCitationsForAgent(
      //         thinking,
      //         yieldedCitations,
      //         results,
      //         previousResultsLength,
      //       )
      //       yield { text: token, reasoning }
      //     }
      //   }
      // }
      // if (reasoning && chunk.text.includes(EndThinkingToken)) {
      //   reasoning = false
      //   chunk.text = chunk.text.split(EndThinkingToken)[1].trim()
      // }
      // if (!reasoning) {
      buffer += chunk.text
      try {
        yield { text: chunk.text }

        yield* checkAndYieldCitationsForAgent(
          buffer,
          yieldedCitations,
          results,
          yieldedImageCitations,
          email ?? "",
        )
      } catch (e) {
        Logger.error(`Error parsing LLM output: ${e}`)
        continue
      }
    }

    if (chunk.cost) {
      yield { cost: chunk.cost }
    }
    if (chunk.metadata?.usage) {
      yield { metadata: { usage: chunk.metadata.usage } }
    }
  }
}

type SynthesisResponse = {
  synthesisState:
    | ContextSysthesisState.Complete
    | ContextSysthesisState.Partial
    | ContextSysthesisState.NotFound
  answer: string | null
}

async function performSynthesis(
  ctx: any,
  message: string,
  planningContext: string,
  gatheredFragments: MinimalAgentFragment[],
  messagesWithNoErrResponse: Message[],
  logAndStreamReasoning: (step: AgentReasoningStep) => Promise<void>,
  sub: string,
  attachmentFileIds?: string[],
  modelId?: string,
): Promise<SynthesisResponse | null> {
  const tracer = getTracer("chat")
  const span = tracer.startSpan("performSynthesis")

  let parseSynthesisOutput: SynthesisResponse | null = null

  try {
    span.setAttribute("message_length", message.length)
    span.setAttribute("planning_context_length", planningContext.length)
    span.setAttribute("gathered_fragments_count", gatheredFragments.length)
    span.setAttribute("messages_count", messagesWithNoErrResponse.length)
    span.setAttribute("user_email", sub)
    span.setAttribute(
      "has_attachment_file_ids",
      !!(attachmentFileIds && attachmentFileIds.length > 0),
    )
    span.setAttribute(
      "attachment_file_ids_count",
      attachmentFileIds?.length || 0,
    )

    await logAndStreamReasoning({
      type: AgentReasoningStepType.Synthesis,
      details: `Synthesizing answer from ${gatheredFragments.length} fragments...`,
    })

    const synthesisSpan = span.startSpan("synthesis_llm_call")
    const synthesisResponse = await generateSynthesisBasedOnToolOutput(
      ctx,
      message,
      planningContext,
      {
        modelId: (modelId as Models) || defaultBestModel,
        stream: false,
        json: true,
        reasoning: false,
        messages: messagesWithNoErrResponse,
        imageFileNames: attachmentFileIds?.map(
          (fileId, index) => `${index}_${fileId}_${0}`,
        ),
      },
    )
    synthesisSpan.setAttribute("model_id", defaultBestModel)
    synthesisSpan.setAttribute(
      "response_length",
      synthesisResponse.text?.length || 0,
    )
    synthesisSpan.end()

    if (synthesisResponse.text) {
      const parseSpan = span.startSpan("parse_synthesis_response")
      try {
        parseSynthesisOutput = jsonParseLLMOutput(synthesisResponse.text)
        parseSpan.setAttribute("parse_success", !!parseSynthesisOutput)
        parseSpan.setAttribute(
          "has_synthesis_state",
          !!(parseSynthesisOutput && parseSynthesisOutput.synthesisState),
        )
        parseSpan.setAttribute(
          "synthesis_state",
          parseSynthesisOutput?.synthesisState || "unknown",
        )
        parseSpan.setAttribute(
          "has_answer",
          !!(parseSynthesisOutput && parseSynthesisOutput.answer),
        )

        if (!parseSynthesisOutput || !parseSynthesisOutput.synthesisState) {
          loggerWithChild({ email: sub }).error(
            "Synthesis response was valid JSON but missing 'synthesisState' key.",
          )
          // Default to partial to force another iteration, which is safer
          parseSynthesisOutput = {
            synthesisState: ContextSysthesisState.Partial,
            answer: null,
          }
          parseSpan.setAttribute("fallback_used", true)
          parseSpan.setAttribute("fallback_reason", "missing_synthesis_state")
        }
        parseSpan.end()
      } catch (jsonError) {
        parseSpan.addEvent("json_parse_error", {
          message: getErrorMessage(jsonError),
          stack: (jsonError as Error).stack || "",
        })
        parseSpan.setAttribute("parse_success", false)
        parseSpan.end()

        loggerWithChild({ email: sub }).error(
          jsonError,
          "Failed to parse synthesis LLM output as JSON.",
        )
        // If parsing fails, we cannot trust the context. Treat it as notFound to be safe.
        parseSynthesisOutput = {
          synthesisState: ContextSysthesisState.NotFound,
          answer: parseSynthesisOutput?.answer || "",
        }
      }
    } else {
      loggerWithChild({ email: sub }).error(
        "Synthesis LLM call returned no text.",
      )
      parseSynthesisOutput = {
        synthesisState: ContextSysthesisState.Partial,
        answer: "",
      }
      span.setAttribute("no_text_response", true)
    }

    span.setAttribute(
      "final_synthesis_state",
      parseSynthesisOutput?.synthesisState || "unknown",
    )
    span.setAttribute(
      "final_answer_length",
      parseSynthesisOutput?.answer?.length || 0,
    )
    span.end()
  } catch (synthesisError) {
    span.addEvent("synthesis_error", {
      message: getErrorMessage(synthesisError),
      stack: (synthesisError as Error).stack || "",
    })

    loggerWithChild({ email: sub }).error(
      synthesisError,
      "Error during synthesis LLM call.",
    )
    await logAndStreamReasoning({
      type: AgentReasoningStepType.LogMessage,
      message: `Synthesis failed: No relevant information found. Attempting to gather more data.`,
    })
    // If the call itself fails, we must assume the context is insufficient.
    parseSynthesisOutput = {
      synthesisState: ContextSysthesisState.Partial,
      answer: parseSynthesisOutput?.answer || "",
    }
    span.setAttribute("error_fallback_used", true)
    span.end()
  }

  return parseSynthesisOutput
}

const addErrMessageToMessage = async (
  lastMessage: SelectMessage,
  errorMessage: string,
) => {
  if (lastMessage.messageRole === MessageRole.User) {
    await updateMessageByExternalId(db, lastMessage?.externalId, {
      errorMessage,
    })
  }
}
/**
   * MessageWithToolsApi - Advanced JAF-powered chat with MCP tool integration
   * 
   * Used when: isAgentic && !enableWebSearch && !deepResearchEnabled
   * 
   * Features:
   * - JAF (Juspay Agentic Framework) agent orchestration
   * - MCP client integration for external tools
   * - Iterative search with context synthesis
   * - Advanced reasoning step tracking
   * - Fallback search on max iterations
   * - Real-time tool execution feedback
   * 
   * Flow: Auth → MCP setup → JAF agent config → Tool execution → Context building → Response
   * 
   * @param c - Hono Context with request data
   * @returns StreamSSE with JAF execution events
   */
export const MessageWithToolsApi = async (c: Context) => {
  const tracer: Tracer = getTracer("chat")
  const rootSpan = tracer.startSpan("MessageWithToolsApi")

  let stream: any
  let chat: SelectChat
  let assistantMessageId: string | null = null
  let streamKey: string | null = null
  let isDebugMode = config.isDebugMode
  let email = ""
  try {
    const initSpan = rootSpan.startSpan("initialization")
    const { sub, workspaceId } = c.get(JwtPayloadKey)
    email = sub
    loggerWithChild({ email: email }).info("MessageApi..")
    rootSpan.setAttribute("email", email)
    rootSpan.setAttribute("workspaceId", workspaceId)
    rootSpan.setAttribute("debug_mode", isDebugMode)

    // @ts-ignore
    const body = c.req.valid("query")
    let isAgentic = c.req.query("agentic") === "true"
    let {
      message,
      chatId,
      selectedModelConfig,
      toolsList,
      agentId,
    }: MessageReqType = body

    // Parse the model configuration JSON
    let modelId: string | null = null
    let isReasoningEnabled = false
    let enableWebSearch = false
    let isDeepResearchEnabled = false

    if (selectedModelConfig) {
      try {
        const modelConfig = JSON.parse(selectedModelConfig)
        modelId = modelConfig.model || null

        // Handle new direct boolean format
        isReasoningEnabled = modelConfig.reasoning === true
        enableWebSearch = modelConfig.websearch === true
        isDeepResearchEnabled = modelConfig.deepResearch === true

        // For deep research, always use Claude Sonnet 4 regardless of UI selection
        if (isDeepResearchEnabled) {
          modelId = "Claude Sonnet 4"
          loggerWithChild({ email: email }).info(
            `[MessageWithToolsApi] Deep research enabled - forcing model to Claude Sonnet 4`,
          )
        }

        // Check capabilities - handle both array and object formats for backward compatibility
        if (
          modelConfig.capabilities &&
          !isReasoningEnabled &&
          !enableWebSearch &&
          !isDeepResearchEnabled
        ) {
          if (Array.isArray(modelConfig.capabilities)) {
            isReasoningEnabled = modelConfig.capabilities.includes("reasoning")
            enableWebSearch = modelConfig.capabilities.includes("websearch")
            isDeepResearchEnabled =
              modelConfig.capabilities.includes("deepResearch")
          } else if (typeof modelConfig.capabilities === "object") {
            isReasoningEnabled = modelConfig.capabilities.reasoning === true
            enableWebSearch = modelConfig.capabilities.websearch === true
            isDeepResearchEnabled =
              modelConfig.capabilities.deepResearch === true
          }

          // For deep research from old format, also force Claude Sonnet 4
          if (isDeepResearchEnabled) {
            modelId = "Claude Sonnet 4"
          }
        }

        loggerWithChild({ email: email }).info(
          `[MessageWithToolsApi] Parsed model config: model="${modelId}", reasoning=${isReasoningEnabled}, websearch=${enableWebSearch}, deepResearch=${isDeepResearchEnabled}`,
        )
      } catch (error) {
        console.error("Failed to parse selectedModelConfig:", error)
      }
    }

    // Convert friendly model label to actual model value
    let actualModelId = modelId ? getModelValueFromLabel(modelId) : null
    if (modelId) {
      if (!actualModelId && modelId in Models) {
        actualModelId = modelId as Models
      } else if (!actualModelId) {
        throw new HTTPException(400, { message: `Invalid model: ${modelId}` })
      }
    } else {
      actualModelId = defaultBestModel
    }

    const attachmentMetadata = parseAttachmentMetadata(c)
    const attachmentFileIds = attachmentMetadata.map(
      (m: AttachmentMetadata) => m.fileId,
    )
    const imageAttachmentFileIds = attachmentMetadata
      .filter((m) => m.isImage)
      .map((m) => m.fileId)
    const nonImageAttachmentFileIds = attachmentMetadata
      .filter((m) => !m.isImage)
      .map((m) => m.fileId)
    const agentPromptValue = agentId && isCuid(agentId) ? agentId : undefined
    // const userRequestsReasoning = isReasoningEnabled // Addressed: Will be used below
    let attachmentStorageError: Error | null = null

    const contextExtractionSpan = initSpan.startSpan("context_extraction")
    const isMsgWithContext = isMessageWithContext(message)
    const extractedInfo = isMsgWithContext
      ? await extractFileIdsFromMessage(message, email)
      : {
          totalValidFileIdsFromLinkCount: 0,
          fileIds: [],
        }
    let fileIds = extractedInfo?.fileIds
    if (nonImageAttachmentFileIds && nonImageAttachmentFileIds.length > 0) {
      fileIds = [...fileIds, ...nonImageAttachmentFileIds]
    }
    const totalValidFileIdsFromLinkCount =
      extractedInfo?.totalValidFileIdsFromLinkCount
    loggerWithChild({ email: email }).info(`Extracted ${fileIds} extractedInfo`)
    loggerWithChild({ email: email }).info(
      `Total attachment files received: ${attachmentFileIds.length}`,
    )
    const hasReferencedContext = fileIds && fileIds.length > 0
    contextExtractionSpan.setAttribute("file_ids_count", fileIds?.length || 0)
    contextExtractionSpan.setAttribute(
      "has_referenced_context",
      hasReferencedContext,
    )
    contextExtractionSpan.setAttribute(
      "is_message_with_context",
      isMsgWithContext,
    )
    contextExtractionSpan.setAttribute(
      "total_valid_file_ids_from_link_count",
      totalValidFileIdsFromLinkCount,
    )
    contextExtractionSpan.setAttribute(
      "extracted_file_ids",
      JSON.stringify(fileIds || []),
    )
    contextExtractionSpan.end()

    if (!message) {
      throw new HTTPException(400, {
        message: "Message is required",
      })
    }
    message = decodeURIComponent(message)
    rootSpan.setAttribute("message", message)

    const userLookupSpan = initSpan.startSpan("user_workspace_lookup")
    const userAndWorkspace = await getUserAndWorkspaceByEmail(
      db,
      workspaceId,
      email,
    )
    const { user, workspace } = userAndWorkspace
    userLookupSpan.setAttribute("user_id", user.id)
    userLookupSpan.setAttribute("workspace_id", workspace.id)
    userLookupSpan.end()

    let messages: SelectMessage[] = []
    const costArr: number[] = []
    const tokenArr: { inputTokens: number; outputTokens: number }[] = []
    const ctx = userContext(userAndWorkspace)
    let chat: SelectChat
    initSpan.end()

    const chatCreationSpan = rootSpan.startSpan("chat_creation")
    let agentPromptForLLM: string | undefined = undefined
    let agentForDb: SelectAgent | null = null

    if (agentId && isCuid(agentId)) {
      const agentLookupSpan = chatCreationSpan.startSpan("agent_lookup")
      // Use the numeric workspace.id for the database query with permission check
      agentForDb = await getAgentByExternalIdWithPermissionCheck(
        db,
        agentId,
        workspace.id,
        user.id,
      )
      if (!agentForDb) {
        agentLookupSpan.end()
        throw new HTTPException(403, {
          message: "Access denied: You don't have permission to use this agent",
        })
      }
      if (agentForDb.isRagOn === false) {
        isAgentic = false
      }
      agentPromptForLLM = JSON.stringify(agentForDb)
      agentLookupSpan.setAttribute("agent_external_id", agentForDb.externalId)
      agentLookupSpan.setAttribute("is_rag_on", agentForDb.isRagOn)
      agentLookupSpan.end()
    }
    const agentIdToStore = agentForDb ? agentForDb.externalId : null
    let title = ""
    if (!chatId) {

      const dbTransactionSpan = chatCreationSpan.startSpan(
        "db_transaction_new_chat",
      )
      let [insertedChat, insertedMsg] = await db.transaction(
        async (tx): Promise<[SelectChat, SelectMessage]> => {
          const chat = await insertChat(tx, {
            workspaceId: workspace.id,
            workspaceExternalId: workspace.externalId,
            userId: user.id,
            email: user.email,
            title,
            attachments: [],
            ...(agentId ? { agentId: agentIdToStore } : {}),
          })

          const insertedMsg = await insertMessage(tx, {
            chatId: chat.id,
            userId: user.id,
            chatExternalId: chat.externalId,
            workspaceExternalId: workspace.externalId,
            messageRole: MessageRole.User,
            email: user.email,
            sources: [],
            message,
            modelId: (actualModelId as Models) || defaultBestModel,
            fileIds: fileIds,
          })
          // Store attachment metadata for user message if attachments exist
          if (attachmentMetadata && attachmentMetadata.length > 0) {
            try {
              await storeAttachmentMetadata(
                tx,
                insertedMsg.externalId,
                attachmentMetadata,
                email,
              )
            } catch (error) {
              attachmentStorageError = error as Error
              loggerWithChild({ email: email }).error(
                error,
                `Failed to store attachment metadata for user message ${insertedMsg.externalId}`,
              )
            }
          }
          return [chat, insertedMsg]
        },
      )
      dbTransactionSpan.setAttribute(
        "chat_external_id",
        insertedChat.externalId,
      )
      dbTransactionSpan.setAttribute(
        "message_external_id",
        insertedMsg.externalId,
      )
      dbTransactionSpan.end()

      loggerWithChild({ email: sub }).info(
        "First mesage of the conversation, successfully created the chat",
      )
      chat = insertedChat
      messages.push(insertedMsg) // Add the inserted message to messages array
      chatCreationSpan.end()
    } else {
      const dbTransactionSpan = chatCreationSpan.startSpan(
        "db_transaction_existing_chat",
      )
      let [existingChat, allMessages, insertedMsg] = await db.transaction(
        async (tx): Promise<[SelectChat, SelectMessage[], SelectMessage]> => {
          // we are updating the chat and getting it's value in one call itself

          let existingChat = await updateChatByExternalIdWithAuth(
            db,
            chatId,
            email,
            {},
          )
          let allMessages = await getChatMessagesWithAuth(tx, chatId, email)

          let insertedMsg = await insertMessage(tx, {
            chatId: existingChat.id,
            userId: user.id,
            workspaceExternalId: workspace.externalId,
            chatExternalId: existingChat.externalId,
            messageRole: MessageRole.User,
            email: user.email,
            sources: [],
            message,
            modelId: (actualModelId as Models) || defaultBestModel,
            fileIds,
          })
          // Store attachment metadata for user message if attachments exist
          if (attachmentMetadata && attachmentMetadata.length > 0) {
            try {
              await storeAttachmentMetadata(
                tx,
                insertedMsg.externalId,
                attachmentMetadata,
                email,
              )
            } catch (error) {
              attachmentStorageError = error as Error
              loggerWithChild({ email }).error(
                error,
                `Failed to store attachment metadata for user message ${insertedMsg.externalId}`,
              )
            }
          }
          return [existingChat, allMessages, insertedMsg]
        },
      )
      dbTransactionSpan.setAttribute(
        "chat_external_id",
        existingChat.externalId,
      )
      dbTransactionSpan.setAttribute(
        "message_external_id",
        insertedMsg.externalId,
      )
      dbTransactionSpan.setAttribute(
        "previous_messages_count",
        allMessages.length,
      )
      dbTransactionSpan.end()

      loggerWithChild({ email: sub }).info(
        "Existing conversation, fetched previous messages",
      )
      messages = allMessages.concat(insertedMsg) // Update messages array
      chat = existingChat
      chatCreationSpan.end()
    }
    return streamSSE(c, async (stream) => {
      // Store MCP clients for cleanup to prevent memory leaks
      const mcpClients: Client[] = []
      let finalReasoningLogString = ""
      let structuredReasoningSteps: AgentReasoningStep[] = [] // For structured reasoning steps
      // Track steps per iteration for limiting display
      let currentIterationSteps = 0
      let currentIterationNumber = 0
      const MAX_STEPS_PER_ITERATION = 3
      let currentIterationAllSteps: AgentReasoningStep[] = [] // Track all steps in current iteration for summary

      const logAndStreamReasoning = async (
        reasoningStep: AgentReasoningStep,
        userQuery: string = message, // Default to the current message
      ): Promise<void> => {
        const stepId = `step_${Date.now()}_${Math.random().toString(36).substr(2, 9)}`
        const timestamp = Date.now()

        // Check if this is a new iteration
        if (reasoningStep.type === AgentReasoningStepType.Iteration) {
          // Generate summary for previous iteration if it exists
          if (
            currentIterationNumber > 0 &&
            currentIterationAllSteps.length > 0
          ) {
            await generateAndStreamIterationSummary(
              currentIterationNumber,
              currentIterationAllSteps,
              userQuery,
            )
          }

          currentIterationNumber =
            reasoningStep.iteration ?? currentIterationNumber + 1
          currentIterationSteps = 0 // Reset step counter for new iteration
          currentIterationAllSteps = [] // Reset all steps for new iteration
        } else {
          // Track all steps in current iteration for summary
          currentIterationAllSteps.push(reasoningStep)

          // Skip steps beyond the limit for current iteration
          if (currentIterationSteps >= MAX_STEPS_PER_ITERATION) {
            // For skipped steps, only generate fallback summary (no AI call)
            const enhancedStep: AgentReasoningStep = {
              ...reasoningStep,
              stepId,
              timestamp,
              status: "in_progress",
              stepSummary: generateFallbackSummary(reasoningStep), // Only fallback summary
            }

            const humanReadableLog = convertReasoningStepToText(enhancedStep)
            structuredReasoningSteps.push(enhancedStep)
            return // Don't stream to frontend
          }
          currentIterationSteps++
        }

        // Generate AI summary ONLY for displayed steps (first 3 per iteration)
        const aiGeneratedSummary = await generateStepSummary(
          reasoningStep,
          userQuery,
          undefined,
          actualModelId || undefined,
        )

        const enhancedStep: AgentReasoningStep = {
          ...reasoningStep,
          stepId,
          timestamp,
          status: "in_progress",
          stepSummary: generateFallbackSummary(reasoningStep), // Quick fallback
          aiGeneratedSummary, // AI-generated summary only for displayed steps
        }

        const humanReadableLog = convertReasoningStepToText(enhancedStep)
        structuredReasoningSteps.push(enhancedStep)

        // Stream both summaries
        await stream.writeSSE({
          event: ChatSSEvents.Reasoning,
          data: JSON.stringify({
            text: humanReadableLog,
            step: enhancedStep,
            quickSummary: enhancedStep.stepSummary,
            aiSummary: enhancedStep.aiGeneratedSummary,
          }),
        })
      }

      // Helper function to create iteration summary steps
      const createIterationSummaryStep = (
        summary: string,
        iterationNumber: number,
      ): AgentReasoningStep => ({
        type: AgentReasoningStepType.LogMessage,
        stepId: `iteration_summary_${iterationNumber}_${Date.now()}`,
        timestamp: Date.now(),
        status: "completed",
        iteration: iterationNumber,
        message: summary,
        stepSummary: summary,
        aiGeneratedSummary: summary,
        isIterationSummary: true,
      })

      // Generate and stream iteration summary
      const generateAndStreamIterationSummary = async (
        iterationNumber: number,
        allSteps: AgentReasoningStep[],
        userQuery: string,
      ): Promise<void> => {
        try {
          const prompt = generateConsolidatedStepSummaryPromptJson(
            allSteps,
            userQuery,
            iterationNumber,
            `Iteration ${iterationNumber} complete summary`,
          )

          // Use the selected model or fallback to fast model for summary generation
          const summaryResult = await generateSynthesisBasedOnToolOutput(
            prompt,
            "",
            "",
            {
              modelId: (actualModelId as Models) || defaultFastModel,
              stream: false,
              json: true,
              reasoning: false,
              messages: [],
            },
          )

          const summaryResponse = summaryResult.text || ""

          // Parse the JSON response
          const parsed = jsonParseLLMOutput(summaryResponse)
          const summary =
            parsed.summary ||
            `Completed iteration ${iterationNumber} with ${allSteps.length} steps.`

          // Create the iteration summary step
          const iterationSummaryStep = createIterationSummaryStep(
            summary,
            iterationNumber,
          )

          // Add to structured reasoning steps so it gets saved to DB
          structuredReasoningSteps.push(iterationSummaryStep)

          // Stream the iteration summary
          await stream.writeSSE({
            event: ChatSSEvents.Reasoning,
            data: JSON.stringify({
              text: summary,
              step: iterationSummaryStep,
              quickSummary: summary,
              aiSummary: summary,
              isIterationSummary: true,
            }),
          })
        } catch (error) {
          Logger.error(`Error generating iteration summary: ${error}`)
          // Fallback summary
          const fallbackSummary = `Completed iteration ${iterationNumber} with ${allSteps.length} steps.`

          // Create the fallback iteration summary step
          const fallbackSummaryStep = createIterationSummaryStep(
            fallbackSummary,
            iterationNumber,
          )

          // Add to structured reasoning steps so it gets saved to DB
          structuredReasoningSteps.push(fallbackSummaryStep)

          await stream.writeSSE({
            event: ChatSSEvents.Reasoning,
            data: JSON.stringify({
              text: fallbackSummary,
              step: fallbackSummaryStep,
              quickSummary: fallbackSummary,
              aiSummary: fallbackSummary,
              isIterationSummary: true,
            }),
          })
        }
      }

      streamKey = `${chat.externalId}` // Create the stream key
      activeStreams.set(streamKey, stream) // Add stream to the map
      loggerWithChild({ email: sub }).info(
        `Added stream ${streamKey} to active streams map.`,
      )
      const streamSpan = rootSpan.startSpan("stream_response")
      streamSpan.setAttribute("chatId", chat.externalId)
      let wasStreamClosedPrematurely = false
      try {
        if (!chatId) {
          const titleUpdateSpan = streamSpan.startSpan("send_title_update")
          await stream.writeSSE({
            data: title,
            event: ChatSSEvents.ChatTitleUpdate,
          })
          titleUpdateSpan.end()
        }

        loggerWithChild({ email: sub }).info("Chat stream started")
        // we do not set the message Id as we don't have it
        await stream.writeSSE({
          event: ChatSSEvents.ResponseMetadata,
          data: JSON.stringify({
            chatId: chat.externalId,
          }),
        })

        // Send attachment metadata immediately if attachments exist
        if (attachmentMetadata && attachmentMetadata.length > 0) {
          const userMessage = messages[messages.length - 1]
          await stream.writeSSE({
            event: ChatSSEvents.AttachmentUpdate,
            data: JSON.stringify({
              messageId: userMessage.externalId,
              attachments: attachmentMetadata,
            }),
          })
        }

        // Notify client if attachment storage failed
        if (attachmentStorageError) {
          await stream.writeSSE({
            event: ChatSSEvents.Error,
            data: JSON.stringify({
              error: "attachment_storage_failed",
              message:
                "Failed to store attachment metadata. Your message was saved but attachments may not be available for future reference.",
              details: attachmentStorageError.message,
            }),
          })
        }

        let messagesWithNoErrResponse = messages
          .slice(0, messages.length - 1)
          .filter((msg) => !msg?.errorMessage)
          .map((m) => ({
            role: m.messageRole as ConversationRole,
            content: [{ text: m.message }],
          }))

        loggerWithChild({ email: sub }).info(
          "Checking if answer is in the conversation or a mandatory query rewrite is needed before RAG",
        )
        const finalToolsList: Record<
          string,
          {
            tools: SelectTool[]
            client: Client
          }
        > = {}
        const maxIterations = 10
        let iterationCount = 0
        let answered = false
        let isCustomMCP = false
        await logAndStreamReasoning({
          type: AgentReasoningStepType.LogMessage,
          message: `We're reading your question and figuring out the best way to find the answer — whether it's checking documents, searching emails, or gathering helpful info. This might take a few seconds... hang tight! <br> <br> We’re analyzing your query and choosing the best path forward — whether it’s searching internal docs, retrieving emails, or piecing together context. Hang tight while we think through it step by step.`,
        })
        if (toolsList && toolsList.length > 0) {
          for (const item of toolsList) {
            const { connectorId, tools: toolExternalIds } = item
            // Fetch connector info and create client
            const connector = await getConnectorById(
              db,
              parseInt(connectorId, 10),
              user.id,
            )
            if (!connector) {
              loggerWithChild({ email: sub }).warn(
                `Connector not found or access denied for connectorId: ${connectorId}`,
              )
              continue
            }
            const client = new Client({
              name: `connector-${connectorId}`,
              version: connector.config.version,
            })
            try {
              const loadedConfig = connector.config as {
                url?: string
                command?: string
                args?: string[]
                mode?: "sse" | "streamable-http"
                version: string
              }

              if (loadedConfig.url) {
                // This is an HTTP-based connector (SSE or Streamable)
                isCustomMCP = true
                const loadedUrl = loadedConfig.url
                const loadedMode = loadedConfig.mode || "sse" // Default to 'sse' for old connectors

                let loadedHeaders: Record<string, string> = {}
                if (connector.credentials) {
                  // New format: credentials contain the headers object
                  try {
                    loadedHeaders = JSON.parse(connector.credentials)
                  } catch (error) {
                    loggerWithChild({ email: sub }).error(
                      error,
                      `Failed to parse connector credentials for connectorId: ${connectorId}. Using empty headers.`,
                    )
                    loadedHeaders = {}
                  }
                } else if (connector.apiKey) {
                  // Old format: for backwards compatibility
                  loadedHeaders["Authorization"] = `Bearer ${connector.apiKey}`
                }
                loggerWithChild({ email: sub }).info(
                  `Connecting to MCP client at ${loadedUrl} with mode: ${loadedMode}`,
                )

                if (loadedMode === "streamable-http") {
                  const transportOptions: StreamableHTTPClientTransportOptions =
                    {
                      requestInit: {
                        headers: loadedHeaders,
                      },
                    }
                  await client.connect(
                    new StreamableHTTPClientTransport(
                      new URL(loadedUrl),
                      transportOptions,
                    ),
                  )
                } else {
                  // 'sse' mode
                  const transportOptions: SSEClientTransportOptions = {
                    requestInit: {
                      headers: loadedHeaders,
                    },
                  }
                  await client.connect(
                    new SSEClientTransport(
                      new URL(loadedUrl),
                      transportOptions,
                    ),
                  )
                }
              } else if (loadedConfig.command) {
                // This is an Stdio-based connector
                loggerWithChild({ email: sub }).info(
                  `Connecting to MCP Stdio client with command: ${loadedConfig.command}`,
                )
                await client.connect(
                  new StdioClientTransport({
                    command: loadedConfig.command,
                    args: loadedConfig.args || [],
                  }),
                )
              } else {
                throw new Error(
                  "Invalid MCP connector configuration: missing url or command.",
                )
              }
            } catch (error) {
              loggerWithChild({ email: sub }).error(
                error,
                `Failed to connect to MCP client for connector ${connectorId}`,
              )
              continue
            }
            // Store client for cleanup
            mcpClients.push(client)
            const tools = await getToolsByConnectorId(
              db,
              workspace.id,
              connector.id,
            )

            const filteredTools = tools.filter((tool) => {
              const isIncluded = toolExternalIds.includes(tool.externalId!)
              if (!isIncluded) {
                loggerWithChild({ email: sub }).info(
                  `[MessageWithToolsApi] Tool ${tool.externalId}:${tool.toolName} not in requested toolExternalIds.`,
                )
              }
              return isIncluded
            })

            finalToolsList[connector.id] = {
              tools: filteredTools,
              client: client,
            }
            // Fetch all available tools from the client
            // TODO: look in the DB. cache logic has to be discussed.
            // const respone = await client.listTools()
            // const clientTools = response.tools

            // // Update tool definitions in the database for future use
            // await syncConnectorTools(
            //   db,
            //   workspace.id,
            //   connector.id,
            //   clientTools.map((tool) => ({
            //     toolName: tool.name,
            //     toolSchema: JSON.stringify(tool),
            //     description: tool.description,
            //   })),
            // )
            // // Create a map for quick lookup
            // const toolSchemaMap = new Map(
            //   clientTools.map((tool) => [tool.name, JSON.stringify(tool)]),
            // )
            // // Filter to only the requested tools, or use all tools if toolNames is empty
            // const filteredTools = []
            // if (toolNames.length === 0) {
            //   // If toolNames is empty, add all tools
            //   for (const [toolName, schema] of toolSchemaMap.entries()) {
            //     filteredTools.push({
            //       name: toolName,
            //       schema: schema || "",
            //     })
            //   }
            // } else {
            //   // Otherwise, filter to only the requested tools
            //   for (const toolName of toolNames) {
            //     if (toolSchemaMap.has(toolName)) {
            //       filteredTools.push({
            //         name: toolName,
            //         schema: toolSchemaMap.get(toolName) || "",
            //       })
            //     } else {
            //       Logger.info(
            //         `[MessageWithToolsApi] Tool schema not found for ${connectorId}:${toolName}.`,
            //       )
            //     }
            //   }
            // }
            // finalToolsList[connectorId] = {
            //   tools: filteredTools,
            //   client: client,
            // }
          }
        }
        // ====== JAF-based agent loop starts here (replaces manual loop) ======
        const jafProcessingSpan = streamSpan.startSpan("jaf_processing")

        // Prepare streaming state holders
        let answer = ""
        const citations: any[] = []
        const imageCitations: any[] = []
        const citationMap: Record<number, number> = {}
        const citationValues: Record<number, string> = {}
        let gatheredFragments: MinimalAgentFragment[] = []
        let planningContext = ""
        let parseSynthesisResult = null

        if (hasReferencedContext && iterationCount === 0) {
          const contextFetchSpan = rootSpan.startSpan("fetchDocumentContext")
          await logAndStreamReasoning({
            type: AgentReasoningStepType.Iteration,
            iteration: iterationCount,
          })
          try {
            const results = await GetDocumentsByDocIds(
              fileIds,
              contextFetchSpan,
            )
            if (results?.root?.children && results.root.children.length > 0) {
              const contextPromises = results?.root?.children?.map(
                async (v, i) => {
                  let content = answerContextMap(
                    v as z.infer<typeof VespaSearchResultsSchema>,
                    0,
                    true,
                  )
                  if (
                    v.fields &&
                    "sddocname" in v.fields &&
                    v.fields.sddocname === chatContainerSchema &&
                    (v.fields as any).creator
                  ) {
                    const creator = await getDocumentOrNull(
                      chatUserSchema,
                      (v.fields as any).creator,
                    )
                    if (creator) {
                      content += `\nCreator: ${(creator.fields as any).name}`
                    }
                  }
                  return `Index ${i + 1} \n ${content}`
                },
              )
              const resolvedContexts = contextPromises
                ? await Promise.all(contextPromises)
                : []

              const chatContexts: VespaSearchResult[] = []
              const threadContexts: VespaSearchResult[] = []
              if (results?.root?.children) {
                for (const v of results.root.children) {
                  if (
                    v.fields &&
                    "sddocname" in v.fields &&
                    v.fields.sddocname === chatContainerSchema
                  ) {
                    const channelId = (v.fields as any).docId

                    if (channelId) {
                      const searchResults = await searchSlackInVespa(
                        message,
                        email,
                        {
                          limit: 10,
                          channelIds: [channelId],
                        },
                      )
                      if (searchResults.root.children) {
                        chatContexts.push(...searchResults.root.children)
                        const threadMessages = await getThreadContext(
                          searchResults,
                          email,
                          contextFetchSpan,
                        )
                        if (threadMessages && threadMessages.root.children) {
                          threadContexts.push(...threadMessages.root.children)
                        }
                      }
                    }
                  }
                }
              }
              planningContext = cleanContext(resolvedContexts?.join("\n"))
              if (chatContexts.length > 0) {
                planningContext += "\n" + buildContext(chatContexts, 10)
              }
              if (threadContexts.length > 0) {
                planningContext += "\n" + buildContext(threadContexts, 10)
              }

              gatheredFragments = results.root.children.map(
                (child: VespaSearchResult, idx) =>
                  vespaResultToMinimalAgentFragment(child, idx),
              )
              if (chatContexts.length > 0) {
                gatheredFragments.push(
                  ...chatContexts.map((child, idx) =>
                    vespaResultToMinimalAgentFragment(child, idx),
                  ),
                )
              }
              if (threadContexts.length > 0) {
                gatheredFragments.push(
                  ...threadContexts.map((child, idx) =>
                    vespaResultToMinimalAgentFragment(child, idx),
                  ),
                )
              }
              const parseSynthesisOutput = await performSynthesis(
                ctx,
                message,
                planningContext,
                gatheredFragments,
                messagesWithNoErrResponse,
                logAndStreamReasoning,
                sub,
                imageAttachmentFileIds,
                actualModelId || undefined,
              )
              await logAndStreamReasoning({
                type: AgentReasoningStepType.LogMessage,
                message: `Synthesis result: ${parseSynthesisOutput?.synthesisState || "unknown"}`,
              })
              await logAndStreamReasoning({
                type: AgentReasoningStepType.LogMessage,
                message: ` Synthesis: ${
                  parseSynthesisOutput?.answer || "No Synthesis details"
                }`,
              })
              const isContextSufficient =
                parseSynthesisOutput?.synthesisState ===
                ContextSysthesisState.Complete

              console.log("SYNTHESIS OUTPUT", parseSynthesisOutput?.answer)

              if (isContextSufficient) {
                parseSynthesisResult = JSON.stringify(parseSynthesisOutput)
                // Context is complete. We can break the loop and generate the final answer.
                await logAndStreamReasoning({
                  type: AgentReasoningStepType.LogMessage,
                  message:
                    "Context is sufficient. Proceeding to generate final answer.",
                })
              }
            }
          } catch (error) {
            loggerWithChild({ email: sub }).error(
              error,
              "Failed to fetch document context for agent tools",
            )
          } finally {
            contextFetchSpan?.end()
          }
        }

        // Compose JAF tools: internal + MCP
        const toolsCompositionSpan =
          jafProcessingSpan.startSpan("tools_composition")
        const baseCtx: JAFAdapterCtx = {
          email: sub,
          userCtx: ctx,
          agentPrompt: agentPromptForLLM,
          userMessage: message,
        }
        const internalJAFTools: JAFTool<any, JAFAdapterCtx>[] =
          buildInternalJAFTools()
        const mcpJAFTools: JAFTool<any, JAFAdapterCtx>[] = buildMCPJAFTools(
          finalToolsList as unknown as JAFinalToolsList,
        )
        const allJAFTools = [...internalJAFTools, ...mcpJAFTools]
        toolsCompositionSpan.setAttribute(
          "internal_tools_count",
          internalJAFTools.length,
        )
        toolsCompositionSpan.setAttribute("mcp_tools_count", mcpJAFTools.length)
        toolsCompositionSpan.setAttribute(
          "total_tools_count",
          allJAFTools.length,
        )
        toolsCompositionSpan.end()

        // Build dynamic instructions that include tools + current context fragments
        const agentInstructions = (_state: any) => {
          const toolOverview = buildToolsOverview(allJAFTools)
          const contextSection = buildContextSection(gatheredFragments)
          const agentSection = agentPromptForLLM
            ? `\n\nAgent Constraints:\n${agentPromptForLLM}`
            : ""
          const synthesisSection = parseSynthesisResult
          return (
            `You are Xyne, an enterprise search assistant.\n` +
            `- Your first action must be to call an appropriate tool to gather authoritative context before answering.\n` +
            `- Do NOT answer from general knowledge. Always retrieve context via tools first.\n` +
            `- Always cite sources inline using bracketed indices [n] that refer to the Context Fragments list below.\n` +
            `- If context is missing or insufficient, use search/metadata tools to fetch more, or ask a brief clarifying question, then search.\n` +
            `- Be concise, accurate, and avoid hallucinations.\n` +
            `- If there is a parseSynthesisOutput, use it to respond to the user without doing any further tool calls. Add missing citations and return the answer.\n` +
            `\nAvailable Tools:\n${toolOverview}` +
            contextSection +
            agentSection +
            `\n<parseSynthesisOutput>${synthesisSection}</parseSynthesisOutput>`
          )
        }

        const jafSetupSpan = jafProcessingSpan.startSpan("jaf_setup")
        const runId = generateRunId()
        const traceId = generateTraceId()
        const initialMessages: JAFMessage[] = messages
          .filter((m) => !m?.errorMessage)
          .map((m) => ({
            role:
              m.messageRole === MessageRole.User
                ? ("user" as const)
                : ("assistant" as const),
            content: m.message,
          }))

        const jafAgent: JAFAgent<JAFAdapterCtx, string> = {
          name: "xyne-agent",
          instructions: () => agentInstructions(null),
          tools: allJAFTools,
          modelConfig: { name: defaultBestModel as unknown as string },
        }

        const modelProvider = makeXyneJAFProvider<JAFAdapterCtx>()

        const agentRegistry = new Map<string, JAFAgent<JAFAdapterCtx, string>>([
          [jafAgent.name, jafAgent],
        ])

        const runState: JAFRunState<JAFAdapterCtx> = {
          runId,
          traceId,
          messages: initialMessages,
          currentAgentName: jafAgent.name,
          context: baseCtx,
          turnCount: 0,
        }

        const runCfg: JAFRunConfig<JAFAdapterCtx> = {
          agentRegistry,
          modelProvider,
          maxTurns: 10,
          modelOverride: defaultBestModel as unknown as string,
        }
        jafSetupSpan.setAttribute("run_id", runId)
        jafSetupSpan.setAttribute("trace_id", traceId)
        jafSetupSpan.setAttribute(
          "initial_messages_count",
          initialMessages.length,
        )
        jafSetupSpan.setAttribute("max_turns", 10)
        jafSetupSpan.end()

        // Note: ResponseMetadata was already sent above with chatId

        // Stream JAF events → existing SSE protocol
        const jafStreamingSpan = jafProcessingSpan.startSpan("jaf_streaming")
        const yieldedCitations = new Set<number>()
        const yieldedImageCitations = new Map<number, Set<number>>()
        let currentTurn = 0
        let totalToolCalls = 0

        for await (const evt of runStream<JAFAdapterCtx, string>(
          runState,
          runCfg,
        )) {
          if (stream.closed) {
            wasStreamClosedPrematurely = true
            break
          }
          switch (evt.type) {
            case "turn_start": {
              currentTurn = evt.data.turn
              const turnSpan = jafStreamingSpan.startSpan(`turn_${currentTurn}`)
              turnSpan.setAttribute("turn_number", currentTurn)
              turnSpan.setAttribute("agent_name", evt.data.agentName)
              await stream.writeSSE({
                event: ChatSSEvents.Reasoning,
                data: JSON.stringify({
                  text: `Iteration ${evt.data.turn} started (agent: ${evt.data.agentName})`,
                  step: {
                    type: AgentReasoningStepType.Iteration,
                    iteration: evt.data.turn,
                    status: "in_progress",
                    stepSummary: `Planning search iteration ${evt.data.turn}`,
                  },
                }),
              })
              turnSpan.end()
              break
            }
            case "tool_requests": {
              const toolRequestsSpan =
                jafStreamingSpan.startSpan("tool_requests")
              totalToolCalls += evt.data.toolCalls.length
              toolRequestsSpan.setAttribute(
                "tool_calls_count",
                evt.data.toolCalls.length,
              )
              toolRequestsSpan.setAttribute("total_tool_calls", totalToolCalls)

              for (const r of evt.data.toolCalls) {
                const toolSelectionSpan =
                  toolRequestsSpan.startSpan("tool_selection")
                toolSelectionSpan.setAttribute("tool_name", r.name)
                toolSelectionSpan.setAttribute(
                  "args_count",
                  Object.keys(r.args || {}).length,
                )

                await stream.writeSSE({
                  event: ChatSSEvents.Reasoning,
                  data: JSON.stringify({
                    text: `Tool selected: ${r.name}`,
                    step: {
                      type: AgentReasoningStepType.ToolSelected,
                      toolName: r.name,
                      status: "in_progress",
                      stepSummary: `Executing ${r.name} tool`,
                    },
                  }),
                })
                await stream.writeSSE({
                  event: ChatSSEvents.Reasoning,
                  data: JSON.stringify({
                    text: `Parameters: ${JSON.stringify(r.args)}`,
                    step: {
                      type: AgentReasoningStepType.ToolParameters,
                      parameters: r.args,
                      status: "in_progress",
                      stepSummary: "Reviewing tool parameters",
                    },
                  }),
                })
                toolSelectionSpan.end()
              }
              toolRequestsSpan.end()
              break
            }
            case "tool_call_start": {
              const toolStartSpan =
                jafStreamingSpan.startSpan("tool_call_start")
              toolStartSpan.setAttribute("tool_name", evt.data.toolName)
              await stream.writeSSE({
                event: ChatSSEvents.Reasoning,
                data: JSON.stringify({
                  text: `Executing ${evt.data.toolName}...`,
                  step: {
                    type: AgentReasoningStepType.ToolExecuting,
                    toolName: evt.data.toolName,
                    status: "in_progress",
                    stepSummary: `Executing ${evt.data.toolName} tool`,
                  },
                }),
              })
              toolStartSpan.end()
              break
            }
            case "tool_call_end": {
              const toolEndSpan = jafStreamingSpan.startSpan("tool_call_end")
              type ToolCallEndEventData = Extract<
                JAFTraceEvent,
                { type: "tool_call_end" }
              >["data"]
              const contexts = (evt.data as ToolCallEndEventData)?.toolResult
                ?.metadata?.contexts
              const contextsCount = Array.isArray(contexts)
                ? contexts.length
                : 0

              if (Array.isArray(contexts) && contexts.length) {
                gatheredFragments.push(...(contexts as MinimalAgentFragment[]))
              }

              toolEndSpan.setAttribute("tool_name", evt.data.toolName)
              toolEndSpan.setAttribute("status", evt.data.status || "completed")
              toolEndSpan.setAttribute("contexts_found", contextsCount)
              toolEndSpan.setAttribute(
                "total_fragments",
                gatheredFragments.length,
              )

              await stream.writeSSE({
                event: ChatSSEvents.Reasoning,
                data: JSON.stringify({
                  text: `Tool result: ${evt.data.toolName}`,
                  step: {
                    type: AgentReasoningStepType.ToolResult,
                    toolName: evt.data.toolName,
                    status: evt.data.status || "completed",
                    resultSummary: "Tool execution completed",
                    itemsFound: contextsCount,
                    stepSummary: `Found ${contextsCount} results`,
                  },
                }),
              })
              toolEndSpan.end()
              break
            }
            case "assistant_message": {
              const messageSpan =
                jafStreamingSpan.startSpan("assistant_message")
              const content = evt.data.message.content || ""
              const hasToolCalls =
                Array.isArray(evt.data.message?.tool_calls) &&
                (evt.data.message.tool_calls?.length ?? 0) > 0

              if (!content || content.length === 0) {
                break
              }

              if (hasToolCalls) {
                // Treat assistant content that accompanies tool calls as planning/reasoning,
                // not as final answer text. Emit as a reasoning step and do not send 'u' updates.
                await stream.writeSSE({
                  event: ChatSSEvents.Reasoning,
                  data: JSON.stringify({
                    text: content,
                    step: {
                      type: AgentReasoningStepType.LogMessage,
                      status: "in_progress",
                      stepSummary: "Model planned tool usage",
                    },
                  }),
                })
                break
              }
<<<<<<< HEAD
=======
              case "assistant_message": {
                const messageSpan = jafStreamingSpan.startSpan("assistant_message")
                const content = getTextContent(evt.data.message.content) || ""
                const hasToolCalls = Array.isArray(evt.data.message?.tool_calls) &&
                  (evt.data.message.tool_calls?.length ?? 0) > 0
>>>>>>> 8f5eee0d

              // No tool calls: stream as user-visible answer text, with on-the-fly citations
              const chunkSize = 200
              for (let i = 0; i < content.length; i += chunkSize) {
                const chunk = content.slice(i, i + chunkSize)
                answer += chunk
                await stream.writeSSE({
                  event: ChatSSEvents.ResponseUpdate,
                  data: chunk,
                })

                for await (const cit of checkAndYieldCitationsForAgent(
                  answer,
                  yieldedCitations,
                  gatheredFragments,
                  yieldedImageCitations,
                  email ?? "",
                )) {
                  if (cit.citation) {
                    const { index, item } = cit.citation as any
                    citations.push(item)
                    citationMap[index] = citations.length - 1
                    await stream.writeSSE({
                      event: ChatSSEvents.CitationsUpdate,
                      data: JSON.stringify({
                        contextChunks: citations,
                        citationMap,
                      }),
                    })
                    citationValues[index] = item
                  }
                  if (cit.imageCitation) {
                    imageCitations.push(cit.imageCitation)
                    await stream.writeSSE({
                      event: ChatSSEvents.ImageCitationUpdate,
                      data: JSON.stringify(cit.imageCitation),
                    })
                  }
                }
              }
              messageSpan.setAttribute("content_length", content.length)
              messageSpan.setAttribute("answer_length", answer.length)
              messageSpan.setAttribute("citations_count", citations.length)
              messageSpan.setAttribute(
                "image_citations_count",
                imageCitations.length,
              )
              messageSpan.end()
              break
            }
            case "token_usage": {
              const tokenUsageSpan = jafStreamingSpan.startSpan("token_usage")
              const inputTokens = (evt.data.prompt as number) || 0
              const outputTokens = (evt.data.completion as number) || 0
              tokenArr.push({
                inputTokens,
                outputTokens,
              })
              tokenUsageSpan.setAttribute("input_tokens", inputTokens)
              tokenUsageSpan.setAttribute("output_tokens", outputTokens)
              tokenUsageSpan.setAttribute(
                "total_tokens",
                inputTokens + outputTokens,
              )
              tokenUsageSpan.end()
              break
            }
            case "guardrail_violation": {
              const guardrailSpan = jafStreamingSpan.startSpan(
                "guardrail_violation",
              )
              guardrailSpan.setAttribute("reason", evt.data.reason)
              await stream.writeSSE({
                event: ChatSSEvents.Error,
                data: JSON.stringify({
                  error: "guardrail_violation",
                  message: evt.data.reason,
                }),
              })
              guardrailSpan.end()
              break
            }
            case "decode_error": {
              const decodeErrorSpan = jafStreamingSpan.startSpan("decode_error")
              await stream.writeSSE({
                event: ChatSSEvents.Error,
                data: JSON.stringify({
                  error: "decode_error",
                  message: "Failed to decode model output",
                }),
              })
              decodeErrorSpan.end()
              break
            }
            case "handoff_denied": {
              const handoffSpan = jafStreamingSpan.startSpan("handoff_denied")
              handoffSpan.setAttribute("reason", evt.data.reason)
              await stream.writeSSE({
                event: ChatSSEvents.Error,
                data: JSON.stringify({
                  error: "handoff_denied",
                  message: evt.data.reason,
                }),
              })
              handoffSpan.end()
              break
            }
            case "turn_end": {
              const turnEndSpan = jafStreamingSpan.startSpan("turn_end")
              turnEndSpan.setAttribute("turn_number", evt.data.turn)
              // Emit an iteration summary (fallback version)
              await stream.writeSSE({
                event: ChatSSEvents.Reasoning,
                data: JSON.stringify({
                  text: `Completed iteration ${evt.data.turn}.`,
                  step: {
                    type: AgentReasoningStepType.LogMessage,
                    status: "completed",
                    message: `Completed iteration ${evt.data.turn}.`,
                    iteration: evt.data.turn,
                    stepSummary: `Completed iteration ${evt.data.turn}.`,
                    isIterationSummary: true,
                  },
                }),
              })
              turnEndSpan.end()
              break
            }
            case "final_output": {
              const finalOutputSpan = jafStreamingSpan.startSpan("final_output")
              const out = evt.data.output
              if (typeof out === "string" && out.trim().length) {
                // Ensure any remainder is streamed
                const remaining = out.slice(answer.length)
                if (remaining.length) {
                  await stream.writeSSE({
                    event: ChatSSEvents.ResponseUpdate,
                    data: remaining,
                  })
                  answer = out
                }
              }
              // Store the actual output instead of just length
              finalOutputSpan.setAttribute(
                "final_output",
                typeof out === "string" ? out : "",
              )
              finalOutputSpan.setAttribute(
                "final_output_length",
                typeof out === "string" ? out.length : 0,
              )
              finalOutputSpan.setAttribute(
                "citation_map",
                JSON.stringify(citationMap),
              )
              finalOutputSpan.setAttribute(
                "citation_values",
                JSON.stringify(citationValues),
              )
              finalOutputSpan.setAttribute("citations_count", citations.length)
              finalOutputSpan.setAttribute(
                "image_citations_count",
                imageCitations.length,
              )
              finalOutputSpan.end()
              break
            }
            case "run_end": {
              const runEndSpan = jafStreamingSpan.startSpan("run_end")
              const outcome = evt.data
                .outcome as JAFRunResult<string>["outcome"]
              runEndSpan.setAttribute(
                "outcome_status",
                outcome?.status || "unknown",
              )

              if (outcome?.status === "completed") {
                const costCalculationSpan =
                  runEndSpan.startSpan("cost_calculation")
                const totalCost = costArr.reduce((sum, cost) => sum + cost, 0)
                const totalTokens = tokenArr.reduce(
                  (sum, t) => sum + t.inputTokens + t.outputTokens,
                  0,
                )
                costCalculationSpan.setAttribute("total_cost", totalCost)
                costCalculationSpan.setAttribute("total_tokens", totalTokens)
                costCalculationSpan.setAttribute(
                  "total_tool_calls",
                  totalToolCalls,
                )
                costCalculationSpan.setAttribute(
                  "final_answer_length",
                  answer.length,
                )
                costCalculationSpan.setAttribute(
                  "citations_count",
                  citations.length,
                )
                costCalculationSpan.end()

                const dbInsertSpan = runEndSpan.startSpan(
                  "insert_assistant_message",
                )
                const msg = await insertMessage(db, {
                  chatId: chat.id,
                  userId: user.id,
                  workspaceExternalId: workspace.externalId,
                  chatExternalId: chat.externalId,
                  messageRole: MessageRole.Assistant,
                  email: user.email,
                  sources: citations,
                  imageCitations: imageCitations,
                  message: processMessage(answer, citationMap),
                  thinking: "",
                  modelId: defaultBestModel,
                  cost: totalCost.toString(),
                  tokensUsed: totalTokens,
                })
                assistantMessageId = msg.externalId
                dbInsertSpan.setAttribute(
                  "message_external_id",
                  assistantMessageId,
                )
                dbInsertSpan.end()

                const traceInsertSpan =
                  runEndSpan.startSpan("insert_chat_trace")
                const traceJson = tracer.serializeToJson()
                await insertChatTrace({
                  workspaceId: workspace.id,
                  userId: user.id,
                  chatId: chat.id,
                  messageId: msg.id,
                  chatExternalId: chat.externalId,
                  email: user.email,
                  messageExternalId: msg.externalId,
                  traceJson,
                })
                traceInsertSpan.end()

                await stream.writeSSE({
                  event: ChatSSEvents.ResponseMetadata,
                  data: JSON.stringify({
                    chatId: chat.externalId,
                    messageId: assistantMessageId,
                  }),
                })
                await stream.writeSSE({ event: ChatSSEvents.End, data: "" })
              } else {
                // Error outcome: stream error and do not insert assistant message
                const errorHandlingSpan = runEndSpan.startSpan("error_handling")
                const allMessages = await getChatMessagesWithAuth(
                  db,
                  chat?.externalId,
                  email,
                )
                const lastMessage = allMessages[allMessages.length - 1]
                await stream.writeSSE({
                  event: ChatSSEvents.ResponseMetadata,
                  data: JSON.stringify({
                    chatId: chat.externalId,
                    messageId: lastMessage.externalId,
                  }),
                })
<<<<<<< HEAD
                const err = outcome?.error as JAFError | undefined
                const errTag = err?._tag || "run_error"
                let errMsg = "Model did not return a response."
                if (err) {
                  switch (err._tag) {
                    case "ModelBehaviorError":
                    case "ToolCallError":
                    case "HandoffError":
                      errMsg = err.detail
                      break
                    case "InputGuardrailTripwire":
                    case "OutputGuardrailTripwire":
                      errMsg = err.reason
                      break
                    case "DecodeError":
                      errMsg = "Failed to decode model output"
                      break
                    case "AgentNotFound":
                      errMsg = `Agent not found: ${err.agentName}`
                      break
                    case "MaxTurnsExceeded":
                      // Execute fallback tool directly using messages from runState
                      try {
                        await stream.writeSSE({
                          event: ChatSSEvents.Reasoning,
                          data: JSON.stringify({
                            text: "Max iterations reached with incomplete synthesis. Activating follow-back search strategy...",
                            step: {
                              type: AgentReasoningStepType.LogMessage,
                              message:
                                "Max iterations reached with incomplete synthesis. Activating follow-back search strategy...",
                              status: "in_progress",
                              stepSummary: "Activating fallback search",
                            },
                          }),
                        })

                        // Extract all context from runState.messages array
                        const allMessages = runState.messages || []
                        const agentScratchpad = allMessages
                          .map((msg, index) => `${msg.role}: ${msg.content}`)
                          .join("\n")
                        console.log("Agent scratchpad:", agentScratchpad)
                        console.log("all messages:", allMessages)

                        // Build tool log from any tool executions in the conversation
                        const toolLog = allMessages
                          .filter(
                            (msg) =>
                              msg.role === "tool" ||
                              (msg as any).tool_calls ||
                              (msg as any).tool_call_id,
                          )
                          .map(
                            (msg, index) =>
                              `Tool Execution ${index + 1}: ${msg.content}`,
                          )
                          .join("\n")
                        console.log("Tool log:", toolLog)
                        // Prepare fallback tool parameters with context from runState.messages
                        const fallbackParams = {
                          originalQuery: message,
                          agentScratchpad: agentScratchpad,
                          toolLog: toolLog,
                          gatheredFragments: gatheredFragments,
                        }
=======
                turnEndSpan.end()
                break
              }
              case "final_output": {
                const finalOutputSpan = jafStreamingSpan.startSpan("final_output")
                const out = evt.data.output
                if (typeof out === "string" && out.trim().length) {
                  // Ensure any remainder is streamed
                  const remaining = out.slice(answer.length)
                  if (remaining.length) {
                    await stream.writeSSE({
                      event: ChatSSEvents.ResponseUpdate,
                      data: remaining,
                    })
                    answer = out
                  }
                }
                // Store the actual output instead of just length
                finalOutputSpan.setAttribute("final_output", typeof out === "string" ? out : "")
                finalOutputSpan.setAttribute("final_output_length", typeof out === "string" ? out.length : 0)
                finalOutputSpan.setAttribute("citation_map", JSON.stringify(citationMap))
                finalOutputSpan.setAttribute("citation_values", JSON.stringify(citationValues))
                finalOutputSpan.setAttribute("citations_count", citations.length)
                finalOutputSpan.setAttribute("image_citations_count", imageCitations.length)
                finalOutputSpan.end()
                break
              }
              case "run_end": {
                const runEndSpan = jafStreamingSpan.startSpan("run_end")
                const outcome = evt.data.outcome as JAFRunResult<string>["outcome"]
                runEndSpan.setAttribute("outcome_status", outcome?.status || "unknown")
                
                if (outcome?.status === "completed") {
                  const costCalculationSpan = runEndSpan.startSpan("cost_calculation")
                  const totalCost = costArr.reduce((sum, cost) => sum + cost, 0)
                  const totalTokens = tokenArr.reduce(
                    (sum, t) => sum + t.inputTokens + t.outputTokens,
                    0,
                  )
                  costCalculationSpan.setAttribute("total_cost", totalCost)
                  costCalculationSpan.setAttribute("total_tokens", totalTokens)
                  costCalculationSpan.setAttribute("total_tool_calls", totalToolCalls)
                  costCalculationSpan.setAttribute("final_answer_length", answer.length)
                  costCalculationSpan.setAttribute("citations_count", citations.length)
                  costCalculationSpan.end()
                  
                  const dbInsertSpan = runEndSpan.startSpan("insert_assistant_message")
                  const msg = await insertMessage(db, {
                    chatId: chat.id,
                    userId: user.id,
                    workspaceExternalId: workspace.externalId,
                    chatExternalId: chat.externalId,
                    messageRole: MessageRole.Assistant,
                    email: user.email,
                    sources: citations,
                    imageCitations: imageCitations,
                    message: processMessage(answer, citationMap),
                    thinking: "",
                    modelId: defaultBestModel,
                    cost: totalCost.toString(),
                    tokensUsed: totalTokens,
                  })
                  assistantMessageId = msg.externalId
                  dbInsertSpan.setAttribute("message_external_id", assistantMessageId)
                  dbInsertSpan.end()
                  
                  const traceInsertSpan = runEndSpan.startSpan("insert_chat_trace")
                  const traceJson = tracer.serializeToJson()
                  await insertChatTrace({
                    workspaceId: workspace.id,
                    userId: user.id,
                    chatId: chat.id,
                    messageId: msg.id,
                    chatExternalId: chat.externalId,
                    email: user.email,
                    messageExternalId: msg.externalId,
                    traceJson,
                  })
                  traceInsertSpan.end()
                  
                  await stream.writeSSE({
                    event: ChatSSEvents.ResponseMetadata,
                    data: JSON.stringify({
                      chatId: chat.externalId,
                      messageId: assistantMessageId,
                    }),
                  })
                  await stream.writeSSE({ event: ChatSSEvents.End, data: "" })
                } else {
                  // Error outcome: stream error and do not insert assistant message
                  const errorHandlingSpan = runEndSpan.startSpan("error_handling")
                  const allMessages = await getChatMessagesWithAuth(
                    db,
                    chat?.externalId,
                    email,
                  )
                  const lastMessage = allMessages[allMessages.length - 1]
                  await stream.writeSSE({
                    event: ChatSSEvents.ResponseMetadata,
                    data: JSON.stringify({
                      chatId: chat.externalId,
                      messageId: lastMessage.externalId,
                    }),
                  })
                  // Check the status before accessing error property
                  const err = outcome?.status === 'error' ? outcome.error : undefined
                  const errTag = err?._tag || "run_error"
                  let errMsg = "Model did not return a response."
                  if (err) {
                    switch (err._tag) {
                      case "ModelBehaviorError":
                      case "ToolCallError":
                      case "HandoffError":
                        errMsg = err.detail
                        break
                      case "InputGuardrailTripwire":
                      case "OutputGuardrailTripwire":
                        errMsg = err.reason
                        break
                      case "DecodeError":
                        errMsg = "Failed to decode model output"
                        break
                      case "AgentNotFound":
                        errMsg = `Agent not found: ${err.agentName}`
                        break
                      case "MaxTurnsExceeded":
                        // Execute fallback tool directly using messages from runState
                        try {
                          await stream.writeSSE({
                            event: ChatSSEvents.Reasoning,
                            data: JSON.stringify({
                              text: "Max iterations reached with incomplete synthesis. Activating follow-back search strategy...",
                              step: {
                                type: AgentReasoningStepType.LogMessage,
                                message: "Max iterations reached with incomplete synthesis. Activating follow-back search strategy...",
                                status: "in_progress",
                                stepSummary: "Activating fallback search",
                              },
                            }),
                          })

                          // Extract all context from runState.messages array
                          const allMessages = runState.messages || []
                          const agentScratchpad = allMessages
                            .map((msg, index) => `${msg.role}: ${getTextContent(msg.content)}`)
                            .join('\n')
                          console.log("Agent scratchpad:", agentScratchpad)
                          console.log('all messages:', allMessages)

                          // Build tool log from any tool executions in the conversation
                          const toolLog = allMessages
                            .filter(msg => msg.role === 'tool' || (msg as any).tool_calls || (msg as any).tool_call_id)
                            .map((msg, index) => `Tool Execution ${index + 1}: ${getTextContent(msg.content)}`)
                            .join('\n')
                          console.log("Tool log:", toolLog)
                          // Prepare fallback tool parameters with context from runState.messages
                          const fallbackParams = {
                            originalQuery: message,
                            agentScratchpad: agentScratchpad,
                            toolLog: toolLog,
                            gatheredFragments: gatheredFragments,
                          }
>>>>>>> 8f5eee0d

                        await stream.writeSSE({
                          event: ChatSSEvents.Reasoning,
                          data: JSON.stringify({
                            text: `Executing fallback tool with context from ${allMessages.length} messages...`,
                            step: {
                              type: AgentReasoningStepType.ToolExecuting,
                              toolName: "fall_back",
                              status: "in_progress",
                              stepSummary: "Executing fallback tool",
                            },
                          }),
                        })

                        // Execute fallback tool directly
                        const fallbackResponse = await agentTools[
                          "fall_back"
                        ].execute(
                          fallbackParams,
                          streamSpan.startSpan("fallback_search_execution"),
                          email,
                          ctx,
                          agentPromptForLLM,
                          message,
                        )

                        await stream.writeSSE({
                          event: ChatSSEvents.Reasoning,
                          data: JSON.stringify({
                            text: `Fallback tool execution completed`,
                            step: {
                              type: AgentReasoningStepType.ToolResult,
                              toolName: "fall_back",
                              status: "completed",
                              resultSummary:
                                fallbackResponse.result ||
                                "Fallback response generated",
                              itemsFound:
                                fallbackResponse.contexts?.length || 0,
                              stepSummary: `Generated fallback response`,
                            },
                          }),
                        })

                        // Stream the fallback response if available
                        if (
                          fallbackResponse.fallbackReasoning ||
                          fallbackResponse.result
                        ) {
                          const fallbackAnswer =
                            fallbackResponse.fallbackReasoning ||
                            fallbackResponse.result ||
                            ""

                          await stream.writeSSE({
                            event: ChatSSEvents.ResponseUpdate,
                            data: fallbackAnswer,
                          })

                          // Handle any contexts returned by fallback tool
                          if (
                            fallbackResponse.contexts &&
                            Array.isArray(fallbackResponse.contexts)
                          ) {
                            fallbackResponse.contexts.forEach(
                              (context: any, index: number) => {
                                citations.push(context)
                                citationMap[citations.length] =
                                  citations.length - 1
                              },
                            )

                            if (citations.length > 0) {
                              await stream.writeSSE({
                                event: ChatSSEvents.CitationsUpdate,
                                data: JSON.stringify({
                                  contextChunks: citations,
                                  citationMap,
                                }),
                              })
                            }
                          }

                          if (fallbackAnswer.trim()) {
                            // Insert successful fallback message
                            const totalCost = costArr.reduce(
                              (sum, cost) => sum + cost,
                              0,
                            )
                            const totalTokens = tokenArr.reduce(
                              (sum, t) => sum + t.inputTokens + t.outputTokens,
                              0,
                            )
                            const msg = await insertMessage(db, {
                              chatId: chat.id,
                              userId: user.id,
                              workspaceExternalId: workspace.externalId,
                              chatExternalId: chat.externalId,
                              messageRole: MessageRole.Assistant,
                              email: user.email,
                              sources: citations,
                              imageCitations: imageCitations,
                              message: processMessage(
                                fallbackAnswer,
                                citationMap,
                              ),
                              thinking: "",
                              modelId: modelId || defaultBestModel,
                              cost: totalCost.toString(),
                              tokensUsed: totalTokens,
                            })
                            assistantMessageId = msg.externalId
                            await stream.writeSSE({
                              event: ChatSSEvents.ResponseMetadata,
                              data: JSON.stringify({
                                chatId: chat.externalId,
                                messageId: assistantMessageId,
                              }),
                            })
                            await stream.writeSSE({
                              event: ChatSSEvents.End,
                              data: "",
                            })
                            return // Successfully handled with fallback response
                          }
                        }
                      } catch (fallbackError) {
                        Logger.error(
                          fallbackError,
                          "Error during MaxTurnsExceeded fallback tool execution",
                        )
                        await stream.writeSSE({
                          event: ChatSSEvents.Reasoning,
                          data: JSON.stringify({
                            text: `Fallback search failed: ${getErrorMessage(fallbackError)}. Will generate best-effort answer.`,
                            step: {
                              type: AgentReasoningStepType.LogMessage,
                              message: `Fallback search failed: ${getErrorMessage(fallbackError)}`,
                              status: "error",
                              stepSummary: "Fallback search failed",
                            },
                          }),
                        })
                        // Fall through to default error handling if fallback fails
                      }

                      // Default error handling if fallback fails or produces no response
                      errMsg = `Max turns exceeded: ${err.turns}`
                      break
                    default:
                      errMsg = errTag
                  }
                }
                const errPayload = {
                  error: errTag,
                  message: errMsg,
                }
                errorHandlingSpan.setAttribute("error_tag", errTag)
                errorHandlingSpan.setAttribute("error_message", errMsg)
                errorHandlingSpan.end()

                await stream.writeSSE({
                  event: ChatSSEvents.Error,
                  data: JSON.stringify(errPayload),
                })
                await addErrMessageToMessage(
                  lastMessage,
                  JSON.stringify(errPayload),
                )
                await stream.writeSSE({ event: ChatSSEvents.End, data: "" })
              }
              runEndSpan.end()
              break
            }
          }
        }

        jafStreamingSpan.setAttribute("total_turns", currentTurn)
        jafStreamingSpan.setAttribute("total_tool_calls", totalToolCalls)
        jafStreamingSpan.setAttribute("final_answer_length", answer.length)
        jafStreamingSpan.setAttribute("citations_count", citations.length)
        jafStreamingSpan.setAttribute(
          "image_citations_count",
          imageCitations.length,
        )
        jafStreamingSpan.end()

        jafProcessingSpan.end()

        // Early return to skip legacy manual loop
        streamSpan.end()
        rootSpan.end()
        return
      } finally {
        // Cleanup MCP clients to prevent memory leaks
        for (const client of mcpClients) {
          try {
            await client.close()
          } catch (error) {
            loggerWithChild({ email: sub }).error(
              error,
              "Failed to close MCP client",
            )
          }
        }

        // Remove stream from active streams map
        if (streamKey && activeStreams.has(streamKey)) {
          activeStreams.delete(streamKey)
          loggerWithChild({ email: sub }).info(
            `Removed stream ${streamKey} from active streams map.`,
          )
        }

        // Close SSE stream (defensive)
        if (stream) {
          await stream.close()
        }
      }
    })
  } catch (error) {
    loggerWithChild({ email: email }).error(
      error,
      "MessageWithToolsApi failed before stream start",
    )
    // If streaming hasn't started yet, surface a proper HTTP error to the client
    throw new HTTPException(500, {
      message: getErrorMessage(error),
    })
  }
}

async function* nonRagIterator(
  message: string,
  userCtx: string,
  context: string,
  results: MinimalAgentFragment[],
  agentPrompt?: string,
  messages: Message[] = [],
  imageFileNames: string[] = [],
  email?: string,
  isReasoning = true,
  modelId?: string,
): AsyncIterableIterator<
  ConverseResponse & {
    citation?: { index: number; item: any }
    imageCitation?: ImageCitation
  }
> {
  const ragOffIterator = baselineRAGOffJsonStream(
    message,
    userCtx,
    context,
    {
      modelId: (modelId as Models) || defaultBestModel,
      stream: true,
      json: false,
      reasoning: isReasoning,
      imageFileNames,
    },
    agentPrompt ?? "",
    messages,
  )

  // const previousResultsLength = 0
  let buffer = ""
  let thinking = ""
  let reasoning = isReasoning
  let yieldedCitations = new Set<number>()
  let yieldedImageCitations = new Map<number, Set<number>>()

  for await (const chunk of ragOffIterator) {
    try {
      if (chunk.text) {
        if (reasoning) {
          if (thinking && !chunk.text.includes(EndThinkingToken)) {
            thinking += chunk.text
            yield* checkAndYieldCitationsForAgent(
              thinking,
              yieldedCitations,
              results,
              undefined,
              email!,
            )
            yield { text: chunk.text, reasoning }
          } else {
            const startThinkingIndex = chunk.text.indexOf(StartThinkingToken)
            if (
              startThinkingIndex !== -1 &&
              chunk.text.trim().length > StartThinkingToken.length
            ) {
              let token = chunk.text.slice(
                startThinkingIndex + StartThinkingToken.length,
              )
              if (chunk.text.includes(EndThinkingToken)) {
                token = chunk.text.split(EndThinkingToken)[0]
                thinking += token
              } else {
                thinking += token
              }
              yield* checkAndYieldCitationsForAgent(
                thinking,
                yieldedCitations,
                results,
                undefined,
                email!,
              )
              yield { text: token, reasoning }
            }
          }
        }
        if (reasoning && chunk.text.includes(EndThinkingToken)) {
          reasoning = false
          chunk.text = chunk.text.split(EndThinkingToken)[1].trim()
        }
        if (!reasoning) {
          buffer += chunk.text
          yield { text: chunk.text }

          yield* checkAndYieldCitationsForAgent(
            buffer,
            yieldedCitations,
            results,
            yieldedImageCitations,
            email ?? "",
          )
        }
      }

      if (chunk.cost) {
        yield { cost: chunk.cost }
      }
      if (chunk.metadata) {
        yield { metadata: chunk.metadata }
      }
    } catch (e) {
      Logger.error(`Error processing chunk: ${e}`)
      continue
    }
  }
}

export const AgentMessageApiRagOff = async (c: Context) => {
  const tracer: Tracer = getTracer("chat")
  const rootSpan = tracer.startSpan("AgentMessageApiRagOff")

  let stream: any
  let chat: SelectChat
  let assistantMessageId: string | null = null
  let streamKey: string | null = null
  const { email, workspaceExternalId: workspaceId, via_apiKey } = getAuth(c)
  let body

  try {
    if (!via_apiKey) {
      // @ts-ignore
      body = c.req.valid("query")
    } else {
      // @ts-ignore
      body = c.req.valid("json")
    }
    loggerWithChild({ email: email }).info("AgentMessageApiRagOff..")
    rootSpan.setAttribute("email", email)
    rootSpan.setAttribute("workspaceId", workspaceId)

    let {
      message,
      chatId,
      selectedModelConfig,
      agentId,
      streamOff,
      agentPromptPayload,
    }: MessageReqType = body

    // Parse the model configuration JSON
    let modelId: string | null = null
    let isReasoningEnabled = false

    if (selectedModelConfig) {
      try {
        const modelConfig = JSON.parse(selectedModelConfig)
        modelId = modelConfig.model || null

        // Check capabilities - handle both array and object formats
        if (modelConfig.capabilities) {
          if (Array.isArray(modelConfig.capabilities)) {
            isReasoningEnabled = modelConfig.capabilities.includes("reasoning")
          } else if (typeof modelConfig.capabilities === "object") {
            isReasoningEnabled = modelConfig.capabilities.reasoning === true
          }
        }
      } catch (error) {
        console.error("Failed to parse selectedModelConfig:", error)
      }
    }

    // Convert friendly model label to actual model value
    let actualModelId = modelId ? getModelValueFromLabel(modelId) : null
    if (modelId) {
      if (!actualModelId && modelId in Models) {
        actualModelId = modelId as Models
      } else if (!actualModelId) {
        throw new HTTPException(400, { message: `Invalid model: ${modelId}` })
      }
    } else {
      actualModelId = defaultBestModel
    }

    const userAndWorkspace = await getUserAndWorkspaceByEmail(
      db,
      workspaceId, // This workspaceId is the externalId from JWT
      email,
    )
    const { user, workspace } = userAndWorkspace // workspace.id is the numeric ID
    let agentPromptForLLM: string | undefined = undefined
    let agentForDb: SelectAgent | null = null

    // Handle test current form config case
    if (agentPromptPayload !== undefined) {
      const mockAgentResult = createMockAgentFromFormData(
        agentPromptPayload,
        user,
        workspace,
        email,
      )
      agentForDb = mockAgentResult.agentForDb
      agentPromptForLLM = mockAgentResult.agentPromptForLLM
    } else if (agentId && isCuid(agentId)) {
      // Use the numeric workspace.id for the database query with permission check
      agentForDb = await getAgentByExternalIdWithPermissionCheck(
        db,
        agentId,
        workspace.id,
        user.id,
      )
      if (!agentForDb) {
        throw new HTTPException(403, {
          message: "Access denied: You don't have permission to use this agent",
        })
      }
      agentPromptForLLM = JSON.stringify(agentForDb)
    }
    const agentIdToStore = agentForDb ? agentForDb.externalId : null
    const userRequestsReasoning = isReasoningEnabled
    if (!message) {
      throw new HTTPException(400, {
        message: "Message is required",
      })
    }
    message = decodeURIComponent(message)
    rootSpan.setAttribute("message", message)
    const isMsgWithContext = isMessageWithContext(message)
    const extractedInfo = isMsgWithContext
      ? await extractFileIdsFromMessage(message, email)
      : {
          totalValidFileIdsFromLinkCount: 0,
          fileIds: [],
        }
    const fileIds = extractedInfo?.fileIds
    const totalValidFileIdsFromLinkCount =
      extractedInfo?.totalValidFileIdsFromLinkCount

    let messages: SelectMessage[] = []
    const costArr: number[] = []
    const tokenArr: { inputTokens: number; outputTokens: number }[] = []
    const ctx = userContext(userAndWorkspace)
    let chat: SelectChat

    const chatCreationSpan = rootSpan.startSpan("chat_creation")

    let title = ""
    if (!chatId) {

      let [insertedChat, insertedMsg] = await db.transaction(
        async (tx): Promise<[SelectChat, SelectMessage]> => {
          const chat = await insertChat(tx, {
            workspaceId: workspace.id,
            workspaceExternalId: workspace.externalId,
            userId: user.id,
            email: user.email,
            title,
            attachments: [],
            agentId: agentIdToStore,
            via_apiKey,
          })

          const insertedMsg = await insertMessage(tx, {
            chatId: chat.id,
            userId: user.id,
            chatExternalId: chat.externalId,
            workspaceExternalId: workspace.externalId,
            messageRole: MessageRole.User,
            email: user.email,
            sources: [],
            message,
            modelId: (actualModelId as Models) || defaultBestModel,
            fileIds: fileIds,
          })
          return [chat, insertedMsg]
        },
      )
      Logger.info(
        "First mesage of the conversation, successfully created the chat",
      )
      chat = insertedChat
      messages.push(insertedMsg) // Add the inserted message to messages array
      chatCreationSpan.end()
    } else {
      let [existingChat, allMessages, insertedMsg] = await db.transaction(
        async (tx): Promise<[SelectChat, SelectMessage[], SelectMessage]> => {
          // we are updating the chat and getting it's value in one call itself

          let existingChat = await updateChatByExternalIdWithAuth(
            db,
            chatId,
            email,
            {},
          )
          let allMessages = await getChatMessagesWithAuth(tx, chatId, email)

          let insertedMsg = await insertMessage(tx, {
            chatId: existingChat.id,
            userId: user.id,
            workspaceExternalId: workspace.externalId,
            chatExternalId: existingChat.externalId,
            messageRole: MessageRole.User,
            email: user.email,
            sources: [],
            message,
            modelId: (actualModelId as Models) || defaultBestModel,
            fileIds,
          })
          return [existingChat, allMessages, insertedMsg]
        },
      )
      Logger.info("Existing conversation, fetched previous messages")
      messages = allMessages.concat(insertedMsg) // Update messages array
      chat = existingChat
      chatCreationSpan.end()
    }
    if (!streamOff) {
      return streamSSE(c, async (stream) => {
        streamKey = `${chat.externalId}` // Create the stream key
        activeStreams.set(streamKey, stream) // Add stream to the map
        Logger.info(`Added stream ${streamKey} to active streams map.`)
        let wasStreamClosedPrematurely = false
        const streamSpan = rootSpan.startSpan("stream_response")
        streamSpan.setAttribute("chatId", chat.externalId)
        const messagesWithNoErrResponse = messages
          .slice(0, messages.length - 1)
          .filter((msg) => !msg?.errorMessage)
          .map((m) => ({
            role: m.messageRole as ConversationRole,
            content: [{ text: m.message }],
          }))
        try {
          if (!chatId) {
            const titleUpdateSpan = streamSpan.startSpan("send_title_update")
            await stream.writeSSE({
              data: title,
              event: ChatSSEvents.ChatTitleUpdate,
            })
            titleUpdateSpan.end()
          }

          Logger.info("Chat stream started")
          // we do not set the message Id as we don't have it
          await stream.writeSSE({
            event: ChatSSEvents.ResponseMetadata,
            data: JSON.stringify({
              chatId: chat.externalId,
            }),
          })

          const dataSourceSpan = streamSpan.startSpan("get_all_data_sources")
          const allDataSources = await getAllDocumentsForAgent(
            [Apps.DataSource],
            agentForDb?.appIntegrations as string[],
          )
          dataSourceSpan.end()
          loggerWithChild({ email }).info(
            `Found ${allDataSources?.root?.children?.length} data sources for agent`,
          )

          let docIds: string[] = []
          if (
            allDataSources &&
            allDataSources.root &&
            allDataSources.root.children
          ) {
            docIds = [
              ...new Set(
                allDataSources.root.children
                  .map(
                    (child: VespaSearchResult) =>
                      (child.fields as any)?.docId as string,
                  )
                  .filter(Boolean),
              ),
            ]
          }

          let context = ""
          let finalImageFileNames: string[] = []
          let fragments: MinimalAgentFragment[] = []
          if (docIds.length > 0) {
            let previousResultsLength = 0
            const chunksSpan = streamSpan.startSpan("get_documents_by_doc_ids")
            const allChunks = await GetDocumentsByDocIds(docIds, chunksSpan)
            // const allChunksCopy
            chunksSpan.end()
            if (allChunks?.root?.children) {
              const startIndex = 0
              fragments = allChunks.root.children.map((child, idx) =>
                vespaResultToMinimalAgentFragment(child, idx),
              )
              context = answerContextMapFromFragments(
                fragments,
                maxDefaultSummary,
              )

              const { imageFileNames } = extractImageFileNames(
                context,
                fragments.map(
                  (v) =>
                    ({
                      fields: {
                        docId: v.source.docId,
                        title: v.source.title,
                        url: v.source.url,
                      },
                    }) as any,
                ),
              )
              Logger.info(`Image file names in RAG offffff: ${imageFileNames}`)
              finalImageFileNames = imageFileNames || []
              // context = initialContext;
            }
          }

          const ragOffIterator = nonRagIterator(
            message,
            ctx,
            context,
            fragments,
            agentPromptForLLM,
            messagesWithNoErrResponse,
            finalImageFileNames,
            email,
            isReasoningEnabled,
            actualModelId || undefined,
          )
          let answer = ""
          let citations: any[] = []
          let imageCitations: any[] = []
          let citationMap: Record<number, number> = {}
          let citationValues: Record<number, any> = {}
          let thinking = ""
          let reasoning = isReasoningEnabled
          for await (const chunk of ragOffIterator) {
            if (stream.closed) {
              Logger.info("[AgentMessageApiRagOff] Stream closed. Breaking.")
              wasStreamClosedPrematurely = true
              break
            }
            if (chunk.text) {
              if (reasoning && chunk.reasoning) {
                thinking += chunk.text
                stream.writeSSE({
                  event: ChatSSEvents.Reasoning,
                  data: chunk.text,
                })
                // reasoningSpan.end()
              }
              if (!chunk.reasoning) {
                answer += chunk.text
                stream.writeSSE({
                  event: ChatSSEvents.ResponseUpdate,
                  data: chunk.text,
                })
              }
            }

            if (chunk.citation) {
              const { index, item } = chunk.citation
              citations.push(item)
              citationMap[index] = citations.length - 1
              loggerWithChild({ email }).info(
                `Found citations and sending it, current count: ${citations.length}`,
              )
              stream.writeSSE({
                event: ChatSSEvents.CitationsUpdate,
                data: JSON.stringify({
                  contextChunks: citations,
                  citationMap,
                }),
              })
              citationValues[index] = item
            }

            if (chunk.imageCitation) {
              loggerWithChild({ email: email }).info(
                `Found image citation, sending it`,
                { citationKey: chunk.imageCitation.citationKey },
              )
              imageCitations.push(chunk.imageCitation)
              stream.writeSSE({
                event: ChatSSEvents.ImageCitationUpdate,
                data: JSON.stringify(chunk.imageCitation),
              })
            }

            if (chunk.cost) {
              costArr.push(chunk.cost)
            }
            if (chunk.metadata?.usage) {
              tokenArr.push({
                inputTokens: chunk.metadata.usage.inputTokens,
                outputTokens: chunk.metadata.usage.outputTokens,
              })
            }
          }

          if (answer) {
            // Calculate total cost and tokens
            const totalCost = costArr.reduce((sum, cost) => sum + cost, 0)
            const totalTokens = tokenArr.reduce(
              (sum, tokens) => sum + tokens.inputTokens + tokens.outputTokens,
              0,
            )

            const msg = await insertMessage(db, {
              chatId: chat.id,
              userId: user.id,
              workspaceExternalId: workspace.externalId,
              chatExternalId: chat.externalId,
              messageRole: MessageRole.Assistant,
              email: user.email,
              sources: citations,
              imageCitations: imageCitations,
              message: processMessage(answer, citationMap),
              thinking: thinking,
              modelId: (actualModelId as Models) || defaultBestModel,
              cost: totalCost.toString(),
              tokensUsed: totalTokens,
            })
            assistantMessageId = msg.externalId

            await stream.writeSSE({
              event: ChatSSEvents.ResponseMetadata,
              data: JSON.stringify({
                chatId: chat.externalId,
                messageId: assistantMessageId,
              }),
            })
          } else if (wasStreamClosedPrematurely) {
            // Calculate total cost and tokens
            const totalCost = costArr.reduce((sum, cost) => sum + cost, 0)
            const totalTokens = tokenArr.reduce(
              (sum, tokens) => sum + tokens.inputTokens + tokens.outputTokens,
              0,
            )

            const msg = await insertMessage(db, {
              chatId: chat.id,
              userId: user.id,
              workspaceExternalId: workspace.externalId,
              chatExternalId: chat.externalId,
              messageRole: MessageRole.Assistant,
              email: user.email,
              sources: citations,
              imageCitations: imageCitations,
              message: processMessage(answer, citationMap),
              thinking: thinking,
              modelId: (actualModelId as Models) || defaultBestModel,
              cost: totalCost.toString(),
              tokensUsed: totalTokens,
            })
            assistantMessageId = msg.externalId
          } else {
            const errorMessage =
              "There seems to be an issue on our side. Please try again after some time."

            // Calculate total cost and tokens
            const totalCost = costArr.reduce((sum, cost) => sum + cost, 0)
            const totalTokens = tokenArr.reduce(
              (sum, tokens) => sum + tokens.inputTokens + tokens.outputTokens,
              0,
            )

            const msg = await insertMessage(db, {
              chatId: chat.id,
              userId: user.id,
              workspaceExternalId: workspace.externalId,
              chatExternalId: chat.externalId,
              messageRole: MessageRole.Assistant,
              email: user.email,
              sources: citations,
              imageCitations: imageCitations,
              message: processMessage(errorMessage, citationMap),
              thinking: thinking,
              modelId: (actualModelId as Models) || defaultBestModel,
              cost: totalCost.toString(),
              tokensUsed: totalTokens,
            })
            assistantMessageId = msg.externalId
            await stream.writeSSE({
              event: ChatSSEvents.ResponseMetadata,
              data: JSON.stringify({
                chatId: chat.externalId,
                messageId: assistantMessageId,
              }),
            })
            await stream.writeSSE({
              event: ChatSSEvents.ResponseUpdate,
              data: errorMessage,
            })
          }

          const endSpan = streamSpan.startSpan("send_end_event")
          await stream.writeSSE({
            data: "",
            event: ChatSSEvents.End,
          })
          endSpan.end()
          streamSpan.end()
          rootSpan.end()
        } catch (error) {
          // ... (error handling as in AgentMessageApi)
        } finally {
          if (streamKey && activeStreams.has(streamKey)) {
            activeStreams.delete(streamKey)
            Logger.info(`Removed stream ${streamKey} from active streams map.`)
          }
        }
      })
    } else {
      const nonStreamSpan = rootSpan.startSpan("nonstream_response")
      nonStreamSpan.setAttribute("chatId", chat.externalId)

      try {
        const messagesWithNoErrResponse = messages
          .slice(0, messages.length - 1)
          .filter((msg) => !msg?.errorMessage)
          .map((m) => ({
            role: m.messageRole as ConversationRole,
            content: [{ text: m.message }],
          }))

        // Build “context + fragments” (same as streaming path) -----------------------
        const dataSourceSpan = nonStreamSpan.startSpan("get_all_data_sources")
        const allDataSources = await getAllDocumentsForAgent(
          [Apps.DataSource],
          agentForDb?.appIntegrations as string[],
        )
        dataSourceSpan.end()
        loggerWithChild({ email }).info(
          `Found ${allDataSources?.root?.children?.length} data sources for agent`,
        )

        let docIds: string[] = []
        if (allDataSources?.root?.children) {
          docIds = [
            ...new Set(
              allDataSources.root.children
                .map(
                  (child: VespaSearchResult) =>
                    (child.fields as any)?.docId as string,
                )
                .filter(Boolean),
            ),
          ]
        }

        let context = ""
        let fragments: MinimalAgentFragment[] = []
        const chunksSpan = nonStreamSpan.startSpan("get_documents_by_doc_ids")
        if (docIds.length > 0) {
          const allChunks = await GetDocumentsByDocIds(docIds, chunksSpan)
          if (allChunks?.root?.children) {
            fragments = allChunks.root.children.map((child, idx) =>
              vespaResultToMinimalAgentFragment(child, idx),
            )
            context = answerContextMapFromFragments(
              fragments,
              maxDefaultSummary,
            )
          }
        }
        chunksSpan.end()

        let finalImageFileNames: string[] = []
        if (context && fragments.length) {
          const { imageFileNames } = extractImageFileNames(
            context,
            fragments.map(
              (v) =>
                ({
                  fields: {
                    docId: v.source.docId,
                    title: v.source.title,
                    url: v.source.url,
                  },
                }) as any,
            ),
          )
          finalImageFileNames = imageFileNames || []
        }

        // Helper: persist & return JSON once ----------------------------------------
        const finalizeAndRespond = async (params: {
          answer: string
          thinking: string
          citations: any[]
          imageCitations: any[]
          citationMap: Record<number, number>
          costArr: number[]
          tokenArr: { inputTokens: number; outputTokens: number }[]
        }) => {
          const processed = processMessage(params.answer, params.citationMap)
          const totalCost = params.costArr.reduce((s, c) => s + c, 0)
          const totalTokens = params.tokenArr.reduce(
            (s, t) => s + t.inputTokens + t.outputTokens,
            0,
          )

          const msg = await insertMessage(db, {
            chatId: chat.id,
            userId: user.id,
            workspaceExternalId: workspace.externalId,
            chatExternalId: chat.externalId,
            messageRole: MessageRole.Assistant,
            email: user.email,
            sources: params.citations,
            imageCitations: params.imageCitations,
            message: processed,
            thinking: params.thinking, // ALWAYS include collected thinking
            modelId: (actualModelId as Models) || defaultBestModel,
            cost: totalCost.toString(),
            tokensUsed: totalTokens,
          })
          assistantMessageId = msg.externalId

          nonStreamSpan.end()
          rootSpan.end()

          return c.json({
            chatId: chat.externalId,
            messageId: assistantMessageId,
            answer: processed,
            // thinking: params.thinking,
            citations: params.citations,
            imageCitations: params.imageCitations,
          })
        }

        // Build iterator and collect -------------------------------------------------
        const ragOffIterator = nonRagIterator(
          message,
          ctx,
          context,
          fragments,
          agentPromptForLLM,
          messagesWithNoErrResponse,
          finalImageFileNames,
          email,
          isReasoningEnabled,
          actualModelId || undefined,
        )

        const {
          answer,
          thinking,
          citations,
          imageCitations,
          citationMap,
          costArr: costArrCollected,
          tokenArr: tokenArrCollected,
        } = await collectIterator(ragOffIterator)

        if (answer || thinking) {
          return await finalizeAndRespond({
            answer,
            thinking, // always forwarded
            citations,
            imageCitations,
            citationMap,
            costArr: costArr.concat(costArrCollected),
            tokenArr: tokenArr.concat(tokenArrCollected),
          })
        } else {
          // Graceful error response
          const msgText =
            "There seems to be an issue on our side. Please try again after some time."
          nonStreamSpan.end()
          rootSpan.end()
          return c.json(
            {
              chatId: chat.externalId,
              messageId: messages[messages.length - 1]?.externalId,
              error: msgText,
            },
            400,
          )
        }
      } catch (error) {
        const span = nonStreamSpan.startSpan("handle_nonstream_error")
        span.addEvent("error", {
          message: getErrorMessage(error),
          stack: (error as Error).stack || "",
        })
        const errFromMap = handleError(error)
        span.end()
        nonStreamSpan.end()
        rootSpan.end()
        return c.json({ error: errFromMap }, 500)
      }
    }
  } catch (error) {
    // ... (error handling as in AgentMessageApi)
  }
}

/**
   * AgentMessageApi - Legacy agent chat endpoint for simple agent conversations
   * 
   * Used when: !isAgentic && !enableWebSearch && !deepResearchEnabled && agentDetails
   * 
   * Features:
   * - Basic agent conversations with custom prompts
   * - RAG with document retrieval and citation tracking
   * - Query classification (conversation vs search)
   * - Streaming/non-streaming modes
   * - Context from file references and attachments
   * 
   * Flow: Auth → Agent validation → Context extraction → Query classification → RAG processing → Response
   * 
   * @param c - Hono Context with JWT payload
   * @returns StreamSSE with chat events or JSON response
   */
  export const AgentMessageApi = async (c: Context) => {
  // we will use this in catch
  // if the value exists then we send the error to the frontend via it
  const tracer: Tracer = getTracer("chat")
  const rootSpan = tracer.startSpan("AgentMessageApi")

  let stream: any
  let chat: SelectChat
  let assistantMessageId: string | null = null
  let streamKey: string | null = null
  const { email, workspaceExternalId: workspaceId, via_apiKey } = getAuth(c)
  let body

  try {
    if (!via_apiKey) {
      // @ts-ignore
      body = c.req.valid("query")
    } else {
      // @ts-ignore
      body = c.req.valid("json")
      const apiKeyScopes =
        safeGet<{ scopes?: string[] }>(c, "config")?.scopes || []
      const agentAccess =
        safeGet<{ agents?: string[] }>(c, "config")?.agents || []

      // Check if API key has agent chat scope
      if (!apiKeyScopes.includes(ApiKeyScopes.AGENT_CHAT)) {
        return c.json(
          {
            message: "API key does not have scope to chat with agents",
          },
          403,
        )
      }

      // Check agent access: if agentAccess is empty, allow all agents; otherwise check specific access
      //@ts-ignore
      if (agentAccess.length > 0 && !agentAccess.includes(body?.agentId)) {
        return c.json(
          {
            message: "API key is not authorized for this agent",
          },
          403,
        )
      }
    }
    rootSpan.setAttribute("email", email)
    rootSpan.setAttribute("workspaceId", workspaceId)

    const attachmentMetadata = parseAttachmentMetadata(c)
    const imageAttachmentFileIds = attachmentMetadata
      .filter((m) => m.isImage)
      .map((m) => m.fileId)
    const nonImageAttachmentFileIds = attachmentMetadata
      .filter((m) => !m.isImage)
      .map((m) => m.fileId)
    let attachmentStorageError: Error | null = null
    let {
      message,
      chatId,
      selectedModelConfig,
      agentId,
      agentPromptPayload,
      streamOff,
      path,
    }: MessageReqType = body

    // Parse selectedModelConfig JSON to extract individual values
    let modelId: string | undefined = undefined
    let isReasoningEnabled = false
    let enableWebSearch = false
    let isDeepResearchEnabled = false

    if (selectedModelConfig) {
      try {
        const config = JSON.parse(selectedModelConfig)
        modelId = config.model

        // Handle new direct boolean format
        isReasoningEnabled = config.reasoning === true
        enableWebSearch = config.websearch === true
        isDeepResearchEnabled = config.deepResearch === true

        // For deep research, always use Claude Sonnet 4 regardless of UI selection
        if (isDeepResearchEnabled) {
          modelId = "Claude Sonnet 4"
          loggerWithChild({ email: email }).info(
            `[AgentMessageApi] Deep research enabled - forcing model to Claude Sonnet 4`,
          )
        }

        // Check capabilities - handle both array and object formats for backward compatibility
        if (
          config.capabilities &&
          !isReasoningEnabled &&
          !enableWebSearch &&
          !isDeepResearchEnabled
        ) {
          if (Array.isArray(config.capabilities)) {
            // Array format: ["reasoning", "websearch"]
            isReasoningEnabled = config.capabilities.includes("reasoning")
            enableWebSearch = config.capabilities.includes("websearch")
            isDeepResearchEnabled = config.capabilities.includes("deepResearch")
          } else if (typeof config.capabilities === "object") {
            // Object format: { reasoning: true, websearch: false }
            isReasoningEnabled = config.capabilities.reasoning === true
            enableWebSearch = config.capabilities.websearch === true
            isDeepResearchEnabled = config.capabilities.deepResearch === true
          }

          // For deep research from old format, also force Claude Sonnet 4
          if (isDeepResearchEnabled) {
            modelId = "Claude Sonnet 4"
          }
        }

        loggerWithChild({ email: email }).info(
          `[AgentMessageApi] Parsed model config: model="${modelId}", reasoning=${isReasoningEnabled}, websearch=${enableWebSearch}, deepResearch=${isDeepResearchEnabled}`,
        )
      } catch (e) {
        loggerWithChild({ email }).warn(
          `[AgentMessageApi] Failed to parse selectedModelConfig JSON: ${e}. Using defaults.`,
        )
        modelId = defaultBestModel as string // fallback
      }
    } else {
      // Fallback if no model config provided
      modelId = defaultBestModel as string
      loggerWithChild({ email: email }).info(
        "[AgentMessageApi] No model config provided, using default",
      )
    }

    // Convert friendly model label to actual model value
    let actualModelId: string = modelId || "gemini-2-5-pro"
    if (modelId) {
      // Ensure we always have a string
      const convertedModelId = getModelValueFromLabel(modelId)
      if (convertedModelId) {
        actualModelId = convertedModelId as string // Can be Models enum or string
        loggerWithChild({ email: email }).info(
          `[AgentMessageApi] Converted model label "${modelId}" to value "${actualModelId}"`,
        )
      } else {
        loggerWithChild({ email: email }).warn(
          `[AgentMessageApi] Could not convert model label "${modelId}" to value, will use as-is`,
        )
        actualModelId = modelId // fallback to using the label as-is
      }
    }

    // const agentPrompt = agentId && isCuid(agentId) ? agentId : "";
    const userAndWorkspace = await getUserAndWorkspaceByEmail(
      db,
      workspaceId, // This workspaceId is the externalId from JWT
      email,
    )
    const { user, workspace } = userAndWorkspace // workspace.id is the numeric ID

    let agentPromptForLLM: string | undefined = undefined
    let agentForDb: SelectAgent | null = null

    if (agentPromptPayload !== undefined) {
      // Handle test current form config case
      const mockAgentResult = createMockAgentFromFormData(
        agentPromptPayload,
        user,
        workspace,
        email,
      )
      agentForDb = mockAgentResult.agentForDb
      agentPromptForLLM = mockAgentResult.agentPromptForLLM
    } else if (agentId && isCuid(agentId)) {
      // Use the numeric workspace.id for the database query with permission check
      agentForDb = await getAgentByExternalIdWithPermissionCheck(
        db,
        agentId,
        workspace.id,
        user.id,
      )
      if (!agentForDb) {
        throw new HTTPException(403, {
          message: "Access denied: You don't have permission to use this agent",
        })
      }
      agentPromptForLLM = JSON.stringify(agentForDb)
      if (
        config.ragOffFeature &&
        agentForDb.isRagOn === false &&
        !(attachmentMetadata && attachmentMetadata.length > 0)
      ) {
        return AgentMessageApiRagOff(c)
      }
    }
    const agentIdToStore = agentForDb ? agentForDb.externalId : null
    const userRequestsReasoning = isReasoningEnabled
    if (!message) {
      throw new HTTPException(400, {
        message: "Message is required",
      })
    }
    // Truncate table chats,connectors,nessages;
    message = decodeURIComponent(message)
    rootSpan.setAttribute("message", message)
    let ids
    if (path) {
      ids = await getRecordBypath(path, db)
    }
    const isMsgWithContext = isMessageWithContext(message)
    const extractedInfo =
      isMsgWithContext || (path && ids)
        ? await extractFileIdsFromMessage(message, email, ids)
        : {
            totalValidFileIdsFromLinkCount: 0,
            fileIds: [],
          }
    let fileIds = extractedInfo?.fileIds
    if (nonImageAttachmentFileIds && nonImageAttachmentFileIds.length > 0) {
      fileIds = [...fileIds, ...nonImageAttachmentFileIds]
    }

    const agentDocs = agentForDb?.docIds || []

    //add docIds of agents here itself
    const totalValidFileIdsFromLinkCount =
      extractedInfo?.totalValidFileIdsFromLinkCount

    let messages: SelectMessage[] = []
    const costArr: number[] = []
    const tokenArr: { inputTokens: number; outputTokens: number }[] = []
    const ctx = userContext(userAndWorkspace)
    let chat: SelectChat

    const chatCreationSpan = rootSpan.startSpan("chat_creation")

    let title = ""
    if (!chatId) {

      let [insertedChat, insertedMsg] = await db.transaction(
        async (tx): Promise<[SelectChat, SelectMessage]> => {
          const chat = await insertChat(tx, {
            workspaceId: workspace.id,
            workspaceExternalId: workspace.externalId,
            userId: user.id,
            email: user.email,
            title,
            attachments: [],
            agentId: agentIdToStore,
            via_apiKey,
          })

          const insertedMsg = await insertMessage(tx, {
            chatId: chat.id,
            userId: user.id,
            chatExternalId: chat.externalId,
            workspaceExternalId: workspace.externalId,
            messageRole: MessageRole.User,
            email: user.email,
            sources: [],
            message,
            modelId: (modelId as Models) || defaultBestModel,
            fileIds: fileIds,
          })
          // Store attachment metadata for user message if attachments exist
          if (attachmentMetadata && attachmentMetadata.length > 0) {
            try {
              await storeAttachmentMetadata(
                tx,
                insertedMsg.externalId,
                attachmentMetadata,
                email,
              )
            } catch (error) {
              attachmentStorageError = error as Error
              loggerWithChild({ email }).error(
                error,
                `Failed to store attachment metadata for user message ${insertedMsg.externalId}`,
              )
            }
          }
          return [chat, insertedMsg]
        },
      )
      Logger.info(
        "First mesage of the conversation, successfully created the chat",
      )
      chat = insertedChat
      messages.push(insertedMsg) // Add the inserted message to messages array
      chatCreationSpan.end()
    } else {
      let [existingChat, allMessages, insertedMsg] = await db.transaction(
        async (tx): Promise<[SelectChat, SelectMessage[], SelectMessage]> => {
          // we are updating the chat and getting it's value in one call itself

          let existingChat = await updateChatByExternalIdWithAuth(
            db,
            chatId,
            email,
            {},
          )
          let allMessages = await getChatMessagesWithAuth(tx, chatId, email)

          let insertedMsg = await insertMessage(tx, {
            chatId: existingChat.id,
            userId: user.id,
            workspaceExternalId: workspace.externalId,
            chatExternalId: existingChat.externalId,
            messageRole: MessageRole.User,
            email: user.email,
            sources: [],
            message,
            modelId: (modelId as Models) || defaultBestModel,
            fileIds,
          })
          // Store attachment metadata for user message if attachments exist
          if (attachmentMetadata && attachmentMetadata.length > 0) {
            try {
              await storeAttachmentMetadata(
                tx,
                insertedMsg.externalId,
                attachmentMetadata,
                email,
              )
            } catch (error) {
              attachmentStorageError = error as Error
              loggerWithChild({ email }).error(
                error,
                `Failed to store attachment metadata for user message ${insertedMsg.externalId}`,
              )
            }
          }
          return [existingChat, allMessages, insertedMsg]
        },
      )
      loggerWithChild({ email: email }).info(
        "Existing conversation, fetched previous messages",
      )
      messages = allMessages.concat(insertedMsg) // Update messages array
      chat = existingChat
      chatCreationSpan.end()
    }
    if (!streamOff) {
      return streamSSE(
        c,
        async (stream) => {
          streamKey = `${chat.externalId}` // Create the stream key
          activeStreams.set(streamKey, stream) // Add stream to the map
          Logger.info(`Added stream ${streamKey} to active streams map.`)
          let wasStreamClosedPrematurely = false
          const streamSpan = rootSpan.startSpan("stream_response")
          streamSpan.setAttribute("chatId", chat.externalId)
          try {
            if (!chatId) {
              const titleUpdateSpan = streamSpan.startSpan("send_title_update")
              await stream.writeSSE({
                data: title,
                event: ChatSSEvents.ChatTitleUpdate,
              })
              titleUpdateSpan.end()
            }

            Logger.info("Chat stream started")
            // we do not set the message Id as we don't have it
            await stream.writeSSE({
              event: ChatSSEvents.ResponseMetadata,
              data: JSON.stringify({
                chatId: chat.externalId,
              }),
            })

            // Send attachment metadata immediately if attachments exist
            if (attachmentMetadata && attachmentMetadata.length > 0) {
              const userMessage = messages[messages.length - 1]
              await stream.writeSSE({
                event: ChatSSEvents.AttachmentUpdate,
                data: JSON.stringify({
                  messageId: userMessage.externalId,
                  attachments: attachmentMetadata,
                }),
              })
            }

            // Notify client if attachment storage failed
            if (attachmentStorageError) {
              await stream.writeSSE({
                event: ChatSSEvents.Error,
                data: JSON.stringify({
                  error: "attachment_storage_failed",
                  message:
                    "Failed to store attachment metadata. Your message was saved but attachments may not be available for future reference.",
                  details: attachmentStorageError.message,
                }),
              })
            }

            if (
              (fileIds && fileIds?.length > 0) ||
              (imageAttachmentFileIds && imageAttachmentFileIds?.length > 0)
            ) {
              Logger.info(
                "User has selected some context with query, answering only based on that given context",
              )
              let answer = ""
              let citations = []
              let imageCitations: any = []
              let citationMap: Record<number, number> = {}
              let thinking = ""
              let reasoning =
                userRequestsReasoning &&
                ragPipelineConfig[RagPipelineStages.AnswerOrSearch].reasoning
              const conversationSpan = streamSpan.startSpan(
                "conversation_search",
              )
              conversationSpan.setAttribute("answer", answer)
              conversationSpan.end()

              const ragSpan = streamSpan.startSpan("rag_processing")

              const understandSpan = ragSpan.startSpan("understand_message")

              const iterator = UnderstandMessageAndAnswerForGivenContext(
                email,
                ctx,
                message,
                0.5,
                fileIds,
                userRequestsReasoning,
                understandSpan,
                [],
                imageAttachmentFileIds,
                agentPromptForLLM,
              )
              stream.writeSSE({
                event: ChatSSEvents.Start,
                data: "",
              })

              answer = ""
              thinking = ""
              reasoning = isReasoning && userRequestsReasoning
              citations = []
              imageCitations = []
              citationMap = {}
              let citationValues: Record<number, string> = {}
              let count = 0
              for await (const chunk of iterator) {
                if (stream.closed) {
                  Logger.info(
                    "[AgentMessageApi] Stream closed during conversation search loop. Breaking.",
                  )
                  wasStreamClosedPrematurely = true
                  break
                }
                if (chunk.text) {
                  if (
                    totalValidFileIdsFromLinkCount > maxValidLinks &&
                    count === 0
                  ) {
                    stream.writeSSE({
                      event: ChatSSEvents.ResponseUpdate,
                      data: `Skipping last ${
                        totalValidFileIdsFromLinkCount - maxValidLinks
                      } links as it exceeds max limit of ${maxValidLinks}. `,
                    })
                  }
                  if (reasoning && chunk.reasoning) {
                    thinking += chunk.text
                    stream.writeSSE({
                      event: ChatSSEvents.Reasoning,
                      data: chunk.text,
                    })
                  }
                  if (!chunk.reasoning) {
                    answer += chunk.text
                    stream.writeSSE({
                      event: ChatSSEvents.ResponseUpdate,
                      data: chunk.text,
                    })
                  }
                }
                if (chunk.cost) {
                  costArr.push(chunk.cost)
                }
                if (chunk.metadata?.usage) {
                  tokenArr.push({
                    inputTokens: chunk.metadata.usage.inputTokens,
                    outputTokens: chunk.metadata.usage.outputTokens,
                  })
                }
                if (chunk.citation) {
                  const { index, item } = chunk.citation
                  citations.push(item)
                  citationMap[index] = citations.length - 1
                  Logger.info(
                    `Found citations and sending it, current count: ${citations.length}`,
                  )
                  stream.writeSSE({
                    event: ChatSSEvents.CitationsUpdate,
                    data: JSON.stringify({
                      contextChunks: citations,
                      citationMap,
                    }),
                  })
                  citationValues[index] = item
                }
                if (chunk.imageCitation) {
                  loggerWithChild({ email: email }).info(
                    `Found image citation, sending it`,
                    { citationKey: chunk.imageCitation.citationKey },
                  )
                  imageCitations.push(chunk.imageCitation)
                  stream.writeSSE({
                    event: ChatSSEvents.ImageCitationUpdate,
                    data: JSON.stringify(chunk.imageCitation),
                  })
                }
                count++
              }
              understandSpan.setAttribute("citation_count", citations.length)
              understandSpan.setAttribute(
                "citation_map",
                JSON.stringify(citationMap),
              )
              understandSpan.setAttribute(
                "citation_values",
                JSON.stringify(citationValues),
              )
              understandSpan.end()
              const answerSpan = ragSpan.startSpan("process_final_answer")
              answerSpan.setAttribute(
                "final_answer",
                processMessage(answer, citationMap),
              )
              answerSpan.setAttribute("actual_answer", answer)
              answerSpan.setAttribute("final_answer_length", answer.length)
              answerSpan.end()
              ragSpan.end()

              if (answer || wasStreamClosedPrematurely) {
                // TODO: incase user loses permission
                // to one of the citations what do we do?
                // somehow hide that citation and change
                // the answer to reflect that

                // Calculate total cost and tokens
                const totalCost = costArr.reduce((sum, cost) => sum + cost, 0)
                const totalTokens = tokenArr.reduce(
                  (sum, tokens) =>
                    sum + tokens.inputTokens + tokens.outputTokens,
                  0,
                )

                const msg = await insertMessage(db, {
                  chatId: chat.id,
                  userId: user.id,
                  workspaceExternalId: workspace.externalId,
                  chatExternalId: chat.externalId,
                  messageRole: MessageRole.Assistant,
                  email: user.email,
                  sources: citations,
                  imageCitations: imageCitations,
                  message: processMessage(answer, citationMap),
                  thinking: thinking,
                  modelId:
                    ragPipelineConfig[RagPipelineStages.AnswerOrRewrite]
                      .modelId,
                  cost: totalCost.toString(),
                  tokensUsed: totalTokens,
                })
                assistantMessageId = msg.externalId
                const traceJson = tracer.serializeToJson()
                await insertChatTrace({
                  workspaceId: workspace.id,
                  userId: user.id,
                  chatId: chat.id,
                  messageId: msg.id,
                  chatExternalId: chat.externalId,
                  email: user.email,
                  messageExternalId: msg.externalId,
                  traceJson,
                })
                Logger.info(
                  `[AgentMessageApi] Inserted trace for message ${msg.externalId} (premature: ${wasStreamClosedPrematurely}).`,
                )
                await stream.writeSSE({
                  event: ChatSSEvents.ResponseMetadata,
                  data: JSON.stringify({
                    chatId: chat.externalId,
                    messageId: assistantMessageId,
                  }),
                })
              } else {
                const errorSpan = streamSpan.startSpan("handle_no_answer")
                const allMessages = await getChatMessagesWithAuth(
                  db,
                  chat?.externalId,
                  email,
                )
                const lastMessage = allMessages[allMessages.length - 1]

                await stream.writeSSE({
                  event: ChatSSEvents.ResponseMetadata,
                  data: JSON.stringify({
                    chatId: chat.externalId,
                    messageId: lastMessage.externalId,
                  }),
                })
                await stream.writeSSE({
                  event: ChatSSEvents.Error,
                  data: "Can you please make your query more specific?",
                })
                await addErrMessageToMessage(
                  lastMessage,
                  "Can you please make your query more specific?",
                )

                const traceJson = tracer.serializeToJson()
                await insertChatTrace({
                  workspaceId: workspace.id,
                  userId: user.id,
                  chatId: chat.id,
                  messageId: lastMessage.id,
                  chatExternalId: chat.externalId,
                  email: user.email,
                  messageExternalId: lastMessage.externalId,
                  traceJson,
                })
                errorSpan.end()
              }

              const endSpan = streamSpan.startSpan("send_end_event")
              await stream.writeSSE({
                data: "",
                event: ChatSSEvents.End,
              })
              endSpan.end()
              streamSpan.end()
              rootSpan.end()
            } else {
              const messagesWithNoErrResponse = messages
                .slice(0, messages.length - 1)
                .filter((msg) => !msg?.errorMessage)
                .filter(
                  (msg) =>
                    !(
                      msg.messageRole === MessageRole.Assistant && !msg.message
                    ),
                ) // filter out assistant messages with no content
                .map((msg) => {
                  // If any message from the messagesWithNoErrResponse is a user message, has fileIds and its message is JSON parsable
                  // then we should not give that exact stringified message as history
                  // We convert it into a AI friendly string only for giving it to LLM
                  const fileIds = JSON.parse(JSON.stringify(msg?.fileIds || []))
                  if (
                    msg.messageRole === "user" &&
                    fileIds &&
                    fileIds.length > 0
                  ) {
                    const originalMsg = msg.message
                    const selectedContext = isContextSelected(originalMsg)
                    msg.message = selectedContext
                      ? buildUserQuery(selectedContext)
                      : originalMsg
                  }
                  return {
                    role: msg.messageRole as ConversationRole,
                    content: [{ text: msg.message }],
                  }
                })

              Logger.info(
                "Checking if answer is in the conversation or a mandatory query rewrite is needed before RAG",
              )
              // Limit messages to last 5 for the first LLM call if it's a new chat
              const limitedMessages = messagesWithNoErrResponse.slice(-8)

              // Extract previous classification for pagination and follow-up queries
              let previousClassification: QueryRouterLLMResponse | null = null
              if (messages.length >= 2) {
                const previousUserMessage = messages[messages.length - 2]
                if (
                  previousUserMessage?.queryRouterClassification &&
                  previousUserMessage.messageRole === "user"
                ) {
                  try {
                    const parsedClassification =
                      typeof previousUserMessage.queryRouterClassification ===
                      "string"
                        ? JSON.parse(
                            previousUserMessage.queryRouterClassification,
                          )
                        : previousUserMessage.queryRouterClassification
                    previousClassification =
                      parsedClassification as QueryRouterLLMResponse
                    Logger.info(
                      `Found previous classification in agents: ${JSON.stringify(previousClassification)}`,
                    )
                  } catch (error) {
                    Logger.error(
                      `Error parsing previous classification in agents: ${error}`,
                    )
                  }
                }
              }
              const agentWithNoIntegrations =
                checkAgentWithNoIntegrations(agentForDb)
              let searchOrAnswerIterator

              if (agentWithNoIntegrations) {
                loggerWithChild({ email: email }).info(
                  "Using agent with no integrations for the question",
                )

                searchOrAnswerIterator = agentWithNoIntegrationsQuestion(
                  message,
                  ctx,
                  {
                    modelId:
                      ragPipelineConfig[RagPipelineStages.AnswerOrSearch]
                        .modelId,
                    stream: true,
                    json: false,
                    agentPrompt: agentPromptForLLM,
                    reasoning:
                      userRequestsReasoning &&
                      ragPipelineConfig[RagPipelineStages.AnswerOrSearch]
                        .reasoning,
                    messages: limitedMessages,
                    agentWithNoIntegrations: true,
                  },
                )
              } else {
                searchOrAnswerIterator =
                  generateSearchQueryOrAnswerFromConversation(
                    message,
                    ctx,
                    {
                      modelId:
                        ragPipelineConfig[RagPipelineStages.AnswerOrSearch]
                          .modelId,
                      stream: true,
                      json: true,
                      reasoning:
                        userRequestsReasoning &&
                        ragPipelineConfig[RagPipelineStages.AnswerOrSearch]
                          .reasoning,
                      messages: limitedMessages,
                      agentPrompt: agentPromptForLLM,
                    },
                    undefined,
                    previousClassification,
                  )
              }

              // TODO: for now if the answer is from the conversation itself we don't
              // add any citations for it, we can refer to the original message for citations
              // one more bug is now llm automatically copies the citation text sometimes without any reference
              // leads to [NaN] in the answer
              let currentAnswer = ""
              let answer = ""
              let citations = []
              let imageCitations: any = []
              let citationMap: Record<number, number> = {}
              let queryFilters = {
                apps: [],
                entities: [],
                startTime: "",
                endTime: "",
                count: 0,
                sortDirection: "",
                intent: {},
                offset: 0,
              }
              let parsed = {
                answer: "",
                queryRewrite: "",
                temporalDirection: null,
                filter_query: "",
                type: "",
                intent: {},
                filters: queryFilters,
              }

              let thinking = ""
              let reasoning =
                userRequestsReasoning &&
                ragPipelineConfig[RagPipelineStages.AnswerOrSearch].reasoning
              let buffer = ""
              const conversationSpan = streamSpan.startSpan(
                "conversation_search",
              )

              if (agentWithNoIntegrations) {
                loggerWithChild({ email: email }).info(
                  "Processing agent with no integrations response",
                )

                stream.writeSSE({
                  event: ChatSSEvents.Start,
                  data: "",
                })

                for await (const chunk of searchOrAnswerIterator) {
                  if (stream.closed) {
                    Logger.info(
                      "[AgentMessageApi] Stream closed during agent no integrations loop. Breaking.",
                    )
                    wasStreamClosedPrematurely = true
                    break
                  }

                  if (chunk.text) {
                    answer += chunk.text
                    stream.writeSSE({
                      event: ChatSSEvents.ResponseUpdate,
                      data: chunk.text,
                    })
                  }

                  if (chunk.cost) {
                    costArr.push(chunk.cost)
                  }
                  if (chunk.metadata?.usage) {
                    tokenArr.push({
                      inputTokens: chunk.metadata.usage.inputTokens || 0,
                      outputTokens: chunk.metadata.usage.outputTokens || 0,
                    })
                  }
                }

                parsed.answer = answer
              } else {
                for await (const chunk of searchOrAnswerIterator) {
                  if (stream.closed) {
                    Logger.info(
                      "[AgentMessageApi] Stream closed during conversation search loop. Breaking.",
                    )
                    wasStreamClosedPrematurely = true
                    break
                  }
                  if (chunk.text) {
                    if (reasoning) {
                      if (thinking && !chunk.text.includes(EndThinkingToken)) {
                        thinking += chunk.text
                        stream.writeSSE({
                          event: ChatSSEvents.Reasoning,
                          data: chunk.text,
                        })
                      } else {
                        // first time
                        if (!chunk.text.includes(StartThinkingToken)) {
                          let token = chunk.text
                          if (chunk.text.includes(EndThinkingToken)) {
                            token = chunk.text.split(EndThinkingToken)[0]
                            thinking += token
                          } else {
                            thinking += token
                          }
                          stream.writeSSE({
                            event: ChatSSEvents.Reasoning,
                            data: token,
                          })
                        }
                      }
                    }
                    if (reasoning && chunk.text.includes(EndThinkingToken)) {
                      reasoning = false
                      chunk.text = chunk.text.split(EndThinkingToken)[1].trim()
                    }
                    if (!reasoning) {
                      buffer += chunk.text
                      try {
                        parsed = jsonParseLLMOutput(buffer) || {}
                        if (parsed.answer && currentAnswer !== parsed.answer) {
                          if (currentAnswer === "") {
                            Logger.info(
                              "We were able to find the answer/respond to users query in the conversation itself so not applying RAG",
                            )
                            stream.writeSSE({
                              event: ChatSSEvents.Start,
                              data: "",
                            })
                            // First valid answer - send the whole thing
                            stream.writeSSE({
                              event: ChatSSEvents.ResponseUpdate,
                              data: parsed.answer,
                            })
                          } else {
                            // Subsequent chunks - send only the new part
                            const newText = parsed.answer.slice(
                              currentAnswer.length,
                            )
                            stream.writeSSE({
                              event: ChatSSEvents.ResponseUpdate,
                              data: newText,
                            })
                          }
                          currentAnswer = parsed.answer
                        }
                      } catch (err) {
                        const errMessage = (err as Error).message
                        Logger.error(
                          err,
                          `Error while parsing LLM output ${errMessage}`,
                        )
                        continue
                      }
                    }
                  }
                  if (chunk.cost) {
                    costArr.push(chunk.cost)
                  }
                  if (chunk.metadata?.usage) {
                    tokenArr.push({
                      inputTokens: chunk.metadata.usage.inputTokens,
                      outputTokens: chunk.metadata.usage.outputTokens,
                    })
                  }
                }
              }

              conversationSpan.setAttribute("answer_found", parsed.answer)
              conversationSpan.setAttribute("answer", answer)
              conversationSpan.setAttribute(
                "query_rewrite",
                parsed.queryRewrite,
              )
              conversationSpan.end()

              if (parsed.answer === null || parsed.answer === "") {
                const ragSpan = streamSpan.startSpan("rag_processing")
                if (parsed.queryRewrite) {
                  Logger.info(
                    `The query is ambigious and requires a mandatory query rewrite from the existing conversation / recent messages ${parsed.queryRewrite}`,
                  )
                  message = parsed.queryRewrite
                  Logger.info(`Rewritten query: ${message}`)
                  ragSpan.setAttribute("query_rewrite", parsed.queryRewrite)
                } else {
                  Logger.info(
                    "There was no need for a query rewrite and there was no answer in the conversation, applying RAG",
                  )
                }
                const classification: TemporalClassifier & QueryRouterResponse =
                  {
                    direction: parsed.temporalDirection,
                    type: parsed.type as QueryType,
                    filterQuery: parsed.filter_query,
                    filters: {
                      ...(parsed?.filters ?? {}),
                      apps: parsed.filters?.apps || [],
                      entities: parsed.filters?.entities as any,
                      intent: parsed.intent || {},
                    },
                  }

                Logger.info(
                  `Classifying the query as:, ${JSON.stringify(classification)}`,
                )
                const understandSpan = ragSpan.startSpan("understand_message")
                const iterator = UnderstandMessageAndAnswer(
                  email,
                  ctx,
                  message,
                  classification,
                  limitedMessages,
                  0.5,
                  userRequestsReasoning,
                  understandSpan,
                  agentPromptForLLM,
                )
                stream.writeSSE({
                  event: ChatSSEvents.Start,
                  data: "",
                })

                answer = ""
                thinking = ""
                reasoning = isReasoning && userRequestsReasoning
                citations = []
                citationMap = {}
                let citationValues: Record<number, string> = {}
                for await (const chunk of iterator) {
                  if (stream.closed) {
                    Logger.info(
                      "[MessageApi] Stream closed during conversation search loop. Breaking.",
                    )
                    wasStreamClosedPrematurely = true
                    break
                  }
                  if (chunk.text) {
                    if (reasoning && chunk.reasoning) {
                      thinking += chunk.text
                      stream.writeSSE({
                        event: ChatSSEvents.Reasoning,
                        data: chunk.text,
                      })
                      // reasoningSpan.end()
                    }
                    if (!chunk.reasoning) {
                      answer += chunk.text
                      stream.writeSSE({
                        event: ChatSSEvents.ResponseUpdate,
                        data: chunk.text,
                      })
                    }
                  }
                  if (chunk.cost) {
                    costArr.push(chunk.cost)
                  }
                  if (chunk.metadata?.usage) {
                    tokenArr.push({
                      inputTokens: chunk.metadata.usage.inputTokens,
                      outputTokens: chunk.metadata.usage.outputTokens,
                    })
                  }
                  if (chunk.citation) {
                    const { index, item } = chunk.citation
                    citations.push(item)
                    citationMap[index] = citations.length - 1
                    Logger.info(
                      `Found citations and sending it, current count: ${citations.length}`,
                    )
                    stream.writeSSE({
                      event: ChatSSEvents.CitationsUpdate,
                      data: JSON.stringify({
                        contextChunks: citations,
                        citationMap,
                      }),
                    })
                    citationValues[index] = item
                  }
                  if (chunk.imageCitation) {
                    loggerWithChild({ email: email }).info(
                      `Found image citation, sending it`,
                      { citationKey: chunk.imageCitation.citationKey },
                    )
                    imageCitations.push(chunk.imageCitation)
                    stream.writeSSE({
                      event: ChatSSEvents.ImageCitationUpdate,
                      data: JSON.stringify(chunk.imageCitation),
                    })
                  }
                }
                understandSpan.setAttribute("citation_count", citations.length)
                understandSpan.setAttribute(
                  "citation_map",
                  JSON.stringify(citationMap),
                )
                understandSpan.setAttribute(
                  "citation_values",
                  JSON.stringify(citationValues),
                )
                understandSpan.end()
                const answerSpan = ragSpan.startSpan("process_final_answer")
                answerSpan.setAttribute(
                  "final_answer",
                  processMessage(answer, citationMap),
                )
                answerSpan.setAttribute("actual_answer", answer)
                answerSpan.setAttribute("final_answer_length", answer.length)
                answerSpan.end()
                ragSpan.end()
              } else if (parsed.answer) {
                answer = parsed.answer
              }

              if (answer || wasStreamClosedPrematurely) {
                // Determine if a message (even partial) should be saved
                // TODO: incase user loses permission
                // to one of the citations what do we do?
                // somehow hide that citation and change
                // the answer to reflect that

                // Calculate total cost and tokens
                const totalCost = costArr.reduce((sum, cost) => sum + cost, 0)
                const totalTokens = tokenArr.reduce(
                  (sum, tokens) =>
                    sum + tokens.inputTokens + tokens.outputTokens,
                  0,
                )

                const msg = await insertMessage(db, {
                  chatId: chat.id,
                  userId: user.id,
                  workspaceExternalId: workspace.externalId,
                  chatExternalId: chat.externalId,
                  messageRole: MessageRole.Assistant,
                  email: user.email,
                  sources: citations,
                  imageCitations: imageCitations,
                  message: processMessage(answer, citationMap),
                  thinking: thinking,
                  modelId:
                    ragPipelineConfig[RagPipelineStages.AnswerOrRewrite]
                      .modelId,
                  cost: totalCost.toString(),
                  tokensUsed: totalTokens,
                })
                assistantMessageId = msg.externalId

                const traceJson = tracer.serializeToJson()
                await insertChatTrace({
                  workspaceId: workspace.id,
                  userId: user.id,
                  chatId: chat.id,
                  messageId: msg.id,
                  chatExternalId: chat.externalId,
                  email: user.email,
                  messageExternalId: msg.externalId,
                  traceJson,
                })
                Logger.info(
                  `[AgentMessageApi] Inserted trace for message ${msg.externalId} (premature: ${wasStreamClosedPrematurely}).`,
                )

                await stream.writeSSE({
                  event: ChatSSEvents.ResponseMetadata,
                  data: JSON.stringify({
                    chatId: chat.externalId,
                    messageId: assistantMessageId,
                  }),
                })
              } else {
                const errorSpan = streamSpan.startSpan("handle_no_answer")
                const allMessages = await getChatMessagesWithAuth(
                  db,
                  chat?.externalId,
                  email,
                )
                const lastMessage = allMessages[allMessages.length - 1]

                await stream.writeSSE({
                  event: ChatSSEvents.ResponseMetadata,
                  data: JSON.stringify({
                    chatId: chat.externalId,
                    messageId: lastMessage.externalId,
                  }),
                })
                await stream.writeSSE({
                  event: ChatSSEvents.Error,
                  data: "Oops, something went wrong. Please try rephrasing your question or ask something else.",
                })
                await addErrMessageToMessage(
                  lastMessage,
                  "Oops, something went wrong. Please try rephrasing your question or ask something else.",
                )

                const traceJson = tracer.serializeToJson()
                await insertChatTrace({
                  workspaceId: workspace.id,
                  userId: user.id,
                  chatId: chat.id,
                  messageId: lastMessage.id,
                  chatExternalId: chat.externalId,
                  email: user.email,
                  messageExternalId: lastMessage.externalId,
                  traceJson,
                })
                errorSpan.end()
              }

              const endSpan = streamSpan.startSpan("send_end_event")
              await stream.writeSSE({
                data: "",
                event: ChatSSEvents.End,
              })
              endSpan.end()
              streamSpan.end()
              rootSpan.end()
            }
          } catch (error) {
            const streamErrorSpan = streamSpan.startSpan("handle_stream_error")
            streamErrorSpan.addEvent("error", {
              message: getErrorMessage(error),
              stack: (error as Error).stack || "",
            })
            const errFomMap = handleError(error)
            const allMessages = await getChatMessagesWithAuth(
              db,
              chat?.externalId,
              email,
            )
            const lastMessage = allMessages[allMessages.length - 1]
            await stream.writeSSE({
              event: ChatSSEvents.ResponseMetadata,
              data: JSON.stringify({
                chatId: chat.externalId,
                messageId: lastMessage.externalId,
              }),
            })
            await stream.writeSSE({
              event: ChatSSEvents.Error,
              data: errFomMap,
            })

            // Add the error message to last user message
            await addErrMessageToMessage(lastMessage, errFomMap)

            await stream.writeSSE({
              data: "",
              event: ChatSSEvents.End,
            })
            Logger.error(
              error,
              `Streaming Error: ${(error as Error).message} ${
                (error as Error).stack
              }`,
            )
            streamErrorSpan.end()
            streamSpan.end()
            rootSpan.end()
          } finally {
            // Ensure stream is removed from the map on completion or error
            if (streamKey && activeStreams.has(streamKey)) {
              activeStreams.delete(streamKey)
              Logger.info(
                `Removed stream ${streamKey} from active streams map.`,
              )
            }
          }
        },
        async (err, stream) => {
          const streamErrorSpan = rootSpan.startSpan(
            "handle_stream_callback_error",
          )
          streamErrorSpan.addEvent("error", {
            message: getErrorMessage(err),
            stack: (err as Error).stack || "",
          })
          const errFromMap = handleError(err)
          // Use the stored assistant message ID if available when handling callback error
          const allMessages = await getChatMessagesWithAuth(
            db,
            chat?.externalId,
            email,
          )
          const lastMessage = allMessages[allMessages.length - 1]
          const errorMsgId = assistantMessageId || lastMessage.externalId
          const errorChatId = chat?.externalId || "unknown"

          if (errorChatId !== "unknown" && errorMsgId !== "unknown") {
            await stream.writeSSE({
              event: ChatSSEvents.ResponseMetadata,
              data: JSON.stringify({
                chatId: errorChatId,
                messageId: errorMsgId,
              }),
            })
            // Try to get the last message again for error reporting
            const allMessages = await getChatMessagesWithAuth(
              db,
              errorChatId,
              email,
            )
            if (allMessages.length > 0) {
              const lastMessage = allMessages[allMessages.length - 1]
              await addErrMessageToMessage(lastMessage, errFromMap)
            }
          }
          await stream.writeSSE({
            event: ChatSSEvents.Error,
            data: errFromMap,
          })
          await addErrMessageToMessage(lastMessage, errFromMap)

          await stream.writeSSE({
            data: "",
            event: ChatSSEvents.End,
          })
          Logger.error(
            err,
            `Streaming Error: ${err.message} ${(err as Error).stack}`,
          )
          // Ensure stream is removed from the map in the error callback too
          if (streamKey && activeStreams.has(streamKey)) {
            activeStreams.delete(streamKey)
            Logger.info(
              `Removed stream ${streamKey} from active streams map in error callback.`,
            )
          }
          streamErrorSpan.end()
          rootSpan.end()
        },
      )
    } else {
      // --- NON-STREAMING: buffer internal streams, return one JSON response ---
      let wasStreamClosedPrematurely = false // kept for parity with metrics
      const streamSpan = rootSpan.startSpan("nonstream_response")
      streamSpan.setAttribute("chatId", chat.externalId)

      try {
        const messagesWithNoErrResponse = messages
          .slice(0, messages.length - 1)
          .filter((msg) => !msg?.errorMessage)
          .filter(
            (msg) =>
              !(msg.messageRole === MessageRole.Assistant && !msg.message),
          )
          .map((msg) => {
            const fileIds = JSON.parse(JSON.stringify(msg?.fileIds || []))
            if (msg.messageRole === "user" && fileIds && fileIds.length > 0) {
              const originalMsg = msg.message
              const selectedContext = isContextSelected(originalMsg)
              msg.message = selectedContext
                ? buildUserQuery(selectedContext)
                : originalMsg
            }
            return {
              role: msg.messageRole as ConversationRole,
              content: [{ text: msg.message }],
            }
          })

        const limitedMessages = messagesWithNoErrResponse.slice(-8)

        // Extract previous classification for pagination and follow-up queries
        let previousClassification: QueryRouterLLMResponse | null = null
        if (messages.length >= 2) {
          const previousUserMessage = messages[messages.length - 2]
          if (
            previousUserMessage?.queryRouterClassification &&
            previousUserMessage.messageRole === "user"
          ) {
            try {
              const parsedClassification =
                typeof previousUserMessage.queryRouterClassification ===
                "string"
                  ? JSON.parse(previousUserMessage.queryRouterClassification)
                  : previousUserMessage.queryRouterClassification
              previousClassification =
                parsedClassification as QueryRouterLLMResponse
              Logger.info(
                `Found previous classification in agents: ${JSON.stringify(previousClassification)}`,
              )
            } catch (error) {
              Logger.error(
                `Error parsing previous classification in agents: ${error}`,
              )
            }
          }
        }

        // Helper to persist and return JSON in one place
        const finalizeAndRespond = async (params: {
          answer: string
          thinking: string
          citations: any[]
          imageCitations: any[]
          citationMap: Record<number, number>
          costArr: number[]
          tokenArr: { inputTokens: number; outputTokens: number }[]
        }) => {
          const processed = processMessage(params.answer, params.citationMap)

          const totalCost = params.costArr.reduce((s, c) => s + c, 0)
          const totalTokens = params.tokenArr.reduce(
            (s, t) => s + t.inputTokens + t.outputTokens,
            0,
          )

          const msg = await insertMessage(db, {
            chatId: chat.id,
            userId: user.id,
            workspaceExternalId: workspace.externalId,
            chatExternalId: chat.externalId,
            messageRole: MessageRole.Assistant,
            email: user.email,
            sources: params.citations,
            imageCitations: params.imageCitations,
            message: processed,
            thinking: params.thinking,
            modelId:
              (actualModelId as Models) ||
              ragPipelineConfig[RagPipelineStages.AnswerOrRewrite].modelId,
            cost: totalCost.toString(),
            tokensUsed: totalTokens,
          })
          assistantMessageId = msg.externalId

          const traceJson = tracer.serializeToJson()
          await insertChatTrace({
            workspaceId: workspace.id,
            userId: user.id,
            chatId: chat.id,
            messageId: msg.id,
            chatExternalId: chat.externalId,
            email: user.email,
            messageExternalId: msg.externalId,
            traceJson,
          })

          streamSpan.end()
          rootSpan.end()

          return c.json({
            chatId: chat.externalId,
            messageId: assistantMessageId,
            answer: processed,
            citations: params.citations,
            imageCitations: params.imageCitations,
            // thinking,
          })
        }

        // Path A: user provided explicit context (fileIds / attachments)
        if (
          (fileIds && fileIds.length > 0) ||
          (imageAttachmentFileIds && imageAttachmentFileIds.length > 0)
        ) {
          const ragSpan = streamSpan.startSpan("rag_processing")
          const understandSpan = ragSpan.startSpan("understand_message")

          const iterator = UnderstandMessageAndAnswerForGivenContext(
            email,
            ctx,
            message,
            0.5,
            fileIds,
            userRequestsReasoning,
            understandSpan,
            [],
            imageAttachmentFileIds,
            agentPromptForLLM,
          )

          // Collect internal stream
          const {
            answer,
            thinking,
            citations,
            imageCitations,
            citationMap,
            costArr,
            tokenArr,
          } = await collectIterator(iterator)

          understandSpan.end()
          ragSpan.end()

          if (answer || wasStreamClosedPrematurely) {
            return await finalizeAndRespond({
              answer,
              thinking,
              citations,
              imageCitations,
              citationMap,
              costArr,
              tokenArr,
            })
          } else {
            const allMessages = await getChatMessagesWithAuth(
              db,
              chat?.externalId,
              email,
            )
            const lastMessage = allMessages[allMessages.length - 1]
            const msg = "Can you please make your query more specific?"
            await addErrMessageToMessage(lastMessage, msg)
            streamSpan.end()
            rootSpan.end()
            return c.json(
              {
                chatId: chat.externalId,
                messageId: lastMessage.externalId,
                error: msg,
              },
              400,
            )
          }
        }
      } catch (error) {
        const streamErrorSpan = streamSpan.startSpan("handle_nonstream_error")
        streamErrorSpan.addEvent("error", {
          message: getErrorMessage(error),
          stack: (error as Error).stack || "",
        })

        const errFromMap = handleError(error)
        if (chat?.externalId) {
          const allMessages = await getChatMessagesWithAuth(
            db,
            chat?.externalId,
            email,
          )
          const lastMessage = allMessages[allMessages.length - 1]
          await addErrMessageToMessage(lastMessage, errFromMap)
          streamErrorSpan.end()
          streamSpan.end()
          rootSpan.end()
          return c.json(
            {
              chatId: chat.externalId,
              messageId: lastMessage.externalId,
              error: errFromMap,
            },
            500,
          )
        }
        streamErrorSpan.end()
        streamSpan.end()
        rootSpan.end()
        return c.json({ error: errFromMap }, 500)
      }
    }
  } catch (error) {
    const errorSpan = rootSpan.startSpan("handle_top_level_error")
    errorSpan.addEvent("error", {
      message: getErrorMessage(error),
      stack: (error as Error).stack || "",
    })
    const errMsg = getErrorMessage(error)
    // TODO: add more errors like bedrock, this is only openai
    const errFromMap = handleError(error)
    // @ts-ignore
    if (chat?.externalId) {
      const allMessages = await getChatMessagesWithAuth(
        db,
        chat?.externalId,
        email,
      )
      // Add the error message to last user message
      if (allMessages.length > 0) {
        const lastMessage = allMessages[allMessages.length - 1]
        // Use the stored assistant message ID if available for metadata
        const errorMsgId = assistantMessageId || lastMessage.externalId
        await stream.writeSSE({
          event: ChatSSEvents.ResponseMetadata,
          data: JSON.stringify({
            chatId: chat.externalId,
            messageId: errorMsgId,
          }),
        })
        await addErrMessageToMessage(lastMessage, errFromMap)
      }
    }
    if (error instanceof APIError) {
      // quota error
      if (error.status === 429) {
        Logger.error(error, "You exceeded your current quota")
        if (stream) {
          await stream.writeSSE({
            event: ChatSSEvents.Error,
            data: errFromMap,
          })
        }
      }
    } else {
      Logger.error(error, `Message Error: ${errMsg} ${(error as Error).stack}`)
      throw new HTTPException(500, {
        message: "Could not create message or Chat",
      })
    }
    // Ensure stream is removed from the map in the top-level catch block
    if (streamKey && activeStreams.has(streamKey)) {
      activeStreams.delete(streamKey)
      Logger.info(
        `Removed stream ${streamKey} from active streams map in top-level catch.`,
      )
    }
    errorSpan.end()
    rootSpan.end()
  }
}

// Collects an internal streaming iterator into one object.
async function collectIterator<
  TChunk extends {
    text?: string
    reasoning?: boolean
    cost?: number
    metadata?: { usage?: { inputTokens: number; outputTokens: number } }
    citation?: { index: number; item: any }
    imageCitation?: any
  },
>(iterator: AsyncIterable<TChunk>, opts?: { maxBytes?: number }) {
  let answer = ""
  let thinking = ""
  let citations: any[] = []
  let imageCitations: any[] = []
  let citationMap: Record<number, number> = {}
  let costArr: number[] = []
  let tokenArr: { inputTokens: number; outputTokens: number }[] = []
  let size = 0

  for await (const chunk of iterator) {
    if (chunk.text) {
      if (chunk.reasoning) {
        thinking += chunk.text
      } else {
        answer += chunk.text
      }
    }
    if (chunk.cost) costArr.push(chunk.cost)
    if (chunk.metadata?.usage) {
      tokenArr.push({
        inputTokens: chunk.metadata.usage.inputTokens,
        outputTokens: chunk.metadata.usage.outputTokens,
      })
    }
    if (chunk.citation) {
      const { index, item } = chunk.citation
      citations.push(item)
      citationMap[index] = citations.length - 1
    }
    if (chunk.imageCitation) {
      imageCitations.push(chunk.imageCitation)
    }
  }

  return {
    answer,
    thinking,
    citations,
    imageCitations,
    citationMap,
    costArr,
    tokenArr,
  }
}<|MERGE_RESOLUTION|>--- conflicted
+++ resolved
@@ -1113,10 +1113,7 @@
     const agentIdToStore = agentForDb ? agentForDb.externalId : null
     let title = ""
     if (!chatId) {
-
-      const dbTransactionSpan = chatCreationSpan.startSpan(
-        "db_transaction_new_chat",
-      )
+      const dbTransactionSpan = chatCreationSpan.startSpan("db_transaction_new_chat")
       let [insertedChat, insertedMsg] = await db.transaction(
         async (tx): Promise<[SelectChat, SelectMessage]> => {
           const chat = await insertChat(tx, {
@@ -1952,157 +1949,137 @@
 
         // Note: ResponseMetadata was already sent above with chatId
 
-        // Stream JAF events → existing SSE protocol
-        const jafStreamingSpan = jafProcessingSpan.startSpan("jaf_streaming")
-        const yieldedCitations = new Set<number>()
-        const yieldedImageCitations = new Map<number, Set<number>>()
-        let currentTurn = 0
-        let totalToolCalls = 0
-
-        for await (const evt of runStream<JAFAdapterCtx, string>(
-          runState,
-          runCfg,
-        )) {
-          if (stream.closed) {
-            wasStreamClosedPrematurely = true
-            break
-          }
-          switch (evt.type) {
-            case "turn_start": {
-              currentTurn = evt.data.turn
-              const turnSpan = jafStreamingSpan.startSpan(`turn_${currentTurn}`)
-              turnSpan.setAttribute("turn_number", currentTurn)
-              turnSpan.setAttribute("agent_name", evt.data.agentName)
-              await stream.writeSSE({
-                event: ChatSSEvents.Reasoning,
-                data: JSON.stringify({
-                  text: `Iteration ${evt.data.turn} started (agent: ${evt.data.agentName})`,
-                  step: {
-                    type: AgentReasoningStepType.Iteration,
-                    iteration: evt.data.turn,
-                    status: "in_progress",
-                    stepSummary: `Planning search iteration ${evt.data.turn}`,
-                  },
-                }),
-              })
-              turnSpan.end()
+          // Stream JAF events → existing SSE protocol
+          const jafStreamingSpan = jafProcessingSpan.startSpan("jaf_streaming")
+          const yieldedCitations = new Set<number>()
+          const yieldedImageCitations = new Map<number, Set<number>>()
+          let currentTurn = 0
+          let totalToolCalls = 0
+          
+          for await (const evt of runStream<JAFAdapterCtx, string>(runState, runCfg)) {
+            if (stream.closed) {
+              wasStreamClosedPrematurely = true
               break
             }
-            case "tool_requests": {
-              const toolRequestsSpan =
-                jafStreamingSpan.startSpan("tool_requests")
-              totalToolCalls += evt.data.toolCalls.length
-              toolRequestsSpan.setAttribute(
-                "tool_calls_count",
-                evt.data.toolCalls.length,
-              )
-              toolRequestsSpan.setAttribute("total_tool_calls", totalToolCalls)
-
-              for (const r of evt.data.toolCalls) {
-                const toolSelectionSpan =
-                  toolRequestsSpan.startSpan("tool_selection")
-                toolSelectionSpan.setAttribute("tool_name", r.name)
-                toolSelectionSpan.setAttribute(
-                  "args_count",
-                  Object.keys(r.args || {}).length,
-                )
-
+            switch (evt.type) {
+              case "turn_start": {
+                currentTurn = evt.data.turn
+                const turnSpan = jafStreamingSpan.startSpan(`turn_${currentTurn}`)
+                turnSpan.setAttribute("turn_number", currentTurn)
+                turnSpan.setAttribute("agent_name", evt.data.agentName)
                 await stream.writeSSE({
                   event: ChatSSEvents.Reasoning,
                   data: JSON.stringify({
-                    text: `Tool selected: ${r.name}`,
+                    text: `Iteration ${evt.data.turn} started (agent: ${evt.data.agentName})`,
                     step: {
-                      type: AgentReasoningStepType.ToolSelected,
-                      toolName: r.name,
+                      type: AgentReasoningStepType.Iteration,
+                      iteration: evt.data.turn,
                       status: "in_progress",
-                      stepSummary: `Executing ${r.name} tool`,
+                      stepSummary: `Planning search iteration ${evt.data.turn}`,
                     },
                   }),
                 })
+                turnSpan.end()
+                break
+              }
+              case "tool_requests": {
+                const toolRequestsSpan = jafStreamingSpan.startSpan("tool_requests")
+                totalToolCalls += evt.data.toolCalls.length
+                toolRequestsSpan.setAttribute("tool_calls_count", evt.data.toolCalls.length)
+                toolRequestsSpan.setAttribute("total_tool_calls", totalToolCalls)
+                
+                for (const r of evt.data.toolCalls) {
+                  const toolSelectionSpan = toolRequestsSpan.startSpan("tool_selection")
+                  toolSelectionSpan.setAttribute("tool_name", r.name)
+                  toolSelectionSpan.setAttribute("args_count", Object.keys(r.args || {}).length)
+                  
+                  await stream.writeSSE({
+                    event: ChatSSEvents.Reasoning,
+                    data: JSON.stringify({
+                      text: `Tool selected: ${r.name}`,
+                      step: {
+                        type: AgentReasoningStepType.ToolSelected,
+                        toolName: r.name,
+                        status: "in_progress",
+                        stepSummary: `Executing ${r.name} tool`,
+                      },
+                    }),
+                  })
+                  await stream.writeSSE({
+                    event: ChatSSEvents.Reasoning,
+                    data: JSON.stringify({
+                      text: `Parameters: ${JSON.stringify(r.args)}`,
+                      step: {
+                        type: AgentReasoningStepType.ToolParameters,
+                        parameters: r.args,
+                        status: "in_progress",
+                        stepSummary: "Reviewing tool parameters",
+                      },
+                    }),
+                  })
+                  toolSelectionSpan.end()
+                }
+                toolRequestsSpan.end()
+                break
+              }
+              case "tool_call_start": {
+                const toolStartSpan = jafStreamingSpan.startSpan("tool_call_start")
+                toolStartSpan.setAttribute("tool_name", evt.data.toolName)
                 await stream.writeSSE({
                   event: ChatSSEvents.Reasoning,
                   data: JSON.stringify({
-                    text: `Parameters: ${JSON.stringify(r.args)}`,
+                    text: `Executing ${evt.data.toolName}...`,
                     step: {
-                      type: AgentReasoningStepType.ToolParameters,
-                      parameters: r.args,
+                      type: AgentReasoningStepType.ToolExecuting,
+                      toolName: evt.data.toolName,
                       status: "in_progress",
-                      stepSummary: "Reviewing tool parameters",
+                      stepSummary: `Executing ${evt.data.toolName} tool`,
                     },
                   }),
                 })
-                toolSelectionSpan.end()
+                toolStartSpan.end()
+                break
               }
-              toolRequestsSpan.end()
-              break
-            }
-            case "tool_call_start": {
-              const toolStartSpan =
-                jafStreamingSpan.startSpan("tool_call_start")
-              toolStartSpan.setAttribute("tool_name", evt.data.toolName)
-              await stream.writeSSE({
-                event: ChatSSEvents.Reasoning,
-                data: JSON.stringify({
-                  text: `Executing ${evt.data.toolName}...`,
-                  step: {
-                    type: AgentReasoningStepType.ToolExecuting,
-                    toolName: evt.data.toolName,
-                    status: "in_progress",
-                    stepSummary: `Executing ${evt.data.toolName} tool`,
-                  },
-                }),
-              })
-              toolStartSpan.end()
-              break
-            }
-            case "tool_call_end": {
-              const toolEndSpan = jafStreamingSpan.startSpan("tool_call_end")
-              type ToolCallEndEventData = Extract<
-                JAFTraceEvent,
-                { type: "tool_call_end" }
-              >["data"]
-              const contexts = (evt.data as ToolCallEndEventData)?.toolResult
-                ?.metadata?.contexts
-              const contextsCount = Array.isArray(contexts)
-                ? contexts.length
-                : 0
-
-              if (Array.isArray(contexts) && contexts.length) {
-                gatheredFragments.push(...(contexts as MinimalAgentFragment[]))
+              case "tool_call_end": {
+                const toolEndSpan = jafStreamingSpan.startSpan("tool_call_end")
+                type ToolCallEndEventData = Extract<
+                  JAFTraceEvent,
+                  { type: "tool_call_end" }
+                >["data"]
+                const contexts = (evt.data as ToolCallEndEventData)?.toolResult?.metadata?.contexts
+                const contextsCount = Array.isArray(contexts) ? contexts.length : 0
+                
+                if (Array.isArray(contexts) && contexts.length) {
+                  gatheredFragments.push(...(contexts as MinimalAgentFragment[]))
+                }
+                
+                toolEndSpan.setAttribute("tool_name", evt.data.toolName)
+                toolEndSpan.setAttribute("status", evt.data.status || "completed")
+                toolEndSpan.setAttribute("contexts_found", contextsCount)
+                toolEndSpan.setAttribute("total_fragments", gatheredFragments.length)
+                
+                await stream.writeSSE({
+                  event: ChatSSEvents.Reasoning,
+                  data: JSON.stringify({
+                    text: `Tool result: ${evt.data.toolName}`,
+                    step: {
+                      type: AgentReasoningStepType.ToolResult,
+                      toolName: evt.data.toolName,
+                      status: evt.data.status || "completed",
+                      resultSummary: "Tool execution completed",
+                      itemsFound: contextsCount,
+                      stepSummary: `Found ${contextsCount} results`,
+                    },
+                  }),
+                })
+                toolEndSpan.end()
+                break
               }
-
-              toolEndSpan.setAttribute("tool_name", evt.data.toolName)
-              toolEndSpan.setAttribute("status", evt.data.status || "completed")
-              toolEndSpan.setAttribute("contexts_found", contextsCount)
-              toolEndSpan.setAttribute(
-                "total_fragments",
-                gatheredFragments.length,
-              )
-
-              await stream.writeSSE({
-                event: ChatSSEvents.Reasoning,
-                data: JSON.stringify({
-                  text: `Tool result: ${evt.data.toolName}`,
-                  step: {
-                    type: AgentReasoningStepType.ToolResult,
-                    toolName: evt.data.toolName,
-                    status: evt.data.status || "completed",
-                    resultSummary: "Tool execution completed",
-                    itemsFound: contextsCount,
-                    stepSummary: `Found ${contextsCount} results`,
-                  },
-                }),
-              })
-              toolEndSpan.end()
-              break
-            }
-            case "assistant_message": {
-              const messageSpan =
-                jafStreamingSpan.startSpan("assistant_message")
-              const content = evt.data.message.content || ""
-              const hasToolCalls =
-                Array.isArray(evt.data.message?.tool_calls) &&
-                (evt.data.message.tool_calls?.length ?? 0) > 0
+              case "assistant_message": {
+                const messageSpan = jafStreamingSpan.startSpan("assistant_message")
+                const content = getTextContent(evt.data.message.content) || ""
+                const hasToolCalls = Array.isArray(evt.data.message?.tool_calls) &&
+                  (evt.data.message.tool_calls?.length ?? 0) > 0
 
               if (!content || content.length === 0) {
                 break
@@ -2124,14 +2101,6 @@
                 })
                 break
               }
-<<<<<<< HEAD
-=======
-              case "assistant_message": {
-                const messageSpan = jafStreamingSpan.startSpan("assistant_message")
-                const content = getTextContent(evt.data.message.content) || ""
-                const hasToolCalls = Array.isArray(evt.data.message?.tool_calls) &&
-                  (evt.data.message.tool_calls?.length ?? 0) > 0
->>>>>>> 8f5eee0d
 
               // No tool calls: stream as user-visible answer text, with on-the-fly citations
               const chunkSize = 200
@@ -2143,327 +2112,112 @@
                   data: chunk,
                 })
 
-                for await (const cit of checkAndYieldCitationsForAgent(
-                  answer,
-                  yieldedCitations,
-                  gatheredFragments,
-                  yieldedImageCitations,
-                  email ?? "",
-                )) {
-                  if (cit.citation) {
-                    const { index, item } = cit.citation as any
-                    citations.push(item)
-                    citationMap[index] = citations.length - 1
-                    await stream.writeSSE({
-                      event: ChatSSEvents.CitationsUpdate,
-                      data: JSON.stringify({
-                        contextChunks: citations,
-                        citationMap,
-                      }),
-                    })
-                    citationValues[index] = item
-                  }
-                  if (cit.imageCitation) {
-                    imageCitations.push(cit.imageCitation)
-                    await stream.writeSSE({
-                      event: ChatSSEvents.ImageCitationUpdate,
-                      data: JSON.stringify(cit.imageCitation),
-                    })
+                  for await (const cit of checkAndYieldCitationsForAgent(
+                    answer,
+                    yieldedCitations,
+                    gatheredFragments,
+                    yieldedImageCitations,
+                    email ?? "",
+                  )) {
+                    if (cit.citation) {
+                      const { index, item } = cit.citation as any
+                      citations.push(item)
+                      citationMap[index] = citations.length - 1
+                      await stream.writeSSE({
+                        event: ChatSSEvents.CitationsUpdate,
+                        data: JSON.stringify({
+                          contextChunks: citations,
+                          citationMap,
+                        }),
+                      })
+                      citationValues[index] = item
+                    }
+                    if (cit.imageCitation) {
+                      imageCitations.push(cit.imageCitation)
+                      await stream.writeSSE({
+                        event: ChatSSEvents.ImageCitationUpdate,
+                        data: JSON.stringify(cit.imageCitation),
+                      })
+                    }
                   }
                 }
+                messageSpan.setAttribute("content_length", content.length)
+                messageSpan.setAttribute("answer_length", answer.length)
+                messageSpan.setAttribute("citations_count", citations.length)
+                messageSpan.setAttribute("image_citations_count", imageCitations.length)
+                messageSpan.end()
+                break
               }
-              messageSpan.setAttribute("content_length", content.length)
-              messageSpan.setAttribute("answer_length", answer.length)
-              messageSpan.setAttribute("citations_count", citations.length)
-              messageSpan.setAttribute(
-                "image_citations_count",
-                imageCitations.length,
-              )
-              messageSpan.end()
-              break
-            }
-            case "token_usage": {
-              const tokenUsageSpan = jafStreamingSpan.startSpan("token_usage")
-              const inputTokens = (evt.data.prompt as number) || 0
-              const outputTokens = (evt.data.completion as number) || 0
-              tokenArr.push({
-                inputTokens,
-                outputTokens,
-              })
-              tokenUsageSpan.setAttribute("input_tokens", inputTokens)
-              tokenUsageSpan.setAttribute("output_tokens", outputTokens)
-              tokenUsageSpan.setAttribute(
-                "total_tokens",
-                inputTokens + outputTokens,
-              )
-              tokenUsageSpan.end()
-              break
-            }
-            case "guardrail_violation": {
-              const guardrailSpan = jafStreamingSpan.startSpan(
-                "guardrail_violation",
-              )
-              guardrailSpan.setAttribute("reason", evt.data.reason)
-              await stream.writeSSE({
-                event: ChatSSEvents.Error,
-                data: JSON.stringify({
-                  error: "guardrail_violation",
-                  message: evt.data.reason,
-                }),
-              })
-              guardrailSpan.end()
-              break
-            }
-            case "decode_error": {
-              const decodeErrorSpan = jafStreamingSpan.startSpan("decode_error")
-              await stream.writeSSE({
-                event: ChatSSEvents.Error,
-                data: JSON.stringify({
-                  error: "decode_error",
-                  message: "Failed to decode model output",
-                }),
-              })
-              decodeErrorSpan.end()
-              break
-            }
-            case "handoff_denied": {
-              const handoffSpan = jafStreamingSpan.startSpan("handoff_denied")
-              handoffSpan.setAttribute("reason", evt.data.reason)
-              await stream.writeSSE({
-                event: ChatSSEvents.Error,
-                data: JSON.stringify({
-                  error: "handoff_denied",
-                  message: evt.data.reason,
-                }),
-              })
-              handoffSpan.end()
-              break
-            }
-            case "turn_end": {
-              const turnEndSpan = jafStreamingSpan.startSpan("turn_end")
-              turnEndSpan.setAttribute("turn_number", evt.data.turn)
-              // Emit an iteration summary (fallback version)
-              await stream.writeSSE({
-                event: ChatSSEvents.Reasoning,
-                data: JSON.stringify({
-                  text: `Completed iteration ${evt.data.turn}.`,
-                  step: {
-                    type: AgentReasoningStepType.LogMessage,
-                    status: "completed",
-                    message: `Completed iteration ${evt.data.turn}.`,
-                    iteration: evt.data.turn,
-                    stepSummary: `Completed iteration ${evt.data.turn}.`,
-                    isIterationSummary: true,
-                  },
-                }),
-              })
-              turnEndSpan.end()
-              break
-            }
-            case "final_output": {
-              const finalOutputSpan = jafStreamingSpan.startSpan("final_output")
-              const out = evt.data.output
-              if (typeof out === "string" && out.trim().length) {
-                // Ensure any remainder is streamed
-                const remaining = out.slice(answer.length)
-                if (remaining.length) {
-                  await stream.writeSSE({
-                    event: ChatSSEvents.ResponseUpdate,
-                    data: remaining,
-                  })
-                  answer = out
-                }
+              case "token_usage": {
+                const tokenUsageSpan = jafStreamingSpan.startSpan("token_usage")
+                const inputTokens = (evt.data.prompt as number) || 0
+                const outputTokens = (evt.data.completion as number) || 0
+                tokenArr.push({
+                  inputTokens,
+                  outputTokens,
+                })
+                tokenUsageSpan.setAttribute("input_tokens", inputTokens)
+                tokenUsageSpan.setAttribute("output_tokens", outputTokens)
+                tokenUsageSpan.setAttribute("total_tokens", inputTokens + outputTokens)
+                tokenUsageSpan.end()
+                break
               }
-              // Store the actual output instead of just length
-              finalOutputSpan.setAttribute(
-                "final_output",
-                typeof out === "string" ? out : "",
-              )
-              finalOutputSpan.setAttribute(
-                "final_output_length",
-                typeof out === "string" ? out.length : 0,
-              )
-              finalOutputSpan.setAttribute(
-                "citation_map",
-                JSON.stringify(citationMap),
-              )
-              finalOutputSpan.setAttribute(
-                "citation_values",
-                JSON.stringify(citationValues),
-              )
-              finalOutputSpan.setAttribute("citations_count", citations.length)
-              finalOutputSpan.setAttribute(
-                "image_citations_count",
-                imageCitations.length,
-              )
-              finalOutputSpan.end()
-              break
-            }
-            case "run_end": {
-              const runEndSpan = jafStreamingSpan.startSpan("run_end")
-              const outcome = evt.data
-                .outcome as JAFRunResult<string>["outcome"]
-              runEndSpan.setAttribute(
-                "outcome_status",
-                outcome?.status || "unknown",
-              )
-
-              if (outcome?.status === "completed") {
-                const costCalculationSpan =
-                  runEndSpan.startSpan("cost_calculation")
-                const totalCost = costArr.reduce((sum, cost) => sum + cost, 0)
-                const totalTokens = tokenArr.reduce(
-                  (sum, t) => sum + t.inputTokens + t.outputTokens,
-                  0,
-                )
-                costCalculationSpan.setAttribute("total_cost", totalCost)
-                costCalculationSpan.setAttribute("total_tokens", totalTokens)
-                costCalculationSpan.setAttribute(
-                  "total_tool_calls",
-                  totalToolCalls,
-                )
-                costCalculationSpan.setAttribute(
-                  "final_answer_length",
-                  answer.length,
-                )
-                costCalculationSpan.setAttribute(
-                  "citations_count",
-                  citations.length,
-                )
-                costCalculationSpan.end()
-
-                const dbInsertSpan = runEndSpan.startSpan(
-                  "insert_assistant_message",
-                )
-                const msg = await insertMessage(db, {
-                  chatId: chat.id,
-                  userId: user.id,
-                  workspaceExternalId: workspace.externalId,
-                  chatExternalId: chat.externalId,
-                  messageRole: MessageRole.Assistant,
-                  email: user.email,
-                  sources: citations,
-                  imageCitations: imageCitations,
-                  message: processMessage(answer, citationMap),
-                  thinking: "",
-                  modelId: defaultBestModel,
-                  cost: totalCost.toString(),
-                  tokensUsed: totalTokens,
-                })
-                assistantMessageId = msg.externalId
-                dbInsertSpan.setAttribute(
-                  "message_external_id",
-                  assistantMessageId,
-                )
-                dbInsertSpan.end()
-
-                const traceInsertSpan =
-                  runEndSpan.startSpan("insert_chat_trace")
-                const traceJson = tracer.serializeToJson()
-                await insertChatTrace({
-                  workspaceId: workspace.id,
-                  userId: user.id,
-                  chatId: chat.id,
-                  messageId: msg.id,
-                  chatExternalId: chat.externalId,
-                  email: user.email,
-                  messageExternalId: msg.externalId,
-                  traceJson,
-                })
-                traceInsertSpan.end()
-
+              case "guardrail_violation": {
+                const guardrailSpan = jafStreamingSpan.startSpan("guardrail_violation")
+                guardrailSpan.setAttribute("reason", evt.data.reason)
                 await stream.writeSSE({
-                  event: ChatSSEvents.ResponseMetadata,
+                  event: ChatSSEvents.Error,
                   data: JSON.stringify({
-                    chatId: chat.externalId,
-                    messageId: assistantMessageId,
+                    error: "guardrail_violation",
+                    message: evt.data.reason,
                   }),
                 })
-                await stream.writeSSE({ event: ChatSSEvents.End, data: "" })
-              } else {
-                // Error outcome: stream error and do not insert assistant message
-                const errorHandlingSpan = runEndSpan.startSpan("error_handling")
-                const allMessages = await getChatMessagesWithAuth(
-                  db,
-                  chat?.externalId,
-                  email,
-                )
-                const lastMessage = allMessages[allMessages.length - 1]
+                guardrailSpan.end()
+                break
+              }
+              case "decode_error": {
+                const decodeErrorSpan = jafStreamingSpan.startSpan("decode_error")
                 await stream.writeSSE({
-                  event: ChatSSEvents.ResponseMetadata,
+                  event: ChatSSEvents.Error,
                   data: JSON.stringify({
-                    chatId: chat.externalId,
-                    messageId: lastMessage.externalId,
+                    error: "decode_error",
+                    message: "Failed to decode model output",
                   }),
                 })
-<<<<<<< HEAD
-                const err = outcome?.error as JAFError | undefined
-                const errTag = err?._tag || "run_error"
-                let errMsg = "Model did not return a response."
-                if (err) {
-                  switch (err._tag) {
-                    case "ModelBehaviorError":
-                    case "ToolCallError":
-                    case "HandoffError":
-                      errMsg = err.detail
-                      break
-                    case "InputGuardrailTripwire":
-                    case "OutputGuardrailTripwire":
-                      errMsg = err.reason
-                      break
-                    case "DecodeError":
-                      errMsg = "Failed to decode model output"
-                      break
-                    case "AgentNotFound":
-                      errMsg = `Agent not found: ${err.agentName}`
-                      break
-                    case "MaxTurnsExceeded":
-                      // Execute fallback tool directly using messages from runState
-                      try {
-                        await stream.writeSSE({
-                          event: ChatSSEvents.Reasoning,
-                          data: JSON.stringify({
-                            text: "Max iterations reached with incomplete synthesis. Activating follow-back search strategy...",
-                            step: {
-                              type: AgentReasoningStepType.LogMessage,
-                              message:
-                                "Max iterations reached with incomplete synthesis. Activating follow-back search strategy...",
-                              status: "in_progress",
-                              stepSummary: "Activating fallback search",
-                            },
-                          }),
-                        })
-
-                        // Extract all context from runState.messages array
-                        const allMessages = runState.messages || []
-                        const agentScratchpad = allMessages
-                          .map((msg, index) => `${msg.role}: ${msg.content}`)
-                          .join("\n")
-                        console.log("Agent scratchpad:", agentScratchpad)
-                        console.log("all messages:", allMessages)
-
-                        // Build tool log from any tool executions in the conversation
-                        const toolLog = allMessages
-                          .filter(
-                            (msg) =>
-                              msg.role === "tool" ||
-                              (msg as any).tool_calls ||
-                              (msg as any).tool_call_id,
-                          )
-                          .map(
-                            (msg, index) =>
-                              `Tool Execution ${index + 1}: ${msg.content}`,
-                          )
-                          .join("\n")
-                        console.log("Tool log:", toolLog)
-                        // Prepare fallback tool parameters with context from runState.messages
-                        const fallbackParams = {
-                          originalQuery: message,
-                          agentScratchpad: agentScratchpad,
-                          toolLog: toolLog,
-                          gatheredFragments: gatheredFragments,
-                        }
-=======
+                decodeErrorSpan.end()
+                break
+              }
+              case "handoff_denied": {
+                const handoffSpan = jafStreamingSpan.startSpan("handoff_denied")
+                handoffSpan.setAttribute("reason", evt.data.reason)
+                await stream.writeSSE({
+                  event: ChatSSEvents.Error,
+                  data: JSON.stringify({
+                    error: "handoff_denied",
+                    message: evt.data.reason,
+                  }),
+                })
+                handoffSpan.end()
+                break
+              }
+              case "turn_end": {
+                const turnEndSpan = jafStreamingSpan.startSpan("turn_end")
+                turnEndSpan.setAttribute("turn_number", evt.data.turn)
+                // Emit an iteration summary (fallback version)
+                await stream.writeSSE({
+                  event: ChatSSEvents.Reasoning,
+                  data: JSON.stringify({
+                    text: `Completed iteration ${evt.data.turn}.`,
+                    step: {
+                      type: AgentReasoningStepType.LogMessage,
+                      status: "completed",
+                      message: `Completed iteration ${evt.data.turn}.`,
+                      iteration: evt.data.turn,
+                      stepSummary: `Completed iteration ${evt.data.turn}.`,
+                      isIterationSummary: true,
+                    },
+                  }),
+                })
                 turnEndSpan.end()
                 break
               }
@@ -2626,7 +2380,6 @@
                             toolLog: toolLog,
                             gatheredFragments: gatheredFragments,
                           }
->>>>>>> 8f5eee0d
 
                         await stream.writeSSE({
                           event: ChatSSEvents.Reasoning,
