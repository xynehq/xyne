import {
  answerContextMap,
  answerContextMapFromFragments,
  cleanContext,
  userContext,
} from "@/ai/context"
import { AgentCreationSource } from "@/db/schema"
import {
  generateAgentStepSummaryPromptJson,
  generateConsolidatedStepSummaryPromptJson,
} from "@/ai/agentPrompts"
import {
  generateSearchQueryOrAnswerFromConversation,
  jsonParseLLMOutput,
  generateSynthesisBasedOnToolOutput,
  baselineRAGOffJsonStream,
  agentWithNoIntegrationsQuestion,
  extractBestDocumentIndexes,
} from "@/ai/provider"
import { getConnectorById } from "@/db/connector"
import { Client } from "@modelcontextprotocol/sdk/client/index.js"
import { StdioClientTransport } from "@modelcontextprotocol/sdk/client/stdio.js"
import {
  SSEClientTransport,
  type SSEClientTransportOptions,
} from "@modelcontextprotocol/sdk/client/sse.js"
import {
  StreamableHTTPClientTransport,
  type StreamableHTTPClientTransportOptions,
} from "@modelcontextprotocol/sdk/client/streamableHttp.js"

import {
  Models,
  QueryType,
  type ConverseResponse,
  type QueryRouterLLMResponse,
  type QueryRouterResponse,
  type TemporalClassifier,
} from "@/ai/types"
import {
  insertChat,
  updateChatByExternalIdWithAuth,
  updateMessageByExternalId,
} from "@/db/chat"
import { db } from "@/db/client"
import { insertMessage, getChatMessagesWithAuth } from "@/db/message"
import { getToolsByConnectorId } from "@/db/tool"
import { type SelectChat, type SelectMessage } from "@/db/schema"
import { getUserAndWorkspaceByEmail } from "@/db/user"
import { getLogger, getLoggerWithChild } from "@/logger"
import {
  AgentReasoningStepType,
  ApiKeyScopes,
  ChatSSEvents,
  ContextSysthesisState,
  KnowledgeBaseEntity,
  type AgentReasoningStep,
  type MessageReqType,
} from "@/shared/types"
import { MessageRole, Subsystem, type UserMetadataType } from "@/types"
import { getErrorMessage, splitGroupedCitationsWithSpaces } from "@/utils"
import {
  type ConversationRole,
  type Message,
} from "@aws-sdk/client-bedrock-runtime"
import type { Context } from "hono"
import { HTTPException } from "hono/http-exception"
import { streamSSE } from "hono/streaming" // Import SSEStreamingApi
import { z } from "zod"
import { getTracer, type Tracer } from "@/tracer"
import {
  GetDocumentsByDocIds,
  getDocumentOrNull,
  searchVespaAgent,
  SearchVespaThreads,
  getAllDocumentsForAgent,
  searchSlackInVespa,
} from "@/search/vespa"
import {
  Apps,
  chatUserSchema,
  chatContainerSchema,
  VespaChatContainerSearchSchema,
  VespaChatUserSchema,
  type VespaSearchResult,
  type VespaSearchResults,
  AttachmentEntity,
} from "@xyne/vespa-ts/types"
import { APIError } from "openai"
import { insertChatTrace } from "@/db/chatTrace"
import { storeAttachmentMetadata } from "@/db/attachment"
import { parseAttachmentMetadata } from "@/utils/parseAttachment"
import { isCuid } from "@paralleldrive/cuid2"
import {
  getAgentByExternalIdWithPermissionCheck,
  type SelectAgent,
} from "@/db/agent"
import { activeStreams } from "./stream"
import {
  ragPipelineConfig,
  RagPipelineStages,
  type Citation,
  type ImageCitation,
  type MinimalAgentFragment,
} from "./types"
import {
  collectFollowupContext,
  convertReasoningStepToText,
  extractFileIdsFromMessage,
  extractImageFileNames,
  extractItemIdsFromPath,
  getCitationToImage,
  handleError,
  isMessageWithContext,
  mimeTypeMap,
  processMessage,
  searchToCitation,
} from "./utils"
import { textToCitationIndex, textToImageCitationIndex } from "./utils"
import config from "@/config"
import { getModelValueFromLabel } from "@/ai/modelConfig"
import {
  buildContext,
  buildUserQuery,
  getThreadContext,
  isContextSelected,
  UnderstandMessageAndAnswer,
  UnderstandMessageAndAnswerForGivenContext,
} from "./chat"
import { agentTools } from "./tools"
// JAF integration imports
import {
  runStream,
  generateRunId,
  generateTraceId,
  getTextContent,
  type Agent as JAFAgent,
  type Message as JAFMessage,
  type RunConfig as JAFRunConfig,
  type RunState as JAFRunState,
  type RunResult as JAFRunResult,
  type TraceEvent as JAFTraceEvent,
  type TraceEvent,
} from "@xynehq/jaf"
// Replace LiteLLM provider with Xyne-backed JAF provider
import { makeXyneJAFProvider } from "./jaf-provider"
import {
  buildInternalJAFTools,
  buildMCPJAFTools,
  type FinalToolsList as JAFinalToolsList,
  type JAFAdapterCtx,
  buildToolsOverview,
  buildContextSection,
} from "@/api/chat/jaf-adapter"
import { getRecordBypath } from "@/db/knowledgeBase"
import { getDateForAI } from "@/utils/index"
import { validateVespaIdInAgentIntegrations } from "@/search/utils"
import { getAuth, safeGet } from "../agent"
import { applyFollowUpContext } from "@/utils/parseAttachment"
import { expandSheetIds } from "@/search/utils"
const {
  JwtPayloadKey,
  defaultBestModel,
  defaultFastModel,
  maxDefaultSummary,
  isReasoning,
  StartThinkingToken,
  EndThinkingToken,
  maxValidLinks,
} = config
const Logger = getLogger(Subsystem.Chat)
const loggerWithChild = getLoggerWithChild(Subsystem.Chat)

const isRecord = (value: unknown): value is Record<string, unknown> =>
  typeof value === "object" && value !== null

type ChatContainerFields = z.infer<typeof VespaChatContainerSearchSchema>
type ChatUserFields = z.infer<typeof VespaChatUserSchema>

const isChatContainerFields = (value: unknown): value is ChatContainerFields =>
  isRecord(value) && VespaChatContainerSearchSchema.safeParse(value).success

const isChatUserFields = (value: unknown): value is ChatUserFields =>
  isRecord(value) && VespaChatUserSchema.safeParse(value).success

// Generate AI summary for agent reasoning steps
const generateStepSummary = async (
  step: AgentReasoningStep,
  userQuery: string,
  dateForAI: string,
  contextInfo?: string,
  modelId?: string,
): Promise<string> => {
  const tracer = getTracer("chat")
  const span = tracer.startSpan("generateStepSummary")

  try {
    span.setAttribute("step_type", step.type)
    span.setAttribute("step_iteration", step.iteration || 0)
    span.setAttribute("user_query_length", userQuery.length)
    span.setAttribute("has_context_info", !!contextInfo)

    const prompt = generateAgentStepSummaryPromptJson(
      step,
      userQuery,
      contextInfo,
    )

    // Use a fast model for summary generation
    const summarySpan = span.startSpan("synthesis_call")
    const summary = await generateSynthesisBasedOnToolOutput(
      prompt,
      dateForAI,
      "",
      "",
      {
        modelId: (modelId as Models) || defaultFastModel,
        stream: false,
        json: true,
        reasoning: false,
        messages: [],
      },
    )
    summarySpan.setAttribute("model_id", defaultFastModel)
    summarySpan.end()

    const summaryResponse = summary.text || ""
    span.setAttribute("summary_response_length", summaryResponse.length)

    // Parse the JSON response
    const parseSpan = span.startSpan("parse_json_response")
    const parsed = jsonParseLLMOutput(summaryResponse)
    parseSpan.setAttribute("parse_success", !!parsed)
    parseSpan.setAttribute("has_summary", !!(parsed && parsed.summary))
    parseSpan.end()

    Logger.debug("Parsed reasoning step:", { parsed })
    Logger.debug("Generated summary:", { summary: parsed.summary })
    const finalSummary = parsed.summary || generateFallbackSummary(step)
    span.setAttribute("final_summary_length", finalSummary.length)
    span.setAttribute("used_fallback", !parsed.summary)
    span.end()
    return finalSummary
  } catch (error) {
    span.addEvent("error", {
      message: getErrorMessage(error),
      stack: (error as Error).stack || "",
    })
    Logger.error(`Error generating step summary: ${error}`)
    const fallbackSummary = generateFallbackSummary(step)
    span.setAttribute("fallback_summary", fallbackSummary)
    span.setAttribute("used_fallback", true)
    span.end()
    return fallbackSummary
  }
}

// Generate fallback summary when AI generation fails
const generateFallbackSummary = (step: AgentReasoningStep): string => {
  switch (step.type) {
    case AgentReasoningStepType.Iteration:
      return `Planning search iteration ${step.iteration}`
    case AgentReasoningStepType.ToolExecuting:
      return `Executing ${step.toolName} tool`
    case AgentReasoningStepType.ToolResult:
      return `Found ${step.itemsFound || 0} results`
    case AgentReasoningStepType.Synthesis:
      return "Analyzing gathered information"
    case AgentReasoningStepType.BroadeningSearch:
      return "Expanding search scope"
    case AgentReasoningStepType.Planning:
      return "Planning next step"
    case AgentReasoningStepType.AnalyzingQuery:
      return "Understanding your request"
    default:
      return "Processing step"
  }
}

// Create mock agent from form data for testing
const createMockAgentFromFormData = (
  agentPromptPayload: any,
  user: any,
  workspace: any,
  email: string,
): { agentForDb: SelectAgent; agentPromptForLLM: string } => {
  try {
    const formData = agentPromptPayload

    // Create mock SelectAgent from form data without DB call
    const agentForDb = {
      name: formData.name || "Test Agent",
      description: formData.description || null,
      prompt: formData.prompt || null,
      model: formData.model || Models.Claude_Sonnet_4,
      isPublic: formData.isPublic || false,
      isRagOn: formData.isRagOn !== false,
      appIntegrations: formData.appIntegrations || null,
      docIds: formData.docIds || null,
      // Dummy values for required DB fields
      id: -1,
      createdAt: new Date(),
      updatedAt: new Date(),
      userId: user.id,
      deletedAt: null,
      externalId: `test-agent-${Date.now()}`,
      workspaceId: workspace.id,
      allowWebSearch: formData.allowWebSearch || null,
      creation_source: AgentCreationSource.DIRECT,
    }

    const agentPromptForLLM = JSON.stringify(agentForDb)
    loggerWithChild({ email }).info(
      "Created mock agent from form data for testing",
    )

    return { agentForDb, agentPromptForLLM }
  } catch (error) {
    loggerWithChild({ email }).error(
      error,
      "Failed to parse agentPromptPayload",
    )
    throw new HTTPException(400, {
      message: "Invalid agent form data provided",
    })
  }
}

// Check if agent has no app integrations and should use the no-integrations flow
export const checkAgentWithNoIntegrations = (
  agentForDb: SelectAgent | null,
): boolean => {
  if (!agentForDb?.appIntegrations) return true

  if (typeof agentForDb.appIntegrations === "object") {
    if (Object.keys(agentForDb.appIntegrations).length === 0) return true

    return Object.values(agentForDb.appIntegrations).every(
      (config) =>
        !config.selectedAll && (!config.itemIds || config.itemIds.length === 0),
    )
  }

  return false
}

const checkAndYieldCitationsForAgent = async function* (
  textInput: string,
  yieldedCitations: Set<number>,
  results: MinimalAgentFragment[],
  yieldedImageCitations?: Map<number, Set<number>>,
  email: string = "",
): AsyncGenerator<
  {
    citation?: { index: number; item: Citation }
    imageCitation?: ImageCitation
  },
  void,
  unknown
> {
  const tracer = getTracer("chat")
  const span = tracer.startSpan("checkAndYieldCitationsForAgent")

  try {
    span.setAttribute("text_input_length", textInput.length)
    span.setAttribute("results_count", results.length)
    span.setAttribute("yielded_citations_size", yieldedCitations.size)
    span.setAttribute("has_image_citations", !!yieldedImageCitations)
    span.setAttribute("user_email", email)

    const text = splitGroupedCitationsWithSpaces(textInput)
    let match
    let imgMatch
    let citationsProcessed = 0
    let imageCitationsProcessed = 0
    let citationsYielded = 0
    let imageCitationsYielded = 0

    while (
      (match = textToCitationIndex.exec(text)) !== null ||
      (imgMatch = textToImageCitationIndex.exec(text)) !== null
    ) {
      if (match) {
        citationsProcessed++
        const citationIndex = parseInt(match[1], 10)
        if (!yieldedCitations.has(citationIndex)) {
          const item = results[citationIndex - 1]

          if (!item?.source?.docId || !item.source?.url) {
            Logger.info(
              "[checkAndYieldCitationsForAgent] No docId or url found for citation, skipping",
            )
            continue
          }

          // we dont want citations for attachments in the chat
          if (
            Object.values(AttachmentEntity).includes(
              item.source.entity as AttachmentEntity,
            )
          ) {
            continue
          }

          yield {
            citation: {
              index: citationIndex,
              item: item.source,
            },
          }
          yieldedCitations.add(citationIndex)
          citationsYielded++
        }
      } else if (imgMatch && yieldedImageCitations) {
        imageCitationsProcessed++
        const parts = imgMatch[1].split("_")
        if (parts.length >= 2) {
          const docIndex = parseInt(parts[0], 10)
          const imageIndex = parseInt(parts[1], 10)
          if (
            !yieldedImageCitations.has(docIndex) ||
            !yieldedImageCitations.get(docIndex)?.has(imageIndex)
          ) {
            const item = results[docIndex]
            if (item) {
              const imageProcessingSpan = span.startSpan(
                "process_image_citation",
              )
              try {
                imageProcessingSpan.setAttribute("citation_key", imgMatch[1])
                imageProcessingSpan.setAttribute("doc_index", docIndex)
                imageProcessingSpan.setAttribute("image_index", imageIndex)

                const imageData = await getCitationToImage(
                  imgMatch[1],
                  {
                    id: item.id,
                    relevance: item.confidence,
                    fields: {
                      docId: item.source.docId,
                    } as any,
                  } as VespaSearchResult,
                  email,
                )
                if (imageData) {
                  if (!imageData.imagePath || !imageData.imageBuffer) {
                    loggerWithChild({ email: email }).error(
                      "Invalid imageData structure returned",
                      { citationKey: imgMatch[1], imageData },
                    )
                    imageProcessingSpan.setAttribute(
                      "processing_success",
                      false,
                    )
                    imageProcessingSpan.setAttribute(
                      "error_reason",
                      "invalid_image_data",
                    )
                    imageProcessingSpan.end()
                    continue
                  }
                  yield {
                    imageCitation: {
                      citationKey: imgMatch[1],
                      imagePath: imageData.imagePath,
                      imageData: imageData.imageBuffer.toString("base64"),
                      ...(imageData.extension
                        ? { mimeType: mimeTypeMap[imageData.extension] }
                        : {}),
                      item: item.source,
                    },
                  }
                  imageCitationsYielded++
                  imageProcessingSpan.setAttribute("processing_success", true)
                  imageProcessingSpan.setAttribute(
                    "image_size",
                    imageData.imageBuffer.length,
                  )
                  imageProcessingSpan.setAttribute(
                    "image_extension",
                    imageData.extension || "unknown",
                  )
                }
                imageProcessingSpan.end()
              } catch (error) {
                imageProcessingSpan.addEvent("image_processing_error", {
                  message: getErrorMessage(error),
                  stack: (error as Error).stack || "",
                })
                imageProcessingSpan.setAttribute("processing_success", false)
                imageProcessingSpan.end()

                loggerWithChild({ email: email }).error(
                  error,
                  "Error processing image citation",
                  { citationKey: imgMatch[1], error: getErrorMessage(error) },
                )
              }
              if (!yieldedImageCitations.has(docIndex)) {
                yieldedImageCitations.set(docIndex, new Set<number>())
              }
              yieldedImageCitations.get(docIndex)?.add(imageIndex)
            } else {
              loggerWithChild({ email: email }).warn(
                "Found a citation index but could not find it in the search result ",
                imageIndex,
                results.length,
              )
              continue
            }
          }
        }
      }
    }

    span.setAttribute("citations_processed", citationsProcessed)
    span.setAttribute("image_citations_processed", imageCitationsProcessed)
    span.setAttribute("citations_yielded", citationsYielded)
    span.setAttribute("image_citations_yielded", imageCitationsYielded)
    span.end()
  } catch (error) {
    span.addEvent("error", {
      message: getErrorMessage(error),
      stack: (error as Error).stack || "",
    })
    span.end()
    throw error
  }
}

const vespaResultToMinimalAgentFragment = async (
  child: VespaSearchResult,
  idx: number,
  userMetadata: UserMetadataType,
  query: string,
): Promise<MinimalAgentFragment> => ({
  id: `${(child.fields as any)?.docId || `Frangment_id_${idx}`}`,
  content: await answerContextMap(
    child as VespaSearchResults,
    userMetadata,
    0,
    true,
    undefined,
    query,
  ),
  source: searchToCitation(child as VespaSearchResults),
  confidence: 1.0,
})

type SynthesisResponse = {
  synthesisState:
    | ContextSysthesisState.Complete
    | ContextSysthesisState.Partial
    | ContextSysthesisState.NotFound
  answer: string | null
}

async function performSynthesis(
  ctx: any,
  dateForAI: string,
  message: string,
  planningContext: string,
  gatheredFragments: MinimalAgentFragment[],
  messagesWithNoErrResponse: Message[],
  logAndStreamReasoning: (step: AgentReasoningStep) => Promise<void>,
  sub: string,
  attachmentFileIds?: string[],
  modelId?: string,
): Promise<SynthesisResponse | null> {
  const tracer = getTracer("chat")
  const span = tracer.startSpan("performSynthesis")

  let parseSynthesisOutput: SynthesisResponse | null = null

  try {
    span.setAttribute("message_length", message.length)
    span.setAttribute("planning_context_length", planningContext.length)
    span.setAttribute("gathered_fragments_count", gatheredFragments.length)
    span.setAttribute("messages_count", messagesWithNoErrResponse.length)
    span.setAttribute("user_email", sub)
    span.setAttribute(
      "has_attachment_file_ids",
      !!(attachmentFileIds && attachmentFileIds.length > 0),
    )
    span.setAttribute(
      "attachment_file_ids_count",
      attachmentFileIds?.length || 0,
    )

    await logAndStreamReasoning({
      type: AgentReasoningStepType.Synthesis,
      details: `Synthesizing answer from ${gatheredFragments.length} fragments...`,
    })

    const synthesisSpan = span.startSpan("synthesis_llm_call")
    const synthesisResponse = await generateSynthesisBasedOnToolOutput(
      ctx,
      dateForAI,
      message,
      planningContext,
      {
        modelId: (modelId as Models) || defaultBestModel,
        stream: false,
        json: true,
        reasoning: false,
        messages: messagesWithNoErrResponse,
        imageFileNames: attachmentFileIds?.map(
          (fileId, index) => `${index}_${fileId}_${0}`,
        ),
      },
    )
    synthesisSpan.setAttribute("model_id", defaultBestModel)
    synthesisSpan.setAttribute(
      "response_length",
      synthesisResponse.text?.length || 0,
    )
    synthesisSpan.end()

    if (synthesisResponse.text) {
      const parseSpan = span.startSpan("parse_synthesis_response")
      try {
        parseSynthesisOutput = jsonParseLLMOutput(synthesisResponse.text)
        parseSpan.setAttribute("parse_success", !!parseSynthesisOutput)
        parseSpan.setAttribute(
          "has_synthesis_state",
          !!(parseSynthesisOutput && parseSynthesisOutput.synthesisState),
        )
        parseSpan.setAttribute(
          "synthesis_state",
          parseSynthesisOutput?.synthesisState || "unknown",
        )
        parseSpan.setAttribute(
          "has_answer",
          !!(parseSynthesisOutput && parseSynthesisOutput.answer),
        )

        if (!parseSynthesisOutput || !parseSynthesisOutput.synthesisState) {
          loggerWithChild({ email: sub }).error(
            "Synthesis response was valid JSON but missing 'synthesisState' key.",
          )
          // Default to partial to force another iteration, which is safer
          parseSynthesisOutput = {
            synthesisState: ContextSysthesisState.Partial,
            answer: null,
          }
          parseSpan.setAttribute("fallback_used", true)
          parseSpan.setAttribute("fallback_reason", "missing_synthesis_state")
        }
        parseSpan.end()
      } catch (jsonError) {
        parseSpan.addEvent("json_parse_error", {
          message: getErrorMessage(jsonError),
          stack: (jsonError as Error).stack || "",
        })
        parseSpan.setAttribute("parse_success", false)
        parseSpan.end()

        loggerWithChild({ email: sub }).error(
          jsonError,
          "Failed to parse synthesis LLM output as JSON.",
        )
        // If parsing fails, we cannot trust the context. Treat it as notFound to be safe.
        parseSynthesisOutput = {
          synthesisState: ContextSysthesisState.NotFound,
          answer: parseSynthesisOutput?.answer || "",
        }
      }
    } else {
      loggerWithChild({ email: sub }).error(
        "Synthesis LLM call returned no text.",
      )
      parseSynthesisOutput = {
        synthesisState: ContextSysthesisState.Partial,
        answer: "",
      }
      span.setAttribute("no_text_response", true)
    }

    span.setAttribute(
      "final_synthesis_state",
      parseSynthesisOutput?.synthesisState || "unknown",
    )
    span.setAttribute(
      "final_answer_length",
      parseSynthesisOutput?.answer?.length || 0,
    )
    span.end()
  } catch (synthesisError) {
    span.addEvent("synthesis_error", {
      message: getErrorMessage(synthesisError),
      stack: (synthesisError as Error).stack || "",
    })

    loggerWithChild({ email: sub }).error(
      synthesisError,
      "Error during synthesis LLM call.",
    )
    await logAndStreamReasoning({
      type: AgentReasoningStepType.LogMessage,
      message: `Synthesis failed: No relevant information found. Attempting to gather more data.`,
    })
    // If the call itself fails, we must assume the context is insufficient.
    parseSynthesisOutput = {
      synthesisState: ContextSysthesisState.Partial,
      answer: parseSynthesisOutput?.answer || "",
    }
    span.setAttribute("error_fallback_used", true)
    span.end()
  }

  return parseSynthesisOutput
}

const addErrMessageToMessage = async (
  lastMessage: SelectMessage,
  errorMessage: string,
) => {
  if (lastMessage.messageRole === MessageRole.User) {
    await updateMessageByExternalId(db, lastMessage?.externalId, {
      errorMessage,
    })
  }
}
/**
 * MessageWithToolsApi - Advanced JAF-powered chat with MCP tool integration
 *
 * Used when: isAgentic && !enableWebSearch && !deepResearchEnabled
 *
 * Features:
 * - JAF (Juspay Agentic Framework) agent orchestration
 * - MCP client integration for external tools
 * - Iterative search with context synthesis
 * - Advanced reasoning step tracking
 * - Fallback search on max iterations
 * - Real-time tool execution feedback
 *
 * Flow: Auth → MCP setup → JAF agent config → Tool execution → Context building → Response
 *
 * @param c - Hono Context with request data
 * @returns StreamSSE with JAF execution events
 */
export const MessageWithToolsApi = async (c: Context) => {
  const tracer: Tracer = getTracer("chat")
  const rootSpan = tracer.startSpan("MessageWithToolsApi")

  let assistantMessageId: string | null = null
  let streamKey: string | null = null
  let isDebugMode = config.isDebugMode
  let email = ""
  try {
    const initSpan = rootSpan.startSpan("initialization")
    const { sub, workspaceId } = c.get(JwtPayloadKey)
    email = sub
    loggerWithChild({ email: email }).info("MessageApi..")
    rootSpan.setAttribute("email", email)
    rootSpan.setAttribute("workspaceId", workspaceId)
    rootSpan.setAttribute("debug_mode", isDebugMode)

    // @ts-ignore
    const body = c.req.valid("query")
    let isAgentic = c.req.query("agentic") === "true"
    let {
      message,
      chatId,
      selectedModelConfig,
      toolsList,
      agentId,
      isFollowUp,
    }: MessageReqType = body

    // Parse the model configuration JSON
    let modelId: string | null = null
    let isReasoningEnabled = false
    let enableWebSearch = false
    let isDeepResearchEnabled = false

    type ModelConfig = {
      model?: string
      reasoning?: boolean
      websearch?: boolean
      deepResearch?: boolean
      capabilities?: string[] | { [key: string]: boolean }
    }

    if (selectedModelConfig) {
      try {
        const modelConfig = JSON.parse(selectedModelConfig) as ModelConfig
        modelId = modelConfig.model || null

        // Handle new direct boolean format
        isReasoningEnabled = modelConfig.reasoning === true
        enableWebSearch = modelConfig.websearch === true
        isDeepResearchEnabled = modelConfig.deepResearch === true

        // For deep research, always use Claude Sonnet 4 regardless of UI selection
        if (isDeepResearchEnabled) {
          modelId = "Claude Sonnet 4"
          loggerWithChild({ email: email }).info(
            `[MessageWithToolsApi] Deep research enabled - forcing model to Claude Sonnet 4`,
          )
        }

        // Check capabilities - handle both array and object formats for backward compatibility
        if (
          modelConfig.capabilities &&
          !isReasoningEnabled &&
          !enableWebSearch &&
          !isDeepResearchEnabled
        ) {
          if (Array.isArray(modelConfig.capabilities)) {
            isReasoningEnabled = modelConfig.capabilities.includes("reasoning")
            enableWebSearch = modelConfig.capabilities.includes("websearch")
            isDeepResearchEnabled =
              modelConfig.capabilities.includes("deepResearch")
          } else if (typeof modelConfig.capabilities === "object") {
            isReasoningEnabled = modelConfig.capabilities.reasoning === true
            enableWebSearch = modelConfig.capabilities.websearch === true
            isDeepResearchEnabled =
              modelConfig.capabilities.deepResearch === true
          }

          // For deep research from old format, also force Claude Sonnet 4
          if (isDeepResearchEnabled) {
            modelId = "Claude Sonnet 4"
          }
        }

        loggerWithChild({ email: email }).info(
          `[MessageWithToolsApi] Parsed model config: model="${modelId}", reasoning=${isReasoningEnabled}, websearch=${enableWebSearch}, deepResearch=${isDeepResearchEnabled}`,
        )
      } catch (error) {
        console.error("Failed to parse selectedModelConfig:", error)
      }
    }

    // Convert friendly model label to actual model value
    let actualModelId = modelId ? getModelValueFromLabel(modelId) : null
    if (modelId) {
      if (!actualModelId && modelId in Models) {
        actualModelId = modelId as Models
      } else if (!actualModelId) {
        throw new HTTPException(400, { message: `Invalid model: ${modelId}` })
      }
    } else {
      actualModelId = defaultBestModel
    }

    let attachmentMetadata = parseAttachmentMetadata(c)
    let imageAttachmentFileIds = attachmentMetadata
      .filter((m) => m.isImage)
      .map((m) => m.fileId)
    const nonImageAttachmentFileIds = attachmentMetadata
      .filter((m) => !m.isImage)
      .flatMap((m) => expandSheetIds(m.fileId))
    let attachmentStorageError: Error | null = null

    const contextExtractionSpan = initSpan.startSpan("context_extraction")
    const isMsgWithContext = isMessageWithContext(message)
    const extractedInfo = isMsgWithContext
      ? await extractFileIdsFromMessage(message, email)
      : {
          totalValidFileIdsFromLinkCount: 0,
          fileIds: [],
        }
    let fileIds = extractedInfo?.fileIds
    if (nonImageAttachmentFileIds && nonImageAttachmentFileIds.length > 0) {
      fileIds = [...fileIds, ...nonImageAttachmentFileIds]
    }
    const totalValidFileIdsFromLinkCount =
      extractedInfo?.totalValidFileIdsFromLinkCount
    loggerWithChild({ email: email }).info(`Extracted ${fileIds} extractedInfo`)
    loggerWithChild({ email: email }).info(
      `Total attachment files received: ${attachmentMetadata.length}`,
    )

    // Handle isFollowUp functionality - get context from previous user message
    if (isFollowUp && chatId) {
      try {
        const updatedContext = await applyFollowUpContext(chatId, email)

        fileIds = [...fileIds, ...updatedContext.fileIds]
        imageAttachmentFileIds.push(...updatedContext.imageAttachmentFileIds)
        attachmentMetadata.push(...updatedContext.attachmentMetadata)

        // Dedup
        fileIds = Array.from(new Set(fileIds))
        imageAttachmentFileIds = Array.from(new Set(imageAttachmentFileIds))
        let byId = new Map(attachmentMetadata.map((a) => [a.fileId, a]))
        attachmentMetadata = Array.from(byId.values())
      } catch (error) {
        loggerWithChild({ email: email }).error(
          error,
          `Error getting context from previous user message for isFollowUp: ${getErrorMessage(error)}`,
        )
        // Continue execution even if we can't get previous context
      }
    }

    const hasReferencedContext = fileIds && fileIds.length > 0
    contextExtractionSpan.setAttribute("file_ids_count", fileIds?.length || 0)
    contextExtractionSpan.setAttribute(
      "has_referenced_context",
      hasReferencedContext,
    )
    contextExtractionSpan.setAttribute(
      "is_message_with_context",
      isMsgWithContext,
    )
    contextExtractionSpan.setAttribute(
      "total_valid_file_ids_from_link_count",
      totalValidFileIdsFromLinkCount,
    )
    contextExtractionSpan.setAttribute(
      "extracted_file_ids",
      JSON.stringify(fileIds || []),
    )
    contextExtractionSpan.end()

    if (!message) {
      throw new HTTPException(400, {
        message: "Message is required",
      })
    }
    message = decodeURIComponent(message)
    rootSpan.setAttribute("message", message)

    const userLookupSpan = initSpan.startSpan("user_workspace_lookup")
    const userAndWorkspace = await getUserAndWorkspaceByEmail(
      db,
      workspaceId,
      email,
    )
    const { user, workspace } = userAndWorkspace
    userLookupSpan.setAttribute("user_id", user.id)
    userLookupSpan.setAttribute("workspace_id", workspace.id)
    userLookupSpan.end()

    let messages: SelectMessage[] = []
    const costArr: number[] = []
    const tokenArr: { inputTokens: number; outputTokens: number }[] = []
    const ctx = userContext(userAndWorkspace)
    const userTimezone = user?.timeZone || "Asia/Kolkata"
    const dateForAI = getDateForAI({ userTimeZone: userTimezone })
    const userMetadata: UserMetadataType = { userTimezone, dateForAI }
    let chat: SelectChat
    initSpan.end()

    const chatCreationSpan = rootSpan.startSpan("chat_creation")
    let agentPromptForLLM: string | undefined = undefined
    let agentForDb: SelectAgent | null = null

    if (agentId && isCuid(agentId)) {
      const agentLookupSpan = chatCreationSpan.startSpan("agent_lookup")
      // Use the numeric workspace.id for the database query with permission check
      agentForDb = await getAgentByExternalIdWithPermissionCheck(
        db,
        agentId,
        workspace.id,
        user.id,
      )
      if (!agentForDb) {
        agentLookupSpan.end()
        throw new HTTPException(403, {
          message: "Access denied: You don't have permission to use this agent",
        })
      }
      if (agentForDb.isRagOn === false) {
        isAgentic = false
      }
      agentPromptForLLM = JSON.stringify(agentForDb)
      agentLookupSpan.setAttribute("agent_external_id", agentForDb.externalId)
      agentLookupSpan.setAttribute("is_rag_on", agentForDb.isRagOn)
      agentLookupSpan.end()
    }
    const agentIdToStore = agentForDb ? agentForDb.externalId : null
    let title = ""
    if (!chatId) {
      const dbTransactionSpan = chatCreationSpan.startSpan(
        "db_transaction_new_chat",
      )
      let [insertedChat, insertedMsg] = await db.transaction(
        async (tx): Promise<[SelectChat, SelectMessage]> => {
          const chat = await insertChat(tx, {
            workspaceId: workspace.id,
            workspaceExternalId: workspace.externalId,
            userId: user.id,
            email: user.email,
            title: "Untitled",
            attachments: [],
            ...(agentId ? { agentId: agentIdToStore as string } : {}),
          })

          const insertedMsg = await insertMessage(tx, {
            chatId: chat.id,
            userId: user.id,
            chatExternalId: chat.externalId,
            workspaceExternalId: workspace.externalId,
            messageRole: MessageRole.User,
            email: user.email,
            sources: [],
            message,
            modelId: (actualModelId as Models) || defaultBestModel,
            fileIds: fileIds,
          })
          // Store attachment metadata for user message if attachments exist
          if (attachmentMetadata && attachmentMetadata.length > 0) {
            try {
              await storeAttachmentMetadata(
                tx,
                insertedMsg.externalId,
                attachmentMetadata,
                email,
              )
            } catch (error) {
              attachmentStorageError = error as Error
              loggerWithChild({ email: email }).error(
                error,
                `Failed to store attachment metadata for user message ${insertedMsg.externalId}`,
              )
            }
          }
          return [chat, insertedMsg]
        },
      )
      dbTransactionSpan.setAttribute(
        "chat_external_id",
        insertedChat.externalId,
      )
      dbTransactionSpan.setAttribute(
        "message_external_id",
        insertedMsg.externalId,
      )
      dbTransactionSpan.end()

      loggerWithChild({ email: sub }).info(
        "First mesage of the conversation, successfully created the chat",
      )
      chat = insertedChat
      messages.push(insertedMsg) // Add the inserted message to messages array
      chatCreationSpan.end()
    } else {
      const dbTransactionSpan = chatCreationSpan.startSpan(
        "db_transaction_existing_chat",
      )
      let [existingChat, allMessages, insertedMsg] = await db.transaction(
        async (tx): Promise<[SelectChat, SelectMessage[], SelectMessage]> => {
          // we are updating the chat and getting it's value in one call itself

          let existingChat = await updateChatByExternalIdWithAuth(
            db,
            chatId,
            email,
            {},
          )
          let allMessages = await getChatMessagesWithAuth(tx, chatId, email)

          let insertedMsg = await insertMessage(tx, {
            chatId: existingChat.id,
            userId: user.id,
            workspaceExternalId: workspace.externalId,
            chatExternalId: existingChat.externalId,
            messageRole: MessageRole.User,
            email: user.email,
            sources: [],
            message,
            modelId: (actualModelId as Models) || defaultBestModel,
            fileIds,
          })
          // Store attachment metadata for user message if attachments exist
          if (attachmentMetadata && attachmentMetadata.length > 0) {
            try {
              await storeAttachmentMetadata(
                tx,
                insertedMsg.externalId,
                attachmentMetadata,
                email,
              )
            } catch (error) {
              attachmentStorageError = error as Error
              loggerWithChild({ email }).error(
                error,
                `Failed to store attachment metadata for user message ${insertedMsg.externalId}`,
              )
            }
          }
          return [existingChat, allMessages, insertedMsg]
        },
      )
      dbTransactionSpan.setAttribute(
        "chat_external_id",
        existingChat.externalId,
      )
      dbTransactionSpan.setAttribute(
        "message_external_id",
        insertedMsg.externalId,
      )
      dbTransactionSpan.setAttribute(
        "previous_messages_count",
        allMessages.length,
      )
      dbTransactionSpan.end()

      loggerWithChild({ email: sub }).info(
        "Existing conversation, fetched previous messages",
      )
      messages = allMessages.concat(insertedMsg) // Update messages array
      chat = existingChat
      chatCreationSpan.end()
    }
    return streamSSE(c, async (stream) => {
      // Store MCP clients for cleanup to prevent memory leaks
      const mcpClients: Client[] = []
      let structuredReasoningSteps: AgentReasoningStep[] = [] // For structured reasoning steps
      // Track steps per iteration for limiting display
      let currentIterationSteps = 0
      let currentIterationNumber = 0
      const MAX_STEPS_PER_ITERATION = 3
      let currentIterationAllSteps: AgentReasoningStep[] = [] // Track all steps in current iteration for summary

      const logAndStreamReasoning = async (
        reasoningStep: AgentReasoningStep,
        userQuery: string = message, // Default to the current message
      ): Promise<void> => {
        const stepId = `step_${Date.now()}_${Math.random().toString(36).substr(2, 9)}`
        const timestamp = Date.now()

        // Check if this is a new iteration
        if (reasoningStep.type === AgentReasoningStepType.Iteration) {
          // Generate summary for previous iteration if it exists
          if (
            currentIterationNumber > 0 &&
            currentIterationAllSteps.length > 0
          ) {
            await generateAndStreamIterationSummary(
              currentIterationNumber,
              currentIterationAllSteps,
              userQuery,
            )
          }

          currentIterationNumber =
            reasoningStep.iteration ?? currentIterationNumber + 1
          currentIterationSteps = 0 // Reset step counter for new iteration
          currentIterationAllSteps = [] // Reset all steps for new iteration
        } else {
          // Track all steps in current iteration for summary
          currentIterationAllSteps.push(reasoningStep)

          // Skip steps beyond the limit for current iteration
          if (currentIterationSteps >= MAX_STEPS_PER_ITERATION) {
            // For skipped steps, only generate fallback summary (no AI call)
            const enhancedStep: AgentReasoningStep = {
              ...reasoningStep,
              stepId,
              timestamp,
              status: "in_progress",
              stepSummary: generateFallbackSummary(reasoningStep), // Only fallback summary
            }

            const humanReadableLog = convertReasoningStepToText(enhancedStep)
            structuredReasoningSteps.push(enhancedStep)
            return // Don't stream to frontend
          }
          currentIterationSteps++
        }

        // Generate AI summary ONLY for displayed steps (first 3 per iteration)
        const aiGeneratedSummary = await generateStepSummary(
          reasoningStep,
          userQuery,
          dateForAI,
          undefined,
          actualModelId || undefined,
        )

        const enhancedStep: AgentReasoningStep = {
          ...reasoningStep,
          stepId,
          timestamp,
          status: "in_progress",
          stepSummary: generateFallbackSummary(reasoningStep), // Quick fallback
          aiGeneratedSummary, // AI-generated summary only for displayed steps
        }

        const humanReadableLog = convertReasoningStepToText(enhancedStep)
        structuredReasoningSteps.push(enhancedStep)

        // Stream both summaries
        await stream.writeSSE({
          event: ChatSSEvents.Reasoning,
          data: JSON.stringify({
            text: humanReadableLog,
            step: enhancedStep,
            quickSummary: enhancedStep.stepSummary,
            aiSummary: enhancedStep.aiGeneratedSummary,
          }),
        })
      }

      // Helper function to create iteration summary steps
      const createIterationSummaryStep = (
        summary: string,
        iterationNumber: number,
      ): AgentReasoningStep => ({
        type: AgentReasoningStepType.LogMessage,
        stepId: `iteration_summary_${iterationNumber}_${Date.now()}`,
        timestamp: Date.now(),
        status: "completed",
        iteration: iterationNumber,
        message: summary,
        stepSummary: summary,
        aiGeneratedSummary: summary,
        isIterationSummary: true,
      })

      // Generate and stream iteration summary
      const generateAndStreamIterationSummary = async (
        iterationNumber: number,
        allSteps: AgentReasoningStep[],
        userQuery: string,
      ): Promise<void> => {
        try {
          const prompt = generateConsolidatedStepSummaryPromptJson(
            allSteps,
            userQuery,
            iterationNumber,
            `Iteration ${iterationNumber} complete summary`,
          )

          // Use the selected model or fallback to fast model for summary generation
          const summaryResult = await generateSynthesisBasedOnToolOutput(
            prompt,
            dateForAI,
            "",
            "",
            {
              modelId: (actualModelId as Models) || defaultFastModel,
              stream: false,
              json: true,
              reasoning: false,
              messages: [],
            },
          )

          const summaryResponse = summaryResult.text || ""

          // Parse the JSON response
          const parsed = jsonParseLLMOutput(summaryResponse)
          const summary =
            parsed.summary ||
            `Completed iteration ${iterationNumber} with ${allSteps.length} steps.`

          // Create the iteration summary step
          const iterationSummaryStep = createIterationSummaryStep(
            summary,
            iterationNumber,
          )

          // Add to structured reasoning steps so it gets saved to DB
          structuredReasoningSteps.push(iterationSummaryStep)

          // Stream the iteration summary
          await stream.writeSSE({
            event: ChatSSEvents.Reasoning,
            data: JSON.stringify({
              text: summary,
              step: iterationSummaryStep,
              quickSummary: summary,
              aiSummary: summary,
              isIterationSummary: true,
            }),
          })
        } catch (error) {
          Logger.error(`Error generating iteration summary: ${error}`)
          // Fallback summary
          const fallbackSummary = `Completed iteration ${iterationNumber} with ${allSteps.length} steps.`

          // Create the fallback iteration summary step
          const fallbackSummaryStep = createIterationSummaryStep(
            fallbackSummary,
            iterationNumber,
          )

          // Add to structured reasoning steps so it gets saved to DB
          structuredReasoningSteps.push(fallbackSummaryStep)

          await stream.writeSSE({
            event: ChatSSEvents.Reasoning,
            data: JSON.stringify({
              text: fallbackSummary,
              step: fallbackSummaryStep,
              quickSummary: fallbackSummary,
              aiSummary: fallbackSummary,
              isIterationSummary: true,
            }),
          })
        }
      }

      streamKey = `${chat.externalId}` // Create the stream key
      activeStreams.set(streamKey, stream) // Add stream to the map
      loggerWithChild({ email: sub }).info(
        `Added stream ${streamKey} to active streams map.`,
      )
      const streamSpan = rootSpan.startSpan("stream_response")
      streamSpan.setAttribute("chatId", chat.externalId)
      let wasStreamClosedPrematurely = false
      try {
        if (!chatId) {
          const titleUpdateSpan = streamSpan.startSpan("send_title_update")
          await stream.writeSSE({
            data: title,
            event: ChatSSEvents.ChatTitleUpdate,
          })
          titleUpdateSpan.end()
        }

        loggerWithChild({ email: sub }).info("Chat stream started")
        // we do not set the message Id as we don't have it
        await stream.writeSSE({
          event: ChatSSEvents.ResponseMetadata,
          data: JSON.stringify({
            chatId: chat.externalId,
          }),
        })

        // Send attachment metadata immediately if attachments exist
        if (attachmentMetadata && attachmentMetadata.length > 0) {
          const userMessage = messages[messages.length - 1]
          await stream.writeSSE({
            event: ChatSSEvents.AttachmentUpdate,
            data: JSON.stringify({
              messageId: userMessage.externalId,
              attachments: attachmentMetadata,
            }),
          })
        }

        // Notify client if attachment storage failed
        if (attachmentStorageError) {
          await stream.writeSSE({
            event: ChatSSEvents.Error,
            data: JSON.stringify({
              error: "attachment_storage_failed",
              message:
                "Failed to store attachment metadata. Your message was saved but attachments may not be available for future reference.",
              details: attachmentStorageError.message,
            }),
          })
        }

        let messagesWithNoErrResponse = messages
          .slice(0, messages.length - 1)
          .filter((msg) => !msg?.errorMessage)
          .map((m) => ({
            role: m.messageRole as ConversationRole,
            content: [{ text: m.message }],
          }))

        loggerWithChild({ email: sub }).info(
          "Checking if answer is in the conversation or a mandatory query rewrite is needed before RAG",
        )
        const finalToolsList: JAFinalToolsList = {}
        type FinalToolsEntry = JAFinalToolsList[string]
        type AdapterTool = FinalToolsEntry["tools"][number]
        let iterationCount = 0
        let isCustomMCP = false
        await logAndStreamReasoning({
          type: AgentReasoningStepType.LogMessage,
          message: `We're reading your question and figuring out the best way to find the answer — whether it's checking documents, searching emails, or gathering helpful info. This might take a few seconds... hang tight! <br> <br> We’re analyzing your query and choosing the best path forward — whether it’s searching internal docs, retrieving emails, or piecing together context. Hang tight while we think through it step by step.`,
        })
        if (toolsList && toolsList.length > 0) {
          for (const item of toolsList) {
            const { connectorId, tools: toolExternalIds } = item
            // Fetch connector info and create client
            const connector = await getConnectorById(
              db,
              parseInt(connectorId, 10),
              user.id,
            )
            if (!connector) {
              loggerWithChild({ email: sub }).warn(
                `Connector not found or access denied for connectorId: ${connectorId}`,
              )
              continue
            }
            const client = new Client({
              name: `connector-${connectorId}`,
              version: connector.config.version,
            })
            try {
              const loadedConfig = connector.config as {
                url?: string
                command?: string
                args?: string[]
                mode?: "sse" | "streamable-http"
                version: string
              }

              if (loadedConfig.url) {
                // This is an HTTP-based connector (SSE or Streamable)
                isCustomMCP = true
                const loadedUrl = loadedConfig.url
                const loadedMode = loadedConfig.mode || "sse" // Default to 'sse' for old connectors

                let loadedHeaders: Record<string, string> = {}
                if (connector.credentials) {
                  // New format: credentials contain the headers object
                  try {
                    loadedHeaders = JSON.parse(connector.credentials as string)
                  } catch (error) {
                    loggerWithChild({ email: sub }).error(
                      error,
                      `Failed to parse connector credentials for connectorId: ${connectorId}. Using empty headers.`,
                    )
                    loadedHeaders = {}
                  }
                } else if (connector.apiKey) {
                  // Old format: for backwards compatibility
                  loadedHeaders["Authorization"] = `Bearer ${connector.apiKey}`
                }
                loggerWithChild({ email: sub }).info(
                  `Connecting to MCP client at ${loadedUrl} with mode: ${loadedMode}`,
                )

                if (loadedMode === "streamable-http") {
                  const transportOptions: StreamableHTTPClientTransportOptions =
                    {
                      requestInit: {
                        headers: loadedHeaders,
                      },
                    }
                  await client.connect(
                    new StreamableHTTPClientTransport(
                      new URL(loadedUrl),
                      transportOptions,
                    ),
                  )
                } else {
                  // 'sse' mode
                  const transportOptions: SSEClientTransportOptions = {
                    requestInit: {
                      headers: loadedHeaders,
                    },
                  }
                  await client.connect(
                    new SSEClientTransport(
                      new URL(loadedUrl),
                      transportOptions,
                    ),
                  )
                }
              } else if (loadedConfig.command) {
                // This is an Stdio-based connector
                loggerWithChild({ email: sub }).info(
                  `Connecting to MCP Stdio client with command: ${loadedConfig.command}`,
                )
                await client.connect(
                  new StdioClientTransport({
                    command: loadedConfig.command,
                    args: loadedConfig.args || [],
                  }),
                )
              } else {
                throw new Error(
                  "Invalid MCP connector configuration: missing url or command.",
                )
              }
            } catch (error) {
              loggerWithChild({ email: sub }).error(
                error,
                `Failed to connect to MCP client for connector ${connectorId}`,
              )
              continue
            }
            // Store client for cleanup
            mcpClients.push(client)
            const tools = await getToolsByConnectorId(
              db,
              workspace.id,
              connector.id,
            )

            const filteredTools = tools.filter((tool) => {
              const isIncluded = toolExternalIds.includes(tool.externalId!)
              if (!isIncluded) {
                loggerWithChild({ email: sub }).info(
                  `[MessageWithToolsApi] Tool ${tool.externalId}:${tool.toolName} not in requested toolExternalIds.`,
                )
              }
              return isIncluded
            })

            const formattedTools: FinalToolsEntry["tools"] = filteredTools.map(
              (tool): AdapterTool => ({
                toolName: tool.toolName,
                toolSchema: tool.toolSchema,
                description: tool.description ?? undefined,
              }),
            )

            if (formattedTools.length === 0) {
              continue
            }

            const wrappedClient: FinalToolsEntry["client"] = {
              callTool: async ({ name, arguments: toolArguments }) => {
                if (isRecord(toolArguments)) {
                  return client.callTool({
                    name,
                    arguments: toolArguments,
                  })
                }
                return client.callTool({ name })
              },
              close: () => client.close(),
            }

            finalToolsList[String(connector.id)] = {
              tools: formattedTools,
              client: wrappedClient,
            }
          }
        }
        // ====== JAF-based agent loop starts here (replaces manual loop) ======
        const jafProcessingSpan = streamSpan.startSpan("jaf_processing")

        // Prepare streaming state holders
        let answer = ""
        const citations: Citation[] = []
        const imageCitations: ImageCitation[] = []
        const citationMap: Record<number, number> = {}
        const citationValues: Record<number, Citation> = {}
        let gatheredFragments: MinimalAgentFragment[] = []
        const gatheredFragmentskeys = new Set<string>() // to track uniqueness
        let planningContext = ""
        let parseSynthesisResult = null

        if (hasReferencedContext && iterationCount === 0) {
          const contextFetchSpan = rootSpan.startSpan("fetchDocumentContext")
          await logAndStreamReasoning({
            type: AgentReasoningStepType.Iteration,
            iteration: iterationCount,
          })
          try {
            const results = await GetDocumentsByDocIds(
              fileIds,
              contextFetchSpan,
            )
            if (results?.root?.children && results.root.children.length > 0) {
              const contextPromises = results?.root?.children?.map(
                async (v, i) => {
                  let content = await answerContextMap(
                    v as VespaSearchResults,
                    userMetadata,
                    0,
                    true,
                    undefined,
                    message,
                  )
                  const chatContainerFields =
                    isChatContainerFields(v.fields) &&
                    v.fields.sddocname === chatContainerSchema
                      ? v.fields
                      : undefined

                  if (chatContainerFields?.creator) {
                    const creator = await getDocumentOrNull(
                      chatUserSchema,
                      chatContainerFields.creator,
                    )
                    if (creator && isChatUserFields(creator.fields)) {
                      content += `\nCreator: ${creator.fields.name}`
                    }
                  }
                  return `Index ${i + 1} \n ${content}`
                },
              )
              const resolvedContexts = contextPromises
                ? await Promise.all(contextPromises)
                : []

              const chatContexts: VespaSearchResult[] = []
              const threadContexts: VespaSearchResult[] = []
              if (results?.root?.children) {
                for (const v of results.root.children) {
                  const chatContainerFields =
                    isChatContainerFields(v.fields) &&
                    v.fields.sddocname === chatContainerSchema
                      ? v.fields
                      : undefined
                  if (chatContainerFields) {
                    const channelId = chatContainerFields.docId

                    if (channelId) {
                      const searchResults = await searchSlackInVespa(
                        message,
                        email,
                        {
                          limit: 10,
                          channelIds: [channelId],
                        },
                      )
                      if (searchResults.root.children) {
                        chatContexts.push(...searchResults.root.children)
                        const threadMessages = await getThreadContext(
                          searchResults,
                          email,
                          contextFetchSpan,
                        )
                        if (threadMessages && threadMessages.root.children) {
                          threadContexts.push(...threadMessages.root.children)
                        }
                      }
                    }
                  }
                }
              }
              planningContext = cleanContext(resolvedContexts?.join("\n"))
              if (chatContexts.length > 0) {
                planningContext +=
                  "\n" + buildContext(chatContexts, 10, userMetadata)
              }
              if (threadContexts.length > 0) {
                planningContext +=
                  "\n" + buildContext(threadContexts, 10, userMetadata)
              }

              gatheredFragments = await Promise.all(
                results.root.children.map(
                  async (child: VespaSearchResult, idx) =>
                    await vespaResultToMinimalAgentFragment(
                      child,
                      idx,
                      userMetadata,
                      message,
                    ),
                ),
              )
              if (chatContexts.length > 0) {
                gatheredFragments.push(
                  ...(await Promise.all(
                    chatContexts.map(
                      async (child, idx) =>
                        await vespaResultToMinimalAgentFragment(
                          child,
                          idx,
                          userMetadata,
                          message,
                        ),
                    ),
                  )),
                )
              }
              if (threadContexts.length > 0) {
                gatheredFragments.push(
                  ...(await Promise.all(
                    threadContexts.map(
                      async (child, idx) =>
                        await vespaResultToMinimalAgentFragment(
                          child,
                          idx,
                          userMetadata,
                          message,
                        ),
                    ),
                  )),
                )
              }
              const parseSynthesisOutput = await performSynthesis(
                ctx,
                dateForAI,
                message,
                planningContext,
                gatheredFragments,
                messagesWithNoErrResponse,
                logAndStreamReasoning,
                sub,
                imageAttachmentFileIds,
                actualModelId || undefined,
              )
              await logAndStreamReasoning({
                type: AgentReasoningStepType.LogMessage,
                message: `Synthesis result: ${parseSynthesisOutput?.synthesisState || "unknown"}`,
              })
              await logAndStreamReasoning({
                type: AgentReasoningStepType.LogMessage,
                message: ` Synthesis: ${
                  parseSynthesisOutput?.answer || "No Synthesis details"
                }`,
              })
              const isContextSufficient =
                parseSynthesisOutput?.synthesisState ===
                ContextSysthesisState.Complete

              console.log("SYNTHESIS OUTPUT", parseSynthesisOutput?.answer)

              if (isContextSufficient) {
                parseSynthesisResult = JSON.stringify(parseSynthesisOutput)
                // Context is complete. We can break the loop and generate the final answer.
                await logAndStreamReasoning({
                  type: AgentReasoningStepType.LogMessage,
                  message:
                    "Context is sufficient. Proceeding to generate final answer.",
                })
              }
            }
          } catch (error) {
            loggerWithChild({ email: sub }).error(
              error,
              "Failed to fetch document context for agent tools",
            )
          } finally {
            contextFetchSpan?.end()
          }
        }

        // Compose JAF tools: internal + MCP
        const toolsCompositionSpan =
          jafProcessingSpan.startSpan("tools_composition")
        const baseCtx: JAFAdapterCtx = {
          email: sub,
          userCtx: ctx,
          agentPrompt: agentPromptForLLM,
          userMessage: message,
        }
        const internalJAFTools = buildInternalJAFTools()
        const mcpJAFTools = buildMCPJAFTools(finalToolsList)
        const allJAFTools = [...internalJAFTools, ...mcpJAFTools]
        toolsCompositionSpan.setAttribute(
          "internal_tools_count",
          internalJAFTools.length,
        )
        toolsCompositionSpan.setAttribute("mcp_tools_count", mcpJAFTools.length)
        toolsCompositionSpan.setAttribute(
          "total_tools_count",
          allJAFTools.length,
        )
        toolsCompositionSpan.end()

        // Build dynamic instructions that include tools + current context fragments
        const agentInstructions = () => {
          const toolOverview = buildToolsOverview(allJAFTools)
          const contextSection = buildContextSection(gatheredFragments)
          const agentSection = agentPromptForLLM
            ? `\n\nAgent Constraints:\n${agentPromptForLLM}`
            : ""
          const synthesisSection = parseSynthesisResult
          const dateForAI = getDateForAI({ userTimeZone: userTimezone })
          return (
            `
            The current date is: ${dateForAI} \n\n

            You are Xyne, an enterprise search assistant.\n` +
            `- Your first action must be to call an appropriate tool to gather authoritative context before answering.\n` +
            `- Do NOT answer from general knowledge. Always retrieve context via tools first.\n` +
            `- Always cite sources inline using bracketed indices [n] that refer to the Context Fragments list below.\n` +
            `- If context is missing or insufficient, use search/metadata tools to fetch more, or ask a brief clarifying question, then search.\n` +
            `- Be concise, accurate, and avoid hallucinations.\n` +
            `- If there is a parseSynthesisOutput, use it to respond to the user without doing any further tool calls. Add missing citations and return the answer.\n` +
            `\nAvailable Tools:\n${toolOverview}` +
            contextSection +
            agentSection +
            `\n<parseSynthesisOutput>${synthesisSection}</parseSynthesisOutput>`
          )
        }

        const jafSetupSpan = jafProcessingSpan.startSpan("jaf_setup")
        const runId = generateRunId()
        const traceId = generateTraceId()
        const initialMessages: JAFMessage[] = messages
          .filter((m) => !m?.errorMessage)
          .map((m) => ({
            role:
              m.messageRole === MessageRole.User
                ? ("user" as const)
                : ("assistant" as const),
            content: m.message,
          }))

        const jafAgent: JAFAgent<JAFAdapterCtx, string> = {
          name: "xyne-agent",
          instructions: () => agentInstructions(),
          tools: allJAFTools,
          modelConfig: { name: defaultBestModel as unknown as string },
        }

        const modelProvider = makeXyneJAFProvider<JAFAdapterCtx>()

        const agentRegistry = new Map<string, JAFAgent<JAFAdapterCtx, string>>([
          [jafAgent.name, jafAgent],
        ])

        const runState: JAFRunState<JAFAdapterCtx> = {
          runId,
          traceId,
          messages: initialMessages,
          currentAgentName: jafAgent.name,
          context: baseCtx,
          turnCount: 0,
        }

        const runCfg: JAFRunConfig<JAFAdapterCtx> = {
          agentRegistry,
          modelProvider,
          maxTurns: 10,
          modelOverride: defaultBestModel as unknown as string,
        }
        jafSetupSpan.setAttribute("run_id", runId)
        jafSetupSpan.setAttribute("trace_id", traceId)
        jafSetupSpan.setAttribute(
          "initial_messages_count",
          initialMessages.length,
        )
        jafSetupSpan.setAttribute("max_turns", 10)
        jafSetupSpan.end()

        // Note: ResponseMetadata was already sent above with chatId

        // Stream JAF events → existing SSE protocol
        const jafStreamingSpan = jafProcessingSpan.startSpan("jaf_streaming")
        const yieldedCitations = new Set<number>()
        const yieldedImageCitations = new Map<number, Set<number>>()
        let currentTurn = 0
        let totalToolCalls = 0

        for await (const evt of runStream<JAFAdapterCtx, string>(
          runState,
          runCfg,
          async (event: TraceEvent) => {
            if (event.type !== "before_tool_execution") return

            const { args = {} } = event.data ?? {}
            const docIds =
              gatheredFragments?.map((v) => v.id).filter(Boolean) ?? []

            // to exclude docs which already retrieved in prev iteration
            const modifiedArgs = docIds.length
              ? { ...args, excludedIds: docIds }
              : args

            return modifiedArgs
          },
        )) {
          if (stream.closed) {
            wasStreamClosedPrematurely = true
            break
          }
          switch (evt.type) {
            case "turn_start": {
              currentTurn = evt.data.turn
              const turnSpan = jafStreamingSpan.startSpan(`turn_${currentTurn}`)
              turnSpan.setAttribute("turn_number", currentTurn)
              turnSpan.setAttribute("agent_name", evt.data.agentName)
              await stream.writeSSE({
                event: ChatSSEvents.Reasoning,
                data: JSON.stringify({
                  text: `Iteration ${evt.data.turn} started (agent: ${evt.data.agentName})`,
                  step: {
                    type: AgentReasoningStepType.Iteration,
                    iteration: evt.data.turn,
                    status: "in_progress",
                    stepSummary: `Planning search iteration ${evt.data.turn}`,
                  },
                }),
              })
              turnSpan.end()
              break
            }
            case "tool_requests": {
              const toolRequestsSpan =
                jafStreamingSpan.startSpan("tool_requests")
              totalToolCalls += evt.data.toolCalls.length
              toolRequestsSpan.setAttribute(
                "tool_calls_count",
                evt.data.toolCalls.length,
              )
              toolRequestsSpan.setAttribute("total_tool_calls", totalToolCalls)

              for (const r of evt.data.toolCalls) {
                const toolSelectionSpan =
                  toolRequestsSpan.startSpan("tool_selection")
                toolSelectionSpan.setAttribute("tool_name", r.name)
                toolSelectionSpan.setAttribute(
                  "args_count",
                  Object.keys(r.args || {}).length,
                )

                await stream.writeSSE({
                  event: ChatSSEvents.Reasoning,
                  data: JSON.stringify({
                    text: `Tool selected: ${r.name}`,
                    step: {
                      type: AgentReasoningStepType.ToolSelected,
                      toolName: r.name,
                      status: "in_progress",
                      stepSummary: `Executing ${r.name} tool`,
                    },
                  }),
                })
                await stream.writeSSE({
                  event: ChatSSEvents.Reasoning,
                  data: JSON.stringify({
                    text: `Parameters: ${JSON.stringify(r.args)}`,
                    step: {
                      type: AgentReasoningStepType.ToolParameters,
                      parameters: r.args,
                      status: "in_progress",
                      stepSummary: "Reviewing tool parameters",
                    },
                  }),
                })
                toolSelectionSpan.end()
              }
              toolRequestsSpan.end()
              break
            }
            case "tool_call_start": {
              const toolStartSpan =
                jafStreamingSpan.startSpan("tool_call_start")
              toolStartSpan.setAttribute("tool_name", evt.data.toolName)
              await stream.writeSSE({
                event: ChatSSEvents.Reasoning,
                data: JSON.stringify({
                  text: `Executing ${evt.data.toolName}...`,
                  step: {
                    type: AgentReasoningStepType.ToolExecuting,
                    toolName: evt.data.toolName,
                    status: "in_progress",
                    stepSummary: `Executing ${evt.data.toolName} tool`,
                  },
                }),
              })
              toolStartSpan.end()
              break
            }
            case "tool_call_end": {
              const toolEndSpan = jafStreamingSpan.startSpan("tool_call_end")
              type ToolCallEndEventData = Extract<
                JAFTraceEvent,
                { type: "tool_call_end" }
              >["data"]
              const contexts = (evt.data as ToolCallEndEventData)?.toolResult
                ?.metadata?.contexts
              const contextsCount = Array.isArray(contexts)
                ? contexts.length
                : 0

              if (Array.isArray(contexts) && contexts.length) {
                const contextStrings = contexts.map(
<<<<<<< HEAD
                  (v: MinimalAgentFragment) => `
                    title: ${v.source.title}
                    content: ${v.content}
                    `,
=======
                  (v: MinimalAgentFragment) => {
                    const truncated = v.content.length > 600
                    const preview = truncated
                      ? v.content.slice(0, 600) + "..."
                      : v.content
                    return `title: ${v.source.title}\n
                    content: ${preview}\n                  `
                  },
>>>>>>> 2c7cd5b4
                )

                try {
                  const bestDocIndexes = await extractBestDocumentIndexes(
                    message,
                    contextStrings,
                    {
                      modelId: config.defaultBestModel,
                      json: false,
                      stream: false,
                    },
                  )

                  if (bestDocIndexes.length) {
                    bestDocIndexes.forEach((idx) => {
                      if (idx >= 0 && idx < contexts.length) {
                        const doc: MinimalAgentFragment = contexts[idx - 1]
                        const key = doc.id
                        if (!gatheredFragmentskeys.has(key)) {
                          gatheredFragments.push(doc)
                          gatheredFragmentskeys.add(key)
                        }
                      }
                    })
                  } else {
                    Logger.info(
                      "Couldn't retrieve good documents for user's query",
                    )
                  }
                } catch (error) {
                  // adding all context if extracting best document fails
                  contexts.forEach((doc: MinimalAgentFragment) => {
                    const key = doc.id
                    if (!gatheredFragmentskeys.has(key)) {
                      gatheredFragments.push(doc)
                      gatheredFragmentskeys.add(key)
                    }
                  })
                }
              }

              toolEndSpan.setAttribute("tool_name", evt.data.toolName)
              toolEndSpan.setAttribute("status", evt.data.status || "completed")
              toolEndSpan.setAttribute("contexts_found", contextsCount)
              toolEndSpan.setAttribute(
                "total_fragments",
                gatheredFragments.length,
              )

              await stream.writeSSE({
                event: ChatSSEvents.Reasoning,
                data: JSON.stringify({
                  text: `Tool result: ${evt.data.toolName}`,
                  step: {
                    type: AgentReasoningStepType.ToolResult,
                    toolName: evt.data.toolName,
                    status: evt.data.status || "completed",
                    resultSummary: "Tool execution completed",
                    itemsFound: contextsCount,
                    stepSummary: `Found ${contextsCount} results`,
                  },
                }),
              })
              toolEndSpan.end()
              break
            }
            case "assistant_message": {
              const messageSpan =
                jafStreamingSpan.startSpan("assistant_message")
              const content = getTextContent(evt.data.message.content) || ""
              const hasToolCalls =
                Array.isArray(evt.data.message?.tool_calls) &&
                (evt.data.message.tool_calls?.length ?? 0) > 0

              if (!content || content.length === 0) {
                break
              }

              if (hasToolCalls) {
                // Treat assistant content that accompanies tool calls as planning/reasoning,
                // not as final answer text. Emit as a reasoning step and do not send 'u' updates.
                await stream.writeSSE({
                  event: ChatSSEvents.Reasoning,
                  data: JSON.stringify({
                    text: content,
                    step: {
                      type: AgentReasoningStepType.LogMessage,
                      status: "in_progress",
                      stepSummary: "Model planned tool usage",
                    },
                  }),
                })
                break
              }

              // No tool calls: stream as user-visible answer text, with on-the-fly citations
              const chunkSize = 200
              for (let i = 0; i < content.length; i += chunkSize) {
                const chunk = content.slice(i, i + chunkSize)
                answer += chunk
                await stream.writeSSE({
                  event: ChatSSEvents.ResponseUpdate,
                  data: chunk,
                })

                for await (const cit of checkAndYieldCitationsForAgent(
                  answer,
                  yieldedCitations,
                  gatheredFragments,
                  yieldedImageCitations,
                  email ?? "",
                )) {
                  if (cit.citation) {
                    const { index, item } = cit.citation
                    citations.push(item)
                    citationMap[index] = citations.length - 1
                    await stream.writeSSE({
                      event: ChatSSEvents.CitationsUpdate,
                      data: JSON.stringify({
                        contextChunks: citations,
                        citationMap,
                      }),
                    })
                    citationValues[index] = item
                  }
                  if (cit.imageCitation) {
                    imageCitations.push(cit.imageCitation)
                    await stream.writeSSE({
                      event: ChatSSEvents.ImageCitationUpdate,
                      data: JSON.stringify(cit.imageCitation),
                    })
                  }
                }
              }
              messageSpan.setAttribute("content_length", content.length)
              messageSpan.setAttribute("answer_length", answer.length)
              messageSpan.setAttribute("citations_count", citations.length)
              messageSpan.setAttribute(
                "image_citations_count",
                imageCitations.length,
              )
              messageSpan.end()
              break
            }
            case "token_usage": {
              const tokenUsageSpan = jafStreamingSpan.startSpan("token_usage")
              const inputTokens = (evt.data.prompt as number) || 0
              const outputTokens = (evt.data.completion as number) || 0
              tokenArr.push({
                inputTokens,
                outputTokens,
              })
              tokenUsageSpan.setAttribute("input_tokens", inputTokens)
              tokenUsageSpan.setAttribute("output_tokens", outputTokens)
              tokenUsageSpan.setAttribute(
                "total_tokens",
                inputTokens + outputTokens,
              )
              tokenUsageSpan.end()
              break
            }
            case "guardrail_violation": {
              const guardrailSpan = jafStreamingSpan.startSpan(
                "guardrail_violation",
              )
              guardrailSpan.setAttribute("reason", evt.data.reason)
              await stream.writeSSE({
                event: ChatSSEvents.Error,
                data: JSON.stringify({
                  error: "guardrail_violation",
                  message: evt.data.reason,
                }),
              })
              guardrailSpan.end()
              break
            }
            case "decode_error": {
              const decodeErrorSpan = jafStreamingSpan.startSpan("decode_error")
              await stream.writeSSE({
                event: ChatSSEvents.Error,
                data: JSON.stringify({
                  error: "decode_error",
                  message: "Failed to decode model output",
                }),
              })
              decodeErrorSpan.end()
              break
            }
            case "handoff_denied": {
              const handoffSpan = jafStreamingSpan.startSpan("handoff_denied")
              handoffSpan.setAttribute("reason", evt.data.reason)
              await stream.writeSSE({
                event: ChatSSEvents.Error,
                data: JSON.stringify({
                  error: "handoff_denied",
                  message: evt.data.reason,
                }),
              })
              handoffSpan.end()
              break
            }
            case "turn_end": {
              const turnEndSpan = jafStreamingSpan.startSpan("turn_end")
              turnEndSpan.setAttribute("turn_number", evt.data.turn)
              // Emit an iteration summary (fallback version)
              await stream.writeSSE({
                event: ChatSSEvents.Reasoning,
                data: JSON.stringify({
                  text: `Completed iteration ${evt.data.turn}.`,
                  step: {
                    type: AgentReasoningStepType.LogMessage,
                    status: "completed",
                    message: `Completed iteration ${evt.data.turn}.`,
                    iteration: evt.data.turn,
                    stepSummary: `Completed iteration ${evt.data.turn}.`,
                    isIterationSummary: true,
                  },
                }),
              })
              turnEndSpan.end()
              break
            }
            case "final_output": {
              const finalOutputSpan = jafStreamingSpan.startSpan("final_output")
              const out = evt.data.output
              if (typeof out === "string" && out.trim().length) {
                // Ensure any remainder is streamed
                const remaining = out.slice(answer.length)
                if (remaining.length) {
                  await stream.writeSSE({
                    event: ChatSSEvents.ResponseUpdate,
                    data: remaining,
                  })
                  answer = out
                }
              }
              // Store the actual output instead of just length
              finalOutputSpan.setAttribute(
                "final_output",
                typeof out === "string" ? out : "",
              )
              finalOutputSpan.setAttribute(
                "final_output_length",
                typeof out === "string" ? out.length : 0,
              )
              finalOutputSpan.setAttribute(
                "citation_map",
                JSON.stringify(citationMap),
              )
              finalOutputSpan.setAttribute(
                "citation_values",
                JSON.stringify(citationValues),
              )
              finalOutputSpan.setAttribute("citations_count", citations.length)
              finalOutputSpan.setAttribute(
                "image_citations_count",
                imageCitations.length,
              )
              finalOutputSpan.end()
              break
            }
            case "run_end": {
              const runEndSpan = jafStreamingSpan.startSpan("run_end")
              const outcome = evt.data
                .outcome as JAFRunResult<string>["outcome"]
              runEndSpan.setAttribute(
                "outcome_status",
                outcome?.status || "unknown",
              )

              if (outcome?.status === "completed") {
                const costCalculationSpan =
                  runEndSpan.startSpan("cost_calculation")
                const totalCost = costArr.reduce((sum, cost) => sum + cost, 0)
                const totalTokens = tokenArr.reduce(
                  (sum, t) => sum + t.inputTokens + t.outputTokens,
                  0,
                )
                costCalculationSpan.setAttribute("total_cost", totalCost)
                costCalculationSpan.setAttribute("total_tokens", totalTokens)
                costCalculationSpan.setAttribute(
                  "total_tool_calls",
                  totalToolCalls,
                )
                costCalculationSpan.setAttribute(
                  "final_answer_length",
                  answer.length,
                )
                costCalculationSpan.setAttribute(
                  "citations_count",
                  citations.length,
                )
                costCalculationSpan.end()

                const dbInsertSpan = runEndSpan.startSpan(
                  "insert_assistant_message",
                )
                const msg = await insertMessage(db, {
                  chatId: chat.id,
                  userId: user.id,
                  workspaceExternalId: workspace.externalId,
                  chatExternalId: chat.externalId,
                  messageRole: MessageRole.Assistant,
                  email: user.email,
                  sources: citations,
                  imageCitations: imageCitations,
                  message: processMessage(answer, citationMap),
                  thinking: "",
                  modelId: defaultBestModel,
                  cost: totalCost.toString(),
                  tokensUsed: totalTokens,
                })
                assistantMessageId = msg.externalId
                dbInsertSpan.setAttribute(
                  "message_external_id",
                  assistantMessageId,
                )
                dbInsertSpan.end()

                const traceInsertSpan =
                  runEndSpan.startSpan("insert_chat_trace")
                const traceJson = tracer.serializeToJson()
                await insertChatTrace({
                  workspaceId: workspace.id,
                  userId: user.id,
                  chatId: chat.id,
                  messageId: msg.id,
                  chatExternalId: chat.externalId,
                  email: user.email,
                  messageExternalId: msg.externalId,
                  traceJson,
                })
                traceInsertSpan.end()

                await stream.writeSSE({
                  event: ChatSSEvents.ResponseMetadata,
                  data: JSON.stringify({
                    chatId: chat.externalId,
                    messageId: assistantMessageId,
                  }),
                })
                await stream.writeSSE({ event: ChatSSEvents.End, data: "" })
              } else {
                // Error outcome: stream error and do not insert assistant message
                const errorHandlingSpan = runEndSpan.startSpan("error_handling")
                const allMessages = await getChatMessagesWithAuth(
                  db,
                  chat?.externalId,
                  email,
                )
                const lastMessage = allMessages[allMessages.length - 1]
                await stream.writeSSE({
                  event: ChatSSEvents.ResponseMetadata,
                  data: JSON.stringify({
                    chatId: chat.externalId,
                    messageId: lastMessage.externalId,
                  }),
                })
                // Check the status before accessing error property
                const err =
                  outcome?.status === "error" ? outcome.error : undefined
                const errTag = err?._tag || "run_error"
                let errMsg = "Model did not return a response."
                if (err) {
                  switch (err._tag) {
                    case "ModelBehaviorError":
                    case "ToolCallError":
                    case "HandoffError":
                      errMsg = err.detail
                      break
                    case "InputGuardrailTripwire":
                    case "OutputGuardrailTripwire":
                      errMsg = err.reason
                      break
                    case "DecodeError":
                      errMsg = "Failed to decode model output"
                      break
                    case "AgentNotFound":
                      errMsg = `Agent not found: ${err.agentName}`
                      break
                    case "MaxTurnsExceeded":
                      // Execute fallback tool directly using messages from runState
                      try {
                        await stream.writeSSE({
                          event: ChatSSEvents.Reasoning,
                          data: JSON.stringify({
                            text: "Max iterations reached with incomplete synthesis. Activating follow-back search strategy...",
                            step: {
                              type: AgentReasoningStepType.LogMessage,
                              message:
                                "Max iterations reached with incomplete synthesis. Activating follow-back search strategy...",
                              status: "in_progress",
                              stepSummary: "Activating fallback search",
                            },
                          }),
                        })

                        // Extract all context from runState.messages array
                        const allMessages = runState.messages || []
                        const agentScratchpad = allMessages
                          .map(
                            (msg, index) =>
                              `${msg.role}: ${getTextContent(msg.content)}`,
                          )
                          .join("\n")
                        console.log("Agent scratchpad:", agentScratchpad)
                        console.log("all messages:", allMessages)

                        // Build tool log from any tool executions in the conversation
                        const toolLog = allMessages
                          .filter(
                            (msg) =>
                              msg.role === "tool" ||
                              msg.tool_calls ||
                              msg.tool_call_id,
                          )
                          .map(
                            (msg, index) =>
                              `Tool Execution ${index + 1}: ${getTextContent(msg.content)}`,
                          )
                          .join("\n")
                        console.log("Tool log:", toolLog)
                        // Prepare fallback tool parameters with context from runState.messages
                        const fallbackParams = {
                          originalQuery: message,
                          agentScratchpad: agentScratchpad,
                          toolLog: toolLog,
                          gatheredFragments: gatheredFragments,
                        }

                        await stream.writeSSE({
                          event: ChatSSEvents.Reasoning,
                          data: JSON.stringify({
                            text: `Executing fallback tool with context from ${allMessages.length} messages...`,
                            step: {
                              type: AgentReasoningStepType.ToolExecuting,
                              toolName: "fall_back",
                              status: "in_progress",
                              stepSummary: "Executing fallback tool",
                            },
                          }),
                        })

                        // Execute fallback tool directly
                        const fallbackResponse = await agentTools[
                          "fall_back"
                        ].execute(
                          fallbackParams,
                          streamSpan.startSpan("fallback_search_execution"),
                          email,
                          ctx,
                          agentPromptForLLM,
                          message,
                        )

                        await stream.writeSSE({
                          event: ChatSSEvents.Reasoning,
                          data: JSON.stringify({
                            text: `Fallback tool execution completed`,
                            step: {
                              type: AgentReasoningStepType.ToolResult,
                              toolName: "fall_back",
                              status: "completed",
                              resultSummary:
                                fallbackResponse.result ||
                                "Fallback response generated",
                              itemsFound:
                                fallbackResponse.contexts?.length || 0,
                              stepSummary: `Generated fallback response`,
                            },
                          }),
                        })

                        // Stream the fallback response if available
                        if (
                          fallbackResponse.fallbackReasoning ||
                          fallbackResponse.result
                        ) {
                          const fallbackAnswer =
                            fallbackResponse.fallbackReasoning ||
                            fallbackResponse.result ||
                            ""

                          await stream.writeSSE({
                            event: ChatSSEvents.ResponseUpdate,
                            data: fallbackAnswer,
                          })

                          // Handle any contexts returned by fallback tool
                          if (
                            fallbackResponse.contexts &&
                            Array.isArray(fallbackResponse.contexts)
                          ) {
                            fallbackResponse.contexts.forEach((context) => {
                              citations.push(context.source)
                              citationMap[citations.length] =
                                citations.length - 1
                            })

                            if (citations.length > 0) {
                              await stream.writeSSE({
                                event: ChatSSEvents.CitationsUpdate,
                                data: JSON.stringify({
                                  contextChunks: citations,
                                  citationMap,
                                }),
                              })
                            }
                          }

                          if (fallbackAnswer.trim()) {
                            // Insert successful fallback message
                            const totalCost = costArr.reduce(
                              (sum, cost) => sum + cost,
                              0,
                            )
                            const totalTokens = tokenArr.reduce(
                              (sum, t) => sum + t.inputTokens + t.outputTokens,
                              0,
                            )
                            const msg = await insertMessage(db, {
                              chatId: chat.id,
                              userId: user.id,
                              workspaceExternalId: workspace.externalId,
                              chatExternalId: chat.externalId,
                              messageRole: MessageRole.Assistant,
                              email: user.email,
                              sources: citations,
                              imageCitations: imageCitations,
                              message: processMessage(
                                fallbackAnswer,
                                citationMap,
                              ),
                              thinking: "",
                              modelId: modelId || defaultBestModel,
                              cost: totalCost.toString(),
                              tokensUsed: totalTokens,
                            })
                            assistantMessageId = msg.externalId
                            await stream.writeSSE({
                              event: ChatSSEvents.ResponseMetadata,
                              data: JSON.stringify({
                                chatId: chat.externalId,
                                messageId: assistantMessageId,
                              }),
                            })
                            await stream.writeSSE({
                              event: ChatSSEvents.End,
                              data: "",
                            })
                            return // Successfully handled with fallback response
                          }
                        }
                      } catch (fallbackError) {
                        Logger.error(
                          fallbackError,
                          "Error during MaxTurnsExceeded fallback tool execution",
                        )
                        await stream.writeSSE({
                          event: ChatSSEvents.Reasoning,
                          data: JSON.stringify({
                            text: `Fallback search failed: ${getErrorMessage(fallbackError)}. Will generate best-effort answer.`,
                            step: {
                              type: AgentReasoningStepType.LogMessage,
                              message: `Fallback search failed: ${getErrorMessage(fallbackError)}`,
                              status: "error",
                              stepSummary: "Fallback search failed",
                            },
                          }),
                        })
                        // Fall through to default error handling if fallback fails
                      }

                      // Default error handling if fallback fails or produces no response
                      errMsg = `Max turns exceeded: ${err.turns}`
                      break
                    default:
                      errMsg = errTag
                  }
                }
                const errPayload = {
                  error: errTag,
                  message: errMsg,
                }
                errorHandlingSpan.setAttribute("error_tag", errTag)
                errorHandlingSpan.setAttribute("error_message", errMsg)
                errorHandlingSpan.end()

                await stream.writeSSE({
                  event: ChatSSEvents.Error,
                  data: JSON.stringify(errPayload),
                })
                await addErrMessageToMessage(
                  lastMessage,
                  JSON.stringify(errPayload),
                )
                await stream.writeSSE({ event: ChatSSEvents.End, data: "" })
              }
              runEndSpan.end()
              break
            }
          }
        }

        jafStreamingSpan.setAttribute("total_turns", currentTurn)
        jafStreamingSpan.setAttribute("total_tool_calls", totalToolCalls)
        jafStreamingSpan.setAttribute("final_answer_length", answer.length)
        jafStreamingSpan.setAttribute("citations_count", citations.length)
        jafStreamingSpan.setAttribute(
          "image_citations_count",
          imageCitations.length,
        )
        jafStreamingSpan.end()

        jafProcessingSpan.end()

        // Early return to skip legacy manual loop
        streamSpan.end()
        rootSpan.end()
        return
      } finally {
        // Cleanup MCP clients to prevent memory leaks
        for (const client of mcpClients) {
          try {
            await client.close()
          } catch (error) {
            loggerWithChild({ email: sub }).error(
              error,
              "Failed to close MCP client",
            )
          }
        }

        // Remove stream from active streams map
        if (streamKey && activeStreams.has(streamKey)) {
          activeStreams.delete(streamKey)
          loggerWithChild({ email: sub }).info(
            `Removed stream ${streamKey} from active streams map.`,
          )
        }

        // Close SSE stream (defensive)
        if (stream) {
          await stream.close()
        }
      }
    })
  } catch (error) {
    loggerWithChild({ email: email }).error(
      error,
      "MessageWithToolsApi failed before stream start",
    )
    // If streaming hasn't started yet, surface a proper HTTP error to the client
    throw new HTTPException(500, {
      message: getErrorMessage(error),
    })
  }
}

async function* nonRagIterator(
  message: string,
  userCtx: string,
  dateForAI: string,
  context: string,
  results: MinimalAgentFragment[],
  agentPrompt?: string,
  messages: Message[] = [],
  imageFileNames: string[] = [],
  email?: string,
  isReasoning = true,
  modelId?: string,
): AsyncIterableIterator<
  ConverseResponse & {
    citation?: { index: number; item: Citation }
    imageCitation?: ImageCitation
  }
> {
  const ragOffIterator = baselineRAGOffJsonStream(
    message,
    userCtx,
    dateForAI,
    context,
    {
      modelId: (modelId as Models) || defaultBestModel,
      stream: true,
      json: false,
      reasoning: isReasoning,
      imageFileNames,
    },
    agentPrompt ?? "",
    messages,
  )

  // const previousResultsLength = 0
  let buffer = ""
  let thinking = ""
  let reasoning = isReasoning
  let yieldedCitations = new Set<number>()
  let yieldedImageCitations = new Map<number, Set<number>>()

  for await (const chunk of ragOffIterator) {
    try {
      if (chunk.text) {
        if (reasoning) {
          if (thinking && !chunk.text.includes(EndThinkingToken)) {
            thinking += chunk.text
            yield* checkAndYieldCitationsForAgent(
              thinking,
              yieldedCitations,
              results,
              undefined,
              email!,
            )
            yield { text: chunk.text, reasoning }
          } else {
            const startThinkingIndex = chunk.text.indexOf(StartThinkingToken)
            if (
              startThinkingIndex !== -1 &&
              chunk.text.trim().length > StartThinkingToken.length
            ) {
              let token = chunk.text.slice(
                startThinkingIndex + StartThinkingToken.length,
              )
              if (chunk.text.includes(EndThinkingToken)) {
                token = chunk.text.split(EndThinkingToken)[0]
                thinking += token
              } else {
                thinking += token
              }
              yield* checkAndYieldCitationsForAgent(
                thinking,
                yieldedCitations,
                results,
                undefined,
                email!,
              )
              yield { text: token, reasoning }
            }
          }
        }
        if (reasoning && chunk.text.includes(EndThinkingToken)) {
          reasoning = false
          chunk.text = chunk.text.split(EndThinkingToken)[1].trim()
        }
        if (!reasoning) {
          buffer += chunk.text
          yield { text: chunk.text }

          yield* checkAndYieldCitationsForAgent(
            buffer,
            yieldedCitations,
            results,
            yieldedImageCitations,
            email ?? "",
          )
        }
      }

      if (chunk.cost) {
        yield { cost: chunk.cost }
      }
      if (chunk.metadata) {
        yield { metadata: chunk.metadata }
      }
    } catch (e) {
      Logger.error(`Error processing chunk: ${e}`)
      continue
    }
  }
}

export const AgentMessageApiRagOff = async (c: Context) => {
  const tracer: Tracer = getTracer("chat")
  const rootSpan = tracer.startSpan("AgentMessageApiRagOff")

  let stream: any
  let chat: SelectChat
  let assistantMessageId: string | null = null
  let streamKey: string | null = null
  const { email, workspaceExternalId: workspaceId, via_apiKey } = getAuth(c)
  let body

  try {
    if (!via_apiKey) {
      // @ts-ignore
      body = c.req.valid("query")
    } else {
      // @ts-ignore
      body = c.req.valid("json")
    }
    loggerWithChild({ email: email }).info("AgentMessageApiRagOff..")
    rootSpan.setAttribute("email", email)
    rootSpan.setAttribute("workspaceId", workspaceId)

    let {
      message,
      chatId,
      selectedModelConfig,
      agentId,
      streamOff,
      agentPromptPayload,
    }: MessageReqType = body

    // Parse the model configuration JSON
    let modelId: string | null = null
    let isReasoningEnabled = false

    if (selectedModelConfig) {
      try {
        const modelConfig = JSON.parse(selectedModelConfig)
        modelId = modelConfig.model || null

        // Check capabilities - handle both array and object formats
        if (modelConfig.capabilities) {
          if (Array.isArray(modelConfig.capabilities)) {
            isReasoningEnabled = modelConfig.capabilities.includes("reasoning")
          } else if (typeof modelConfig.capabilities === "object") {
            isReasoningEnabled = modelConfig.capabilities.reasoning === true
          }
        }
      } catch (error) {
        console.error("Failed to parse selectedModelConfig:", error)
      }
    }

    // Convert friendly model label to actual model value
    let actualModelId = modelId ? getModelValueFromLabel(modelId) : null
    if (modelId) {
      if (!actualModelId && modelId in Models) {
        actualModelId = modelId as Models
      } else if (!actualModelId) {
        throw new HTTPException(400, { message: `Invalid model: ${modelId}` })
      }
    } else {
      actualModelId = defaultBestModel
    }

    const userAndWorkspace = await getUserAndWorkspaceByEmail(
      db,
      workspaceId, // This workspaceId is the externalId from JWT
      email,
    )
    const { user, workspace } = userAndWorkspace // workspace.id is the numeric ID
    let agentPromptForLLM: string | undefined = undefined
    let agentForDb: SelectAgent | null = null

    // Handle test current form config case
    if (agentPromptPayload !== undefined) {
      const mockAgentResult = createMockAgentFromFormData(
        agentPromptPayload,
        user,
        workspace,
        email,
      )
      agentForDb = mockAgentResult.agentForDb
      agentPromptForLLM = mockAgentResult.agentPromptForLLM
    } else if (agentId && isCuid(agentId)) {
      // Use the numeric workspace.id for the database query with permission check
      agentForDb = await getAgentByExternalIdWithPermissionCheck(
        db,
        agentId,
        workspace.id,
        user.id,
      )
      if (!agentForDb) {
        throw new HTTPException(403, {
          message: "Access denied: You don't have permission to use this agent",
        })
      }
      agentPromptForLLM = JSON.stringify(agentForDb)
    }
    const agentIdToStore = agentForDb ? agentForDb.externalId : null
    const userRequestsReasoning = isReasoningEnabled
    if (!message) {
      throw new HTTPException(400, {
        message: "Message is required",
      })
    }
    message = decodeURIComponent(message)
    rootSpan.setAttribute("message", message)
    const isMsgWithContext = isMessageWithContext(message)
    const extractedInfo = isMsgWithContext
      ? await extractFileIdsFromMessage(message, email)
      : {
          totalValidFileIdsFromLinkCount: 0,
          fileIds: [],
        }
    const fileIds = extractedInfo?.fileIds
    const totalValidFileIdsFromLinkCount =
      extractedInfo?.totalValidFileIdsFromLinkCount

    let messages: SelectMessage[] = []
    const costArr: number[] = []
    const tokenArr: { inputTokens: number; outputTokens: number }[] = []
    const ctx = userContext(userAndWorkspace)
    const userTimezone = user?.timeZone || "Asia/Kolkata"
    const dateForAI = getDateForAI({ userTimeZone: userTimezone })
    const userMetadata: UserMetadataType = { userTimezone, dateForAI }
    let chat: SelectChat

    const chatCreationSpan = rootSpan.startSpan("chat_creation")

    let title = ""
    if (!chatId) {
      let [insertedChat, insertedMsg] = await db.transaction(
        async (tx): Promise<[SelectChat, SelectMessage]> => {
          const chat = await insertChat(tx, {
            workspaceId: workspace.id,
            workspaceExternalId: workspace.externalId,
            userId: user.id,
            email: user.email,
            title: "Untitled",
            attachments: [],
            agentId: agentIdToStore as string,
            via_apiKey,
          })

          const insertedMsg = await insertMessage(tx, {
            chatId: chat.id,
            userId: user.id,
            chatExternalId: chat.externalId,
            workspaceExternalId: workspace.externalId,
            messageRole: MessageRole.User,
            email: user.email,
            sources: [],
            message,
            modelId: (actualModelId as Models) || defaultBestModel,
            fileIds: fileIds,
          })
          return [chat, insertedMsg]
        },
      )
      Logger.info(
        "First mesage of the conversation, successfully created the chat",
      )
      chat = insertedChat
      messages.push(insertedMsg) // Add the inserted message to messages array
      chatCreationSpan.end()
    } else {
      let [existingChat, allMessages, insertedMsg] = await db.transaction(
        async (tx): Promise<[SelectChat, SelectMessage[], SelectMessage]> => {
          // we are updating the chat and getting it's value in one call itself

          let existingChat = await updateChatByExternalIdWithAuth(
            db,
            chatId,
            email,
            {},
          )
          let allMessages = await getChatMessagesWithAuth(tx, chatId, email)

          let insertedMsg = await insertMessage(tx, {
            chatId: existingChat.id,
            userId: user.id,
            workspaceExternalId: workspace.externalId,
            chatExternalId: existingChat.externalId,
            messageRole: MessageRole.User,
            email: user.email,
            sources: [],
            message,
            modelId: (actualModelId as Models) || defaultBestModel,
            fileIds,
          })
          return [existingChat, allMessages, insertedMsg]
        },
      )
      Logger.info("Existing conversation, fetched previous messages")
      messages = allMessages.concat(insertedMsg) // Update messages array
      chat = existingChat
      chatCreationSpan.end()
    }
    if (!streamOff) {
      return streamSSE(c, async (stream) => {
        streamKey = `${chat.externalId}` // Create the stream key
        activeStreams.set(streamKey, stream) // Add stream to the map
        Logger.info(`Added stream ${streamKey} to active streams map.`)
        let wasStreamClosedPrematurely = false
        const streamSpan = rootSpan.startSpan("stream_response")
        streamSpan.setAttribute("chatId", chat.externalId)
        const messagesWithNoErrResponse = messages
          .slice(0, messages.length - 1)
          .filter((msg) => !msg?.errorMessage)
          .map((m) => ({
            role: m.messageRole as ConversationRole,
            content: [{ text: m.message }],
          }))
        try {
          if (!chatId) {
            const titleUpdateSpan = streamSpan.startSpan("send_title_update")
            await stream.writeSSE({
              data: title,
              event: ChatSSEvents.ChatTitleUpdate,
            })
            titleUpdateSpan.end()
          }

          Logger.info("Chat stream started")
          // we do not set the message Id as we don't have it
          await stream.writeSSE({
            event: ChatSSEvents.ResponseMetadata,
            data: JSON.stringify({
              chatId: chat.externalId,
            }),
          })

          const dataSourceSpan = streamSpan.startSpan("get_all_data_sources")
          const allDataSources = await getAllDocumentsForAgent(
            [Apps.DataSource],
            agentForDb?.appIntegrations as string[],
            400,
            email,
          )
          dataSourceSpan.end()
          loggerWithChild({ email }).info(
            `Found ${allDataSources?.root?.children?.length} data sources for agent`,
          )

          let docIds: string[] = []
          if (
            allDataSources &&
            allDataSources.root &&
            allDataSources.root.children
          ) {
            docIds = [
              ...new Set(
                allDataSources.root.children
                  .map(
                    (child: VespaSearchResult) =>
                      (child.fields as any)?.docId as string,
                  )
                  .filter(Boolean),
              ),
            ]
          }

          let context = ""
          let finalImageFileNames: string[] = []
          let fragments: MinimalAgentFragment[] = []
          if (docIds.length > 0) {
            let previousResultsLength = 0
            const chunksSpan = streamSpan.startSpan("get_documents_by_doc_ids")
            const allChunks = await GetDocumentsByDocIds(docIds, chunksSpan)
            // const allChunksCopy
            chunksSpan.end()
            if (allChunks?.root?.children) {
              const startIndex = 0
              fragments = await Promise.all(
                allChunks.root.children.map(
                  async (child, idx) =>
                    await vespaResultToMinimalAgentFragment(
                      child,
                      idx,
                      userMetadata,
                      message,
                    ),
                ),
              )
              context = answerContextMapFromFragments(
                fragments,
                maxDefaultSummary,
              )

              const { imageFileNames } = extractImageFileNames(
                context,
                fragments.map(
                  (v) =>
                    ({
                      fields: {
                        docId: v.source.docId,
                        title: v.source.title,
                        url: v.source.url,
                      },
                    }) as any,
                ),
              )
              Logger.info(`Image file names in RAG offffff: ${imageFileNames}`)
              finalImageFileNames = imageFileNames || []
              // context = initialContext;
            }
          }

          const ragOffIterator = nonRagIterator(
            message,
            ctx,
            dateForAI,
            context,
            fragments,
            agentPromptForLLM,
            messagesWithNoErrResponse,
            finalImageFileNames,
            email,
            isReasoningEnabled,
            actualModelId || undefined,
          )
          let answer = ""
          let citations: Citation[] = []
          let imageCitations: ImageCitation[] = []
          let citationMap: Record<number, number> = {}
          let citationValues: Record<number, Citation> = {}
          let thinking = ""
          let reasoning = isReasoningEnabled
          for await (const chunk of ragOffIterator) {
            if (stream.closed) {
              Logger.info("[AgentMessageApiRagOff] Stream closed. Breaking.")
              wasStreamClosedPrematurely = true
              break
            }
            if (chunk.text) {
              if (reasoning && chunk.reasoning) {
                thinking += chunk.text
                stream.writeSSE({
                  event: ChatSSEvents.Reasoning,
                  data: chunk.text,
                })
                // reasoningSpan.end()
              }
              if (!chunk.reasoning) {
                answer += chunk.text
                stream.writeSSE({
                  event: ChatSSEvents.ResponseUpdate,
                  data: chunk.text,
                })
              }
            }

            if (chunk.citation) {
              const { index, item } = chunk.citation
              citations.push(item)
              citationMap[index] = citations.length - 1
              loggerWithChild({ email }).info(
                `Found citations and sending it, current count: ${citations.length}`,
              )
              stream.writeSSE({
                event: ChatSSEvents.CitationsUpdate,
                data: JSON.stringify({
                  contextChunks: citations,
                  citationMap,
                }),
              })
              citationValues[index] = item
            }

            if (chunk.imageCitation) {
              loggerWithChild({ email: email }).info(
                `Found image citation, sending it`,
                { citationKey: chunk.imageCitation.citationKey },
              )
              imageCitations.push(chunk.imageCitation)
              stream.writeSSE({
                event: ChatSSEvents.ImageCitationUpdate,
                data: JSON.stringify(chunk.imageCitation),
              })
            }

            if (chunk.cost) {
              costArr.push(chunk.cost)
            }
            if (chunk.metadata?.usage) {
              tokenArr.push({
                inputTokens: chunk.metadata.usage.inputTokens,
                outputTokens: chunk.metadata.usage.outputTokens,
              })
            }
          }

          if (answer) {
            // Calculate total cost and tokens
            const totalCost = costArr.reduce((sum, cost) => sum + cost, 0)
            const totalTokens = tokenArr.reduce(
              (sum, tokens) => sum + tokens.inputTokens + tokens.outputTokens,
              0,
            )

            const msg = await insertMessage(db, {
              chatId: chat.id,
              userId: user.id,
              workspaceExternalId: workspace.externalId,
              chatExternalId: chat.externalId,
              messageRole: MessageRole.Assistant,
              email: user.email,
              sources: citations,
              imageCitations: imageCitations,
              message: processMessage(answer, citationMap),
              thinking: thinking,
              modelId: (actualModelId as Models) || defaultBestModel,
              cost: totalCost.toString(),
              tokensUsed: totalTokens,
            })
            assistantMessageId = msg.externalId

            await stream.writeSSE({
              event: ChatSSEvents.ResponseMetadata,
              data: JSON.stringify({
                chatId: chat.externalId,
                messageId: assistantMessageId,
              }),
            })
          } else if (wasStreamClosedPrematurely) {
            // Calculate total cost and tokens
            const totalCost = costArr.reduce((sum, cost) => sum + cost, 0)
            const totalTokens = tokenArr.reduce(
              (sum, tokens) => sum + tokens.inputTokens + tokens.outputTokens,
              0,
            )

            const msg = await insertMessage(db, {
              chatId: chat.id,
              userId: user.id,
              workspaceExternalId: workspace.externalId,
              chatExternalId: chat.externalId,
              messageRole: MessageRole.Assistant,
              email: user.email,
              sources: citations,
              imageCitations: imageCitations,
              message: processMessage(answer, citationMap),
              thinking: thinking,
              modelId: (actualModelId as Models) || defaultBestModel,
              cost: totalCost.toString(),
              tokensUsed: totalTokens,
            })
            assistantMessageId = msg.externalId
          } else {
            const errorMessage =
              "There seems to be an issue on our side. Please try again after some time."

            // Calculate total cost and tokens
            const totalCost = costArr.reduce((sum, cost) => sum + cost, 0)
            const totalTokens = tokenArr.reduce(
              (sum, tokens) => sum + tokens.inputTokens + tokens.outputTokens,
              0,
            )

            const msg = await insertMessage(db, {
              chatId: chat.id,
              userId: user.id,
              workspaceExternalId: workspace.externalId,
              chatExternalId: chat.externalId,
              messageRole: MessageRole.Assistant,
              email: user.email,
              sources: citations,
              imageCitations: imageCitations,
              message: processMessage(errorMessage, citationMap),
              thinking: thinking,
              modelId: (actualModelId as Models) || defaultBestModel,
              cost: totalCost.toString(),
              tokensUsed: totalTokens,
            })
            assistantMessageId = msg.externalId
            await stream.writeSSE({
              event: ChatSSEvents.ResponseMetadata,
              data: JSON.stringify({
                chatId: chat.externalId,
                messageId: assistantMessageId,
              }),
            })
            await stream.writeSSE({
              event: ChatSSEvents.ResponseUpdate,
              data: errorMessage,
            })
          }

          const endSpan = streamSpan.startSpan("send_end_event")
          await stream.writeSSE({
            data: "",
            event: ChatSSEvents.End,
          })
          endSpan.end()
          streamSpan.end()
          rootSpan.end()
        } catch (error) {
          // ... (error handling as in AgentMessageApi)
        } finally {
          if (streamKey && activeStreams.has(streamKey)) {
            activeStreams.delete(streamKey)
            Logger.info(`Removed stream ${streamKey} from active streams map.`)
          }
        }
      })
    } else {
      const nonStreamSpan = rootSpan.startSpan("nonstream_response")
      nonStreamSpan.setAttribute("chatId", chat.externalId)

      try {
        const messagesWithNoErrResponse = messages
          .slice(0, messages.length - 1)
          .filter((msg) => !msg?.errorMessage)
          .map((m) => ({
            role: m.messageRole as ConversationRole,
            content: [{ text: m.message }],
          }))

        // Build “context + fragments” (same as streaming path) -----------------------
        const dataSourceSpan = nonStreamSpan.startSpan("get_all_data_sources")
        const allDataSources = await getAllDocumentsForAgent(
          [Apps.DataSource],
          agentForDb?.appIntegrations as string[],
          400,
          email,
        )
        dataSourceSpan.end()
        loggerWithChild({ email }).info(
          `Found ${allDataSources?.root?.children?.length} data sources for agent`,
        )

        let docIds: string[] = []
        if (allDataSources?.root?.children) {
          docIds = [
            ...new Set(
              allDataSources.root.children
                .map(
                  (child: VespaSearchResult) =>
                    (child.fields as any)?.docId as string,
                )
                .filter(Boolean),
            ),
          ]
        }

        let context = ""
        let fragments: MinimalAgentFragment[] = []
        const chunksSpan = nonStreamSpan.startSpan("get_documents_by_doc_ids")
        if (docIds.length > 0) {
          const allChunks = await GetDocumentsByDocIds(docIds, chunksSpan)
          if (allChunks?.root?.children) {
            fragments = await Promise.all(
              allChunks.root.children.map(
                async (child, idx) =>
                  await vespaResultToMinimalAgentFragment(
                    child,
                    idx,
                    userMetadata,
                    message,
                  ),
              ),
            )
            context = answerContextMapFromFragments(
              fragments,
              maxDefaultSummary,
            )
          }
        }
        chunksSpan.end()

        let finalImageFileNames: string[] = []
        if (context && fragments.length) {
          const { imageFileNames } = extractImageFileNames(
            context,
            fragments.map(
              (v) =>
                ({
                  fields: {
                    docId: v.source.docId,
                    title: v.source.title,
                    url: v.source.url,
                  },
                }) as any,
            ),
          )
          finalImageFileNames = imageFileNames || []
        }

        // Helper: persist & return JSON once ----------------------------------------
        const finalizeAndRespond = async (params: {
          answer: string
          thinking: string
          citations: Citation[]
          imageCitations: ImageCitation[]
          citationMap: Record<number, number>
          costArr: number[]
          tokenArr: { inputTokens: number; outputTokens: number }[]
        }) => {
          const processed = processMessage(params.answer, params.citationMap)
          const totalCost = params.costArr.reduce((s, c) => s + c, 0)
          const totalTokens = params.tokenArr.reduce(
            (s, t) => s + t.inputTokens + t.outputTokens,
            0,
          )

          const msg = await insertMessage(db, {
            chatId: chat.id,
            userId: user.id,
            workspaceExternalId: workspace.externalId,
            chatExternalId: chat.externalId,
            messageRole: MessageRole.Assistant,
            email: user.email,
            sources: params.citations,
            imageCitations: params.imageCitations,
            message: processed,
            thinking: params.thinking, // ALWAYS include collected thinking
            modelId: (actualModelId as Models) || defaultBestModel,
            cost: totalCost.toString(),
            tokensUsed: totalTokens,
          })
          assistantMessageId = msg.externalId

          nonStreamSpan.end()
          rootSpan.end()

          return c.json({
            chatId: chat.externalId,
            messageId: assistantMessageId,
            answer: processed,
            // thinking: params.thinking,
            citations: params.citations,
            imageCitations: params.imageCitations,
          })
        }

        // Build iterator and collect -------------------------------------------------
        const ragOffIterator = nonRagIterator(
          message,
          ctx,
          dateForAI,
          context,
          fragments,
          agentPromptForLLM,
          messagesWithNoErrResponse,
          finalImageFileNames,
          email,
          isReasoningEnabled,
          actualModelId || undefined,
        )

        const {
          answer,
          thinking,
          citations,
          imageCitations,
          citationMap,
          costArr: costArrCollected,
          tokenArr: tokenArrCollected,
        } = await collectIterator(ragOffIterator)

        if (answer || thinking) {
          return await finalizeAndRespond({
            answer,
            thinking, // always forwarded
            citations,
            imageCitations,
            citationMap,
            costArr: costArr.concat(costArrCollected),
            tokenArr: tokenArr.concat(tokenArrCollected),
          })
        } else {
          // Graceful error response
          const msgText =
            "There seems to be an issue on our side. Please try again after some time."
          nonStreamSpan.end()
          rootSpan.end()
          return c.json(
            {
              chatId: chat.externalId,
              messageId: messages[messages.length - 1]?.externalId,
              error: msgText,
            },
            400,
          )
        }
      } catch (error) {
        const span = nonStreamSpan.startSpan("handle_nonstream_error")
        span.addEvent("error", {
          message: getErrorMessage(error),
          stack: (error as Error).stack || "",
        })
        const errFromMap = handleError(error)
        span.end()
        nonStreamSpan.end()
        rootSpan.end()
        return c.json({ error: errFromMap }, 500)
      }
    }
  } catch (error) {
    // ... (error handling as in AgentMessageApi)
  }
}

/**
 * AgentMessageApi - Legacy agent chat endpoint for simple agent conversations
 *
 * Used when: !isAgentic && !enableWebSearch && !deepResearchEnabled && agentDetails
 *
 * Features:
 * - Basic agent conversations with custom prompts
 * - RAG with document retrieval and citation tracking
 * - Query classification (conversation vs search)
 * - Streaming/non-streaming modes
 * - Context from file references and attachments
 *
 * Flow: Auth → Agent validation → Context extraction → Query classification → RAG processing → Response
 *
 * @param c - Hono Context with JWT payload
 * @returns StreamSSE with chat events or JSON response
 */
export const AgentMessageApi = async (c: Context) => {
  // we will use this in catch
  // if the value exists then we send the error to the frontend via it
  const tracer: Tracer = getTracer("chat")
  const rootSpan = tracer.startSpan("AgentMessageApi")

  let stream: any
  let chat: SelectChat
  let assistantMessageId: string | null = null
  let streamKey: string | null = null
  const { email, workspaceExternalId: workspaceId, via_apiKey } = getAuth(c)
  let body

  try {
    if (!via_apiKey) {
      // @ts-ignore
      body = c.req.valid("query")
    } else {
      // @ts-ignore
      body = c.req.valid("json")
      const apiKeyScopes =
        safeGet<{ scopes?: string[] }>(c, "config")?.scopes || []
      const agentAccess =
        safeGet<{ agents?: string[] }>(c, "config")?.agents || []

      // Check if API key has agent chat scope
      if (!apiKeyScopes.includes(ApiKeyScopes.AGENT_CHAT)) {
        return c.json(
          {
            message: "API key does not have scope to chat with agents",
          },
          403,
        )
      }

      // Check agent access: if agentAccess is empty, allow all agents; otherwise check specific access
      //@ts-ignore
      if (agentAccess.length > 0 && !agentAccess.includes(body?.agentId)) {
        return c.json(
          {
            message: "API key is not authorized for this agent",
          },
          403,
        )
      }
    }
    rootSpan.setAttribute("email", email)
    rootSpan.setAttribute("workspaceId", workspaceId)

    let attachmentMetadata = parseAttachmentMetadata(c)
    let imageAttachmentFileIds = attachmentMetadata
      .filter((m) => m.isImage)
      .map((m) => m.fileId)
    const nonImageAttachmentFileIds = attachmentMetadata
      .filter((m) => !m.isImage)
      .flatMap((m) => expandSheetIds(m.fileId))
    let attachmentStorageError: Error | null = null
    let {
      message,
      chatId,
      selectedModelConfig,
      agentId,
      agentPromptPayload,
      streamOff,
      path,
    }: MessageReqType = body

    // Parse selectedModelConfig JSON to extract individual values
    let modelId: string | undefined = undefined
    let isReasoningEnabled = false
    let enableWebSearch = false
    let isDeepResearchEnabled = false

    if (selectedModelConfig) {
      try {
        const config = JSON.parse(selectedModelConfig)
        modelId = config.model

        // Handle new direct boolean format
        isReasoningEnabled = config.reasoning === true
        enableWebSearch = config.websearch === true
        isDeepResearchEnabled = config.deepResearch === true

        // For deep research, always use Claude Sonnet 4 regardless of UI selection
        if (isDeepResearchEnabled) {
          modelId = "Claude Sonnet 4"
          loggerWithChild({ email: email }).info(
            `[AgentMessageApi] Deep research enabled - forcing model to Claude Sonnet 4`,
          )
        }

        // Check capabilities - handle both array and object formats for backward compatibility
        if (
          config.capabilities &&
          !isReasoningEnabled &&
          !enableWebSearch &&
          !isDeepResearchEnabled
        ) {
          if (Array.isArray(config.capabilities)) {
            // Array format: ["reasoning", "websearch"]
            isReasoningEnabled = config.capabilities.includes("reasoning")
            enableWebSearch = config.capabilities.includes("websearch")
            isDeepResearchEnabled = config.capabilities.includes("deepResearch")
          } else if (typeof config.capabilities === "object") {
            // Object format: { reasoning: true, websearch: false }
            isReasoningEnabled = config.capabilities.reasoning === true
            enableWebSearch = config.capabilities.websearch === true
            isDeepResearchEnabled = config.capabilities.deepResearch === true
          }

          // For deep research from old format, also force Claude Sonnet 4
          if (isDeepResearchEnabled) {
            modelId = "Claude Sonnet 4"
          }
        }

        loggerWithChild({ email: email }).info(
          `[AgentMessageApi] Parsed model config: model="${modelId}", reasoning=${isReasoningEnabled}, websearch=${enableWebSearch}, deepResearch=${isDeepResearchEnabled}`,
        )
      } catch (e) {
        loggerWithChild({ email }).warn(
          `[AgentMessageApi] Failed to parse selectedModelConfig JSON: ${e}. Using defaults.`,
        )
        modelId = defaultBestModel as string // fallback
      }
    } else {
      // Fallback if no model config provided
      modelId = defaultBestModel as string
      loggerWithChild({ email: email }).info(
        "[AgentMessageApi] No model config provided, using default",
      )
    }

    // Convert friendly model label to actual model value
    let actualModelId: string = modelId || "gemini-2-5-pro"
    if (modelId) {
      // Ensure we always have a string
      const convertedModelId = getModelValueFromLabel(modelId)
      if (convertedModelId) {
        actualModelId = convertedModelId as string // Can be Models enum or string
        loggerWithChild({ email: email }).info(
          `[AgentMessageApi] Converted model label "${modelId}" to value "${actualModelId}"`,
        )
      } else {
        loggerWithChild({ email: email }).warn(
          `[AgentMessageApi] Could not convert model label "${modelId}" to value, will use as-is`,
        )
        actualModelId = modelId // fallback to using the label as-is
      }
    }

    // const agentPrompt = agentId && isCuid(agentId) ? agentId : "";
    const userAndWorkspace = await getUserAndWorkspaceByEmail(
      db,
      workspaceId, // This workspaceId is the externalId from JWT
      email,
    )
    const { user, workspace } = userAndWorkspace // workspace.id is the numeric ID

    let agentPromptForLLM: string | undefined = undefined
    let agentForDb: SelectAgent | null = null

    // Handle test current form config case
    if (agentPromptPayload !== undefined) {
      const mockAgentResult = createMockAgentFromFormData(
        agentPromptPayload,
        user,
        workspace,
        email,
      )
      agentForDb = mockAgentResult.agentForDb
      agentPromptForLLM = mockAgentResult.agentPromptForLLM
    } else if (agentId && isCuid(agentId)) {
      // Use the numeric workspace.id for the database query with permission check
      agentForDb = await getAgentByExternalIdWithPermissionCheck(
        db,
        agentId,
        workspace.id,
        user.id,
      )
      if (!agentForDb) {
        throw new HTTPException(403, {
          message: "Access denied: You don't have permission to use this agent",
        })
      }
      agentPromptForLLM = JSON.stringify(agentForDb)
      if (
        config.ragOffFeature &&
        agentForDb.isRagOn === false &&
        !(attachmentMetadata && attachmentMetadata.length > 0)
      ) {
        return AgentMessageApiRagOff(c)
      }
    }
    const agentIdToStore = agentForDb ? agentForDb.externalId : null
    const userRequestsReasoning = isReasoningEnabled
    if (!message) {
      throw new HTTPException(400, {
        message: "Message is required",
      })
    }
    // Truncate table chats,connectors,nessages;
    message = decodeURIComponent(message)
    rootSpan.setAttribute("message", message)
    let ids
    let isValidPath: boolean = false
    if (path) {
      ids = await getRecordBypath(path, db)
      if (ids != null) {
        // Check if the vespaId exists in the agent's app integrations using our validation function
        if (!(await validateVespaIdInAgentIntegrations(agentForDb, ids))) {
          throw new HTTPException(403, {
            message: `Access denied: The path '${path}' is not accessible through this agent's integrations`,
          })
        }
        isValidPath = Boolean(true)
      } else {
        throw new HTTPException(400, {
          message: `The given path:${path} is not a valid path of collection's folder or file`,
        })
      }
    }
    const isMsgWithContext = isMessageWithContext(message)
    const extractedInfo = isMsgWithContext
      ? await extractFileIdsFromMessage(message, email)
      : {
          totalValidFileIdsFromLinkCount: 0,
          fileIds: [],
          collectionFolderIds: [],
        }
    const pathExtractedInfo = isValidPath
      ? await extractItemIdsFromPath(ids ?? "")
      : { collectionFileIds: [], collectionFolderIds: [], collectionIds: [] }
    let fileIds = extractedInfo?.fileIds
    if (nonImageAttachmentFileIds && nonImageAttachmentFileIds.length > 0) {
      fileIds = [...fileIds, ...nonImageAttachmentFileIds]
    }

    const agentDocs = agentForDb?.docIds || []

    //add docIds of agents here itself
    const totalValidFileIdsFromLinkCount =
      extractedInfo?.totalValidFileIdsFromLinkCount

    let messages: SelectMessage[] = []
    const costArr: number[] = []
    const tokenArr: { inputTokens: number; outputTokens: number }[] = []
    const ctx = userContext(userAndWorkspace)
    const userTimezone = user?.timeZone || "Asia/Kolkata"
    const dateForAI = getDateForAI({ userTimeZone: userTimezone })
    const userMetadata: UserMetadataType = { userTimezone, dateForAI }
    let chat: SelectChat

    const chatCreationSpan = rootSpan.startSpan("chat_creation")

    let title = ""
    if (!chatId) {
      let [insertedChat, insertedMsg] = await db.transaction(
        async (tx): Promise<[SelectChat, SelectMessage]> => {
          const chat = await insertChat(tx, {
            workspaceId: workspace.id,
            workspaceExternalId: workspace.externalId,
            userId: user.id,
            email: user.email,
            title: "Untitled",
            attachments: [],
            agentId: agentIdToStore as string,
            via_apiKey,
          })

          const insertedMsg = await insertMessage(tx, {
            chatId: chat.id,
            userId: user.id,
            chatExternalId: chat.externalId,
            workspaceExternalId: workspace.externalId,
            messageRole: MessageRole.User,
            email: user.email,
            sources: [],
            message,
            modelId: (modelId as Models) || defaultBestModel,
            fileIds: fileIds,
          })
          // Store attachment metadata for user message if attachments exist
          if (attachmentMetadata && attachmentMetadata.length > 0) {
            try {
              await storeAttachmentMetadata(
                tx,
                insertedMsg.externalId,
                attachmentMetadata,
                email,
              )
            } catch (error) {
              attachmentStorageError = error as Error
              loggerWithChild({ email }).error(
                error,
                `Failed to store attachment metadata for user message ${insertedMsg.externalId}`,
              )
            }
          }
          return [chat, insertedMsg]
        },
      )
      Logger.info(
        "First mesage of the conversation, successfully created the chat",
      )
      chat = insertedChat
      messages.push(insertedMsg) // Add the inserted message to messages array
      chatCreationSpan.end()
    } else {
      let [existingChat, allMessages, insertedMsg] = await db.transaction(
        async (tx): Promise<[SelectChat, SelectMessage[], SelectMessage]> => {
          // we are updating the chat and getting it's value in one call itself

          let existingChat = await updateChatByExternalIdWithAuth(
            db,
            chatId,
            email,
            {},
          )
          let allMessages = await getChatMessagesWithAuth(tx, chatId, email)

          let insertedMsg = await insertMessage(tx, {
            chatId: existingChat.id,
            userId: user.id,
            workspaceExternalId: workspace.externalId,
            chatExternalId: existingChat.externalId,
            messageRole: MessageRole.User,
            email: user.email,
            sources: [],
            message,
            modelId: (modelId as Models) || defaultBestModel,
            fileIds,
          })
          // Store attachment metadata for user message if attachments exist
          if (attachmentMetadata && attachmentMetadata.length > 0) {
            try {
              await storeAttachmentMetadata(
                tx,
                insertedMsg.externalId,
                attachmentMetadata,
                email,
              )
            } catch (error) {
              attachmentStorageError = error as Error
              loggerWithChild({ email }).error(
                error,
                `Failed to store attachment metadata for user message ${insertedMsg.externalId}`,
              )
            }
          }
          return [existingChat, allMessages, insertedMsg]
        },
      )
      loggerWithChild({ email: email }).info(
        "Existing conversation, fetched previous messages",
      )
      messages = allMessages.concat(insertedMsg) // Update messages array
      chat = existingChat
      chatCreationSpan.end()
    }
    if (!streamOff) {
      return streamSSE(
        c,
        async (stream) => {
          streamKey = `${chat.externalId}` // Create the stream key
          activeStreams.set(streamKey, stream) // Add stream to the map
          Logger.info(`Added stream ${streamKey} to active streams map.`)
          let wasStreamClosedPrematurely = false
          const streamSpan = rootSpan.startSpan("stream_response")
          streamSpan.setAttribute("chatId", chat.externalId)
          try {
            if (!chatId) {
              const titleUpdateSpan = streamSpan.startSpan("send_title_update")
              await stream.writeSSE({
                data: title,
                event: ChatSSEvents.ChatTitleUpdate,
              })
              titleUpdateSpan.end()
            }

            Logger.info("Chat stream started")
            // we do not set the message Id as we don't have it
            await stream.writeSSE({
              event: ChatSSEvents.ResponseMetadata,
              data: JSON.stringify({
                chatId: chat.externalId,
              }),
            })

            // Send attachment metadata immediately if attachments exist
            if (attachmentMetadata && attachmentMetadata.length > 0) {
              const userMessage = messages[messages.length - 1]
              await stream.writeSSE({
                event: ChatSSEvents.AttachmentUpdate,
                data: JSON.stringify({
                  messageId: userMessage.externalId,
                  attachments: attachmentMetadata,
                }),
              })
            }

            // Notify client if attachment storage failed
            if (attachmentStorageError) {
              await stream.writeSSE({
                event: ChatSSEvents.Error,
                data: JSON.stringify({
                  error: "attachment_storage_failed",
                  message:
                    "Failed to store attachment metadata. Your message was saved but attachments may not be available for future reference.",
                  details: attachmentStorageError.message,
                }),
              })
            }

            if (
              (fileIds && fileIds?.length > 0) ||
              (imageAttachmentFileIds && imageAttachmentFileIds?.length > 0)
            ) {
              Logger.info(
                "User has selected some context with query, answering only based on that given context",
              )
              let answer = ""
              let citations: Citation[] = []
              let imageCitations: ImageCitation[] = []
              let citationMap: Record<number, number> = {}
              let thinking = ""
              let reasoning =
                userRequestsReasoning &&
                ragPipelineConfig[RagPipelineStages.AnswerOrSearch].reasoning
              const conversationSpan = streamSpan.startSpan(
                "conversation_search",
              )
              conversationSpan.setAttribute("answer", answer)
              conversationSpan.end()

              const ragSpan = streamSpan.startSpan("rag_processing")

              const understandSpan = ragSpan.startSpan("understand_message")

              const iterator = UnderstandMessageAndAnswerForGivenContext(
                email,
                ctx,
                userMetadata,
                message,
                0.5,
                fileIds,
                userRequestsReasoning,
                understandSpan,
                [],
                imageAttachmentFileIds,
                agentPromptForLLM,
                fileIds.length > 0,
              )
              stream.writeSSE({
                event: ChatSSEvents.Start,
                data: "",
              })

              answer = ""
              thinking = ""
              reasoning = isReasoning && userRequestsReasoning
              citations = []
              imageCitations = []
              citationMap = {}
              let citationValues: Record<number, Citation> = {}
              let count = 0
              for await (const chunk of iterator) {
                if (stream.closed) {
                  Logger.info(
                    "[AgentMessageApi] Stream closed during conversation search loop. Breaking.",
                  )
                  wasStreamClosedPrematurely = true
                  break
                }
                if (chunk.text) {
                  if (
                    totalValidFileIdsFromLinkCount > maxValidLinks &&
                    count === 0
                  ) {
                    stream.writeSSE({
                      event: ChatSSEvents.ResponseUpdate,
                      data: `Skipping last ${
                        totalValidFileIdsFromLinkCount - maxValidLinks
                      } links as it exceeds max limit of ${maxValidLinks}. `,
                    })
                  }
                  if (reasoning && chunk.reasoning) {
                    thinking += chunk.text
                    stream.writeSSE({
                      event: ChatSSEvents.Reasoning,
                      data: chunk.text,
                    })
                  }
                  if (!chunk.reasoning) {
                    answer += chunk.text
                    stream.writeSSE({
                      event: ChatSSEvents.ResponseUpdate,
                      data: chunk.text,
                    })
                  }
                }
                if (chunk.cost) {
                  costArr.push(chunk.cost)
                }
                if (chunk.metadata?.usage) {
                  tokenArr.push({
                    inputTokens: chunk.metadata.usage.inputTokens,
                    outputTokens: chunk.metadata.usage.outputTokens,
                  })
                }
                if (chunk.citation) {
                  const { index, item } = chunk.citation
                  citations.push(item)
                  citationMap[index] = citations.length - 1
                  Logger.info(
                    `Found citations and sending it, current count: ${citations.length}`,
                  )
                  stream.writeSSE({
                    event: ChatSSEvents.CitationsUpdate,
                    data: JSON.stringify({
                      contextChunks: citations,
                      citationMap,
                    }),
                  })
                  citationValues[index] = item
                }
                if (chunk.imageCitation) {
                  loggerWithChild({ email: email }).info(
                    `Found image citation, sending it`,
                    { citationKey: chunk.imageCitation.citationKey },
                  )
                  imageCitations.push(chunk.imageCitation)
                  stream.writeSSE({
                    event: ChatSSEvents.ImageCitationUpdate,
                    data: JSON.stringify(chunk.imageCitation),
                  })
                }
                count++
              }
              understandSpan.setAttribute("citation_count", citations.length)
              understandSpan.setAttribute(
                "citation_map",
                JSON.stringify(citationMap),
              )
              understandSpan.setAttribute(
                "citation_values",
                JSON.stringify(citationValues),
              )
              understandSpan.end()
              const answerSpan = ragSpan.startSpan("process_final_answer")
              answerSpan.setAttribute(
                "final_answer",
                processMessage(answer, citationMap),
              )
              answerSpan.setAttribute("actual_answer", answer)
              answerSpan.setAttribute("final_answer_length", answer.length)
              answerSpan.end()
              ragSpan.end()

              if (answer || wasStreamClosedPrematurely) {
                // TODO: incase user loses permission
                // to one of the citations what do we do?
                // somehow hide that citation and change
                // the answer to reflect that

                // Calculate total cost and tokens
                const totalCost = costArr.reduce((sum, cost) => sum + cost, 0)
                const totalTokens = tokenArr.reduce(
                  (sum, tokens) =>
                    sum + tokens.inputTokens + tokens.outputTokens,
                  0,
                )

                const msg = await insertMessage(db, {
                  chatId: chat.id,
                  userId: user.id,
                  workspaceExternalId: workspace.externalId,
                  chatExternalId: chat.externalId,
                  messageRole: MessageRole.Assistant,
                  email: user.email,
                  sources: citations,
                  imageCitations: imageCitations,
                  message: processMessage(answer, citationMap),
                  thinking: thinking,
                  modelId:
                    ragPipelineConfig[RagPipelineStages.AnswerOrRewrite]
                      .modelId,
                  cost: totalCost.toString(),
                  tokensUsed: totalTokens,
                })
                assistantMessageId = msg.externalId
                const traceJson = tracer.serializeToJson()
                await insertChatTrace({
                  workspaceId: workspace.id,
                  userId: user.id,
                  chatId: chat.id,
                  messageId: msg.id,
                  chatExternalId: chat.externalId,
                  email: user.email,
                  messageExternalId: msg.externalId,
                  traceJson,
                })
                Logger.info(
                  `[AgentMessageApi] Inserted trace for message ${msg.externalId} (premature: ${wasStreamClosedPrematurely}).`,
                )
                await stream.writeSSE({
                  event: ChatSSEvents.ResponseMetadata,
                  data: JSON.stringify({
                    chatId: chat.externalId,
                    messageId: assistantMessageId,
                  }),
                })
              } else {
                const errorSpan = streamSpan.startSpan("handle_no_answer")
                const allMessages = await getChatMessagesWithAuth(
                  db,
                  chat?.externalId,
                  email,
                )
                const lastMessage = allMessages[allMessages.length - 1]

                await stream.writeSSE({
                  event: ChatSSEvents.ResponseMetadata,
                  data: JSON.stringify({
                    chatId: chat.externalId,
                    messageId: lastMessage.externalId,
                  }),
                })
                await stream.writeSSE({
                  event: ChatSSEvents.Error,
                  data: "Can you please make your query more specific?",
                })
                await addErrMessageToMessage(
                  lastMessage,
                  "Can you please make your query more specific?",
                )

                const traceJson = tracer.serializeToJson()
                await insertChatTrace({
                  workspaceId: workspace.id,
                  userId: user.id,
                  chatId: chat.id,
                  messageId: lastMessage.id,
                  chatExternalId: chat.externalId,
                  email: user.email,
                  messageExternalId: lastMessage.externalId,
                  traceJson,
                })
                errorSpan.end()
              }

              const endSpan = streamSpan.startSpan("send_end_event")
              await stream.writeSSE({
                data: "",
                event: ChatSSEvents.End,
              })
              endSpan.end()
              streamSpan.end()
              rootSpan.end()
            } else {
              const messagesWithNoErrResponse = messages
                .slice(0, messages.length - 1)
                .filter((msg) => !msg?.errorMessage)
                .filter(
                  (msg) =>
                    !(
                      msg.messageRole === MessageRole.Assistant && !msg.message
                    ),
                ) // filter out assistant messages with no content
                .map((msg) => {
                  // If any message from the messagesWithNoErrResponse is a user message, has fileIds and its message is JSON parsable
                  // then we should not give that exact stringified message as history
                  // We convert it into a AI friendly string only for giving it to LLM
                  const fileIds = JSON.parse(JSON.stringify(msg?.fileIds || []))
                  if (
                    msg.messageRole === "user" &&
                    fileIds &&
                    fileIds.length > 0
                  ) {
                    const originalMsg = msg.message
                    const selectedContext = isContextSelected(originalMsg)
                    msg.message = selectedContext
                      ? buildUserQuery(selectedContext)
                      : originalMsg
                  }
                  return {
                    role: msg.messageRole as ConversationRole,
                    content: [{ text: msg.message }],
                  }
                })

              Logger.info(
                "Checking if answer is in the conversation or a mandatory query rewrite is needed before RAG",
              )
              // Limit messages to last 5 for the first LLM call if it's a new chat
              const limitedMessages = messagesWithNoErrResponse.slice(-8)

              // Extract previous classification for pagination and follow-up queries
              let previousClassification: QueryRouterLLMResponse | null = null
              if (messages.length >= 2) {
                const previousUserMessage = messages[messages.length - 2]
                if (
                  previousUserMessage?.queryRouterClassification &&
                  previousUserMessage.messageRole === "user"
                ) {
                  try {
                    const parsedClassification =
                      typeof previousUserMessage.queryRouterClassification ===
                      "string"
                        ? JSON.parse(
                            previousUserMessage.queryRouterClassification,
                          )
                        : previousUserMessage.queryRouterClassification
                    previousClassification =
                      parsedClassification as QueryRouterLLMResponse
                    Logger.info(
                      `Found previous classification in agents: ${JSON.stringify(previousClassification)}`,
                    )
                  } catch (error) {
                    Logger.error(
                      `Error parsing previous classification in agents: ${error}`,
                    )
                  }
                }
              }
              const agentWithNoIntegrations =
                checkAgentWithNoIntegrations(agentForDb)
              let searchOrAnswerIterator

              if (agentWithNoIntegrations) {
                loggerWithChild({ email: email }).info(
                  "Using agent with no integrations for the question",
                )

                searchOrAnswerIterator = agentWithNoIntegrationsQuestion(
                  message,
                  ctx,
                  {
                    modelId:
                      ragPipelineConfig[RagPipelineStages.AnswerOrSearch]
                        .modelId,
                    stream: true,
                    json: false,
                    agentPrompt: agentPromptForLLM,
                    reasoning:
                      userRequestsReasoning &&
                      ragPipelineConfig[RagPipelineStages.AnswerOrSearch]
                        .reasoning,
                    messages: limitedMessages,
                    agentWithNoIntegrations: true,
                  },
                )
              } else {
                searchOrAnswerIterator =
                  generateSearchQueryOrAnswerFromConversation(
                    message,
                    ctx,
                    userMetadata,
                    {
                      modelId:
                        ragPipelineConfig[RagPipelineStages.AnswerOrSearch]
                          .modelId,
                      stream: true,
                      json: true,
                      reasoning:
                        userRequestsReasoning &&
                        ragPipelineConfig[RagPipelineStages.AnswerOrSearch]
                          .reasoning,
                      messages: limitedMessages,
                      agentPrompt: agentPromptForLLM,
                    },
                    undefined,
                    previousClassification,
                  )
              }

              // TODO: for now if the answer is from the conversation itself we don't
              // add any citations for it, we can refer to the original message for citations
              // one more bug is now llm automatically copies the citation text sometimes without any reference
              // leads to [NaN] in the answer
              let currentAnswer = ""
              let answer = ""
              let citations: Citation[] = []
              let imageCitations: ImageCitation[] = []
              let citationMap: Record<number, number> = {}
              let queryFilters = {
                apps: [],
                entities: [],
                startTime: "",
                endTime: "",
                count: 0,
                sortDirection: "",
                mailParticipants: {},
                offset: 0,
              }
              let parsed = {
                isFollowUp: false,
                answer: "",
                queryRewrite: "",
                temporalDirection: null,
                filter_query: "",
                type: "",
                mailParticipants: {},
                filters: queryFilters,
              }

              let thinking = ""
              let reasoning =
                userRequestsReasoning &&
                ragPipelineConfig[RagPipelineStages.AnswerOrSearch].reasoning
              let buffer = ""
              const conversationSpan = streamSpan.startSpan(
                "conversation_search",
              )

              if (agentWithNoIntegrations) {
                loggerWithChild({ email: email }).info(
                  "Processing agent with no integrations response",
                )

                stream.writeSSE({
                  event: ChatSSEvents.Start,
                  data: "",
                })

                for await (const chunk of searchOrAnswerIterator) {
                  if (stream.closed) {
                    Logger.info(
                      "[AgentMessageApi] Stream closed during agent no integrations loop. Breaking.",
                    )
                    wasStreamClosedPrematurely = true
                    break
                  }

                  if (chunk.text) {
                    answer += chunk.text
                    stream.writeSSE({
                      event: ChatSSEvents.ResponseUpdate,
                      data: chunk.text,
                    })
                  }

                  if (chunk.cost) {
                    costArr.push(chunk.cost)
                  }
                  if (chunk.metadata?.usage) {
                    tokenArr.push({
                      inputTokens: chunk.metadata.usage.inputTokens || 0,
                      outputTokens: chunk.metadata.usage.outputTokens || 0,
                    })
                  }
                }

                parsed.answer = answer
              } else {
                for await (const chunk of searchOrAnswerIterator) {
                  if (stream.closed) {
                    Logger.info(
                      "[AgentMessageApi] Stream closed during conversation search loop. Breaking.",
                    )
                    wasStreamClosedPrematurely = true
                    break
                  }
                  if (chunk.text) {
                    if (reasoning) {
                      if (thinking && !chunk.text.includes(EndThinkingToken)) {
                        thinking += chunk.text
                        stream.writeSSE({
                          event: ChatSSEvents.Reasoning,
                          data: chunk.text,
                        })
                      } else {
                        // first time
                        if (!chunk.text.includes(StartThinkingToken)) {
                          let token = chunk.text
                          if (chunk.text.includes(EndThinkingToken)) {
                            token = chunk.text.split(EndThinkingToken)[0]
                            thinking += token
                          } else {
                            thinking += token
                          }
                          stream.writeSSE({
                            event: ChatSSEvents.Reasoning,
                            data: token,
                          })
                        }
                      }
                    }
                    if (reasoning && chunk.text.includes(EndThinkingToken)) {
                      reasoning = false
                      chunk.text = chunk.text.split(EndThinkingToken)[1].trim()
                    }
                    if (!reasoning) {
                      buffer += chunk.text
                      try {
                        parsed = jsonParseLLMOutput(buffer) || {}
                        if (parsed.answer && currentAnswer !== parsed.answer) {
                          if (currentAnswer === "") {
                            Logger.info(
                              "We were able to find the answer/respond to users query in the conversation itself so not applying RAG",
                            )
                            stream.writeSSE({
                              event: ChatSSEvents.Start,
                              data: "",
                            })
                            // First valid answer - send the whole thing
                            stream.writeSSE({
                              event: ChatSSEvents.ResponseUpdate,
                              data: parsed.answer,
                            })
                          } else {
                            // Subsequent chunks - send only the new part
                            const newText = parsed.answer.slice(
                              currentAnswer.length,
                            )
                            stream.writeSSE({
                              event: ChatSSEvents.ResponseUpdate,
                              data: newText,
                            })
                          }
                          currentAnswer = parsed.answer
                        }
                      } catch (err) {
                        const errMessage = (err as Error).message
                        Logger.error(
                          err,
                          `Error while parsing LLM output ${errMessage}`,
                        )
                        continue
                      }
                    }
                  }
                  if (chunk.cost) {
                    costArr.push(chunk.cost)
                  }
                  if (chunk.metadata?.usage) {
                    tokenArr.push({
                      inputTokens: chunk.metadata.usage.inputTokens,
                      outputTokens: chunk.metadata.usage.outputTokens,
                    })
                  }
                }
              }

              conversationSpan.setAttribute("answer_found", parsed.answer)
              conversationSpan.setAttribute("answer", answer)
              conversationSpan.setAttribute(
                "query_rewrite",
                parsed.queryRewrite,
              )
              conversationSpan.end()
              let classification: TemporalClassifier & QueryRouterResponse = {
                direction: parsed.temporalDirection,
                type: parsed.type as QueryType,
                filterQuery: parsed.filter_query,
                isFollowUp: parsed.isFollowUp,
                filters: {
                  ...(parsed?.filters ?? {}),
                  apps: parsed.filters?.apps || [],
                  entities: parsed.filters?.entities as any,
                  mailParticipants: parsed.mailParticipants || {},
                },
              }

              if (parsed.answer === null || parsed.answer === "") {
                const ragSpan = streamSpan.startSpan("rag_processing")
                if (parsed.queryRewrite) {
                  Logger.info(
                    `The query is ambigious and requires a mandatory query rewrite from the existing conversation / recent messages ${parsed.queryRewrite}`,
                  )
                  message = parsed.queryRewrite
                  Logger.info(`Rewritten query: ${message}`)
                  ragSpan.setAttribute("query_rewrite", parsed.queryRewrite)
                } else {
                  Logger.info(
                    "There was no need for a query rewrite and there was no answer in the conversation, applying RAG",
                  )
                }
                const classification: TemporalClassifier & QueryRouterResponse =
                  {
                    direction: parsed.temporalDirection,
                    type: parsed.type as QueryType,
                    filterQuery: parsed.filter_query,
                    filters: {
                      ...(parsed?.filters ?? {}),
                      apps: parsed.filters?.apps || [],
                      entities: parsed.filters?.entities as any,
                      mailParticipants: parsed.mailParticipants || {},
                    },
                  }

                loggerWithChild({ email: email }).info(
                  `Classifying the query as:, ${JSON.stringify(classification)}`,
                )

                ragSpan.setAttribute(
                  "isFollowUp",
                  classification.isFollowUp ?? false,
                )
                const understandSpan = ragSpan.startSpan("understand_message")

                let iterator:
                  | AsyncIterableIterator<
                      ConverseResponse & {
                        citation?: { index: number; item: any }
                        imageCitation?: ImageCitation
                      }
                    >
                  | undefined = undefined

                if (messages.length < 2) {
                  classification.isFollowUp = false // First message or not enough history to be a follow-up
                } else if (classification.isFollowUp) {
                  // Use the NEW classification that already contains:
                  // - Updated filters (with proper offset calculation)
                  // - Preserved app/entity from previous query
                  // - Updated count/pagination info
                  // - All the smart follow-up logic from the LLM

                  const filteredMessages = messages
                    .filter((msg) => !msg?.errorMessage)
                    .filter(
                      (msg) =>
                        !(
                          msg.messageRole === MessageRole.Assistant &&
                          !msg.message
                        ),
                    )

                  // Check for follow-up context carry-forward
                  const workingSet = collectFollowupContext(filteredMessages)

                  const hasCarriedContext =
                    workingSet.fileIds.length > 0 ||
                    workingSet.attachmentFileIds.length > 0
                  if (hasCarriedContext) {
                    fileIds = workingSet.fileIds
                    imageAttachmentFileIds = workingSet.attachmentFileIds
                    loggerWithChild({ email: email }).info(
                      `Carried forward context from follow-up: ${JSON.stringify(workingSet)}`,
                    )
                  }

                  if (
                    (fileIds && fileIds.length > 0) ||
                    (imageAttachmentFileIds &&
                      imageAttachmentFileIds.length > 0)
                  ) {
                    loggerWithChild({ email: email }).info(
                      `Follow-up query with file context detected. Using file-based context with NEW classification: ${JSON.stringify(classification)}, FileIds: ${JSON.stringify([fileIds, imageAttachmentFileIds])}`,
                    )
                    iterator = UnderstandMessageAndAnswerForGivenContext(
                      email,
                      ctx,
                      userMetadata,
                      message,
                      0.5,
                      fileIds as string[],
                      userRequestsReasoning,
                      understandSpan,
                      undefined,
                      imageAttachmentFileIds as string[],
                      agentPromptForLLM,
                      undefined,
                      actualModelId || config.defaultBestModel,
                    )
                  } else {
                    loggerWithChild({ email: email }).info(
                      `Follow-up query detected.`,
                    )
                    // Use the new classification directly - it already has all the smart follow-up logic
                    // No need to reuse old classification, the LLM has generated an updated one
                  }
                }

                // If no iterator was set above (non-file-context scenario), use the regular flow with the new classification
                if (!iterator) {
                  iterator = UnderstandMessageAndAnswer(
                    email,
                    ctx,
                    userMetadata,
                    message,
                    classification,
                    limitedMessages,
                    0.5,
                    userRequestsReasoning,
                    understandSpan,
                    agentPromptForLLM,
                    actualModelId,
                    pathExtractedInfo,
                  )
                }
                stream.writeSSE({
                  event: ChatSSEvents.Start,
                  data: "",
                })

                answer = ""
                thinking = ""
                reasoning = isReasoning && userRequestsReasoning
                citations = []
                citationMap = {}
                let citationValues: Record<number, Citation> = {}
                for await (const chunk of iterator) {
                  if (stream.closed) {
                    Logger.info(
                      "[MessageApi] Stream closed during conversation search loop. Breaking.",
                    )
                    wasStreamClosedPrematurely = true
                    break
                  }
                  if (chunk.text) {
                    if (reasoning && chunk.reasoning) {
                      thinking += chunk.text
                      stream.writeSSE({
                        event: ChatSSEvents.Reasoning,
                        data: chunk.text,
                      })
                      // reasoningSpan.end()
                    }
                    if (!chunk.reasoning) {
                      answer += chunk.text
                      stream.writeSSE({
                        event: ChatSSEvents.ResponseUpdate,
                        data: chunk.text,
                      })
                    }
                  }
                  if (chunk.cost) {
                    costArr.push(chunk.cost)
                  }
                  if (chunk.metadata?.usage) {
                    tokenArr.push({
                      inputTokens: chunk.metadata.usage.inputTokens,
                      outputTokens: chunk.metadata.usage.outputTokens,
                    })
                  }
                  if (chunk.citation) {
                    const { index, item } = chunk.citation
                    citations.push(item)
                    citationMap[index] = citations.length - 1
                    Logger.info(
                      `Found citations and sending it, current count: ${citations.length}`,
                    )
                    stream.writeSSE({
                      event: ChatSSEvents.CitationsUpdate,
                      data: JSON.stringify({
                        contextChunks: citations,
                        citationMap,
                      }),
                    })
                    citationValues[index] = item
                  }
                  if (chunk.imageCitation) {
                    loggerWithChild({ email: email }).info(
                      `Found image citation, sending it`,
                      { citationKey: chunk.imageCitation.citationKey },
                    )
                    imageCitations.push(chunk.imageCitation)
                    stream.writeSSE({
                      event: ChatSSEvents.ImageCitationUpdate,
                      data: JSON.stringify(chunk.imageCitation),
                    })
                  }
                }
                understandSpan.setAttribute("citation_count", citations.length)
                understandSpan.setAttribute(
                  "citation_map",
                  JSON.stringify(citationMap),
                )
                understandSpan.setAttribute(
                  "citation_values",
                  JSON.stringify(citationValues),
                )
                understandSpan.end()
                const answerSpan = ragSpan.startSpan("process_final_answer")
                answerSpan.setAttribute(
                  "final_answer",
                  processMessage(answer, citationMap),
                )
                answerSpan.setAttribute("actual_answer", answer)
                answerSpan.setAttribute("final_answer_length", answer.length)
                answerSpan.end()
                ragSpan.end()
              } else if (parsed.answer) {
                answer = parsed.answer
              }

              if (answer || wasStreamClosedPrematurely) {
                // Determine if a message (even partial) should be saved
                // TODO: incase user loses permission
                // to one of the citations what do we do?
                // somehow hide that citation and change
                // the answer to reflect that

                // Calculate total cost and tokens
                const totalCost = costArr.reduce((sum, cost) => sum + cost, 0)
                const totalTokens = tokenArr.reduce(
                  (sum, tokens) =>
                    sum + tokens.inputTokens + tokens.outputTokens,
                  0,
                )

                const msg = await insertMessage(db, {
                  chatId: chat.id,
                  userId: user.id,
                  workspaceExternalId: workspace.externalId,
                  chatExternalId: chat.externalId,
                  messageRole: MessageRole.Assistant,
                  email: user.email,
                  sources: citations,
                  imageCitations: imageCitations,
                  message: processMessage(answer, citationMap),
                  thinking: thinking,
                  modelId:
                    ragPipelineConfig[RagPipelineStages.AnswerOrRewrite]
                      .modelId,
                  cost: totalCost.toString(),
                  tokensUsed: totalTokens,
                })
                assistantMessageId = msg.externalId

                const traceJson = tracer.serializeToJson()
                await insertChatTrace({
                  workspaceId: workspace.id,
                  userId: user.id,
                  chatId: chat.id,
                  messageId: msg.id,
                  chatExternalId: chat.externalId,
                  email: user.email,
                  messageExternalId: msg.externalId,
                  traceJson,
                })
                Logger.info(
                  `[AgentMessageApi] Inserted trace for message ${msg.externalId} (premature: ${wasStreamClosedPrematurely}).`,
                )

                await stream.writeSSE({
                  event: ChatSSEvents.ResponseMetadata,
                  data: JSON.stringify({
                    chatId: chat.externalId,
                    messageId: assistantMessageId,
                  }),
                })
              } else {
                const errorSpan = streamSpan.startSpan("handle_no_answer")
                const allMessages = await getChatMessagesWithAuth(
                  db,
                  chat?.externalId,
                  email,
                )
                const lastMessage = allMessages[allMessages.length - 1]

                await stream.writeSSE({
                  event: ChatSSEvents.ResponseMetadata,
                  data: JSON.stringify({
                    chatId: chat.externalId,
                    messageId: lastMessage.externalId,
                  }),
                })
                await stream.writeSSE({
                  event: ChatSSEvents.Error,
                  data: "Oops, something went wrong. Please try rephrasing your question or ask something else.",
                })
                await addErrMessageToMessage(
                  lastMessage,
                  "Oops, something went wrong. Please try rephrasing your question or ask something else.",
                )

                const traceJson = tracer.serializeToJson()
                await insertChatTrace({
                  workspaceId: workspace.id,
                  userId: user.id,
                  chatId: chat.id,
                  messageId: lastMessage.id,
                  chatExternalId: chat.externalId,
                  email: user.email,
                  messageExternalId: lastMessage.externalId,
                  traceJson,
                })
                errorSpan.end()
              }

              const endSpan = streamSpan.startSpan("send_end_event")
              await stream.writeSSE({
                data: "",
                event: ChatSSEvents.End,
              })
              endSpan.end()
              streamSpan.end()
              rootSpan.end()
            }
          } catch (error) {
            const streamErrorSpan = streamSpan.startSpan("handle_stream_error")
            streamErrorSpan.addEvent("error", {
              message: getErrorMessage(error),
              stack: (error as Error).stack || "",
            })
            const errFomMap = handleError(error)
            const allMessages = await getChatMessagesWithAuth(
              db,
              chat?.externalId,
              email,
            )
            const lastMessage = allMessages[allMessages.length - 1]
            await stream.writeSSE({
              event: ChatSSEvents.ResponseMetadata,
              data: JSON.stringify({
                chatId: chat.externalId,
                messageId: lastMessage.externalId,
              }),
            })
            await stream.writeSSE({
              event: ChatSSEvents.Error,
              data: errFomMap,
            })

            // Add the error message to last user message
            await addErrMessageToMessage(lastMessage, errFomMap)

            await stream.writeSSE({
              data: "",
              event: ChatSSEvents.End,
            })
            Logger.error(
              error,
              `Streaming Error: ${(error as Error).message} ${
                (error as Error).stack
              }`,
            )
            streamErrorSpan.end()
            streamSpan.end()
            rootSpan.end()
          } finally {
            // Ensure stream is removed from the map on completion or error
            if (streamKey && activeStreams.has(streamKey)) {
              activeStreams.delete(streamKey)
              Logger.info(
                `Removed stream ${streamKey} from active streams map.`,
              )
            }
          }
        },
        async (err, stream) => {
          const streamErrorSpan = rootSpan.startSpan(
            "handle_stream_callback_error",
          )
          streamErrorSpan.addEvent("error", {
            message: getErrorMessage(err),
            stack: (err as Error).stack || "",
          })
          const errFromMap = handleError(err)
          // Use the stored assistant message ID if available when handling callback error
          const allMessages = await getChatMessagesWithAuth(
            db,
            chat?.externalId,
            email,
          )
          const lastMessage = allMessages[allMessages.length - 1]
          const errorMsgId = assistantMessageId || lastMessage.externalId
          const errorChatId = chat?.externalId || "unknown"

          if (errorChatId !== "unknown" && errorMsgId !== "unknown") {
            await stream.writeSSE({
              event: ChatSSEvents.ResponseMetadata,
              data: JSON.stringify({
                chatId: errorChatId,
                messageId: errorMsgId,
              }),
            })
            // Try to get the last message again for error reporting
            const allMessages = await getChatMessagesWithAuth(
              db,
              errorChatId,
              email,
            )
            if (allMessages.length > 0) {
              const lastMessage = allMessages[allMessages.length - 1]
              await addErrMessageToMessage(lastMessage, errFromMap)
            }
          }
          await stream.writeSSE({
            event: ChatSSEvents.Error,
            data: errFromMap,
          })
          await addErrMessageToMessage(lastMessage, errFromMap)

          await stream.writeSSE({
            data: "",
            event: ChatSSEvents.End,
          })
          Logger.error(
            err,
            `Streaming Error: ${err.message} ${(err as Error).stack}`,
          )
          // Ensure stream is removed from the map in the error callback too
          if (streamKey && activeStreams.has(streamKey)) {
            activeStreams.delete(streamKey)
            Logger.info(
              `Removed stream ${streamKey} from active streams map in error callback.`,
            )
          }
          streamErrorSpan.end()
          rootSpan.end()
        },
      )
    } else {
      // --- NON-STREAMING: buffer internal streams, return one JSON response ---
      let wasStreamClosedPrematurely = false // kept for parity with metrics
      const streamSpan = rootSpan.startSpan("nonstream_response")
      streamSpan.setAttribute("chatId", chat.externalId)

      try {
        const messagesWithNoErrResponse = messages
          .slice(0, messages.length - 1)
          .filter((msg) => !msg?.errorMessage)
          .filter(
            (msg) =>
              !(msg.messageRole === MessageRole.Assistant && !msg.message),
          )
          .map((msg) => {
            const fileIds = JSON.parse(JSON.stringify(msg?.fileIds || []))
            if (msg.messageRole === "user" && fileIds && fileIds.length > 0) {
              const originalMsg = msg.message
              const selectedContext = isContextSelected(originalMsg)
              msg.message = selectedContext
                ? buildUserQuery(selectedContext)
                : originalMsg
            }
            return {
              role: msg.messageRole as ConversationRole,
              content: [{ text: msg.message }],
            }
          })

        const limitedMessages = messagesWithNoErrResponse.slice(-8)

        // Extract previous classification for pagination and follow-up queries
        let previousClassification: QueryRouterLLMResponse | null = null
        if (messages.length >= 2) {
          const previousUserMessage = messages[messages.length - 2]
          if (
            previousUserMessage?.queryRouterClassification &&
            previousUserMessage.messageRole === "user"
          ) {
            try {
              const parsedClassification =
                typeof previousUserMessage.queryRouterClassification ===
                "string"
                  ? JSON.parse(previousUserMessage.queryRouterClassification)
                  : previousUserMessage.queryRouterClassification
              previousClassification =
                parsedClassification as QueryRouterLLMResponse
              Logger.info(
                `Found previous classification in agents: ${JSON.stringify(previousClassification)}`,
              )
            } catch (error) {
              Logger.error(
                `Error parsing previous classification in agents: ${error}`,
              )
            }
          }
        }

        // Helper to persist and return JSON in one place
        const finalizeAndRespond = async (params: {
          answer: string
          thinking: string
          citations: Citation[]
          imageCitations: ImageCitation[]
          citationMap: Record<number, number>
          costArr: number[]
          tokenArr: { inputTokens: number; outputTokens: number }[]
        }) => {
          const processed = processMessage(params.answer, params.citationMap)

          const totalCost = params.costArr.reduce((s, c) => s + c, 0)
          const totalTokens = params.tokenArr.reduce(
            (s, t) => s + t.inputTokens + t.outputTokens,
            0,
          )

          const msg = await insertMessage(db, {
            chatId: chat.id,
            userId: user.id,
            workspaceExternalId: workspace.externalId,
            chatExternalId: chat.externalId,
            messageRole: MessageRole.Assistant,
            email: user.email,
            sources: params.citations,
            imageCitations: params.imageCitations,
            message: processed,
            thinking: params.thinking,
            modelId:
              (actualModelId as Models) ||
              ragPipelineConfig[RagPipelineStages.AnswerOrRewrite].modelId,
            cost: totalCost.toString(),
            tokensUsed: totalTokens,
          })
          assistantMessageId = msg.externalId

          const traceJson = tracer.serializeToJson()
          await insertChatTrace({
            workspaceId: workspace.id,
            userId: user.id,
            chatId: chat.id,
            messageId: msg.id,
            chatExternalId: chat.externalId,
            email: user.email,
            messageExternalId: msg.externalId,
            traceJson,
          })

          streamSpan.end()
          rootSpan.end()

          return c.json({
            chatId: chat.externalId,
            messageId: assistantMessageId,
            answer: processed,
            citations: params.citations,
            imageCitations: params.imageCitations,
            // thinking,
          })
        }

        // Path A: user provided explicit context (fileIds / attachments)
        if (
          (fileIds && fileIds.length > 0) ||
          (imageAttachmentFileIds && imageAttachmentFileIds.length > 0)
        ) {
          const ragSpan = streamSpan.startSpan("rag_processing")
          const understandSpan = ragSpan.startSpan("understand_message")

          const iterator = UnderstandMessageAndAnswerForGivenContext(
            email,
            ctx,
            userMetadata,
            message,
            0.5,
            fileIds,
            userRequestsReasoning,
            understandSpan,
            [],
            imageAttachmentFileIds,
            agentPromptForLLM,
          )

          // Collect internal stream
          const {
            answer,
            thinking,
            citations,
            imageCitations,
            citationMap,
            costArr,
            tokenArr,
          } = await collectIterator(iterator)

          understandSpan.end()
          ragSpan.end()

          if (answer || wasStreamClosedPrematurely) {
            return await finalizeAndRespond({
              answer,
              thinking,
              citations,
              imageCitations,
              citationMap,
              costArr,
              tokenArr,
            })
          } else {
            const allMessages = await getChatMessagesWithAuth(
              db,
              chat?.externalId,
              email,
            )
            const lastMessage = allMessages[allMessages.length - 1]
            const msg = "Can you please make your query more specific?"
            await addErrMessageToMessage(lastMessage, msg)
            streamSpan.end()
            rootSpan.end()
            return c.json(
              {
                chatId: chat.externalId,
                messageId: lastMessage.externalId,
                error: msg,
              },
              400,
            )
          }
        }
      } catch (error) {
        const streamErrorSpan = streamSpan.startSpan("handle_nonstream_error")
        streamErrorSpan.addEvent("error", {
          message: getErrorMessage(error),
          stack: (error as Error).stack || "",
        })

        const errFromMap = handleError(error)
        if (chat?.externalId) {
          const allMessages = await getChatMessagesWithAuth(
            db,
            chat?.externalId,
            email,
          )
          const lastMessage = allMessages[allMessages.length - 1]
          await addErrMessageToMessage(lastMessage, errFromMap)
          streamErrorSpan.end()
          streamSpan.end()
          rootSpan.end()
          return c.json(
            {
              chatId: chat.externalId,
              messageId: lastMessage.externalId,
              error: errFromMap,
            },
            500,
          )
        }
        streamErrorSpan.end()
        streamSpan.end()
        rootSpan.end()
        return c.json({ error: errFromMap }, 500)
      }
    }
  } catch (error) {
    const errorSpan = rootSpan.startSpan("handle_top_level_error")
    errorSpan.addEvent("error", {
      message: getErrorMessage(error),
      stack: (error as Error).stack || "",
    })
    const errMsg = getErrorMessage(error)
    // TODO: add more errors like bedrock, this is only openai
    const errFromMap = handleError(error)
    // @ts-ignore
    if (chat?.externalId) {
      const allMessages = await getChatMessagesWithAuth(
        db,
        chat?.externalId,
        email,
      )
      // Add the error message to last user message
      if (allMessages.length > 0) {
        const lastMessage = allMessages[allMessages.length - 1]
        // Use the stored assistant message ID if available for metadata
        const errorMsgId = assistantMessageId || lastMessage.externalId
        await stream.writeSSE({
          event: ChatSSEvents.ResponseMetadata,
          data: JSON.stringify({
            chatId: chat.externalId,
            messageId: errorMsgId,
          }),
        })
        await addErrMessageToMessage(lastMessage, errFromMap)
      }
    }
    if (error instanceof APIError) {
      // quota error
      if (error.status === 429) {
        Logger.error(error, "You exceeded your current quota")
        if (stream) {
          await stream.writeSSE({
            event: ChatSSEvents.Error,
            data: errFromMap,
          })
        }
      }
    } else {
      Logger.error(error, `Message Error: ${errMsg} ${(error as Error).stack}`)
      throw new HTTPException(500, {
        message: "Could not create message or Chat",
      })
    }
    // Ensure stream is removed from the map in the top-level catch block
    if (streamKey && activeStreams.has(streamKey)) {
      activeStreams.delete(streamKey)
      Logger.info(
        `Removed stream ${streamKey} from active streams map in top-level catch.`,
      )
    }
    errorSpan.end()
    rootSpan.end()
  }
}

// Collects an internal streaming iterator into one object.
async function collectIterator<
  TChunk extends {
    text?: string
    reasoning?: boolean
    cost?: number
    metadata?: { usage?: { inputTokens: number; outputTokens: number } }
    citation?: { index: number; item: Citation }
    imageCitation?: ImageCitation
  },
>(iterator: AsyncIterable<TChunk>, opts?: { maxBytes?: number }) {
  let answer = ""
  let thinking = ""
  let citations: Citation[] = []
  let imageCitations: ImageCitation[] = []
  let citationMap: Record<number, number> = {}
  let costArr: number[] = []
  let tokenArr: { inputTokens: number; outputTokens: number }[] = []
  let size = 0

  for await (const chunk of iterator) {
    if (chunk.text) {
      if (chunk.reasoning) {
        thinking += chunk.text
      } else {
        answer += chunk.text
      }
    }
    if (chunk.cost) costArr.push(chunk.cost)
    if (chunk.metadata?.usage) {
      tokenArr.push({
        inputTokens: chunk.metadata.usage.inputTokens,
        outputTokens: chunk.metadata.usage.outputTokens,
      })
    }
    if (chunk.citation) {
      const { index, item } = chunk.citation
      citations.push(item)
      citationMap[index] = citations.length - 1
    }
    if (chunk.imageCitation) {
      imageCitations.push(chunk.imageCitation)
    }
  }

  return {
    answer,
    thinking,
    citations,
    imageCitations,
    citationMap,
    costArr,
    tokenArr,
  }
}<|MERGE_RESOLUTION|>--- conflicted
+++ resolved
@@ -1948,12 +1948,6 @@
 
               if (Array.isArray(contexts) && contexts.length) {
                 const contextStrings = contexts.map(
-<<<<<<< HEAD
-                  (v: MinimalAgentFragment) => `
-                    title: ${v.source.title}
-                    content: ${v.content}
-                    `,
-=======
                   (v: MinimalAgentFragment) => {
                     const truncated = v.content.length > 600
                     const preview = truncated
@@ -1962,7 +1956,6 @@
                     return `title: ${v.source.title}\n
                     content: ${preview}\n                  `
                   },
->>>>>>> 2c7cd5b4
                 )
 
                 try {
