--- conflicted
+++ resolved
@@ -260,12 +260,9 @@
       contextInfo,
     )
 
-<<<<<<< HEAD
+
     // Use a fast model for summary generation
     const summarySpan = span.startSpan("synthesis_call")
-=======
-    // Use the provided model or fallback to fast model for summary generation
->>>>>>> 35a4d846
     const summary = await generateSynthesisBasedOnToolOutput(prompt, "", "", {
       modelId: (modelId as Models) || defaultFastModel,
       stream: false,
@@ -392,19 +389,12 @@
           continue
         }
 
-        // we dont want citations for attachments in the chat
-        if(item.source.entity === KnowledgeBaseEntity.Attachment) {
-          continue
-<<<<<<< HEAD
-=======
-        }
 
         yield {
           citation: {
             index: citationIndex,
             item: item.source,
           },
->>>>>>> 35a4d846
         }
 
           yield {
@@ -910,6 +900,9 @@
     }
     
     const attachmentMetadata = parseAttachmentMetadata(c)
+    const attachmentFileIds = attachmentMetadata.map(
+      (m: AttachmentMetadata) => m.fileId,
+    )
     const imageAttachmentFileIds = attachmentMetadata.filter(m => m.isImage).map(m => m.fileId)
     const nonImageAttachmentFileIds = attachmentMetadata.filter(m => !m.isImage).map(m => m.fileId)
     const agentPromptValue = agentId && isCuid(agentId) ? agentId : undefined
@@ -1746,7 +1739,6 @@
                 contextFetchSpan?.end()
               }
             }
-<<<<<<< HEAD
           
 
           // Compose JAF tools: internal + MCP
@@ -1788,134 +1780,6 @@
               contextSection +
               agentSection +
               `\n<parseSynthesisOutput>${synthesisSection}</parseSynthesisOutput>`
-=======
-
-            let loopWarningPrompt = ""
-            const reasoningHeader = `
-            --- AGENT REASONING SO FAR ---
-            Below is the step-by-step reasoning you've taken so far. Use this to inform your next action.
-            ${structuredReasoningSteps
-              .map(convertReasoningStepToText)
-              .join("\n")}
-            `
-            const evidenceSummary =
-              gatheredFragments.length > 0
-                ? `\n--- CURRENTLY GATHERED EVIDENCE (for final answer generation) ---\n` +
-                  gatheredFragments
-                    .map(
-                      (f, i) =>
-                        `[Fragment ${i + 1}] (Source Doc ID: ${
-                          f.source.docId
-                        })\n` +
-                        `  - Title: ${f.source.title || "Untitled"}\n` +
-                        // Truncate content in the scratchpad to keep the prompt concise.
-                        // The full content is available in `planningContext` for the final answer.
-                        `  - Content Snippet: "${f.content.substring(0, 100)}..."`,
-                    )
-                    .join("\n\n")
-                : "\n--- NO EVIDENCE GATHERED YET ---"
-
-            // Check for consecutive failures and add warning
-            const lastToolCall = previousToolCalls[previousToolCalls.length - 1]
-            if (
-              lastToolCall &&
-              lastToolCall.failureCount >= MAX_CONSECUTIVE_TOOL_FAILURES
-            ) {
-              loopWarningPrompt = `
-                   ---
-                   **Critique Past Actions:** You have repeatedly called the tool '${
-                     lastToolCall.tool
-                   }' with arguments ${JSON.stringify(
-                     lastToolCall.args,
-                   )} and it has failed or yielded insufficient results ${
-                     lastToolCall.failureCount
-                   } times consecutively. You are stuck in a loop. You MUST choose a DIFFERENT TOOL or escalate to a "no answer found" state if no other tools are viable.
-                   ---
-                `
-              await logAndStreamReasoning({
-                type: AgentReasoningStepType.LogMessage,
-                message: `Detected ${lastToolCall.failureCount} consecutive failures for tool ${lastToolCall.tool}. Attempting to change strategy.`,
-              })
-            } else if (previousToolCalls.length) {
-              loopWarningPrompt = `
-                   ---
-                   **Critique Past Actions:** You have already called some tools ${previousToolCalls
-                     .map(
-                       (toolCall, idx) =>
-                         `[Iteration-${idx}] Tool: ${
-                           toolCall.tool
-                         }, Args: ${JSON.stringify(toolCall.args)}`,
-                     )
-                     .join(
-                       "\n",
-                     )}  and the result was insufficient. You are in a loop. You MUST choose a appropriate tool to resolve user query.
-                 You **MUST** change your strategy.
-                  For example:
-                    1.  Choose a **DIFFERENT TOOL**.
-                    2.  Use the **SAME TOOL** but with **DIFFERENT Parameters**.
-                    3.  Use just different **offset**  if you think if the tool selected is correct and you need to goto next page to find better context.
-
-                  Do NOT make these call again. Formulate a new, distinct plan.
-                   ---
-                `
-            }
-
-            agentScratchpad = evidenceSummary + "\n\n" + reasoningHeader
-            toolsPrompt = ""
-            // TODO: make more sense to move this inside prompt such that format of output can be written together.
-            if (Object.keys(finalToolsList).length > 0) {
-              toolsPrompt = `While answering check if any below given AVAILABLE_TOOLS can be invoked to get more context to answer the user query more accurately, this is very IMPORTANT so you should check this properly based on the given tools information.
-                AVAILABLE_TOOLS:\n\n`
-
-              // Format each client's tools
-              for (const [connectorId, { tools }] of Object.entries(
-                finalToolsList,
-              )) {
-                if (tools.length > 0) {
-                  for (const tool of tools) {
-                    const parsedTool = selectToolSchema.safeParse(tool)
-                    if (parsedTool.success && parsedTool.data.toolSchema) {
-                      toolsPrompt += `${constructToolContext(
-                        parsedTool.data.toolSchema,
-                        parsedTool.data.toolName,
-                        parsedTool.data.description ?? "",
-                      )}\n\n`
-                    }
-                  }
-                }
-              }
-            }
-
-            // filter out conversational tool if it is not the first iteration
-            const xyneToolNames =
-              iterationCount !== 1
-                ? Object.keys(internalTools).filter(
-                    (v) => v !== XyneTools.Conversational,
-                  )
-                : Object.keys(internalTools)
-            const xyneTools = Object.fromEntries(
-              xyneToolNames.map((toolName) => [
-                toolName,
-                internalTools[toolName],
-              ]),
-            )
-            const toolSelection = await generateToolSelectionOutput(
-              message,
-              ctx,
-              toolsPrompt,
-              agentScratchpad,
-              {
-                modelId: (actualModelId as Models) || defaultFastModel,
-                stream: false,
-                json: true,
-                reasoning: false,
-                messages: messagesWithNoErrResponse,
-              },
-              agentPromptForLLM,
-              loopWarningPrompt,
-              { internal: xyneTools },
-              isDebugMode,
->>>>>>> 35a4d846
             )
           }
 
@@ -2254,7 +2118,6 @@
                     answer = out
                   }
                 }
-<<<<<<< HEAD
                 // Store the actual output instead of just length
                 finalOutputSpan.setAttribute("final_output", typeof out === "string" ? out : "")
                 finalOutputSpan.setAttribute("final_output_length", typeof out === "string" ? out.length : 0)
@@ -2315,655 +2178,6 @@
                     email: user.email,
                     messageExternalId: msg.externalId,
                     traceJson,
-=======
-
-                await logAndStreamReasoning({
-                  type: AgentReasoningStepType.ToolExecuting,
-                  toolName: toolName as AgentToolName,
-                })
-
-                await logAndStreamReasoning({
-                  type: AgentReasoningStepType.ToolParameters,
-                  parameters: {
-                    ...toolParams,
-                    excludedIds: excludedIds.length
-                      ? `Excluded ${excludedIds.length} previous ${excludedIds.length === 1 ? "result" : "results"} to avoid duplication`
-                      : "None",
-                  },
-                })
-                try {
-                  toolExecutionResponse = await agentTools[toolName].execute(
-                    toolParams,
-                    toolExecutionSpan,
-                    email,
-                    ctx,
-                    agentPromptForLLM,
-                    message,
-                  )
-                } catch (error) {
-                  const errMessage = getErrorMessage(error)
-                  loggerWithChild({ email: sub }).error(
-                    error,
-                    `Critical error executing internal agent tool ${toolName}: ${errMessage}`,
-                  )
-                  toolExecutionResponse = {
-                    result: `Execution of tool ${toolName} failed critically.`,
-                    error: errMessage,
-                  }
-                }
-              } else if (Object.keys(finalToolsList).length > 0) {
-                let foundClient: Client | null = null
-                let connectorId: string | null = null
-
-                // Find the client for the requested tool (your logic is good)
-                for (const [connId, { tools, client }] of Object.entries(
-                  finalToolsList,
-                )) {
-                  if (
-                    tools.some(
-                      (tool) =>
-                        selectToolSchema.safeParse(tool).success &&
-                        selectToolSchema.safeParse(tool).data?.toolName ===
-                          toolName,
-                    )
-                  ) {
-                    foundClient = client
-                    connectorId = connId
-                    break
-                  }
-                }
-
-                if (!foundClient || !connectorId) {
-                  const errorMsg = `Tool "${toolName}" was selected by the agent but is not an available tool.`
-                  loggerWithChild({ email: sub }).error(errorMsg)
-                  await logAndStreamReasoning({
-                    type: AgentReasoningStepType.ValidationError,
-                    details: errorMsg,
-                  })
-                  // Set an error response so the agent knows its plan failed and can re-plan
-                  toolExecutionResponse = {
-                    result: `Error: Could not find the specified tool '${toolName}'.`,
-                    error: "Tool not found",
-                  }
-                } else {
-                  await logAndStreamReasoning({
-                    type: AgentReasoningStepType.ToolExecuting,
-                    toolName: toolName as AgentToolName, // We can cast here as it's a string from the LLM
-                  })
-                  try {
-                    // TODO: Implement your parameter validation logic here before calling the tool.
-                    if ("perPage" in toolParams) {
-                      if (toolParams.perPage && toolParams.perPage > 10) {
-                        await logAndStreamReasoning({
-                          type: AgentReasoningStepType.LogMessage,
-                          message: `Detected perPage ${toolParams.perPage} in arguments for tool ${toolName}`,
-                        })
-                        toolParams.perPage = 10 // Limit to 10 per page
-                        await logAndStreamReasoning({
-                          type: AgentReasoningStepType.LogMessage,
-                          message: `Limited perPage for tool ${toolName} to 10`,
-                        })
-                      }
-                    }
-                    const mcpToolResponse: any = await foundClient.callTool({
-                      name: toolName,
-                      arguments: toolParams,
-                    })
-
-                    let formattedContent = "Tool returned no parsable content."
-                    let newFragments: MinimalAgentFragment[] = []
-                    const isValidJSON = (str: string) => {
-                      try {
-                        JSON.parse(str)
-                        return true
-                      } catch (e) {
-                        return false
-                      }
-                    }
-                    try {
-                      if (
-                        mcpToolResponse.content &&
-                        mcpToolResponse.content[0] &&
-                        mcpToolResponse.content[0].text
-                      ) {
-                        const parsedJson = isValidJSON(
-                          mcpToolResponse.content[0].text,
-                        )
-                          ? JSON.parse(mcpToolResponse.content[0].text)
-                          : mcpToolResponse.content[0].text
-                        if (isCustomMCP) {
-                          const baseFragmentId = `mcp-${connectorId}-${toolName}`
-                          // Convert the formatted response into a standard MinimalAgentFragment
-                          let mainContentParts = []
-                          if (parsedJson.title)
-                            mainContentParts.push(`Title: ${parsedJson.title}`)
-                          if (parsedJson.body)
-                            mainContentParts.push(`Body: ${parsedJson.body}`)
-                          if (parsedJson.name)
-                            mainContentParts.push(`Name: ${parsedJson.name}`)
-                          if (parsedJson.description)
-                            mainContentParts.push(
-                              `Description: ${parsedJson.description}`,
-                            )
-
-                          if (mainContentParts.length > 2) {
-                            formattedContent = mainContentParts.join("\n")
-                          } else {
-                            formattedContent = `Tool Response: ${
-                              typeof parsedJson !== "string"
-                                ? flattenObject(parsedJson)
-                                    .map(([key, value]) => `- ${key}: ${value}`)
-                                    .join("\n")
-                                : parsedJson
-                            }`
-                          }
-
-                          newFragments.push({
-                            id: `${baseFragmentId}-generic`,
-                            content: formattedContent,
-                            source: {
-                              app: Apps.MCP,
-                              docId: "",
-                              title: `Response from ${toolName}`,
-                              entity: SystemEntity.SystemInfo,
-                              url:
-                                parsedJson.html_url ||
-                                parsedJson.url ||
-                                undefined,
-                            },
-                            confidence: 0.8,
-                          })
-                        } else {
-                          const baseFragmentId = `mcp-${connectorId}-${toolName}`
-                          ;({ formattedContent, newFragments } =
-                            mapGithubToolResponse(
-                              toolName,
-                              parsedJson,
-                              baseFragmentId,
-                              sub,
-                            ))
-                        }
-                      }
-                    } catch (parsingError) {
-                      loggerWithChild({ email: sub }).error(
-                        parsingError,
-                        `Could not parse response from MCP tool ${toolName} as JSON.`,
-                      )
-                      formattedContent =
-                        "Tool response was not valid JSON and could not be processed."
-                    }
-
-                    // Populate the unified response object for the MCP tool
-                    toolExecutionResponse = {
-                      result: `Tool ${toolName} executed. \n Summary: ${formattedContent.substring(
-                        0,
-                        200,
-                      )}...`,
-                      contexts: newFragments,
-                    }
-                  } catch (error) {
-                    const errMessage = getErrorMessage(error)
-                    loggerWithChild({ email: sub }).error(
-                      error,
-                      `Error invoking external tool ${toolName}: ${errMessage}`,
-                    )
-                    // Populate the unified response with the error
-                    toolExecutionResponse = {
-                      result: `Execution of tool ${toolName} failed.`,
-                      error: errMessage,
-                    }
-                  }
-                }
-              } else {
-                // This case handles when a tool was specified by the LLM,
-                // but it's not an internal tool AND (finalToolsList is empty OR the tool is not in finalToolsList)
-                const errorMsg = `Tool "${toolName}" was selected by the agent but is not an available or configured tool.`
-                loggerWithChild({ email: sub }).error(errorMsg)
-                await logAndStreamReasoning({
-                  type: AgentReasoningStepType.ValidationError,
-                  details: errorMsg,
-                })
-                toolExecutionResponse = {
-                  result: `Error: Could not find the specified tool '${toolName}'.`,
-                  error: "Tool not found or not configured",
-                }
-              }
-              toolExecutionSpan.end()
-
-              if (toolExecutionResponse) {
-                await logAndStreamReasoning({
-                  type: AgentReasoningStepType.ToolResult,
-                  toolName: toolName as AgentToolName,
-                  resultSummary: toolExecutionResponse.result,
-                  itemsFound: toolExecutionResponse.contexts?.length || 0,
-                  error: toolExecutionResponse.error,
-                })
-
-                // If the tool execution resulted in an error or no new contexts, increment failure count
-                const currentToolCall =
-                  previousToolCalls[previousToolCalls.length - 1]
-                if (
-                  currentToolCall &&
-                  (toolExecutionResponse.error ||
-                    !toolExecutionResponse.contexts ||
-                    toolExecutionResponse.contexts.length === 0)
-                ) {
-                  currentToolCall.failureCount++
-                } else if (currentToolCall) {
-                  // If successful, reset failure count for this tool
-                  currentToolCall.failureCount = 0
-                }
-
-                if (toolExecutionResponse.error) {
-                  if (iterationCount < maxIterations) {
-                    continue // Continue to the next iteration to re-plan
-                  } else {
-                    // If we fail on the last iteration, we have to stop.
-                    await logAndStreamReasoning({
-                      type: AgentReasoningStepType.LogMessage,
-                      message:
-                        "Tool failed on the final iteration. Generating answer with available context.",
-                    })
-                  }
-                }
-
-                if (
-                  toolExecutionResponse.contexts &&
-                  toolExecutionResponse.contexts.length > 0
-                ) {
-                  const newFragments = toolExecutionResponse.contexts
-                  gatheredFragments.push(...newFragments)
-
-                  const newIds = newFragments.map((f) => f.id).filter(Boolean) // Use the fragment's own unique ID
-                  excludedIds = [...new Set([...excludedIds, ...newIds])]
-                }
-              } else {
-                // This case should ideally not be reached if the logic above correctly sets toolExecutionResponse.
-                // However, as a fallback, log an error and potentially continue or break.
-                const criticalErrorMsg = `Critical error: toolExecutionResponse is null after attempting tool execution for "${toolName}".`
-                loggerWithChild({ email: sub }).error(criticalErrorMsg)
-                await logAndStreamReasoning({
-                  type: AgentReasoningStepType.ValidationError,
-                  details: criticalErrorMsg,
-                })
-                // Decide if we should continue to re-plan or break the loop.
-                // For now, let's assume we should try to re-plan if not max iterations.
-                if (iterationCount < maxIterations) {
-                  continue
-                }
-              }
-
-              // if the timestamp range was specified and no results were found
-              // then  that no results were found in this timastamp range
-              const hasTimestampFilter = toolParams?.from || toolParams?.to
-              if (hasTimestampFilter && !gatheredFragments.length) {
-                const fromDate = new Date(
-                  toolParams?.from || 0,
-                ).toLocaleDateString()
-                const toDate = new Date(
-                  toolParams?.to || Date.now(),
-                ).toLocaleDateString()
-
-                const appName = toolParams.app
-                  ? `${toolParams.app} data`
-                  : "content"
-
-                const context = {
-                  id: "",
-                  content: `No ${appName} found within the specified date range (${fromDate} to ${toDate}). No further action needed - this simply means there was no activity during this time period.`,
-                  source: {} as any,
-                  confidence: 0,
-                }
-                gatheredFragments.push(context)
-              }
-
-              planningContext = gatheredFragments.length
-                ? gatheredFragments
-                    .map(
-                      (f, i) =>
-                        `[${i + 1}] ${
-                          f.source.title || `Source ${f.source.docId}`
-                        }: ${f.content}`,
-                    )
-                    .join("\n")
-                : ""
-
-              if (planningContext.length) {
-                const parseSynthesisOutput = await performSynthesis(
-                  ctx,
-                  message,
-                  planningContext,
-                  gatheredFragments,
-                  messagesWithNoErrResponse,
-                  logAndStreamReasoning,
-                  sub,
-                  imageAttachmentFileIds,
-                  actualModelId || undefined,
-                )
-
-                await logAndStreamReasoning({
-                  type: AgentReasoningStepType.LogMessage,
-                  message: `Synthesis result: ${parseSynthesisOutput?.synthesisState || "unknown"}`,
-                })
-                await logAndStreamReasoning({
-                  type: AgentReasoningStepType.LogMessage,
-                  message: ` Synthesis: ${
-                    parseSynthesisOutput?.answer || "No Synthesis details"
-                  }`,
-                })
-                const isContextSufficient =
-                  parseSynthesisOutput?.synthesisState ===
-                  ContextSysthesisState.Complete
-
-                if (isContextSufficient) {
-                  // Context is complete. We can break the loop and generate the final answer.
-                  await logAndStreamReasoning({
-                    type: AgentReasoningStepType.LogMessage,
-                    message:
-                      "Context is sufficient. Proceeding to generate final answer.",
-                  })
-                  // The `continuationIterator` logic will now run after the loop breaks.
-                } else {
-                  // Context is Partial or NotFound. The loop will continue.
-                  if (iterationCount < maxIterations) {
-                    await logAndStreamReasoning({
-                      type: AgentReasoningStepType.BroadeningSearch,
-                      details: `Context is insufficient. Planning iteration ${
-                        iterationCount + 1
-                      }.`,
-                    })
-                    continue
-                  } else {
-                    // Follow-back tool activation: when iterations are exhausted and synthesis is not complete
-                    if (planningContext.length > 0) {
-                      try {
-                        await logAndStreamReasoning({
-                          type: AgentReasoningStepType.LogMessage,
-                          message:
-                            "Max iterations reached with incomplete synthesis. Activating follow-back search strategy...",
-                        })
-
-                        // Show what tools were used and their results
-                        const toolExecutions = structuredReasoningSteps.filter(
-                          (step) =>
-                            step.type ===
-                              AgentReasoningStepType.ToolExecuting ||
-                            step.type === AgentReasoningStepType.ToolResult,
-                        )
-
-                        if (toolExecutions.length > 0) {
-                          await logAndStreamReasoning({
-                            type: AgentReasoningStepType.LogMessage,
-                            message: `Previous search attempts: Used ${toolExecutions.filter((s) => s.type === AgentReasoningStepType.ToolExecuting).length} tools, gathered ${gatheredFragments.length} context fragments.`,
-                          })
-                        }
-
-                        // Prepare fallback tool parameters with more detailed context
-                        const toolLog = structuredReasoningSteps
-                          .filter(
-                            (step) =>
-                              step.type ===
-                                AgentReasoningStepType.ToolExecuting ||
-                              step.type === AgentReasoningStepType.ToolResult,
-                          )
-                          .map(convertReasoningStepToText)
-                          .join("\n")
-
-                        const fallbackParams = {
-                          originalQuery: message,
-                          agentScratchpad: agentScratchpad,
-                          toolLog: toolLog,
-                          gatheredFragments: planningContext,
-                        }
-
-                        await logAndStreamReasoning({
-                          type: AgentReasoningStepType.ToolExecuting,
-                          toolName: AgentToolName.FallBack,
-                        })
-
-                        // Execute fallback tool
-                        const fallbackResponse = await agentTools[
-                          "fall_back"
-                        ].execute(
-                          fallbackParams,
-                          streamSpan.startSpan("fallback_search_execution"),
-                          email,
-                          ctx,
-                          agentPromptForLLM,
-                          message,
-                        )
-
-                        await logAndStreamReasoning({
-                          type: AgentReasoningStepType.ToolResult,
-                          toolName: AgentToolName.FallBack,
-                          resultSummary: fallbackResponse.result,
-                          itemsFound: fallbackResponse.contexts?.length || 0,
-                          error: fallbackResponse.error,
-                        })
-
-                        // Store fallback reasoning separately - don't add to gathered fragments
-                        if (fallbackResponse.fallbackReasoning) {
-                          fallbackReasoning = fallbackResponse.fallbackReasoning
-
-                          await logAndStreamReasoning({
-                            type: AgentReasoningStepType.LogMessage,
-                            message: `✓ Fallback analysis completed! Generated detailed reasoning about search limitations.`,
-                          })
-
-                          await logAndStreamReasoning({
-                            type: AgentReasoningStepType.LogMessage,
-                            message:
-                              "Will provide explanation about why we couldn't find sufficient information.",
-                          })
-                        } else {
-                          await logAndStreamReasoning({
-                            type: AgentReasoningStepType.LogMessage,
-                            message:
-                              "Fallback analysis completed but no reasoning generated.",
-                          })
-                        }
-                      } catch (followBackError) {
-                        Logger.error(
-                          followBackError,
-                          "Error during followBack tool execution",
-                        )
-                        await logAndStreamReasoning({
-                          type: AgentReasoningStepType.LogMessage,
-                          message: `Follow-back search failed: ${getErrorMessage(followBackError)}. Will generate best-effort answer.`,
-                        })
-                      }
-                    } else {
-                      await logAndStreamReasoning({
-                        type: AgentReasoningStepType.LogMessage,
-                        message:
-                          "Max iterations reached with no context gathered. Will generate best-effort answer.",
-                      })
-                    }
-                  }
-                }
-              } else {
-                // This `else` block runs if `planningContext` is empty after a tool call.
-                // This means we have found nothing so far. We must continue.
-                if (iterationCount < maxIterations) {
-                  await logAndStreamReasoning({
-                    type: AgentReasoningStepType.BroadeningSearch,
-                    details: "No context found yet. Planning next iteration.",
-                  })
-                  continue
-                }
-              }
-
-              answered = true
-
-              if (answer.length) {
-                break
-              }
-            } else {
-              // If no tool was selected, it's also a form of being stuck or unable to proceed.
-              // Increment failure count for the "no tool selected" state if it's consecutive.
-              const lastCall = previousToolCalls[previousToolCalls.length - 1]
-              if (lastCall && lastCall.tool === "NoToolSelected") {
-                lastCall.failureCount++
-              } else {
-                previousToolCalls.push({
-                  tool: "NoToolSelected",
-                  args: {},
-                  failureCount: 1,
-                })
-              }
-
-              if (iterationCount < maxIterations) {
-                await logAndStreamReasoning({
-                  type: AgentReasoningStepType.LogMessage,
-                  message: `No tool selected. Re-planning.`,
-                })
-                const parseSynthesisOutput = await performSynthesis(
-                  ctx,
-                  message,
-                  planningContext,
-                  gatheredFragments,
-                  messagesWithNoErrResponse,
-                  logAndStreamReasoning,
-                  sub,
-                  imageAttachmentFileIds,
-                  actualModelId || undefined,
-                )
-                await logAndStreamReasoning({
-                  type: AgentReasoningStepType.LogMessage,
-                  message: `Synthesis result: ${parseSynthesisOutput?.synthesisState || "unknown"}`,
-                })
-                await logAndStreamReasoning({
-                  type: AgentReasoningStepType.LogMessage,
-                  message: ` Synthesis: ${
-                    parseSynthesisOutput?.answer || "No Synthesis details"
-                  }`,
-                })
-                const isContextSufficient =
-                  parseSynthesisOutput?.synthesisState ===
-                  ContextSysthesisState.Complete
-
-                if (isContextSufficient) {
-                  // Context is complete. We can break the loop and generate the final answer.
-                  await logAndStreamReasoning({
-                    type: AgentReasoningStepType.LogMessage,
-                    message:
-                      "Context is sufficient. Proceeding to generate final answer.",
-                  })
-                  break
-                }
-                continue
-              } else {
-                await logAndStreamReasoning({
-                  type: AgentReasoningStepType.LogMessage,
-                  message: `No tool selected for ${iterationCount}. Generating answer with available context.`,
-                })
-                answered = true // Break the loop to generate the final answer
-              }
-            }
-          }
-
-          const continuationIterator = getToolContinuationIterator(
-            message,
-            ctx,
-            toolsPrompt,
-            planningContext ?? "",
-            gatheredFragments,
-            agentPromptForLLM,
-            messagesWithNoErrResponse,
-            fallbackReasoning,
-            imageAttachmentFileIds,
-            email,
-            actualModelId || undefined,
-          )
-          for await (const chunk of continuationIterator) {
-            if (stream.closed) {
-              loggerWithChild({ email: sub }).info(
-                "[MessageApi] Stream closed during conversation search loop. Breaking.",
-              )
-              wasStreamClosedPrematurely = true
-              break
-            }
-            if (chunk.text) {
-              // if (reasoning && chunk.reasoning) {
-              //   thinking += chunk.text
-              //   stream.writeSSE({
-              //     event: ChatSSEvents.Reasoning,
-              //     data: chunk.text,
-              //   })
-              //   // reasoningSpan.end()
-              // }
-              // if (!chunk.reasoning) {
-              //   answer += chunk.text
-              //   stream.writeSSE({
-              //     event: ChatSSEvents.ResponseUpdate,
-              //     data: chunk.text,
-              //   })
-              // }
-              answer += chunk.text
-              stream.writeSSE({
-                event: ChatSSEvents.ResponseUpdate,
-                data: chunk.text,
-              })
-            }
-            if (chunk.citation) {
-              const { index, item } = chunk.citation
-              citations.push(item)
-              citationMap[index] = citations.length - 1
-              loggerWithChild({ email: sub }).info(
-                `Found citations and sending it, current count: ${citations.length}`,
-              )
-              stream.writeSSE({
-                event: ChatSSEvents.CitationsUpdate,
-                data: JSON.stringify({
-                  contextChunks: citations,
-                  citationMap,
-                }),
-              })
-              citationValues[index] = item
-            }
-            if (chunk.imageCitation) {
-              loggerWithChild({ email: email }).info(
-                `Found image citation, sending it`,
-                { citationKey: chunk.imageCitation.citationKey },
-              )
-              imageCitations.push(chunk.imageCitation)
-              stream.writeSSE({
-                event: ChatSSEvents.ImageCitationUpdate,
-                data: JSON.stringify(chunk.imageCitation),
-              })
-            }
-
-            if (chunk.cost) {
-              costArr.push(chunk.cost)
-            }
-            if (chunk.metadata?.usage) {
-              tokenArr.push({
-                inputTokens: chunk.metadata.usage.inputTokens,
-                outputTokens: chunk.metadata.usage.outputTokens,
-              })
-            }
-          }
-
-          if (answer || wasStreamClosedPrematurely) {
-            // Determine if a message (even partial) should be saved
-            // TODO: incase user loses permission
-            // to one of the citations what do we do?
-            // somehow hide that citation and change
-            // the answer to reflect that
-
-            // Save structured reasoning steps as NDJSON (newline-delimited JSON) format for frontend parsing
-            const reasoningLog = structuredReasoningSteps
-              .map((step) => {
-                try {
-                  return JSON.stringify({
-                    text: convertReasoningStepToText(step),
-                    step: step,
-                    quickSummary: step.stepSummary,
-                    aiSummary: step.aiGeneratedSummary,
-                    ...(step.isIterationSummary
-                      ? { isIterationSummary: true }
-                      : {}),
->>>>>>> 35a4d846
                   })
                   traceInsertSpan.end()
                   
@@ -2991,7 +2205,6 @@
                       messageId: lastMessage.externalId,
                     }),
                   })
-<<<<<<< HEAD
                   const err = outcome?.error as JAFError | undefined
                   const errTag = err?._tag || "run_error"
                   let errMsg = "Model did not return a response."
@@ -3027,97 +2240,6 @@
                               },
                             }),
                           })
-=======
-                }
-              })
-              .join("\n")
-
-            // Calculate total cost and tokens
-            const totalCost = costArr.reduce((sum, cost) => sum + cost, 0)
-            const totalTokens = tokenArr.reduce(
-              (sum, tokens) => sum + tokens.inputTokens + tokens.outputTokens,
-              0,
-            )
-
-            const msg = await insertMessage(db, {
-              chatId: chat.id,
-              userId: user.id,
-              workspaceExternalId: workspace.externalId,
-              chatExternalId: chat.externalId,
-              messageRole: MessageRole.Assistant,
-              email: user.email,
-              sources: citations,
-              imageCitations: imageCitations,
-              message: processMessage(answer, citationMap),
-              thinking: reasoningLog,
-              modelId: (actualModelId as Models) || 
-                ragPipelineConfig[RagPipelineStages.AnswerOrRewrite].modelId,
-              cost: totalCost.toString(),
-              tokensUsed: totalTokens,
-            })
-            assistantMessageId = msg.externalId
-
-            const traceJson = tracer.serializeToJson()
-            await insertChatTrace({
-              workspaceId: workspace.id,
-              userId: user.id,
-              chatId: chat.id,
-              messageId: msg.id,
-              chatExternalId: chat.externalId,
-              email: user.email,
-              messageExternalId: msg.externalId,
-              traceJson,
-            })
-            loggerWithChild({ email: sub }).info(
-              `[MessageApi] Inserted trace for message ${msg.externalId} (premature: ${wasStreamClosedPrematurely}).`,
-            )
-
-            await stream.writeSSE({
-              event: ChatSSEvents.ResponseMetadata,
-              data: JSON.stringify({
-                chatId: chat.externalId,
-                messageId: assistantMessageId,
-              }),
-            })
-          } else {
-            const errorSpan = streamSpan.startSpan("handle_no_answer")
-            const allMessages = await getChatMessagesWithAuth(
-              db,
-              chat?.externalId,
-              email,
-            )
-            const lastMessage = allMessages[allMessages.length - 1]
-
-            await stream.writeSSE({
-              event: ChatSSEvents.ResponseMetadata,
-              data: JSON.stringify({
-                chatId: chat.externalId,
-                messageId: lastMessage.externalId,
-              }),
-            })
-            await stream.writeSSE({
-              event: ChatSSEvents.Error,
-              data: "Oops, something went wrong. Please try rephrasing your question or ask something else.",
-            })
-            await addErrMessageToMessage(
-              lastMessage,
-              "Oops, something went wrong. Please try rephrasing your question or ask something else.",
-            )
-
-            const traceJson = tracer.serializeToJson()
-            await insertChatTrace({
-              workspaceId: workspace.id,
-              userId: user.id,
-              chatId: chat.id,
-              messageId: lastMessage.id,
-              chatExternalId: chat.externalId,
-              email: user.email,
-              messageExternalId: lastMessage.externalId,
-              traceJson,
-            })
-            errorSpan.end()
-          }
->>>>>>> 35a4d846
 
                           // Extract all context from runState.messages array
                           const allMessages = runState.messages || []
@@ -3630,7 +2752,6 @@
       let [existingChat, allMessages, insertedMsg] = await db.transaction(
         async (tx): Promise<[SelectChat, SelectMessage[], SelectMessage]> => {
           // we are updating the chat and getting it's value in one call itself
-<<<<<<< HEAD
 
           let existingChat = await updateChatByExternalIdWithAuth(
             db,
@@ -3850,8 +2971,6 @@
               (sum, tokens) => sum + tokens.inputTokens + tokens.outputTokens,
               0,
             )
-=======
->>>>>>> 35a4d846
 
             const msg = await insertMessage(db, {
               chatId: chat.id,
@@ -3870,7 +2989,6 @@
             })
             assistantMessageId = msg.externalId
 
-<<<<<<< HEAD
             await stream.writeSSE({
               event: ChatSSEvents.ResponseMetadata,
               data: JSON.stringify({
@@ -4010,384 +3128,10 @@
               fragments,
               maxDefaultSummary,
             )
-=======
-          let insertedMsg = await insertMessage(tx, {
-            chatId: existingChat.id,
-            userId: user.id,
-            workspaceExternalId: workspace.externalId,
-            chatExternalId: existingChat.externalId,
-            messageRole: MessageRole.User,
-            email: user.email,
-            sources: [],
-            message,
-            modelId: (actualModelId as Models) || defaultBestModel,
-            fileIds,
-          })
-          return [existingChat, allMessages, insertedMsg]
-        },
-      )
-      Logger.info("Existing conversation, fetched previous messages")
-      messages = allMessages.concat(insertedMsg) // Update messages array
-      chat = existingChat
-      chatCreationSpan.end()
-    }
-    if (!streamOff) {
-      return streamSSE(c, async (stream) => {
-        streamKey = `${chat.externalId}` // Create the stream key
-        activeStreams.set(streamKey, stream) // Add stream to the map
-        Logger.info(`Added stream ${streamKey} to active streams map.`)
-        let wasStreamClosedPrematurely = false
-        const streamSpan = rootSpan.startSpan("stream_response")
-        streamSpan.setAttribute("chatId", chat.externalId)
-        const messagesWithNoErrResponse = messages
-          .slice(0, messages.length - 1)
-          .filter((msg) => !msg?.errorMessage)
-          .map((m) => ({
-            role: m.messageRole as ConversationRole,
-            content: [{ text: m.message }],
-          }))
-        try {
-          if (!chatId) {
-            const titleUpdateSpan = streamSpan.startSpan("send_title_update")
-            await stream.writeSSE({
-              data: title,
-              event: ChatSSEvents.ChatTitleUpdate,
-            })
-            titleUpdateSpan.end()
-          }
-
-          Logger.info("Chat stream started")
-          // we do not set the message Id as we don't have it
-          await stream.writeSSE({
-            event: ChatSSEvents.ResponseMetadata,
-            data: JSON.stringify({
-              chatId: chat.externalId,
-            }),
-          })
-
-          const dataSourceSpan = streamSpan.startSpan("get_all_data_sources")
-          const allDataSources = await getAllDocumentsForAgent(
-            [Apps.DataSource],
-            agentForDb?.appIntegrations as string[],
-          )
-          dataSourceSpan.end()
-          loggerWithChild({ email }).info(
-            `Found ${allDataSources?.root?.children?.length} data sources for agent`,
-          )
-
-          let docIds: string[] = []
-          if (
-            allDataSources &&
-            allDataSources.root &&
-            allDataSources.root.children
-          ) {
-            docIds = [
-              ...new Set(
-                allDataSources.root.children
-                  .map(
-                    (child: VespaSearchResult) =>
-                      (child.fields as any)?.docId as string,
-                  )
-                  .filter(Boolean),
-              ),
-            ]
-          }
-
-          let context = ""
-          let finalImageFileNames: string[] = []
-          let fragments: MinimalAgentFragment[] = []
-          if (docIds.length > 0) {
-            let previousResultsLength = 0
-            const chunksSpan = streamSpan.startSpan("get_documents_by_doc_ids")
-            const allChunks = await GetDocumentsByDocIds(docIds, chunksSpan)
-            // const allChunksCopy
-            chunksSpan.end()
-            if (allChunks?.root?.children) {
-              const startIndex = 0
-              fragments = allChunks.root.children.map((child, idx) =>
-                vespaResultToMinimalAgentFragment(child, idx),
-              )
-              context = answerContextMapFromFragments(
-                fragments,
-                maxDefaultSummary,
-              )
-
-              const { imageFileNames } = extractImageFileNames(
-                context,
-                fragments.map(
-                  (v) =>
-                    ({
-                      fields: {
-                        docId: v.source.docId,
-                        title: v.source.title,
-                        url: v.source.url,
-                      },
-                    }) as any,
-                ),
-              )
-              Logger.info(`Image file names in RAG offffff: ${imageFileNames}`)
-              finalImageFileNames = imageFileNames || []
-              // context = initialContext;
-            }
-          }
-
-          const ragOffIterator = nonRagIterator(
-            message,
-            ctx,
-            context,
-            fragments,
-            agentPromptForLLM,
-            messagesWithNoErrResponse,
-            finalImageFileNames,
-            email,
-            isReasoningEnabled,
-            actualModelId || undefined,
-          )
-          let answer = ""
-          let citations: any[] = []
-          let imageCitations: any[] = []
-          let citationMap: Record<number, number> = {}
-          let citationValues: Record<number, any> = {}
-          let thinking = ""
-          let reasoning = isReasoningEnabled
-          for await (const chunk of ragOffIterator) {
-            if (stream.closed) {
-              Logger.info("[AgentMessageApiRagOff] Stream closed. Breaking.")
-              wasStreamClosedPrematurely = true
-              break
-            }
-            if (chunk.text) {
-              if (reasoning && chunk.reasoning) {
-                thinking += chunk.text
-                stream.writeSSE({
-                  event: ChatSSEvents.Reasoning,
-                  data: chunk.text,
-                })
-                // reasoningSpan.end()
-              }
-              if (!chunk.reasoning) {
-                answer += chunk.text
-                stream.writeSSE({
-                  event: ChatSSEvents.ResponseUpdate,
-                  data: chunk.text,
-                })
-              }
-            }
-
-            if (chunk.citation) {
-              const { index, item } = chunk.citation
-              citations.push(item)
-              citationMap[index] = citations.length - 1
-              loggerWithChild({ email }).info(
-                `Found citations and sending it, current count: ${citations.length}`,
-              )
-              stream.writeSSE({
-                event: ChatSSEvents.CitationsUpdate,
-                data: JSON.stringify({
-                  contextChunks: citations,
-                  citationMap,
-                }),
-              })
-              citationValues[index] = item
-            }
-
-            if (chunk.imageCitation) {
-              loggerWithChild({ email: email }).info(
-                `Found image citation, sending it`,
-                { citationKey: chunk.imageCitation.citationKey },
-              )
-              imageCitations.push(chunk.imageCitation)
-              stream.writeSSE({
-                event: ChatSSEvents.ImageCitationUpdate,
-                data: JSON.stringify(chunk.imageCitation),
-              })
-            }
-
-            if (chunk.cost) {
-              costArr.push(chunk.cost)
-            }
-            if (chunk.metadata?.usage) {
-              tokenArr.push({
-                inputTokens: chunk.metadata.usage.inputTokens,
-                outputTokens: chunk.metadata.usage.outputTokens,
-              })
-            }
->>>>>>> 35a4d846
           }
         }
         chunksSpan.end()
 
-<<<<<<< HEAD
-=======
-          if (answer) {
-            // Calculate total cost and tokens
-            const totalCost = costArr.reduce((sum, cost) => sum + cost, 0)
-            const totalTokens = tokenArr.reduce(
-              (sum, tokens) => sum + tokens.inputTokens + tokens.outputTokens,
-              0,
-            )
-
-            const msg = await insertMessage(db, {
-              chatId: chat.id,
-              userId: user.id,
-              workspaceExternalId: workspace.externalId,
-              chatExternalId: chat.externalId,
-              messageRole: MessageRole.Assistant,
-              email: user.email,
-              sources: citations,
-              imageCitations: imageCitations,
-              message: processMessage(answer, citationMap),
-              thinking: thinking,
-              modelId: (actualModelId as Models) || defaultBestModel,
-              cost: totalCost.toString(),
-              tokensUsed: totalTokens,
-            })
-            assistantMessageId = msg.externalId
-
-            await stream.writeSSE({
-              event: ChatSSEvents.ResponseMetadata,
-              data: JSON.stringify({
-                chatId: chat.externalId,
-                messageId: assistantMessageId,
-              }),
-            })
-          } else if (wasStreamClosedPrematurely) {
-            // Calculate total cost and tokens
-            const totalCost = costArr.reduce((sum, cost) => sum + cost, 0)
-            const totalTokens = tokenArr.reduce(
-              (sum, tokens) => sum + tokens.inputTokens + tokens.outputTokens,
-              0,
-            )
-
-            const msg = await insertMessage(db, {
-              chatId: chat.id,
-              userId: user.id,
-              workspaceExternalId: workspace.externalId,
-              chatExternalId: chat.externalId,
-              messageRole: MessageRole.Assistant,
-              email: user.email,
-              sources: citations,
-              imageCitations: imageCitations,
-              message: processMessage(answer, citationMap),
-              thinking: thinking,
-              modelId: (actualModelId as Models) || defaultBestModel,
-              cost: totalCost.toString(),
-              tokensUsed: totalTokens,
-            })
-            assistantMessageId = msg.externalId
-          } else {
-            const errorMessage =
-              "There seems to be an issue on our side. Please try again after some time."
-
-            // Calculate total cost and tokens
-            const totalCost = costArr.reduce((sum, cost) => sum + cost, 0)
-            const totalTokens = tokenArr.reduce(
-              (sum, tokens) => sum + tokens.inputTokens + tokens.outputTokens,
-              0,
-            )
-
-            const msg = await insertMessage(db, {
-              chatId: chat.id,
-              userId: user.id,
-              workspaceExternalId: workspace.externalId,
-              chatExternalId: chat.externalId,
-              messageRole: MessageRole.Assistant,
-              email: user.email,
-              sources: citations,
-              imageCitations: imageCitations,
-              message: processMessage(errorMessage, citationMap),
-              thinking: thinking,
-              modelId: (actualModelId as Models) || defaultBestModel,
-              cost: totalCost.toString(),
-              tokensUsed: totalTokens,
-            })
-            assistantMessageId = msg.externalId
-            await stream.writeSSE({
-              event: ChatSSEvents.ResponseMetadata,
-              data: JSON.stringify({
-                chatId: chat.externalId,
-                messageId: assistantMessageId,
-              }),
-            })
-            await stream.writeSSE({
-              event: ChatSSEvents.ResponseUpdate,
-              data: errorMessage,
-            })
-          }
-
-          const endSpan = streamSpan.startSpan("send_end_event")
-          await stream.writeSSE({
-            data: "",
-            event: ChatSSEvents.End,
-          })
-          endSpan.end()
-          streamSpan.end()
-          rootSpan.end()
-        } catch (error) {
-          // ... (error handling as in AgentMessageApi)
-        } finally {
-          if (streamKey && activeStreams.has(streamKey)) {
-            activeStreams.delete(streamKey)
-            Logger.info(`Removed stream ${streamKey} from active streams map.`)
-          }
-        }
-      })
-    } else {
-      const nonStreamSpan = rootSpan.startSpan("nonstream_response")
-      nonStreamSpan.setAttribute("chatId", chat.externalId)
-
-      try {
-        const messagesWithNoErrResponse = messages
-          .slice(0, messages.length - 1)
-          .filter((msg) => !msg?.errorMessage)
-          .map((m) => ({
-            role: m.messageRole as ConversationRole,
-            content: [{ text: m.message }],
-          }))
-
-        // Build “context + fragments” (same as streaming path) -----------------------
-        const dataSourceSpan = nonStreamSpan.startSpan("get_all_data_sources")
-        const allDataSources = await getAllDocumentsForAgent(
-          [Apps.DataSource],
-          agentForDb?.appIntegrations as string[],
-        )
-        dataSourceSpan.end()
-        loggerWithChild({ email }).info(
-          `Found ${allDataSources?.root?.children?.length} data sources for agent`,
-        )
-
-        let docIds: string[] = []
-        if (allDataSources?.root?.children) {
-          docIds = [
-            ...new Set(
-              allDataSources.root.children
-                .map(
-                  (child: VespaSearchResult) =>
-                    (child.fields as any)?.docId as string,
-                )
-                .filter(Boolean),
-            ),
-          ]
-        }
-
-        let context = ""
-        let fragments: MinimalAgentFragment[] = []
-        const chunksSpan = nonStreamSpan.startSpan("get_documents_by_doc_ids")
-        if (docIds.length > 0) {
-          const allChunks = await GetDocumentsByDocIds(docIds, chunksSpan)
-          if (allChunks?.root?.children) {
-            fragments = allChunks.root.children.map((child, idx) =>
-              vespaResultToMinimalAgentFragment(child, idx),
-            )
-            context = answerContextMapFromFragments(
-              fragments,
-              maxDefaultSummary,
-            )
-          }
-        }
-        chunksSpan.end()
-
->>>>>>> 35a4d846
         let finalImageFileNames: string[] = []
         if (context && fragments.length) {
           const { imageFileNames } = extractImageFileNames(
@@ -5012,7 +3756,6 @@
                   })
                 }
                 count++
-<<<<<<< HEAD
               }
               understandSpan.setAttribute("citation_count", citations.length)
               understandSpan.setAttribute(
@@ -5558,30 +4301,6 @@
 
               if (answer || wasStreamClosedPrematurely) {
                 // Determine if a message (even partial) should be saved
-=======
-              }
-              understandSpan.setAttribute("citation_count", citations.length)
-              understandSpan.setAttribute(
-                "citation_map",
-                JSON.stringify(citationMap),
-              )
-              understandSpan.setAttribute(
-                "citation_values",
-                JSON.stringify(citationValues),
-              )
-              understandSpan.end()
-              const answerSpan = ragSpan.startSpan("process_final_answer")
-              answerSpan.setAttribute(
-                "final_answer",
-                processMessage(answer, citationMap),
-              )
-              answerSpan.setAttribute("actual_answer", answer)
-              answerSpan.setAttribute("final_answer_length", answer.length)
-              answerSpan.end()
-              ragSpan.end()
-
-              if (answer || wasStreamClosedPrematurely) {
->>>>>>> 35a4d846
                 // TODO: incase user loses permission
                 // to one of the citations what do we do?
                 // somehow hide that citation and change
@@ -5613,10 +4332,7 @@
                   tokensUsed: totalTokens,
                 })
                 assistantMessageId = msg.externalId
-<<<<<<< HEAD
-
-=======
->>>>>>> 35a4d846
+
                 const traceJson = tracer.serializeToJson()
                 await insertChatTrace({
                   workspaceId: workspace.id,
@@ -5631,7 +4347,6 @@
                 Logger.info(
                   `[AgentMessageApi] Inserted trace for message ${msg.externalId} (premature: ${wasStreamClosedPrematurely}).`,
                 )
-<<<<<<< HEAD
 
                 await stream.writeSSE({
                   event: ChatSSEvents.ResponseMetadata,
@@ -5720,620 +4435,6 @@
               data: "",
               event: ChatSSEvents.End,
             })
-=======
-                await stream.writeSSE({
-                  event: ChatSSEvents.ResponseMetadata,
-                  data: JSON.stringify({
-                    chatId: chat.externalId,
-                    messageId: assistantMessageId,
-                  }),
-                })
-              } else {
-                const errorSpan = streamSpan.startSpan("handle_no_answer")
-                const allMessages = await getChatMessagesWithAuth(
-                  db,
-                  chat?.externalId,
-                  email,
-                )
-                const lastMessage = allMessages[allMessages.length - 1]
-
-                await stream.writeSSE({
-                  event: ChatSSEvents.ResponseMetadata,
-                  data: JSON.stringify({
-                    chatId: chat.externalId,
-                    messageId: lastMessage.externalId,
-                  }),
-                })
-                await stream.writeSSE({
-                  event: ChatSSEvents.Error,
-                  data: "Can you please make your query more specific?",
-                })
-                await addErrMessageToMessage(
-                  lastMessage,
-                  "Can you please make your query more specific?",
-                )
-
-                const traceJson = tracer.serializeToJson()
-                await insertChatTrace({
-                  workspaceId: workspace.id,
-                  userId: user.id,
-                  chatId: chat.id,
-                  messageId: lastMessage.id,
-                  chatExternalId: chat.externalId,
-                  email: user.email,
-                  messageExternalId: lastMessage.externalId,
-                  traceJson,
-                })
-                errorSpan.end()
-              }
-
-              const endSpan = streamSpan.startSpan("send_end_event")
-              await stream.writeSSE({
-                data: "",
-                event: ChatSSEvents.End,
-              })
-              endSpan.end()
-              streamSpan.end()
-              rootSpan.end()
-            } else {
-              const messagesWithNoErrResponse = messages
-                .slice(0, messages.length - 1)
-                .filter((msg) => !msg?.errorMessage)
-                .filter(
-                  (msg) =>
-                    !(
-                      msg.messageRole === MessageRole.Assistant && !msg.message
-                    ),
-                ) // filter out assistant messages with no content
-                .map((msg) => {
-                  // If any message from the messagesWithNoErrResponse is a user message, has fileIds and its message is JSON parsable
-                  // then we should not give that exact stringified message as history
-                  // We convert it into a AI friendly string only for giving it to LLM
-                  const fileIds = JSON.parse(JSON.stringify(msg?.fileIds || []))
-                  if (
-                    msg.messageRole === "user" &&
-                    fileIds &&
-                    fileIds.length > 0
-                  ) {
-                    const originalMsg = msg.message
-                    const selectedContext = isContextSelected(originalMsg)
-                    msg.message = selectedContext
-                      ? buildUserQuery(selectedContext)
-                      : originalMsg
-                  }
-                  return {
-                    role: msg.messageRole as ConversationRole,
-                    content: [{ text: msg.message }],
-                  }
-                })
-
-              Logger.info(
-                "Checking if answer is in the conversation or a mandatory query rewrite is needed before RAG",
-              )
-              // Limit messages to last 5 for the first LLM call if it's a new chat
-              const limitedMessages = messagesWithNoErrResponse.slice(-8)
-
-              // Extract previous classification for pagination and follow-up queries
-              let previousClassification: QueryRouterLLMResponse | null = null
-              if (messages.length >= 2) {
-                const previousUserMessage = messages[messages.length - 2]
-                if (
-                  previousUserMessage?.queryRouterClassification &&
-                  previousUserMessage.messageRole === "user"
-                ) {
-                  try {
-                    const parsedClassification =
-                      typeof previousUserMessage.queryRouterClassification ===
-                      "string"
-                        ? JSON.parse(
-                            previousUserMessage.queryRouterClassification,
-                          )
-                        : previousUserMessage.queryRouterClassification
-                    previousClassification =
-                      parsedClassification as QueryRouterLLMResponse
-                    Logger.info(
-                      `Found previous classification in agents: ${JSON.stringify(previousClassification)}`,
-                    )
-                  } catch (error) {
-                    Logger.error(
-                      `Error parsing previous classification in agents: ${error}`,
-                    )
-                  }
-                }
-              }
-              const agentWithNoIntegrations = checkAgentWithNoIntegrations(agentForDb)
-              let searchOrAnswerIterator
-              
-              if (agentWithNoIntegrations) {
-                loggerWithChild({ email: email }).info(
-                  "Using agent with no integrations for the question",
-                )
-
-                searchOrAnswerIterator = agentWithNoIntegrationsQuestion(message, ctx, {
-                  modelId:
-                    ragPipelineConfig[RagPipelineStages.AnswerOrSearch].modelId,
-                  stream: true,
-                  json: false,
-                  agentPrompt: agentPromptForLLM,
-                  reasoning:
-                    userRequestsReasoning &&
-                    ragPipelineConfig[RagPipelineStages.AnswerOrSearch].reasoning,
-                  messages: limitedMessages,
-                  agentWithNoIntegrations: true,
-                })
-              } else {
-                searchOrAnswerIterator =
-                  generateSearchQueryOrAnswerFromConversation(
-                    message,
-                    ctx,
-                    {
-                      modelId:
-                        ragPipelineConfig[RagPipelineStages.AnswerOrSearch]
-                          .modelId,
-                      stream: true,
-                      json: true,
-                      reasoning:
-                        userRequestsReasoning &&
-                        ragPipelineConfig[RagPipelineStages.AnswerOrSearch]
-                          .reasoning,
-                      messages: limitedMessages,
-                      agentPrompt: agentPromptForLLM,
-                    },
-                    undefined,
-                    previousClassification,
-                  )
-              }
-
-              // TODO: for now if the answer is from the conversation itself we don't
-              // add any citations for it, we can refer to the original message for citations
-              // one more bug is now llm automatically copies the citation text sometimes without any reference
-              // leads to [NaN] in the answer
-              let currentAnswer = ""
-              let answer = ""
-              let citations = []
-              let imageCitations: any = []
-              let citationMap: Record<number, number> = {}
-              let queryFilters = {
-                apps: [],
-                entities: [],
-                startTime: "",
-                endTime: "",
-                count: 0,
-                sortDirection: "",
-                intent: {},
-                offset: 0,
-              }
-              let parsed = {
-                answer: "",
-                queryRewrite: "",
-                temporalDirection: null,
-                filter_query: "",
-                type: "",
-                intent: {},
-                filters: queryFilters,
-              }
-
-              let thinking = ""
-              let reasoning =
-                userRequestsReasoning &&
-                ragPipelineConfig[RagPipelineStages.AnswerOrSearch].reasoning
-              let buffer = ""
-              const conversationSpan = streamSpan.startSpan(
-                "conversation_search",
-              )
-
-              if (agentWithNoIntegrations) {
-                loggerWithChild({ email: email }).info(
-                  "Processing agent with no integrations response",
-                )
-
-                stream.writeSSE({
-                  event: ChatSSEvents.Start,
-                  data: "",
-                })
-
-                for await (const chunk of searchOrAnswerIterator) {
-                  if (stream.closed) {
-                    Logger.info(
-                      "[AgentMessageApi] Stream closed during agent no integrations loop. Breaking.",
-                    )
-                    wasStreamClosedPrematurely = true
-                    break
-                  }
-                  
-                  if (chunk.text) {
-                    answer += chunk.text
-                    stream.writeSSE({
-                      event: ChatSSEvents.ResponseUpdate,
-                      data: chunk.text,
-                    })
-                  }
-
-                  if (chunk.cost) {
-                    costArr.push(chunk.cost)
-                  }
-                  if (chunk.metadata?.usage) {
-                    tokenArr.push({
-                      inputTokens: chunk.metadata.usage.inputTokens || 0,
-                      outputTokens: chunk.metadata.usage.outputTokens || 0,
-                    })
-                  }
-                }
-
-                parsed.answer = answer
-              } else {
-                for await (const chunk of searchOrAnswerIterator) {
-                  if (stream.closed) {
-                    Logger.info(
-                      "[AgentMessageApi] Stream closed during conversation search loop. Breaking.",
-                    )
-                    wasStreamClosedPrematurely = true
-                    break
-                  }
-                  if (chunk.text) {
-                    if (reasoning) {
-                      if (thinking && !chunk.text.includes(EndThinkingToken)) {
-                        thinking += chunk.text
-                        stream.writeSSE({
-                          event: ChatSSEvents.Reasoning,
-                          data: chunk.text,
-                        })
-                      } else {
-                        // first time
-                        if (!chunk.text.includes(StartThinkingToken)) {
-                          let token = chunk.text
-                          if (chunk.text.includes(EndThinkingToken)) {
-                            token = chunk.text.split(EndThinkingToken)[0]
-                            thinking += token
-                          } else {
-                            thinking += token
-                          }
-                          stream.writeSSE({
-                            event: ChatSSEvents.Reasoning,
-                            data: token,
-                          })
-                        }
-                      }
-                    }
-                    if (reasoning && chunk.text.includes(EndThinkingToken)) {
-                      reasoning = false
-                      chunk.text = chunk.text.split(EndThinkingToken)[1].trim()
-                    }
-                    if (!reasoning) {
-                      buffer += chunk.text
-                      try {
-                        parsed = jsonParseLLMOutput(buffer) || {}
-                        if (parsed.answer && currentAnswer !== parsed.answer) {
-                          if (currentAnswer === "") {
-                            Logger.info(
-                              "We were able to find the answer/respond to users query in the conversation itself so not applying RAG",
-                            )
-                            stream.writeSSE({
-                              event: ChatSSEvents.Start,
-                              data: "",
-                            })
-                            // First valid answer - send the whole thing
-                            stream.writeSSE({
-                              event: ChatSSEvents.ResponseUpdate,
-                              data: parsed.answer,
-                            })
-                          } else {
-                            // Subsequent chunks - send only the new part
-                            const newText = parsed.answer.slice(
-                              currentAnswer.length,
-                            )
-                            stream.writeSSE({
-                              event: ChatSSEvents.ResponseUpdate,
-                              data: newText,
-                            })
-                          }
-                          currentAnswer = parsed.answer
-                        }
-                      } catch (err) {
-                        const errMessage = (err as Error).message
-                        Logger.error(
-                          err,
-                          `Error while parsing LLM output ${errMessage}`,
-                        )
-                        continue
-                      }
-                    }
-                  }
-                  if (chunk.cost) {
-                    costArr.push(chunk.cost)
-                  }
-                  if (chunk.metadata?.usage) {
-                    tokenArr.push({
-                      inputTokens: chunk.metadata.usage.inputTokens,
-                      outputTokens: chunk.metadata.usage.outputTokens,
-                    })
-                  }
-                }
-              }
-
-              conversationSpan.setAttribute("answer_found", parsed.answer)
-              conversationSpan.setAttribute("answer", answer)
-              conversationSpan.setAttribute(
-                "query_rewrite",
-                parsed.queryRewrite,
-              )
-              conversationSpan.end()
-
-              if (parsed.answer === null || parsed.answer === "") {
-                const ragSpan = streamSpan.startSpan("rag_processing")
-                if (parsed.queryRewrite) {
-                  Logger.info(
-                    `The query is ambigious and requires a mandatory query rewrite from the existing conversation / recent messages ${parsed.queryRewrite}`,
-                  )
-                  message = parsed.queryRewrite
-                  Logger.info(`Rewritten query: ${message}`)
-                  ragSpan.setAttribute("query_rewrite", parsed.queryRewrite)
-                } else {
-                  Logger.info(
-                    "There was no need for a query rewrite and there was no answer in the conversation, applying RAG",
-                  )
-                }
-                const classification: TemporalClassifier & QueryRouterResponse =
-                  {
-                    direction: parsed.temporalDirection,
-                    type: parsed.type as QueryType,
-                    filterQuery: parsed.filter_query,
-                    filters: {
-                      ...(parsed?.filters ?? {}),
-                      apps: parsed.filters?.apps || [],
-                      entities: parsed.filters?.entities as any,
-                      intent: parsed.intent || {},
-                    },
-                  }
-
-                Logger.info(
-                  `Classifying the query as:, ${JSON.stringify(classification)}`,
-                )
-                const understandSpan = ragSpan.startSpan("understand_message")
-                const iterator = UnderstandMessageAndAnswer(
-                  email,
-                  ctx,
-                  message,
-                  classification,
-                  limitedMessages,
-                  0.5,
-                  userRequestsReasoning,
-                  understandSpan,
-                  agentPromptForLLM,
-                )
-                stream.writeSSE({
-                  event: ChatSSEvents.Start,
-                  data: "",
-                })
-
-                answer = ""
-                thinking = ""
-                reasoning = isReasoning && userRequestsReasoning
-                citations = []
-                citationMap = {}
-                let citationValues: Record<number, string> = {}
-                for await (const chunk of iterator) {
-                  if (stream.closed) {
-                    Logger.info(
-                      "[MessageApi] Stream closed during conversation search loop. Breaking.",
-                    )
-                    wasStreamClosedPrematurely = true
-                    break
-                  }
-                  if (chunk.text) {
-                    if (reasoning && chunk.reasoning) {
-                      thinking += chunk.text
-                      stream.writeSSE({
-                        event: ChatSSEvents.Reasoning,
-                        data: chunk.text,
-                      })
-                      // reasoningSpan.end()
-                    }
-                    if (!chunk.reasoning) {
-                      answer += chunk.text
-                      stream.writeSSE({
-                        event: ChatSSEvents.ResponseUpdate,
-                        data: chunk.text,
-                      })
-                    }
-                  }
-                  if (chunk.cost) {
-                    costArr.push(chunk.cost)
-                  }
-                  if (chunk.metadata?.usage) {
-                    tokenArr.push({
-                      inputTokens: chunk.metadata.usage.inputTokens,
-                      outputTokens: chunk.metadata.usage.outputTokens,
-                    })
-                  }
-                  if (chunk.citation) {
-                    const { index, item } = chunk.citation
-                    citations.push(item)
-                    citationMap[index] = citations.length - 1
-                    Logger.info(
-                      `Found citations and sending it, current count: ${citations.length}`,
-                    )
-                    stream.writeSSE({
-                      event: ChatSSEvents.CitationsUpdate,
-                      data: JSON.stringify({
-                        contextChunks: citations,
-                        citationMap,
-                      }),
-                    })
-                    citationValues[index] = item
-                  }
-                  if (chunk.imageCitation) {
-                    loggerWithChild({ email: email }).info(
-                      `Found image citation, sending it`,
-                      { citationKey: chunk.imageCitation.citationKey },
-                    )
-                    imageCitations.push(chunk.imageCitation)
-                    stream.writeSSE({
-                      event: ChatSSEvents.ImageCitationUpdate,
-                      data: JSON.stringify(chunk.imageCitation),
-                    })
-                  }
-                }
-                understandSpan.setAttribute("citation_count", citations.length)
-                understandSpan.setAttribute(
-                  "citation_map",
-                  JSON.stringify(citationMap),
-                )
-                understandSpan.setAttribute(
-                  "citation_values",
-                  JSON.stringify(citationValues),
-                )
-                understandSpan.end()
-                const answerSpan = ragSpan.startSpan("process_final_answer")
-                answerSpan.setAttribute(
-                  "final_answer",
-                  processMessage(answer, citationMap),
-                )
-                answerSpan.setAttribute("actual_answer", answer)
-                answerSpan.setAttribute("final_answer_length", answer.length)
-                answerSpan.end()
-                ragSpan.end()
-              } else if (parsed.answer) {
-                answer = parsed.answer
-              }
-
-              if (answer || wasStreamClosedPrematurely) {
-                // Determine if a message (even partial) should be saved
-                // TODO: incase user loses permission
-                // to one of the citations what do we do?
-                // somehow hide that citation and change
-                // the answer to reflect that
-
-                // Calculate total cost and tokens
-                const totalCost = costArr.reduce((sum, cost) => sum + cost, 0)
-                const totalTokens = tokenArr.reduce(
-                  (sum, tokens) =>
-                    sum + tokens.inputTokens + tokens.outputTokens,
-                  0,
-                )
-
-                const msg = await insertMessage(db, {
-                  chatId: chat.id,
-                  userId: user.id,
-                  workspaceExternalId: workspace.externalId,
-                  chatExternalId: chat.externalId,
-                  messageRole: MessageRole.Assistant,
-                  email: user.email,
-                  sources: citations,
-                  imageCitations: imageCitations,
-                  message: processMessage(answer, citationMap),
-                  thinking: thinking,
-                  modelId:
-                    ragPipelineConfig[RagPipelineStages.AnswerOrRewrite]
-                      .modelId,
-                  cost: totalCost.toString(),
-                  tokensUsed: totalTokens,
-                })
-                assistantMessageId = msg.externalId
-
-                const traceJson = tracer.serializeToJson()
-                await insertChatTrace({
-                  workspaceId: workspace.id,
-                  userId: user.id,
-                  chatId: chat.id,
-                  messageId: msg.id,
-                  chatExternalId: chat.externalId,
-                  email: user.email,
-                  messageExternalId: msg.externalId,
-                  traceJson,
-                })
-                Logger.info(
-                  `[AgentMessageApi] Inserted trace for message ${msg.externalId} (premature: ${wasStreamClosedPrematurely}).`,
-                )
-
-                await stream.writeSSE({
-                  event: ChatSSEvents.ResponseMetadata,
-                  data: JSON.stringify({
-                    chatId: chat.externalId,
-                    messageId: assistantMessageId,
-                  }),
-                })
-              } else {
-                const errorSpan = streamSpan.startSpan("handle_no_answer")
-                const allMessages = await getChatMessagesWithAuth(
-                  db,
-                  chat?.externalId,
-                  email,
-                )
-                const lastMessage = allMessages[allMessages.length - 1]
-
-                await stream.writeSSE({
-                  event: ChatSSEvents.ResponseMetadata,
-                  data: JSON.stringify({
-                    chatId: chat.externalId,
-                    messageId: lastMessage.externalId,
-                  }),
-                })
-                await stream.writeSSE({
-                  event: ChatSSEvents.Error,
-                  data: "Oops, something went wrong. Please try rephrasing your question or ask something else.",
-                })
-                await addErrMessageToMessage(
-                  lastMessage,
-                  "Oops, something went wrong. Please try rephrasing your question or ask something else.",
-                )
-
-                const traceJson = tracer.serializeToJson()
-                await insertChatTrace({
-                  workspaceId: workspace.id,
-                  userId: user.id,
-                  chatId: chat.id,
-                  messageId: lastMessage.id,
-                  chatExternalId: chat.externalId,
-                  email: user.email,
-                  messageExternalId: lastMessage.externalId,
-                  traceJson,
-                })
-                errorSpan.end()
-              }
-
-              const endSpan = streamSpan.startSpan("send_end_event")
-              await stream.writeSSE({
-                data: "",
-                event: ChatSSEvents.End,
-              })
-              endSpan.end()
-              streamSpan.end()
-              rootSpan.end()
-            }
-          } catch (error) {
-            const streamErrorSpan = streamSpan.startSpan("handle_stream_error")
-            streamErrorSpan.addEvent("error", {
-              message: getErrorMessage(error),
-              stack: (error as Error).stack || "",
-            })
-            const errFomMap = handleError(error)
-            const allMessages = await getChatMessagesWithAuth(
-              db,
-              chat?.externalId,
-              email,
-            )
-            const lastMessage = allMessages[allMessages.length - 1]
-            await stream.writeSSE({
-              event: ChatSSEvents.ResponseMetadata,
-              data: JSON.stringify({
-                chatId: chat.externalId,
-                messageId: lastMessage.externalId,
-              }),
-            })
-            await stream.writeSSE({
-              event: ChatSSEvents.Error,
-              data: errFomMap,
-            })
-
-            // Add the error message to last user message
-            await addErrMessageToMessage(lastMessage, errFomMap)
-
-            await stream.writeSSE({
-              data: "",
-              event: ChatSSEvents.End,
-            })
->>>>>>> 35a4d846
             Logger.error(
               error,
               `Streaming Error: ${(error as Error).message} ${
