--- conflicted
+++ resolved
@@ -75,7 +75,6 @@
 ): Promise<VespaSearchResult[]> {
   // Extract unique thread IDs from email results
   const threadIds = extractThreadIdsFromResults(results)
-  console.log(`Found ${threadIds.length} unique email thread IDs to expand`)
   if (threadIds.length === 0) {
     return results
   }
@@ -404,7 +403,6 @@
 
   for (const obj of jsonMessage) {
     if (obj?.type === "pill") {
-<<<<<<< HEAD
       if (
         obj?.value &&
         obj?.value?.entity &&
@@ -412,9 +410,6 @@
       ) {
         driveItem.push(obj?.value?.docId)
       } else fileIds.push(obj?.value?.docId)
-=======
-      fileIds.push(obj?.value?.docId)
->>>>>>> 03ca2ff8
       // Check if this pill has a parentThreadId (for email threads)
       if (obj?.value?.parentThreadId && obj?.value?.app === Apps.Gmail) {
         threadIds.push(obj?.value?.parentThreadId)
