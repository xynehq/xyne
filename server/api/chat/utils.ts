import { splitGroupedCitationsWithSpaces, getErrorMessage } from "@/utils"
import {
  Apps,
  CalendarEntity,
  chatContainerSchema,
  chatMessageSchema,
  DataSourceEntity,
  dataSourceFileSchema,
  DriveEntity,
  entitySchema,
  eventSchema,
  fileSchema,
  GooglePeopleEntity,
  isValidApp,
  isValidEntity,
  mailAttachmentSchema,
  MailEntity,
  mailSchema,
  SlackEntity,
  SystemEntity,
  userSchema,
  type Entity,
  type VespaChatContainer,
  type VespaChatMessage,
  type VespaDataSourceFile,
  type VespaEvent,
  type VespaEventSearch,
  type VespaFile,
  type VespaMail,
  type VespaMailAttachment,
  type VespaMailSearch,
  type VespaSchema,
  type VespaSearchResponse,
  type VespaSearchResult,
  type VespaSearchResults,
  type VespaSearchResultsSchema,
  type VespaUser,
  KbItemsSchema,
  KnowledgeBaseEntity,
} from "@/search/types"
import type { z } from "zod"
import { getDocumentOrSpreadsheet } from "@/integrations/google/sync"
import config from "@/config"
import type { Intent, UserQuery, QueryRouterLLMResponse } from "@/ai/types"
import {
  AgentReasoningStepType,
  OpenAIError,
  type AgentReasoningStep,
} from "@/shared/types"
import type { Citation } from "@/api/chat/types"
import { getFolderItems, SearchEmailThreads } from "@/search/vespa"
import { getLoggerWithChild, getLogger } from "@/logger"
import type { Span } from "@/tracer"
import { Subsystem } from "@/types"
import type { SelectMessage } from "@/db/schema"
const { maxValidLinks } = config
import fs from "fs"
import path from "path"
import {
  getAllCollectionAndFolderItems,
  getCollectionFilesVespaIds,
} from "@/db/knowledgeBase"
import { db } from "@/db/client"
import { get } from "http"

function slackTs(ts: string | number) {
  if (typeof ts === "number") ts = ts.toString()
  return ts.replace(".", "").padEnd(16, "0")
}

export const getChannelIdsFromAgentPrompt = (agentPrompt: string) => {
  try {
    const agent = JSON.parse(agentPrompt)
    if (!agent || !agent.docIds) {
      return []
    }
    const channelIds = new Set<string>()
    agent.docIds?.forEach((doc: any) => {
      if (doc.app === Apps.Slack) {
        if (doc.entity === SlackEntity.Channel && doc.docId) {
          channelIds.add(doc.docId)
        }
      }
    })
    return Array.from(channelIds)
  } catch (e) {
    return []
  }
}

export interface AppSelection {
  itemIds: string[]
  selectedAll: boolean
}

export interface AppSelectionMap {
  [appName: string]: AppSelection
}

export interface ParsedResult {
  selectedApps: Apps[]
  selectedItems: { [app: string]: string[] }
}

export function parseAppSelections(input: AppSelectionMap): ParsedResult {
  const selectedApps: Apps[] = []
  const selectedItems: { [app: string]: string[] } = {}

  for (let [appName, selection] of Object.entries(input)) {
    let app: Apps
    // Add app to selectedApps list
    if (appName == "googledrive") {
      app = Apps.GoogleDrive
    } else if (appName == "googlesheets") {
      app = Apps.GoogleDrive
    } else if (appName == "gmail") {
      app = Apps.Gmail
    } else if (appName == "googlecalendar") {
      app = Apps.GoogleCalendar
    } else if (appName == "DataSource") {
      app = Apps.DataSource
    } else if (appName == "knowledge_base") {
      app = Apps.KnowledgeBase
    } else if (appName == "slack") {
      app = Apps.Slack
    } else if (appName == "google-workspace") app = Apps.GoogleWorkspace
    else {
      app = appName as unknown as Apps
    }

    selectedApps.push(app)
    // If selectedAll is true or itemIds is empty, we infer "all selected"
    // So we don't add anything to selectedItems (empty means all)
    if (
      !selection.selectedAll &&
      selection.itemIds &&
      selection.itemIds.length > 0
    ) {
      // Only add specific itemIds when selectedAll is false and there are specific items
      if (selectedItems[app]) {
        selectedItems[app] = [
          ...new Set([...selectedItems[app], ...selection.itemIds]),
        ]
      } else {
        selectedItems[app] = selection.itemIds
      }
    }
  }
  return {
    selectedApps,
    selectedItems,
  }
}

// Interface for email search result fields
export interface EmailSearchResultFields {
  app: Apps
  threadId?: string
  docId: string
  [key: string]: any // Allow other fields
}

// Type for VespaSearchResult with email fields
export type EmailSearchResult = VespaSearchResult & {
  fields: EmailSearchResultFields
}

export async function expandEmailThreadsInResults(
  results: VespaSearchResult[],
  email: string,
  span?: Span,
): Promise<VespaSearchResult[]> {
  // Extract unique thread IDs from email results
  const threadIds = extractThreadIdsFromResults(results)
  if (threadIds.length === 0) {
    return results
  }
  const { mergedResults, addedCount } = await mergeThreadResults(
    results,
    threadIds,
    email,
    span,
  )

  if (addedCount > 0) {
    getLoggerWithChild(Subsystem.Chat)({ email }).info(
      `Added ${addedCount} additional emails from ${threadIds.length} threads to search results`,
    )
  }

  return mergedResults
}

// Helper function to process thread results and merge them with existing results
export function processThreadResults(
  threadResults: VespaSearchResult[],
  existingDocIds: Set<string>,
  mergedResults: VespaSearchResult[],
): { addedCount: number; threadInfo: Record<string, number> } {
  let addedCount = 0
  let threadInfo: Record<string, number> = {}

  for (const child of threadResults) {
    const emailChild = child as EmailSearchResult
    const docId = emailChild.fields.docId
    const threadId = emailChild.fields.threadId

    // Skip if already in results
    if (!existingDocIds.has(docId)) {
      mergedResults.push(child)
      existingDocIds.add(docId)
      addedCount++

      // Track count per thread for logging
      if (threadId) {
        threadInfo[threadId] = (threadInfo[threadId] || 0) + 1
      }
    }
  }

  return { addedCount, threadInfo }
}

// Function to extract thread IDs from search results
export function extractThreadIdsFromResults(
  results: VespaSearchResult[],
): string[] {
  const seenThreadIds = new Set<string>()

  return results.reduce<string[]>((threadIds, result) => {
    const fields = result.fields as EmailSearchResultFields
    // Check if it's an email result
    if (fields.app === Apps.Gmail && fields.threadId) {
      if (!seenThreadIds.has(fields.threadId)) {
        threadIds.push(fields.threadId)
        seenThreadIds.add(fields.threadId)
      }
    }
    return threadIds
  }, [])
}

// Helper function to merge thread results into existing results
export async function mergeThreadResults(
  existingResults: VespaSearchResult[],
  threadIds: string[],
  email: string,
  span?: Span,
): Promise<{
  mergedResults: VespaSearchResult[]
  addedCount: number
  threadInfo: Record<string, number>
}> {
  if (threadIds.length === 0) {
    return { mergedResults: existingResults, addedCount: 0, threadInfo: {} }
  }

  const threadSpan = span?.startSpan("fetch_email_threads")
  threadSpan?.setAttribute("threadIds", JSON.stringify(threadIds))

  try {
    const threadResults = await SearchEmailThreads(threadIds, email)

    if (
      !threadResults.root.children ||
      threadResults.root.children.length === 0
    ) {
      threadSpan?.setAttribute("no_thread_results", true)
      threadSpan?.end()
      return { mergedResults: existingResults, addedCount: 0, threadInfo: {} }
    }

    // Create a set of existing docIds to avoid duplicates
    const existingDocIds = new Set(
      existingResults.map((child: any) => child.fields.docId),
    )

    // Merge thread results
    const mergedResults = [...existingResults]

    const { addedCount, threadInfo } = processThreadResults(
      threadResults.root.children,
      existingDocIds,
      mergedResults,
    )

    threadSpan?.setAttribute("added_email_count", addedCount)
    threadSpan?.setAttribute(
      "total_thread_emails_found",
      threadResults.root.children.length,
    )
    threadSpan?.setAttribute("thread_info", JSON.stringify(threadInfo))
    threadSpan?.end()

    return { mergedResults, addedCount, threadInfo }
  } catch (error) {
    getLoggerWithChild(Subsystem.Chat)({ email }).error(
      error,
      `Error fetching email threads: ${getErrorMessage(error)}`,
    )
    threadSpan?.setAttribute("error", getErrorMessage(error))
    threadSpan?.end()
    return { mergedResults: existingResults, addedCount: 0, threadInfo: {} }
  }
}

export const extractImageFileNames = (
  context: string,
  results?: VespaSearchResult[],
): { imageFileNames: string[] } => {
  // This matches "Image File Names:" followed by content until the next field (starting with a capital letter and colon) or "vespa relevance score:"
  const imageContentRegex =
    /Image File Names:\s*([\s\S]*?)(?=\n[A-Z][a-zA-Z ]*:|vespa relevance score:|$)/g
  const matches = [...context.matchAll(imageContentRegex)]

  let imageFileNames: string[] = []
  for (const match of matches) {
    let imageContent = match[1].trim()
    try {
      if (imageContent) {
        const docId = imageContent.split("_")[0]
        // const docIndex =
        //   results?.findIndex((c) => (c.fields as any).docId === docId) || -1
        const docIndex =
          results?.findIndex((c) => (c.fields as any).docId === docId) ?? -1

        if (docIndex === -1) {
          console.warn(
            `No matching document found for docId: ${docId} in results for image content extraction.`,
          )
          continue
        }

        // Split by newlines and filter out empty strings
        const fileNames = imageContent
          .split("\n")
          .map((name) => name.trim())
          .filter((name) => name.length > 0)
          // Additional safety: split by spaces and filter out empty strings
          // in case multiple filenames are on the same line
          .flatMap((name) =>
            name.split(/\s+/).filter((part) => part.length > 0),
          )
          .map((name) => `${docIndex}_${name}`)
        imageFileNames.push(...fileNames)
      }
    } catch (error) {
      console.error(
        `Error processing image content: ${getErrorMessage(error)}`,
        { imageContent },
      )
      continue
    }
  }
  return { imageFileNames }
}

export const searchToCitation = (result: VespaSearchResults): Citation => {
  const fields = result.fields
  if (result.fields.sddocname === userSchema) {
    return {
      docId: (fields as VespaUser).docId,
      title: (fields as VespaUser).name,
      url: `https://contacts.google.com/${(fields as VespaUser).email}`,
      app: (fields as VespaUser).app,
      entity: (fields as VespaUser).entity,
    }
  } else if (result.fields.sddocname === fileSchema) {
    return {
      docId: (fields as VespaFile).docId,
      title: (fields as VespaFile).title,
      url: (fields as VespaFile).url || "",
      app: (fields as VespaFile).app,
      entity: (fields as VespaFile).entity,
    }
  } else if (result.fields.sddocname === mailSchema) {
    return {
      docId: (fields as VespaMail).docId,
      title: (fields as VespaMail).subject,
      url: `https://mail.google.com/mail/u/0/#inbox/${fields.docId}`,
      app: (fields as VespaMail).app,
      entity: (fields as VespaMail).entity,
      threadId: (fields as VespaMail).threadId,
    }
  } else if (result.fields.sddocname === eventSchema) {
    return {
      docId: (fields as VespaEvent).docId,
      title: (fields as VespaEvent).name || "No Title",
      url: (fields as VespaEvent).url,
      app: (fields as VespaEvent).app,
      entity: (fields as VespaEvent).entity,
    }
  } else if (result.fields.sddocname === mailAttachmentSchema) {
    return {
      docId: (fields as VespaMailAttachment).docId,
      title: (fields as VespaMailAttachment).filename || "No Filename",
      url: `https://mail.google.com/mail/u/0/#inbox/${
        (fields as VespaMailAttachment).mailId
      }?projector=1&messagePartId=0.${
        (fields as VespaMailAttachment).partId
      }&disp=safe&zw`,
      app: (fields as VespaMailAttachment).app,
      entity: (fields as VespaMailAttachment).entity,
    }
  } else if (result.fields.sddocname === chatMessageSchema) {
    let slackUrl = ""
    if (result.fields.threadId) {
      // Thread message format
      slackUrl = `https://${result.fields.domain}.slack.com/archives/${result.fields.channelId}/p${slackTs(result.fields.createdAt)}?thread_ts=${result.fields.threadId}&cid=${result.fields.channelId}`
    } else {
      // Normal message format
      slackUrl = `https://${result.fields.domain}.slack.com/archives/${result.fields.channelId}/p${slackTs(result.fields.createdAt)}`
    }
    return {
      docId: (fields as VespaChatMessage).docId,
      title: (fields as VespaChatMessage).text,
      url: slackUrl,
      app: (fields as VespaChatMessage).app,
      entity: (fields as VespaChatMessage).entity,
    }
  } else if (result.fields.sddocname === dataSourceFileSchema) {
    return {
      docId: (fields as VespaDataSourceFile).docId,
      title: (fields as VespaDataSourceFile).fileName,
      url: `/dataSource/${(fields as VespaDataSourceFile).docId}`,
      app: (fields as VespaDataSourceFile).app,
      entity: DataSourceEntity.DataSourceFile,
    }
  } else if (result.fields.sddocname == KbItemsSchema) {
    // Handle Collection files - include the actual file and Collection UUIDs for direct access
    const clFields = fields as any // Type as VespaClFileSearch when types are available
    return {
      docId: clFields.docId,
      title: clFields.fileName || "Collection File",
      url: `/cl/${clFields.clId}`,
      app: Apps.KnowledgeBase,
      entity: SystemEntity.SystemInfo,
      itemId: clFields.itemId,
      clId: clFields.clId,
    }
  } else if (result.fields.sddocname === chatContainerSchema) {
    return {
      docId: (fields as VespaChatContainer).docId,
      title: (fields as VespaChatContainer).name,
      url: `https://${result.fields.domain}.slack.com/archives/${result.fields.docId}`,
      app: (fields as VespaChatContainer).app,
      entity: SlackEntity.Channel,
    }
  } else {
    throw new Error("Invalid search result type for citation")
  }
}

const searchToCitations = (
  results: z.infer<typeof VespaSearchResultsSchema>[],
): Citation[] => {
  if (results.length === 0) {
    return []
  }
  return results.map((result) => searchToCitation(result as VespaSearchResults))
}

export const textToCitationIndex = /\[(\d+)\]/g

export const processMessage = (
  text: string,
  citationMap: Record<number, number>,
) => {
  if (!text) {
    return ""
  }

  text = splitGroupedCitationsWithSpaces(text)
  return text.replace(textToCitationIndex, (match, num) => {
    const index = citationMap[num]

    return typeof index === "number" ? `[${index + 1}]` : ""
  })
}

export function flattenObject(obj: any, parentKey = ""): [string, string][] {
  return Object.entries(obj).flatMap(([key, value]) => {
    const fullKey = parentKey ? `${parentKey}.${key}` : key

    if (typeof value === "object" && value !== null && !Array.isArray(value)) {
      return flattenObject(value, fullKey)
    } else {
      return [[fullKey, JSON.stringify(value)]]
    }
  })
}
// the Set is passed by reference so that singular object will get updated
// but need to be kept in mind

export const isMessageWithContext = (message: string) => {
  return message?.startsWith("[{") && message?.endsWith("}]")
}

export const getFileIdFromLink = (link: string) => {
  const regex = /(?:\/d\/|[?&]id=)([a-zA-Z0-9_-]+)/
  const match = link.match(regex)
  const fileId = match ? match[1] : null
  return fileId
}
export const extractFileIdsFromMessage = async (
  message: string,
  email?: string,
): Promise<{
  totalValidFileIdsFromLinkCount: number
  fileIds: string[]
  threadIds: string[]
}> => {
  const fileIds: string[] = []
  const threadIds: string[] = []
  const driveItem: string[] = []
  const collectionFolderIds: string[] = []
  const jsonMessage = JSON.parse(message) as UserQuery
  let validFileIdsFromLinkCount = 0
  let totalValidFileIdsFromLinkCount = 0

  for (const obj of jsonMessage) {
    if (obj?.type === "pill") {
      if (
        obj?.value &&
        obj?.value?.entity &&
        obj?.value?.entity == DriveEntity.Folder
      ) {
        driveItem.push(obj?.value?.docId)
      } else fileIds.push(obj?.value?.docId)
      // Check if this pill has a threadId (for email threads)
      if (obj?.value?.threadId && obj?.value?.app === Apps.Gmail) {
        threadIds.push(obj?.value?.threadId)
      }

      const pillValue = obj.value
      const docId = pillValue.docId

      // Check if this is a Google Sheets reference with wholeSheet: true
      if (pillValue.wholeSheet === true) {
        // Extract the base docId (remove the "_X" suffix if present)
        const baseDocId = docId.replace(/_\d+$/, "")

        // Get the spreadsheet metadata to find all sub-sheets
        const validFile = await getDocumentOrSpreadsheet(baseDocId)
        if (validFile) {
          const fields = validFile?.fields as VespaFile
          if (
            fields?.app === Apps.GoogleDrive &&
            fields?.entity === DriveEntity.Sheets
          ) {
            const sheetsMetadata = JSON.parse(fields?.metadata as string)
            const totalSheets = sheetsMetadata?.totalSheets
            // Add all sub-sheet IDs
            for (let i = 0; i < totalSheets; i++) {
              fileIds.push(`${baseDocId}_${i}`)
            }
          } else {
            // Fallback: just add the docId if it's not a spreadsheet
            fileIds.push(docId)
          }
        } else {
          // Fallback: just add the docId if we can't get metadata
          fileIds.push(docId)
        }
      } else {
        // Regular pill behavior: just add the docId
        fileIds.push(docId)
      }
    } else if (obj?.type === "link") {
      const fileId = getFileIdFromLink(obj?.value)
      if (fileId) {
        // Check if it's a valid Drive File Id ingested in Vespa
        // Only works for fileSchema
        const validFile = await getDocumentOrSpreadsheet(fileId)
        if (validFile) {
          totalValidFileIdsFromLinkCount++
          if (validFileIdsFromLinkCount >= maxValidLinks) {
            continue
          }
          const fields = validFile?.fields as VespaFile
          // If any of them happens to a spreadsheet, add all its subsheet ids also here
          if (
            fields?.app === Apps.GoogleDrive &&
            fields?.entity === DriveEntity.Sheets
          ) {
            const sheetsMetadata = JSON.parse(fields?.metadata as string)
            const totalSheets = sheetsMetadata?.totalSheets
            for (let i = 0; i < totalSheets; i++) {
              fileIds.push(`${fileId}_${i}`)
            }
          } else {
            fileIds.push(fileId)
          }
          validFileIdsFromLinkCount++
        }
      }
    }
  }

  while (driveItem.length) {
    let curr = driveItem.shift()
    // Ensure email is defined before passing it to getFolderItems\
    if (curr) fileIds.push(curr)
    if (curr && email) {
      try {
        const folderItem = await getFolderItems(
          [curr],
          fileSchema,
          DriveEntity.Folder,
          email,
        )
        if (
          folderItem.root &&
          folderItem.root.children &&
          folderItem.root.children.length > 0
        ) {
          for (const item of folderItem.root.children) {
            if (
              item.fields &&
              (item.fields as any).entity === DriveEntity.Folder
            ) {
              driveItem.push((item.fields as any).docId)
            } else {
              fileIds.push((item.fields as any).docId)
            }
          }
        }
      } catch (error) {
        getLoggerWithChild(Subsystem.Chat)({ email }).error(
          `Falied to fetch the content of Folder`,
        )
      }
    }
  }

  const collectionFileIds = await getAllCollectionAndFolderItems(
    collectionFolderIds,
    db,
  )
  if (collectionFolderIds.length > 0) {
    const ids = await getCollectionFilesVespaIds(collectionFileIds, db)
    const vespaIds = ids
      .filter((item) => item.vespaDocId !== null)
      .map((item) => item.vespaDocId!)
    fileIds.push(...vespaIds)
  }

  return { totalValidFileIdsFromLinkCount, fileIds, threadIds }
}

export const handleError = (error: any) => {
  let errorMessage = "Something went wrong. Please try again."
  if (error?.code === OpenAIError.RateLimitError) {
    errorMessage = "Rate limit exceeded. Please try again later."
  } else if (error?.code === OpenAIError.InvalidAPIKey) {
    errorMessage =
      "Invalid API key provided. Please check your API key and ensure it is correct."
  } else if (
    error?.name === "ThrottlingException" ||
    error?.message === "Too many tokens, please wait before trying again." ||
    error?.$metadata?.httpStatusCode === 429
  ) {
    errorMessage = "Rate limit exceeded. Please try again later."
  } else if (
    error?.name === "ValidationException" ||
    error?.message ===
      "The model returned the following errors: Input is too long for requested model."
  ) {
    errorMessage = "Input context is too large."
  }
  return errorMessage
}

export const convertReasoningStepToText = (
  step: AgentReasoningStep,
): string => {
  switch (step.type) {
    case AgentReasoningStepType.AnalyzingQuery:
      return step.details
    case AgentReasoningStepType.Iteration:
      return `### Iteration ${step.iteration} \n`
    case AgentReasoningStepType.Planning:
      return step.details + "\n" // e.g., "Planning next step..."
    case AgentReasoningStepType.ToolSelected:
      return `Tool selected: ${step.toolName} \n`
    case AgentReasoningStepType.ToolParameters:
      const params = Object.entries(step.parameters)
        .map(
          ([key, value]) =>
            `• ${key}: ${typeof value === "object" ? JSON.stringify(value) : String(value)}`,
        )
        .join("\n")
      return `Parameters:\n${params} \n`
    case AgentReasoningStepType.ToolExecuting:
      return `Executing tool: ${step.toolName}...\n`
    case AgentReasoningStepType.ToolResult:
      let resultText = `Tool result (${step.toolName}): ${step.resultSummary}`
      // Don't show item counts for fallback tool to keep it clean
      if (step.itemsFound !== undefined && step.toolName !== "fall_back") {
        resultText += ` (Found ${step.itemsFound} item(s))`
      }
      if (step.error) {
        resultText += `\nError: ${step.error}\n`
      }
      return resultText + "\n"
    case AgentReasoningStepType.Synthesis:
      return step.details + "\n" // e.g., "Synthesizing answer from X fragments..."
    case AgentReasoningStepType.ValidationError:
      return `Validation Error: ${step.details} \n`
    case AgentReasoningStepType.BroadeningSearch:
      return `Broadening Search: ${step.details}\n`
    case AgentReasoningStepType.LogMessage:
      return step.message + "\n"
    default:
      return "Unknown reasoning step"
  }
}

export const mimeTypeMap: Record<string, string> = {
  ".png": "image/png",
  ".jpg": "image/jpeg",
  ".jpeg": "image/jpeg",
  ".gif": "image/gif",
  ".webp": "image/webp",
}
export const getCitationToImage = async (
  citationIndex: string,
  doc: VespaSearchResult,
  email: string,
): Promise<{
  imagePath: string
  imageBuffer: Buffer
  extension: string | null
} | null> => {
  const loggerWithChild = getLoggerWithChild(Subsystem.Chat)
  try {
    // Parse the citation index format: docIndex_imageNumber
    const parts = citationIndex.split("_")
    if (parts.length < 2) {
      loggerWithChild({ email: email }).error(
        "Invalid citation index format, expected docIndex_imageNumber",
        citationIndex,
      )
      return null
    }

    const docIndex = parseInt(parts[0], 10)
    const imageNumber = parseInt(parts[1], 10)
    if (isNaN(docIndex) || isNaN(imageNumber)) {
      loggerWithChild({ email: email }).error(
        "Invalid numeric values in citation index",
        { citationIndex, docIndex, imageNumber },
      )
      return null
    }

    const document = doc
    if (!document) {
      loggerWithChild({ email: email }).error("Document not found at index", {
        docIndex,
      })
      return null
    }

    const docId = (document.fields as any)?.docId
    if (!docId) {
      loggerWithChild({ email: email }).error("DocId not found in document", {
        docIndex,
        document,
      })
      return null
    }

    const imageDir = process.env.IMAGE_DIR || "downloads/xyne_images_db"
    const imagePathProcess = path.join(process.cwd(), imageDir, docId)

    let imagePath: string | null = null
    let ext: string | null = null

    try {
      const files = await fs.promises.readdir(imagePathProcess)

      // Find file that matches the pattern: imageNumber.extension
      const imageFile = files.find((file) => {
        const nameWithoutExt = path.parse(file).name
        return nameWithoutExt === imageNumber.toString()
      })

      if (imageFile) {
        imagePath = path.join(imagePathProcess, imageFile)
        ext = path.parse(imageFile).ext
      }
    } catch (dirError) {
      loggerWithChild({ email: email }).error("Error reading image directory", {
        citationIndex,
        docId,
        imageNumber,
        directory: imagePathProcess,
        error: getErrorMessage(dirError),
      })
      return null
    }

    if (!imagePath) {
      loggerWithChild({ email: email }).error(
        "Image file not found in directory",
        { citationIndex, docId, imageNumber, directory: imagePathProcess },
      )
      return null
    }

    const imageBuffer = await fs.promises.readFile(imagePath)

    loggerWithChild({ email: email }).info("Successfully retrieved image", {
      citationIndex,
      docId,
      imageNumber,
      imagePath,
      extension: ext,
    })

    return {
      imagePath,
      imageBuffer,
      extension: ext,
    }
  } catch (error) {
    loggerWithChild({ email: email }).error(
      error,
      "Error retrieving image for citation",
      { citationIndex, error: getErrorMessage(error) },
    )
    return null
  }
}

export function extractNamesFromIntent(intent: any): Intent {
  if (!intent || typeof intent !== "object") return {}

  const result: Intent = {}
  const fieldsToCheck = ["from", "to", "cc", "bcc", "subject"] as const

  for (const field of fieldsToCheck) {
    if (Array.isArray(intent[field]) && intent[field].length > 0) {
      const uniqueValues = [...new Set(intent[field])].filter((v) => v)
      if (uniqueValues.length > 0) {
        result[field] = uniqueValues
      }
    }
  }

  return result
}

export function isAppSelectionMap(value: any): value is AppSelectionMap {
  if (!value || typeof value !== "object") {
    return false
  }
  // Check if it's an empty object (valid case)
  if (Object.keys(value).length === 0) {
    return true
  }
  // Check if all properties are valid AppSelection objects
  for (const [appName, selection] of Object.entries(value)) {
    // Optionally validate app name is a valid app
    // if (!isValidApp(appName)) {
    //   return false;
    // }

    if (!isValidAppSelection(selection)) {
      return false
    }
  }

  return true
}

function isValidAppSelection(value: any): value is AppSelection {
  return (
    value &&
    typeof value === "object" &&
    Array.isArray(value.itemIds) &&
    value.itemIds.every((id: any) => typeof id === "string") &&
    typeof value.selectedAll === "boolean"
  )
}

export interface ChainBreakClassification {
  messageIndex: number
  classification: QueryRouterLLMResponse
  query: string
}

function parseQueryRouterClassification(
  queryRouterClassification: any,
  messageIndex: number,
): QueryRouterLLMResponse | null {
  if (queryRouterClassification == null) return null
  try {
    const parsed =
      typeof queryRouterClassification === "string"
        ? JSON.parse(queryRouterClassification)
        : queryRouterClassification
    if (
      Array.isArray(parsed) ||
      typeof parsed !== "object" ||
      parsed === null
    ) {
      return null
    }
    return parsed as QueryRouterLLMResponse
  } catch (error) {
    getLoggerWithChild(Subsystem.Chat)().warn(
      `Failed to parse classification for message ${messageIndex}:`,
      error,
    )
    return null
  }
}

export function getRecentChainBreakClassifications(
  messages: SelectMessage[],
): ChainBreakClassification[] {
  const chainBreaks = extractChainBreakClassifications(messages)
  const recentChainBreaks = chainBreaks.slice(0, 2) // limit to the last 2 chain breaks
  getLoggerWithChild(Subsystem.Chat)().info(
    `[ChainBreak] Found ${recentChainBreaks.length} recent chain breaks`,
  )
  return recentChainBreaks
}

export function extractChainBreakClassifications(
  messages: SelectMessage[],
): ChainBreakClassification[] {
  const chainBreaks: ChainBreakClassification[] = []

  messages.forEach((message, index) => {
    // Only process user messages with classifications
    if (message.messageRole === "user" && message.queryRouterClassification) {
      const currentClassification = parseQueryRouterClassification(
        message.queryRouterClassification,
        index,
      )
      if (!currentClassification) return

      // Skip if this is the first user message (no previous user message available)
      if (index < 2) return

      // Get the previous user message
      const previousUserMessage = messages[index - 2]
      if (
        !previousUserMessage ||
        previousUserMessage.messageRole !== "user" ||
        !previousUserMessage.queryRouterClassification
      )
        return

      const prevClassification = parseQueryRouterClassification(
        previousUserMessage.queryRouterClassification,
        index - 2,
      )
      if (!prevClassification) return

      // If the current message is NOT a follow-up, store the previous user message's classification as a chain break
      if (currentClassification.isFollowUp === false) {
        chainBreaks.push({
          messageIndex: index - 2,
          classification: prevClassification,
          query: previousUserMessage.message || "",
        })
        getLoggerWithChild(Subsystem.Chat)().info(
          `[ChainBreak] Chain break detected: "${previousUserMessage.message}" → "${message.message}"`,
        )
      }
    }
  })

  return chainBreaks.reverse()
}

export function formatChainBreaksForPrompt(
  chainBreaks: ChainBreakClassification[],
) {
  if (chainBreaks.length === 0) {
    return null
  }

  const formatted = {
    availableChainBreaks: chainBreaks.map((chainBreak, index) => ({
      chainIndex: index + 1,
      messageIndex: chainBreak.messageIndex,
      originalQuery: chainBreak.query,
      classification: chainBreak.classification,
    })),
    usage:
      "These are previous conversation chains that were broken. The current query might relate to one of these earlier topics.",
  }
  return formatted
}

export function findOptimalCitationInsertionPoint(
  text: string,
  targetIndex: number,
): number {
  if (targetIndex >= text.length) {
    return text.length
  }

  if (targetIndex <= 0) {
    return 0
  }

<<<<<<< HEAD
  // Check if targetIndex is within a URL
  const urlRegex = /https?:\/\/[^\s\])\}]+/g
  let match: RegExpExecArray | null

  while ((match = urlRegex.exec(text)) !== null) {
    const urlStart = match.index
    const urlEnd = match.index + match[0].length

    // If target index is within this URL, move to after the URL
    if (targetIndex >= urlStart && targetIndex <= urlEnd) {
      return urlEnd + 1
    }
  }

  const charAtTarget = text[targetIndex]
  const charBeforeTarget = text[targetIndex - 1]

  // Word boundaries: space, punctuation, or start/end of text
  const isWordBoundary = (char: string) => /[\s\.,;:!?\-\(\)\[\]{}"]/.test(char)

  if (isWordBoundary(charBeforeTarget) || isWordBoundary(charAtTarget)) {
    return targetIndex
=======
  // Look for the next newline after the target index
  for (let i = targetIndex; i < text.length; i++) {
    if (text[i] === '\n' || text[i] === '\r') {
      return i // Place citation just before the newline
    }
>>>>>>> f1b157a5
  }

  // If no newline found, look for sentence endings (., !, ?)
  for (let i = targetIndex; i < text.length; i++) {
    if (/[.!?]/.test(text[i])) {
      // Check if it's a real sentence ending (not decimal number)
      const prevChar = i > 0 ? text[i - 1] : ''
      const nextChar = i < text.length - 1 ? text[i + 1] : ''
      
      // Skip if it's a decimal number
      if (text[i] === '.' && /\d/.test(prevChar) && /\d/.test(nextChar)) {
        continue
      }
      
      return i + 1 // Place after the sentence ending
    }
  }

  // Fallback: find the next space
  for (let i = targetIndex; i < text.length; i++) {
    if (text[i] === ' ') {
      return i + 1 // Place after the space
    }
  }

  // Final fallback: end of text
  return text.length
}<|MERGE_RESOLUTION|>--- conflicted
+++ resolved
@@ -1010,36 +1010,11 @@
     return 0
   }
 
-<<<<<<< HEAD
-  // Check if targetIndex is within a URL
-  const urlRegex = /https?:\/\/[^\s\])\}]+/g
-  let match: RegExpExecArray | null
-
-  while ((match = urlRegex.exec(text)) !== null) {
-    const urlStart = match.index
-    const urlEnd = match.index + match[0].length
-
-    // If target index is within this URL, move to after the URL
-    if (targetIndex >= urlStart && targetIndex <= urlEnd) {
-      return urlEnd + 1
-    }
-  }
-
-  const charAtTarget = text[targetIndex]
-  const charBeforeTarget = text[targetIndex - 1]
-
-  // Word boundaries: space, punctuation, or start/end of text
-  const isWordBoundary = (char: string) => /[\s\.,;:!?\-\(\)\[\]{}"]/.test(char)
-
-  if (isWordBoundary(charBeforeTarget) || isWordBoundary(charAtTarget)) {
-    return targetIndex
-=======
   // Look for the next newline after the target index
   for (let i = targetIndex; i < text.length; i++) {
     if (text[i] === '\n' || text[i] === '\r') {
       return i // Place citation just before the newline
     }
->>>>>>> f1b157a5
   }
 
   // If no newline found, look for sentence endings (., !, ?)
