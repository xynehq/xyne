--- conflicted
+++ resolved
@@ -399,7 +399,12 @@
   let totalValidFileIdsFromLinkCount = 0
   for (const obj of jsonMessage) {
     if (obj?.type === "pill") {
-<<<<<<< HEAD
+      fileIds.push(obj?.value?.docId)
+      // Check if this pill has a threadId (for email threads)
+      if (obj?.value?.threadId && obj?.value?.app === Apps.Gmail) {
+        threadIds.push(obj?.value?.threadId)
+      }
+
       const pillValue = obj.value
       const docId = pillValue.docId
 
@@ -433,12 +438,6 @@
       } else {
         // Regular pill behavior: just add the docId
         fileIds.push(docId)
-=======
-      fileIds.push(obj?.value?.docId)
-      // Check if this pill has a threadId (for email threads)
-      if (obj?.value?.threadId && obj?.value?.app === Apps.Gmail) {
-        threadIds.push(obj?.value?.threadId)
->>>>>>> 62680cfb
       }
     } else if (obj?.type === "link") {
       const fileId = getFileIdFromLink(obj?.value)
@@ -470,17 +469,13 @@
       }
     }
   }
-<<<<<<< HEAD
   console.log(
     "fieleIds",
     fileIds,
     "validFileIdsFromLinkCount",
     validFileIdsFromLinkCount,
   )
-  return { totalValidFileIdsFromLinkCount, fileIds }
-=======
   return { totalValidFileIdsFromLinkCount, fileIds, threadIds }
->>>>>>> 62680cfb
 }
 
 export const handleError = (error: any) => {
