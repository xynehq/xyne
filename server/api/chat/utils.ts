import { splitGroupedCitationsWithSpaces, getErrorMessage } from "@/utils"
import {
  Apps,
  CalendarEntity,
  chatContainerSchema,
  chatMessageSchema,
  DataSourceEntity,
  dataSourceFileSchema,
  DriveEntity,
  entitySchema,
  eventSchema,
  fileSchema,
  GooglePeopleEntity,
  isValidApp,
  isValidEntity,
  mailAttachmentSchema,
  MailEntity,
  mailSchema,
  SlackEntity,
  SystemEntity,
  userSchema,
  type Entity,
  type VespaChatContainer,
  type VespaChatMessage,
  type VespaDataSourceFile,
  type VespaEvent,
  type VespaEventSearch,
  type VespaFile,
  type VespaMail,
  type VespaMailAttachment,
  type VespaMailSearch,
  type VespaSchema,
  type VespaSearchResponse,
  type VespaSearchResult,
  type VespaSearchResults,
  type VespaSearchResultsSchema,
  type VespaUser,
  KbItemsSchema,
  KnowledgeBaseEntity,
} from "@/search/types"
import type { z } from "zod"
import { getDocumentOrSpreadsheet } from "@/integrations/google/sync"
import config from "@/config"
import type { Intent, UserQuery, QueryRouterLLMResponse } from "@/ai/types"
import {
  AgentReasoningStepType,
  OpenAIError,
  type AgentReasoningStep,
} from "@/shared/types"
import type { Citation } from "@/api/chat/types"
import { getFolderItems, SearchEmailThreads } from "@/search/vespa"
import { getLoggerWithChild, getLogger } from "@/logger"
import type { Span } from "@/tracer"
import { Subsystem } from "@/types"
import type { SelectMessage } from "@/db/schema"
const { maxValidLinks } = config
import fs from "fs"
import path from "path"
<<<<<<< HEAD
=======
import {
  getAllCollectionAndFolderItems,
  getCollectionFilesVespaIds,
} from "@/db/knowledgeBase"
import { db } from "@/db/client"
import { get } from "http"
>>>>>>> 2261f736

function slackTs(ts: string | number) {
  if (typeof ts === "number") ts = ts.toString()
  return ts.replace(".", "").padEnd(16, "0")
}

export const getChannelIdsFromAgentPrompt = (agentPrompt: string) => {
  try {
    const agent = JSON.parse(agentPrompt)
    if (!agent || !agent.docIds) {
      return []
    }
    const channelIds = new Set<string>()
    agent.docIds?.forEach((doc: any) => {
      if (doc.app === Apps.Slack) {
        if (doc.entity === SlackEntity.Channel && doc.docId) {
          channelIds.add(doc.docId)
        }
      }
    })
    return Array.from(channelIds)
  } catch (e) {
    return []
  }
}

export interface AppSelection {
  itemIds: string[]
  selectedAll: boolean
}

export interface AppSelectionMap {
  [appName: string]: AppSelection
}

export interface ParsedResult {
  selectedApps: Apps[]
  selectedItems: { [app: string]: string[] }
}

export function parseAppSelections(input: AppSelectionMap): ParsedResult {
  const selectedApps: Apps[] = []
  const selectedItems: { [app: string]: string[] } = {}

  for (let [appName, selection] of Object.entries(input)) {
    let app: Apps
    // Add app to selectedApps list
    if (appName == "googledrive") {
      app = Apps.GoogleDrive
    } else if (appName == "googlesheets") {
      app = Apps.GoogleDrive
    } else if (appName == "gmail") {
      app = Apps.Gmail
    } else if (appName == "googlecalendar") {
      app = Apps.GoogleCalendar
    } else if (appName == "DataSource") {
      app = Apps.DataSource
    } else if (appName == "knowledge_base") {
      app = Apps.KnowledgeBase
    } else if (appName == "slack") {
      app = Apps.Slack
    } else if (appName == "google-workspace") app = Apps.GoogleWorkspace
    else {
      app = appName as unknown as Apps
    }

    selectedApps.push(app)
    // If selectedAll is true or itemIds is empty, we infer "all selected"
    // So we don't add anything to selectedItems (empty means all)
    if (
      !selection.selectedAll &&
      selection.itemIds &&
      selection.itemIds.length > 0
    ) {
      // Only add specific itemIds when selectedAll is false and there are specific items
      if (selectedItems[app]) {
        selectedItems[app] = [
          ...new Set([...selectedItems[app], ...selection.itemIds]),
        ]
      } else {
        selectedItems[app] = selection.itemIds
      }
    }
  }
  return {
    selectedApps,
    selectedItems,
  }
}

// Interface for email search result fields
export interface EmailSearchResultFields {
  app: Apps
  threadId?: string
  docId: string
  [key: string]: any // Allow other fields
}

// Type for VespaSearchResult with email fields
export type EmailSearchResult = VespaSearchResult & {
  fields: EmailSearchResultFields
}

export async function expandEmailThreadsInResults(
  results: VespaSearchResult[],
  email: string,
  span?: Span,
): Promise<VespaSearchResult[]> {
  // Extract unique thread IDs from email results
  const threadIds = extractThreadIdsFromResults(results)
  if (threadIds.length === 0) {
    return results
  }
  const { mergedResults, addedCount } = await mergeThreadResults(
    results,
    threadIds,
    email,
    span,
  )

  if (addedCount > 0) {
    getLoggerWithChild(Subsystem.Chat)({ email }).info(
      `Added ${addedCount} additional emails from ${threadIds.length} threads to search results`,
    )
  }

  return mergedResults
}

// Helper function to process thread results and merge them with existing results
export function processThreadResults(
  threadResults: VespaSearchResult[],
  existingDocIds: Set<string>,
  mergedResults: VespaSearchResult[],
): { addedCount: number; threadInfo: Record<string, number> } {
  let addedCount = 0
  let threadInfo: Record<string, number> = {}

  for (const child of threadResults) {
    const emailChild = child as EmailSearchResult
    const docId = emailChild.fields.docId
    const threadId = emailChild.fields.threadId

    // Skip if already in results
    if (!existingDocIds.has(docId)) {
      mergedResults.push(child)
      existingDocIds.add(docId)
      addedCount++

      // Track count per thread for logging
      if (threadId) {
        threadInfo[threadId] = (threadInfo[threadId] || 0) + 1
      }
    }
  }

  return { addedCount, threadInfo }
}

// Function to extract thread IDs from search results
export function extractThreadIdsFromResults(
  results: VespaSearchResult[],
): string[] {
  const seenThreadIds = new Set<string>()

  return results.reduce<string[]>((threadIds, result) => {
    const fields = result.fields as EmailSearchResultFields
    // Check if it's an email result
    if (fields.app === Apps.Gmail && fields.threadId) {
      if (!seenThreadIds.has(fields.threadId)) {
        threadIds.push(fields.threadId)
        seenThreadIds.add(fields.threadId)
      }
    }
    return threadIds
  }, [])
}

// Helper function to merge thread results into existing results
export async function mergeThreadResults(
  existingResults: VespaSearchResult[],
  threadIds: string[],
  email: string,
  span?: Span,
): Promise<{
  mergedResults: VespaSearchResult[]
  addedCount: number
  threadInfo: Record<string, number>
}> {
  if (threadIds.length === 0) {
    return { mergedResults: existingResults, addedCount: 0, threadInfo: {} }
  }

  const threadSpan = span?.startSpan("fetch_email_threads")
  threadSpan?.setAttribute("threadIds", JSON.stringify(threadIds))

  try {
    const threadResults = await SearchEmailThreads(threadIds, email)

    if (
      !threadResults.root.children ||
      threadResults.root.children.length === 0
    ) {
      threadSpan?.setAttribute("no_thread_results", true)
      threadSpan?.end()
      return { mergedResults: existingResults, addedCount: 0, threadInfo: {} }
    }

    // Create a set of existing docIds to avoid duplicates
    const existingDocIds = new Set(
      existingResults.map((child: any) => child.fields.docId),
    )

    // Merge thread results
    const mergedResults = [...existingResults]

    const { addedCount, threadInfo } = processThreadResults(
      threadResults.root.children,
      existingDocIds,
      mergedResults,
    )

    threadSpan?.setAttribute("added_email_count", addedCount)
    threadSpan?.setAttribute(
      "total_thread_emails_found",
      threadResults.root.children.length,
    )
    threadSpan?.setAttribute("thread_info", JSON.stringify(threadInfo))
    threadSpan?.end()

    return { mergedResults, addedCount, threadInfo }
  } catch (error) {
    getLoggerWithChild(Subsystem.Chat)({ email }).error(
      error,
      `Error fetching email threads: ${getErrorMessage(error)}`,
    )
    threadSpan?.setAttribute("error", getErrorMessage(error))
    threadSpan?.end()
    return { mergedResults: existingResults, addedCount: 0, threadInfo: {} }
  }
}

export const extractImageFileNames = (
  context: string,
  results?: VespaSearchResult[],
): { imageFileNames: string[] } => {
  // This matches "Image File Names:" followed by content until the next field (starting with a capital letter and colon) or "vespa relevance score:"
  const imageContentRegex =
    /Image File Names:\s*([\s\S]*?)(?=\n[A-Z][a-zA-Z ]*:|vespa relevance score:|$)/g
  const matches = [...context.matchAll(imageContentRegex)]

  let imageFileNames: string[] = []
  for (const match of matches) {
    let imageContent = match[1].trim()
    try {
      if (imageContent) {
        // Split by newlines and spaces to handle various formatting
        const individualFileNames = imageContent
          .split(/\s+/)
          .map((name) => name.trim())
          .filter((name) => name.length > 0)

        for (const fileName of individualFileNames) {
          const lastUnderscoreIndex = fileName.lastIndexOf("_")
          if (lastUnderscoreIndex === -1) {
            console.warn(`Invalid image file name format: ${fileName}`)
            continue
          }

          const docId = fileName.substring(0, lastUnderscoreIndex)

          const docIndex =
            results?.findIndex((c) => (c.fields as any).docId === docId) ?? -1

          if (docIndex === -1) {
            console.warn(
              `No matching document found for docId: ${docId} in results for image content extraction.`,
            )
            continue
          }

          imageFileNames.push(`${docIndex}_${fileName}`)
        }
      }
    } catch (error) {
      console.error(
        `Error processing image content: ${getErrorMessage(error)}`,
        { imageContent },
      )
      continue
    }
  }
  return { imageFileNames }
}

export const searchToCitation = (result: VespaSearchResults): Citation => {
  const fields = result.fields
  if (result.fields.sddocname === userSchema) {
    return {
      docId: (fields as VespaUser).docId,
      title: (fields as VespaUser).name,
      url: `https://contacts.google.com/${(fields as VespaUser).email}`,
      app: (fields as VespaUser).app,
      entity: (fields as VespaUser).entity,
    }
  } else if (result.fields.sddocname === fileSchema) {
    return {
      docId: (fields as VespaFile).docId,
      title: (fields as VespaFile).title,
      url: (fields as VespaFile).url || "",
      app: (fields as VespaFile).app,
      entity: (fields as VespaFile).entity,
    }
  } else if (result.fields.sddocname === mailSchema) {
    return {
      docId: (fields as VespaMail).docId,
      title: (fields as VespaMail).subject,
      url: `https://mail.google.com/mail/u/0/#inbox/${fields.docId}`,
      app: (fields as VespaMail).app,
      entity: (fields as VespaMail).entity,
      threadId: (fields as VespaMail).threadId,
    }
  } else if (result.fields.sddocname === eventSchema) {
    return {
      docId: (fields as VespaEvent).docId,
      title: (fields as VespaEvent).name || "No Title",
      url: (fields as VespaEvent).url,
      app: (fields as VespaEvent).app,
      entity: (fields as VespaEvent).entity,
    }
  } else if (result.fields.sddocname === mailAttachmentSchema) {
    return {
      docId: (fields as VespaMailAttachment).docId,
      title: (fields as VespaMailAttachment).filename || "No Filename",
      url: `https://mail.google.com/mail/u/0/#inbox/${
        (fields as VespaMailAttachment).mailId
      }?projector=1&messagePartId=0.${
        (fields as VespaMailAttachment).partId
      }&disp=safe&zw`,
      app: (fields as VespaMailAttachment).app,
      entity: (fields as VespaMailAttachment).entity,
    }
  } else if (result.fields.sddocname === chatMessageSchema) {
    let slackUrl = ""
    if (result.fields.threadId) {
      // Thread message format
      slackUrl = `https://${result.fields.domain}.slack.com/archives/${result.fields.channelId}/p${slackTs(result.fields.createdAt)}?thread_ts=${result.fields.threadId}&cid=${result.fields.channelId}`
    } else {
      // Normal message format
      slackUrl = `https://${result.fields.domain}.slack.com/archives/${result.fields.channelId}/p${slackTs(result.fields.createdAt)}`
    }
    return {
      docId: (fields as VespaChatMessage).docId,
      title: (fields as VespaChatMessage).text,
      url: slackUrl,
      app: (fields as VespaChatMessage).app,
      entity: (fields as VespaChatMessage).entity,
    }
  } else if (result.fields.sddocname === dataSourceFileSchema) {
    return {
      docId: (fields as VespaDataSourceFile).docId,
      title: (fields as VespaDataSourceFile).fileName,
      url: `/dataSource/${(fields as VespaDataSourceFile).docId}`,
      app: (fields as VespaDataSourceFile).app,
      entity: DataSourceEntity.DataSourceFile,
    }
  } else if (result.fields.sddocname == KbItemsSchema) {
    // Handle Collection files - include the actual file and Collection UUIDs for direct access
    const clFields = fields as any // Type as VespaClFileSearch when types are available
    return {
      docId: clFields.docId,
      title: clFields.fileName || "Collection File",
      url: `/cl/${clFields.clId}`,
      app: Apps.KnowledgeBase,
      entity: clFields.entity,
      itemId: clFields.itemId,
      clId: clFields.clId,
    }
  } else if (result.fields.sddocname === chatContainerSchema) {
    return {
      docId: (fields as VespaChatContainer).docId,
      title: (fields as VespaChatContainer).name,
      url: `https://${result.fields.domain}.slack.com/archives/${result.fields.docId}`,
      app: (fields as VespaChatContainer).app,
      entity: SlackEntity.Channel,
    }
  } else {
    throw new Error("Invalid search result type for citation")
  }
}

const searchToCitations = (
  results: z.infer<typeof VespaSearchResultsSchema>[],
): Citation[] => {
  if (results.length === 0) {
    return []
  }
  return results.map((result) => searchToCitation(result as VespaSearchResults))
}

export const textToCitationIndex = /\[(\d+)\]/g

export const processMessage = (
  text: string,
  citationMap: Record<number, number>,
) => {
  if (!text) {
    return ""
  }

  text = splitGroupedCitationsWithSpaces(text)
  return text.replace(textToCitationIndex, (match, num) => {
    const index = citationMap[num]

    return typeof index === "number" ? `[${index + 1}]` : ""
  })
}

export function flattenObject(obj: any, parentKey = ""): [string, string][] {
  return Object.entries(obj).flatMap(([key, value]) => {
    const fullKey = parentKey ? `${parentKey}.${key}` : key

    if (typeof value === "object" && value !== null && !Array.isArray(value)) {
      return flattenObject(value, fullKey)
    } else {
      return [[fullKey, JSON.stringify(value)]]
    }
  })
}
// the Set is passed by reference so that singular object will get updated
// but need to be kept in mind

export const isMessageWithContext = (message: string) => {
  return message?.startsWith("[{") && message?.endsWith("}]")
}

export const getFileIdFromLink = (link: string) => {
  const regex = /(?:\/d\/|[?&]id=)([a-zA-Z0-9_-]+)/
  const match = link.match(regex)
  const fileId = match ? match[1] : null
  return fileId
}
export const extractFileIdsFromMessage = async (
  message: string,
  email?: string,
  pathRefId?: any,
): Promise<{
  totalValidFileIdsFromLinkCount: number
  fileIds: string[]
  threadIds: string[]
}> => {
  const fileIds: string[] = []
  const threadIds: string[] = []
  const driveItem: string[] = []
  const collectionFolderIds: string[] = []
  if (pathRefId) {
    collectionFolderIds.push(pathRefId)
  }
  let validFileIdsFromLinkCount = 0
  let totalValidFileIdsFromLinkCount = 0
  try {
    const jsonMessage = JSON.parse(message) as UserQuery
    for (const obj of jsonMessage) {
      if (obj?.type === "pill") {
        if (
          obj?.value &&
          obj?.value?.entity &&
          obj?.value?.entity == DriveEntity.Folder
        ) {
          driveItem.push(obj?.value?.docId)
        } else fileIds.push(obj?.value?.docId)
        // Check if this pill has a threadId (for email threads)
        if (obj?.value?.threadId && obj?.value?.app === Apps.Gmail) {
          threadIds.push(obj?.value?.threadId)
        }

        const pillValue = obj.value
        const docId = pillValue.docId

        // Check if this is a Google Sheets reference with wholeSheet: true
        if (pillValue.wholeSheet === true) {
          // Extract the base docId (remove the "_X" suffix if present)
          const baseDocId = docId.replace(/_\d+$/, "")

          // Get the spreadsheet metadata to find all sub-sheets
          const validFile = await getDocumentOrSpreadsheet(baseDocId)
          if (validFile) {
            const fields = validFile?.fields as VespaFile
            if (
              fields?.app === Apps.GoogleDrive &&
              fields?.entity === DriveEntity.Sheets
            ) {
              const sheetsMetadata = JSON.parse(fields?.metadata as string)
              const totalSheets = sheetsMetadata?.totalSheets
              // Add all sub-sheet IDs
              for (let i = 0; i < totalSheets; i++) {
                fileIds.push(`${baseDocId}_${i}`)
              }
            } else {
              // Fallback: just add the docId if it's not a spreadsheet
              fileIds.push(docId)
            }
          } else {
            // Fallback: just add the docId if we can't get metadata
            fileIds.push(docId)
          }
        } else {
          // Regular pill behavior: just add the docId
          fileIds.push(docId)
        }
      } else if (obj?.type === "link") {
        const fileId = getFileIdFromLink(obj?.value)
        if (fileId) {
          // Check if it's a valid Drive File Id ingested in Vespa
          // Only works for fileSchema
          const validFile = await getDocumentOrSpreadsheet(fileId)
          if (validFile) {
            totalValidFileIdsFromLinkCount++
            if (validFileIdsFromLinkCount >= maxValidLinks) {
              continue
            }
            const fields = validFile?.fields as VespaFile
            // If any of them happens to a spreadsheet, add all its subsheet ids also here
            if (
              fields?.app === Apps.GoogleDrive &&
              fields?.entity === DriveEntity.Sheets
            ) {
              const sheetsMetadata = JSON.parse(fields?.metadata as string)
              const totalSheets = sheetsMetadata?.totalSheets
              for (let i = 0; i < totalSheets; i++) {
                fileIds.push(`${fileId}_${i}`)
              }
            } else {
              fileIds.push(fileId)
            }
            validFileIdsFromLinkCount++
          }
        }
      }
    }
  } catch (error) {}

  while (driveItem.length) {
    let curr = driveItem.shift()
    // Ensure email is defined before passing it to getFolderItems\
    if (curr) fileIds.push(curr)
    if (curr && email) {
      try {
        const folderItem = await getFolderItems(
          [curr],
          fileSchema,
          DriveEntity.Folder,
          email,
        )
        if (
          folderItem.root &&
          folderItem.root.children &&
          folderItem.root.children.length > 0
        ) {
          for (const item of folderItem.root.children) {
            if (
              item.fields &&
              (item.fields as any).entity === DriveEntity.Folder
            ) {
              driveItem.push((item.fields as any).docId)
            } else {
              fileIds.push((item.fields as any).docId)
            }
          }
        }
      } catch (error) {
        getLoggerWithChild(Subsystem.Chat)({ email }).error(
          `Falied to fetch the content of Folder`,
        )
      }
    }
  }

  const collectionFileIds = await getAllCollectionAndFolderItems(
    collectionFolderIds,
    db,
  )

  if (collectionFolderIds.length > 0) {
    const ids = await getCollectionFilesVespaIds(collectionFileIds, db)
    const vespaIds = ids
      .filter((item) => item.vespaDocId !== null)
      .map((item) => item.vespaDocId!)
    fileIds.push(...vespaIds)
  }

  return { totalValidFileIdsFromLinkCount, fileIds, threadIds }
}

export const handleError = (error: any) => {
  let errorMessage = "Something went wrong. Please try again."
  if (error?.code === OpenAIError.RateLimitError) {
    errorMessage = "Rate limit exceeded. Please try again later."
  } else if (error?.code === OpenAIError.InvalidAPIKey) {
    errorMessage =
      "Invalid API key provided. Please check your API key and ensure it is correct."
  } else if (
    error?.name === "ThrottlingException" ||
    error?.message === "Too many tokens, please wait before trying again." ||
    error?.$metadata?.httpStatusCode === 429
  ) {
    errorMessage = "Rate limit exceeded. Please try again later."
  } else if (
    error?.name === "ValidationException" ||
    error?.message ===
      "The model returned the following errors: Input is too long for requested model."
  ) {
    errorMessage = "Input context is too large."
  }
  return errorMessage
}

export const convertReasoningStepToText = (
  step: AgentReasoningStep,
): string => {
  switch (step.type) {
    case AgentReasoningStepType.AnalyzingQuery:
      return step.details
    case AgentReasoningStepType.Iteration:
      return `### Iteration ${step.iteration} \n`
    case AgentReasoningStepType.Planning:
      return step.details + "\n" // e.g., "Planning next step..."
    case AgentReasoningStepType.ToolSelected:
      return `Tool selected: ${step.toolName} \n`
    case AgentReasoningStepType.ToolParameters:
      const params = Object.entries(step.parameters)
        .map(
          ([key, value]) =>
            `• ${key}: ${typeof value === "object" ? JSON.stringify(value) : String(value)}`,
        )
        .join("\n")
      return `Parameters:\n${params} \n`
    case AgentReasoningStepType.ToolExecuting:
      return `Executing tool: ${step.toolName}...\n`
    case AgentReasoningStepType.ToolResult:
      let resultText = `Tool result (${step.toolName}): ${step.resultSummary}`
      // Don't show item counts for fallback tool to keep it clean
      if (step.itemsFound !== undefined && step.toolName !== "fall_back") {
        resultText += ` (Found ${step.itemsFound} item(s))`
      }
      if (step.error) {
        resultText += `\nError: ${step.error}\n`
      }
      return resultText + "\n"
    case AgentReasoningStepType.Synthesis:
      return step.details + "\n" // e.g., "Synthesizing answer from X fragments..."
    case AgentReasoningStepType.ValidationError:
      return `Validation Error: ${step.details} \n`
    case AgentReasoningStepType.BroadeningSearch:
      return `Broadening Search: ${step.details}\n`
    case AgentReasoningStepType.LogMessage:
      return step.message + "\n"
    default:
      return "Unknown reasoning step"
  }
}

export const mimeTypeMap: Record<string, string> = {
  ".png": "image/png",
  ".jpg": "image/jpeg",
  ".jpeg": "image/jpeg",
  ".gif": "image/gif",
  ".webp": "image/webp",
}
export const getCitationToImage = async (
  citationIndex: string,
  doc: VespaSearchResult,
  email: string,
): Promise<{
  imagePath: string
  imageBuffer: Buffer
  extension: string | null
} | null> => {
  const loggerWithChild = getLoggerWithChild(Subsystem.Chat)
  try {
    // Parse the citation index format: docIndex_imageNumber
    const parts = citationIndex.split("_")
    if (parts.length < 2) {
      loggerWithChild({ email: email }).error(
        "Invalid citation index format, expected docIndex_imageNumber",
        citationIndex,
      )
      return null
    }

    const docIndex = parseInt(parts[0], 10)
    const imageNumber = parseInt(parts[1], 10)
    if (isNaN(docIndex) || isNaN(imageNumber)) {
      loggerWithChild({ email: email }).error(
        "Invalid numeric values in citation index",
        { citationIndex, docIndex, imageNumber },
      )
      return null
    }

    const document = doc
    if (!document) {
      loggerWithChild({ email: email }).error("Document not found at index", {
        docIndex,
      })
      return null
    }

    const docId = (document.fields as any)?.docId
    if (!docId) {
      loggerWithChild({ email: email }).error("DocId not found in document", {
        docIndex,
        document,
      })
      return null
    }

    const imageDir = process.env.IMAGE_DIR || "downloads/xyne_images_db"
    const imagePathProcess = path.join(process.cwd(), imageDir, docId)

    let imagePath: string | null = null
    let ext: string | null = null

    try {
      const files = await fs.promises.readdir(imagePathProcess)

      // Find file that matches the pattern: imageNumber.extension
      const imageFile = files.find((file) => {
        const nameWithoutExt = path.parse(file).name
        return nameWithoutExt === imageNumber.toString()
      })

      if (imageFile) {
        imagePath = path.join(imagePathProcess, imageFile)
        ext = path.parse(imageFile).ext
      }
    } catch (dirError) {
      loggerWithChild({ email: email }).error("Error reading image directory", {
        citationIndex,
        docId,
        imageNumber,
        directory: imagePathProcess,
        error: getErrorMessage(dirError),
      })
      return null
    }

    if (!imagePath) {
      loggerWithChild({ email: email }).error(
        "Image file not found in directory",
        { citationIndex, docId, imageNumber, directory: imagePathProcess },
      )
      return null
    }

    const imageBuffer = await fs.promises.readFile(imagePath)

    loggerWithChild({ email: email }).info("Successfully retrieved image", {
      citationIndex,
      docId,
      imageNumber,
      imagePath,
      extension: ext,
    })

    return {
      imagePath,
      imageBuffer,
      extension: ext,
    }
  } catch (error) {
    loggerWithChild({ email: email }).error(
      error,
      "Error retrieving image for citation",
      { citationIndex, error: getErrorMessage(error) },
    )
    return null
  }
}

export function extractNamesFromIntent(intent: any): Intent {
  if (!intent || typeof intent !== "object") return {}

  const result: Intent = {}
  const fieldsToCheck = ["from", "to", "cc", "bcc", "subject"] as const

  for (const field of fieldsToCheck) {
    if (Array.isArray(intent[field]) && intent[field].length > 0) {
      const uniqueValues = [...new Set(intent[field])].filter((v) => v)
      if (uniqueValues.length > 0) {
        result[field] = uniqueValues
      }
    }
  }

  return result
}

export function isAppSelectionMap(value: any): value is AppSelectionMap {
  if (!value || typeof value !== "object") {
    return false
  }
  // Check if it's an empty object (valid case)
  if (Object.keys(value).length === 0) {
    return true
  }
  // Check if all properties are valid AppSelection objects
  for (const [appName, selection] of Object.entries(value)) {
    // Optionally validate app name is a valid app
    // if (!isValidApp(appName)) {
    //   return false;
    // }

    if (!isValidAppSelection(selection)) {
      return false
    }
  }

  return true
}

function isValidAppSelection(value: any): value is AppSelection {
  return (
    value &&
    typeof value === "object" &&
    Array.isArray(value.itemIds) &&
    value.itemIds.every((id: any) => typeof id === "string") &&
    typeof value.selectedAll === "boolean"
  )
}

export interface ChainBreakClassification {
  messageIndex: number
  classification: QueryRouterLLMResponse
  query: string
}

function parseQueryRouterClassification(
  queryRouterClassification: any,
  messageIndex: number,
): QueryRouterLLMResponse | null {
  if (queryRouterClassification == null) return null
  try {
    const parsed =
      typeof queryRouterClassification === "string"
        ? JSON.parse(queryRouterClassification)
        : queryRouterClassification
    if (
      Array.isArray(parsed) ||
      typeof parsed !== "object" ||
      parsed === null
    ) {
      return null
    }
    return parsed as QueryRouterLLMResponse
  } catch (error) {
    getLoggerWithChild(Subsystem.Chat)().warn(
      `Failed to parse classification for message ${messageIndex}:`,
      error,
    )
    return null
  }
}

export function getRecentChainBreakClassifications(
  messages: SelectMessage[],
): ChainBreakClassification[] {
  const chainBreaks = extractChainBreakClassifications(messages)
  const recentChainBreaks = chainBreaks.slice(0, 2) // limit to the last 2 chain breaks
  getLoggerWithChild(Subsystem.Chat)().info(
    `[ChainBreak] Found ${recentChainBreaks.length} recent chain breaks`,
  )
  return recentChainBreaks
}

export function extractChainBreakClassifications(
  messages: SelectMessage[],
): ChainBreakClassification[] {
  const chainBreaks: ChainBreakClassification[] = []

  messages.forEach((message, index) => {
    // Only process user messages with classifications
    if (message.messageRole === "user" && message.queryRouterClassification) {
      const currentClassification = parseQueryRouterClassification(
        message.queryRouterClassification,
        index,
      )
      if (!currentClassification) return

      // Skip if this is the first user message (no previous user message available)
      if (index < 2) return

      // Get the previous user message
      const previousUserMessage = messages[index - 2]
      if (
        !previousUserMessage ||
        previousUserMessage.messageRole !== "user" ||
        !previousUserMessage.queryRouterClassification
      )
        return

      const prevClassification = parseQueryRouterClassification(
        previousUserMessage.queryRouterClassification,
        index - 2,
      )
      if (!prevClassification) return

      // If the current message is NOT a follow-up, store the previous user message's classification as a chain break
      if (currentClassification.isFollowUp === false) {
        chainBreaks.push({
          messageIndex: index - 2,
          classification: prevClassification,
          query: previousUserMessage.message || "",
        })
        getLoggerWithChild(Subsystem.Chat)().info(
          `[ChainBreak] Chain break detected: "${previousUserMessage.message}" → "${message.message}"`,
        )
      }
    }
  })

  return chainBreaks.reverse()
}

export function formatChainBreaksForPrompt(
  chainBreaks: ChainBreakClassification[],
) {
  if (chainBreaks.length === 0) {
    return null
  }

  const formatted = {
    availableChainBreaks: chainBreaks.map((chainBreak, index) => ({
      chainIndex: index + 1,
      messageIndex: chainBreak.messageIndex,
      originalQuery: chainBreak.query,
      classification: chainBreak.classification,
    })),
    usage:
      "These are previous conversation chains that were broken. The current query might relate to one of these earlier topics.",
  }
  return formatted
}

export function findOptimalCitationInsertionPoint(
  text: string,
  targetIndex: number,
): number {
  if (targetIndex >= text.length) {
    return text.length
  }

  if (targetIndex <= 0) {
    return 0
  }

  // Look for the next newline after the target index
  for (let i = targetIndex; i < text.length; i++) {
    if (text[i] === '\n' || text[i] === '\r') {
      return i // Place citation just before the newline
    }
  }

  // If no newline found, look for sentence endings (., !, ?)
  for (let i = targetIndex; i < text.length; i++) {
    if (/[.!?]/.test(text[i])) {
      // Check if it's a real sentence ending (not decimal number)
      const prevChar = i > 0 ? text[i - 1] : ''
      const nextChar = i < text.length - 1 ? text[i + 1] : ''
      
      // Skip if it's a decimal number
      if (text[i] === '.' && /\d/.test(prevChar) && /\d/.test(nextChar)) {
        continue
      }
      
      return i + 1 // Place after the sentence ending
    }
  }

  // Fallback: find the next space
  for (let i = targetIndex; i < text.length; i++) {
    if (text[i] === ' ') {
      return i + 1 // Place after the space
    }
  }

  // Final fallback: end of text
  return text.length
}<|MERGE_RESOLUTION|>--- conflicted
+++ resolved
@@ -56,15 +56,12 @@
 const { maxValidLinks } = config
 import fs from "fs"
 import path from "path"
-<<<<<<< HEAD
-=======
 import {
   getAllCollectionAndFolderItems,
   getCollectionFilesVespaIds,
 } from "@/db/knowledgeBase"
 import { db } from "@/db/client"
 import { get } from "http"
->>>>>>> 2261f736
 
 function slackTs(ts: string | number) {
   if (typeof ts === "number") ts = ts.toString()
