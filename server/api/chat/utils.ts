import { splitGroupedCitationsWithSpaces, getErrorMessage } from "@/utils"
import {
  Apps,
  CalendarEntity,
  chatMessageSchema,
  dataSourceFileSchema,
  DriveEntity,
  entitySchema,
  eventSchema,
  fileSchema,
  GooglePeopleEntity,
  isValidApp,
  isValidEntity,
  mailAttachmentSchema,
  MailEntity,
  mailSchema,
  SystemEntity,
  userSchema,
  type Entity,
  type VespaChatMessage,
  type VespaEvent,
  type VespaEventSearch,
  type VespaFile,
  type VespaMail,
  type VespaMailAttachment,
  type VespaMailSearch,
  type VespaSchema,
  type VespaSearchResponse,
  type VespaSearchResult,
  type VespaSearchResults,
  type VespaSearchResultsSchema,
  type VespaUser,
} from "@/search/types"
import type { z } from "zod"
import { getDocumentOrSpreadsheet } from "@/integrations/google/sync"
import config from "@/config"
import type { UserQuery } from "@/ai/types"
import {
  AgentReasoningStepType,
  OpenAIError,
  type AgentReasoningStep,
} from "@/shared/types"
import type { Citation } from "@/api/chat/types"
import { SearchEmailThreads } from "@/search/vespa"
import { getLoggerWithChild } from "@/logger"
import type { Span } from "@/tracer"
import { Subsystem } from "@/types"
const { maxValidLinks } = config

<<<<<<< HEAD
// Interface for email search result fields
export interface EmailSearchResultFields {
  app: Apps
  threadId?: string
  docId: string
  [key: string]: any // Allow other fields
}

// Type for VespaSearchResult with email fields
export type EmailSearchResult = VespaSearchResult & {
  fields: EmailSearchResultFields
}

export async function expandEmailThreadsInResults(
  results: VespaSearchResult[],
  email: string,
  span?: Span
): Promise<VespaSearchResult[]> {
  // Extract unique thread IDs from email results
  const threadIds = extractThreadIdsFromResults(results)
  if(threadIds.length === 0){
    return results;
  }
  const { mergedResults, addedCount } = await mergeThreadResults(results, threadIds, email, span)
  
  if (addedCount > 0) {
    getLoggerWithChild(Subsystem.Chat)({ email }).info(
      `Added ${addedCount} additional emails from ${threadIds.length} threads to search results`
    )
  }
  
  return mergedResults
}

// Helper function to process thread results and merge them with existing results
export function processThreadResults(
  threadResults: VespaSearchResult[],
  existingDocIds: Set<string>,
  mergedResults: VespaSearchResult[]
): { addedCount: number; threadInfo: Record<string, number> } {
  let addedCount = 0
  let threadInfo: Record<string, number> = {}
  
  for (const child of threadResults) {
    const emailChild = child as EmailSearchResult
    const docId = emailChild.fields.docId
    const threadId = emailChild.fields.threadId
    
    // Skip if already in results
    if (!existingDocIds.has(docId)) {
      mergedResults.push(child)
      existingDocIds.add(docId)
      addedCount++
      
      // Track count per thread for logging
      if (threadId) {
        threadInfo[threadId] = (threadInfo[threadId] || 0) + 1
      }
    }
  }
  
  return { addedCount, threadInfo }
}

// Function to extract thread IDs from search results
export function extractThreadIdsFromResults(results: VespaSearchResult[]): string[] {
  const seenThreadIds = new Set<string>()
  
  return results.reduce<string[]>((threadIds, result) => {
    const fields = result.fields as EmailSearchResultFields
    // Check if it's an email result
    if (fields.app === Apps.Gmail && fields.threadId) {
      if (!seenThreadIds.has(fields.threadId)) {
        threadIds.push(fields.threadId)
        seenThreadIds.add(fields.threadId)
      }
    }
    return threadIds
  }, [])
}

// Helper function to merge thread results into existing results
export async function mergeThreadResults(
  existingResults: VespaSearchResult[],
  threadIds: string[],
  email: string,
  span?: Span
): Promise<{ mergedResults: VespaSearchResult[], addedCount: number, threadInfo: Record<string, number> }> {
  if (threadIds.length === 0) {
    return { mergedResults: existingResults, addedCount: 0, threadInfo: {} }
  }

  const threadSpan = span?.startSpan("fetch_email_threads")
  threadSpan?.setAttribute("threadIds", JSON.stringify(threadIds))
  
  try {
    const threadResults = await SearchEmailThreads(threadIds, email)
    
    if (!threadResults.root.children || threadResults.root.children.length === 0) {
      threadSpan?.setAttribute("no_thread_results", true)
      threadSpan?.end()
      return { mergedResults: existingResults, addedCount: 0, threadInfo: {} }
    }
    
    // Create a set of existing docIds to avoid duplicates
    const existingDocIds = new Set(
      existingResults.map((child: any) => child.fields.docId)
    )
    
    // Merge thread results
    const mergedResults = [...existingResults]
    
    const { addedCount, threadInfo } = processThreadResults(
      threadResults.root.children,
      existingDocIds,
      mergedResults
    )
    
    threadSpan?.setAttribute("added_email_count", addedCount)
    threadSpan?.setAttribute("total_thread_emails_found", threadResults.root.children.length)
    threadSpan?.setAttribute("thread_info", JSON.stringify(threadInfo))
    threadSpan?.end()
    
    return { mergedResults, addedCount, threadInfo }
  } catch (error) {
    getLoggerWithChild(Subsystem.Chat)({ email }).error(
      error,
      `Error fetching email threads: ${getErrorMessage(error)}`
    )
    threadSpan?.setAttribute("error", getErrorMessage(error))
    threadSpan?.end()
    return { mergedResults: existingResults, addedCount: 0, threadInfo: {} }
  }
}

export const extractImageFileNames = (
  context: string,
): { imageFileNames: string[] } => {
  // This matches "Image File Names:" followed by content until the next field (starting with a capital letter and colon) or "vespa relevance score"
  const imageContentRegex =
    /Image File Names:\s*([\s\S]*?)(?=\n[A-Z][a-zA-Z ]*:|vespa relevance score|$)/g
  const matches = [...context.matchAll(imageContentRegex)]

  let imageFileNames: string[] = []

  for (const match of matches) {
    const imageContent = match[1].trim()
    if (imageContent) {
      // Split by newlines and filter out empty strings
      const fileNames = imageContent
        .split("\n")
        .map((name) => name.trim())
        .filter((name) => name.length > 0)
        // Additional safety: split by spaces and filter out empty strings
        // in case multiple filenames are on the same line
        .flatMap((name) => name.split(/\s+/).filter((part) => part.length > 0))
      imageFileNames.push(...fileNames)
    }
  }
  return { imageFileNames }
=======
function slackTs(ts: string | number) {
  if (typeof ts === "number") ts = ts.toString()
  return ts.replace(".", "").padEnd(16, "0")
>>>>>>> d4f88d2c
}

export const searchToCitation = (result: VespaSearchResults): Citation => {
  const fields = result.fields
  if (result.fields.sddocname === userSchema) {
    return {
      docId: (fields as VespaUser).docId,
      title: (fields as VespaUser).name,
      url: `https://contacts.google.com/${(fields as VespaUser).email}`,
      app: (fields as VespaUser).app,
      entity: (fields as VespaUser).entity,
    }
  } else if (result.fields.sddocname === fileSchema) {
    return {
      docId: (fields as VespaFile).docId,
      title: (fields as VespaFile).title,
      url: (fields as VespaFile).url || "",
      app: (fields as VespaFile).app,
      entity: (fields as VespaFile).entity,
    }
  } else if (result.fields.sddocname === mailSchema) {
    return {
      docId: (fields as VespaMail).docId,
      title: (fields as VespaMail).subject,
      url: `https://mail.google.com/mail/u/0/#inbox/${fields.docId}`,
      app: (fields as VespaMail).app,
      entity: (fields as VespaMail).entity,
      threadId: (fields as VespaMail).threadId,
    }
  } else if (result.fields.sddocname === eventSchema) {
    return {
      docId: (fields as VespaEvent).docId,
      title: (fields as VespaEvent).name || "No Title",
      url: (fields as VespaEvent).url,
      app: (fields as VespaEvent).app,
      entity: (fields as VespaEvent).entity,
    }
  } else if (result.fields.sddocname === mailAttachmentSchema) {
    return {
      docId: (fields as VespaMailAttachment).docId,
      title: (fields as VespaMailAttachment).filename || "No Filename",
      url: `https://mail.google.com/mail/u/0/#inbox/${
        (fields as VespaMailAttachment).mailId
      }?projector=1&messagePartId=0.${
        (fields as VespaMailAttachment).partId
      }&disp=safe&zw`,
      app: (fields as VespaMailAttachment).app,
      entity: (fields as VespaMailAttachment).entity,
    }
  } else if (result.fields.sddocname === chatMessageSchema) {
    let slackUrl = ""
    if (result.fields.threadId) {
      // Thread message format
      slackUrl = `https://${result.fields.domain}.slack.com/archives/${result.fields.channelId}/p${slackTs(result.fields.createdAt)}?thread_ts=${result.fields.threadId}&cid=${result.fields.channelId}`
    } else {
      // Normal message format
      slackUrl = `https://${result.fields.domain}.slack.com/archives/${result.fields.channelId}/p${slackTs(result.fields.createdAt)}`
    }
    return {
      docId: (fields as VespaChatMessage).docId,
      title: (fields as VespaChatMessage).text,
      url: slackUrl,
      app: (fields as VespaChatMessage).app,
      entity: (fields as VespaChatMessage).entity,
    }
  } else {
    throw new Error("Invalid search result type for citation")
  }
}

const searchToCitations = (
  results: z.infer<typeof VespaSearchResultsSchema>[],
): Citation[] => {
  if (results.length === 0) {
    return []
  }
  return results.map((result) => searchToCitation(result as VespaSearchResults))
}

export const textToCitationIndex = /\[(\d+)\]/g

export const processMessage = (
  text: string,
  citationMap: Record<number, number>,
) => {
  if (!text) {
    return ""
  }

  text = splitGroupedCitationsWithSpaces(text)
  return text.replace(textToCitationIndex, (match, num) => {
    const index = citationMap[num]

    return typeof index === "number" ? `[${index + 1}]` : ""
  })
}

export function flattenObject(obj: any, parentKey = ""): [string, string][] {
  return Object.entries(obj).flatMap(([key, value]) => {
    const fullKey = parentKey ? `${parentKey}.${key}` : key

    if (typeof value === "object" && value !== null && !Array.isArray(value)) {
      return flattenObject(value, fullKey)
    } else {
      return [[fullKey, JSON.stringify(value)]]
    }
  })
}
// the Set is passed by reference so that singular object will get updated
// but need to be kept in mind

export const isMessageWithContext = (message: string) => {
  return message?.startsWith("[{") && message?.endsWith("}]")
}

export const getFileIdFromLink = (link: string) => {
  const regex = /(?:\/d\/|[?&]id=)([a-zA-Z0-9_-]+)/
  const match = link.match(regex)
  const fileId = match ? match[1] : null
  return fileId
}
export const extractFileIdsFromMessage = async (
  message: string,
): Promise<{
  totalValidFileIdsFromLinkCount: number
  fileIds: string[]
  threadIds: string[]
}> => {
  const fileIds: string[] = []
  const threadIds: string[] = []
  const jsonMessage = JSON.parse(message) as UserQuery
  let validFileIdsFromLinkCount = 0
  let totalValidFileIdsFromLinkCount = 0
  for (const obj of jsonMessage) {
    if (obj?.type === "pill") {
      fileIds.push(obj?.value?.docId)
      // Check if this pill has a threadId (for email threads)
      if (obj?.value?.threadId && obj?.value?.app === Apps.Gmail) {
        threadIds.push(obj?.value?.threadId)
      }
    } else if (obj?.type === "link") {
      const fileId = getFileIdFromLink(obj?.value)
      if (fileId) {
        // Check if it's a valid Drive File Id ingested in Vespa
        // Only works for fileSchema
        const validFile = await getDocumentOrSpreadsheet(fileId)
        if (validFile) {
          totalValidFileIdsFromLinkCount++
          if (validFileIdsFromLinkCount >= maxValidLinks) {
            continue
          }
          const fields = validFile?.fields as VespaFile
          // If any of them happens to a spreadsheet, add all its subsheet ids also here
          if (
            fields?.app === Apps.GoogleDrive &&
            fields?.entity === DriveEntity.Sheets
          ) {
            const sheetsMetadata = JSON.parse(fields?.metadata as string)
            const totalSheets = sheetsMetadata?.totalSheets
            for (let i = 0; i < totalSheets; i++) {
              fileIds.push(`${fileId}_${i}`)
            }
          } else {
            fileIds.push(fileId)
          }
          validFileIdsFromLinkCount++
        }
      }
    }
  }
  return { totalValidFileIdsFromLinkCount, fileIds, threadIds }
}

export const handleError = (error: any) => {
  let errorMessage = "Something went wrong. Please try again."
  if (error?.code === OpenAIError.RateLimitError) {
    errorMessage = "Rate limit exceeded. Please try again later."
  } else if (error?.code === OpenAIError.InvalidAPIKey) {
    errorMessage =
      "Invalid API key provided. Please check your API key and ensure it is correct."
  } else if (
    error?.name === "ThrottlingException" ||
    error?.message === "Too many tokens, please wait before trying again." ||
    error?.$metadata?.httpStatusCode === 429
  ) {
    errorMessage = "Rate limit exceeded. Please try again later."
  } else if (
    error?.name === "ValidationException" ||
    error?.message ===
      "The model returned the following errors: Input is too long for requested model."
  ) {
    errorMessage = "Input context is too large."
  }
  return errorMessage
}

export const convertReasoningStepToText = (
  step: AgentReasoningStep,
): string => {
  switch (step.type) {
    case AgentReasoningStepType.AnalyzingQuery:
      return step.details
    case AgentReasoningStepType.Iteration:
      return `### Iteration ${step.iteration} \n`
    case AgentReasoningStepType.Planning:
      return step.details + "\n" // e.g., "Planning next step..."
    case AgentReasoningStepType.ToolSelected:
      return `Tool selected: ${step.toolName} \n`
    case AgentReasoningStepType.ToolParameters:
      const params = Object.entries(step.parameters)
        .map(
          ([key, value]) =>
            `• ${key}: ${typeof value === "object" ? JSON.stringify(value) : String(value)}`,
        )
        .join("\n")
      return `Parameters:\n${params} \n`
    case AgentReasoningStepType.ToolExecuting:
      return `Executing tool: ${step.toolName}...\n`
    case AgentReasoningStepType.ToolResult:
      let resultText = `Tool result (${step.toolName}): ${step.resultSummary}`
      if (step.itemsFound !== undefined) {
        resultText += ` (Found ${step.itemsFound} item(s))`
      }
      if (step.error) {
        resultText += `\nError: ${step.error}\n`
      }
      return resultText + "\n"
    case AgentReasoningStepType.Synthesis:
      return step.details + "\n" // e.g., "Synthesizing answer from X fragments..."
    case AgentReasoningStepType.ValidationError:
      return `Validation Error: ${step.details} \n`
    case AgentReasoningStepType.BroadeningSearch:
      return `Broadening Search: ${step.details}\n`
    case AgentReasoningStepType.LogMessage:
      return step.message + "\n"
    default:
      return "Unknown reasoning step"
  }
}<|MERGE_RESOLUTION|>--- conflicted
+++ resolved
@@ -47,7 +47,11 @@
 import { Subsystem } from "@/types"
 const { maxValidLinks } = config
 
-<<<<<<< HEAD
+function slackTs(ts: string | number) {
+  if (typeof ts === "number") ts = ts.toString()
+  return ts.replace(".", "").padEnd(16, "0")
+}
+
 // Interface for email search result fields
 export interface EmailSearchResultFields {
   app: Apps
@@ -208,11 +212,6 @@
     }
   }
   return { imageFileNames }
-=======
-function slackTs(ts: string | number) {
-  if (typeof ts === "number") ts = ts.toString()
-  return ts.replace(".", "").padEnd(16, "0")
->>>>>>> d4f88d2c
 }
 
 export const searchToCitation = (result: VespaSearchResults): Citation => {
