import { Apps, fileSchema } from "@xyne/vespa-ts/types"
import type { TxnOrClient } from "@/types"
import { AuthType, ConnectorStatus } from "@/shared/types"
import { getConnectorByAppAndEmailId } from "@/db/connector"
import { getAppSyncJobsByEmail } from "@/db/syncJob"
import config from "@/config"
import type { SelectPublicAgent } from "@/db/schema/agents"
import { ifDocumentsExistInChatContainer, getDocumentOrNull } from "@/search/vespa"
import { isAppSelectionMap, parseAppSelections } from "./utils"
import type { VespaFile } from "@xyne/vespa-ts/types"
import type {
  ResourceAccessItem,
  ResourceAccessSummary,
} from "./tool-schemas"
import {
  buildKnowledgeBaseCollectionSelections,
  KnowledgeBaseScope,
} from "@/api/chat/knowledgeBaseSelections"

export type UserConnectorState = {
  slackConnected: boolean
  googleDriveSynced: boolean
  gmailSynced: boolean
  googleCalendarSynced: boolean
  googleWorkspaceSynced: boolean
  microsoftDriveConnected: boolean
  microsoftSharepointConnected: boolean
  microsoftOutlookConnected: boolean
  microsoftCalendarConnected: boolean
  githubConnected: boolean
}

export function createEmptyConnectorState(): UserConnectorState {
  return {
    slackConnected: false,
    googleDriveSynced: false,
    gmailSynced: false,
    googleCalendarSynced: false,
    googleWorkspaceSynced: false,
    microsoftDriveConnected: false,
    microsoftSharepointConnected: false,
    microsoftOutlookConnected: false,
    microsoftCalendarConnected: false,
    githubConnected: false,
  }
}

type ResourceItem = ResourceAccessItem

type ResourceItemsResult = {
  available: ResourceItem[]
  missing: ResourceItem[]
}

const RUNTIME_CHECK_APPS = new Set<Apps>([
  Apps.Gmail,
  Apps.GoogleCalendar,
  Apps.GoogleWorkspace,
  Apps.MicrosoftOutlook,
  Apps.MicrosoftCalendar,
])

const DRIVE_LIKE_APPS = new Set<Apps>([
  Apps.GoogleDrive,
  Apps.MicrosoftDrive,
  Apps.MicrosoftSharepoint,
])

const CONNECTOR_READY_STATUSES: Partial<Record<Apps, ConnectorStatus[]>> = {
  [Apps.Slack]: [ConnectorStatus.Authenticated, ConnectorStatus.Connected],
}

export async function getUserConnectorState(
  trx: TxnOrClient,
  userEmail: string,
): Promise<UserConnectorState> {
  const [
    slackConnected,
    googleDriveSynced,
    gmailSynced,
    googleCalendarSynced,
    googleWorkspaceSynced,
    microsoftDriveConnected,
    microsoftSharepointConnected,
    microsoftOutlookConnected,
    microsoftCalendarConnected,
    githubConnected,
  ] = await Promise.all([
    hasConnector(trx, Apps.Slack, userEmail),
    hasSyncJob(trx, Apps.GoogleDrive, userEmail),
    hasSyncJob(trx, Apps.Gmail, userEmail),
    hasSyncJob(trx, Apps.GoogleCalendar, userEmail),
    hasSyncJob(trx, Apps.GoogleWorkspace, userEmail),
    hasConnector(trx, Apps.MicrosoftDrive, userEmail),
    hasConnector(trx, Apps.MicrosoftSharepoint, userEmail),
    hasConnector(trx, Apps.MicrosoftOutlook, userEmail),
    hasConnector(trx, Apps.MicrosoftCalendar, userEmail),
    hasConnector(trx, Apps.Github, userEmail),
  ])

  return {
    slackConnected,
    googleDriveSynced,
    gmailSynced,
    googleCalendarSynced,
    googleWorkspaceSynced,
    microsoftDriveConnected,
    microsoftSharepointConnected,
    microsoftOutlookConnected,
    microsoftCalendarConnected,
    githubConnected,
  }
}

export async function evaluateAgentResourceAccess(params: {
  agent: SelectPublicAgent
  userEmail: string
  connectorState: UserConnectorState
}): Promise<ResourceAccessSummary[]> {
  const { agent, userEmail, connectorState } = params

  const {
    selectedApps,
    selectedItems: selectionMap,
  } = extractAgentSelections(agent)

  const summaries: ResourceAccessSummary[] = []

  for (const app of selectedApps) {
    const gateStatus = getConnectorGateStatus(app, connectorState)
    const itemIds = dedupe(selectionMap[app] || [])

    if (!gateStatus.available) {
      summaries.push({
        app,
        status: "missing",
        note: gateStatus.reason,
      })
      continue
    }

    if (itemIds.length && app === Apps.Slack && connectorState.slackConnected) {
      const { available, missing } = await evaluateSlackChannels(
        userEmail,
        itemIds,
      )
      summaries.push({
        app,
        status: deriveStatus(available.length, missing.length),
        availableItems: available,
        missingItems: missing,
      })
      continue
    }

    if (itemIds.length && DRIVE_LIKE_APPS.has(app)) {
      const { available, missing } = await evaluateDriveLikeItems(
        userEmail,
        itemIds,
      )
      summaries.push({
        app,
        status: deriveStatus(available.length, missing.length),
        availableItems: available,
        missingItems: missing,
      })
      continue
    }

    if (app === Apps.KnowledgeBase) {
      const kbSelections = await buildKnowledgeBaseCollectionSelections({
        scope: KnowledgeBaseScope.AgentScoped,
        email: userEmail,
        selectedItems: selectionMap,
      })
      const hasCollections = kbSelections.length > 0
      summaries.push({
        app,
        status: hasCollections ? "available" : "missing",
        availableItems: hasCollections
          ? (selectionMap[app] || []).map((id) => ({ id }))
          : undefined,
        note: hasCollections
          ? undefined
          : "No permitted knowledge base collections configured for this agent.",
      })
      continue
    }

    const status = RUNTIME_CHECK_APPS.has(app) ? "check_at_usage" : "available"
    summaries.push({
      app,
      status,
      note:
        status === "check_at_usage"
          ? "Connector linked; data availability validated when the tool runs."
          : undefined,
    })
  }

  return summaries
}

function extractAgentSelections(agent: SelectPublicAgent): {
  selectedApps: Apps[]
  selectedItems: Record<Apps, string[]>
} {
  const appsSet = new Set<Apps>()
  const items: Record<Apps, string[]> = {} as Record<Apps, string[]>

  const integrations = agent.appIntegrations
  if (!integrations) {
    return { selectedApps: [], selectedItems: {} as Record<Apps, string[]> }
  }

  if (isAppSelectionMap(integrations)) {
    const { selectedApps, selectedItems } = parseAppSelections(integrations)
    selectedApps.forEach((app) => appsSet.add(app))
    for (const [app, ids] of Object.entries(selectedItems)) {
      if (!ids?.length) continue
      const key = app as Apps
      items[key] = dedupe(ids)
    }
    return { selectedApps: Array.from(appsSet), selectedItems: items }
  }

  if (Array.isArray(integrations)) {
    integrations.forEach((entry) => {
      const normalized = normalizeApp(entry)
      if (normalized) {
        appsSet.add(normalized)
      }
    })
  }

  if (Array.isArray(agent.docIds) && agent.docIds.length > 0) {
    const driveDocMap: Record<Apps, string[]> = {} as Record<Apps, string[]>
    for (const record of agent.docIds) {
      if (!record) continue
      if (typeof record === "string") {
        appendDocId(driveDocMap, Apps.GoogleDrive, record)
        continue
      }
      const rawDocId = (record as any).docId
      if (!rawDocId) continue
      const docApp = normalizeApp(String((record as any).app || "googledrive"))
      if (!docApp || !DRIVE_LIKE_APPS.has(docApp)) {
        continue
      }
      appendDocId(driveDocMap, docApp, rawDocId)
    }
    for (const [appKey, docIds] of Object.entries(driveDocMap)) {
      const app = appKey as Apps
      const deduped = dedupe(docIds)
      if (!deduped.length) continue
      appsSet.add(app)
      if (items[app]) {
        items[app] = dedupe([...items[app], ...deduped])
      } else {
        items[app] = deduped
      }
    }
  }

  return { selectedApps: Array.from(appsSet), selectedItems: items }

  function appendDocId(
    bucket: Record<Apps, string[]>,
    app: Apps,
    docId: string,
  ) {
    if (!bucket[app]) {
      bucket[app] = []
    }
    bucket[app]!.push(docId)
  }
}

function normalizeApp(value: string): Apps | null {
  const normalized = value.toLowerCase()
  switch (normalized) {
    case "googledrive":
    case "googlesheets":
    case "googleslides":
    case "googledocs":
      return Apps.GoogleDrive
    case "gmail":
      return Apps.Gmail
    case "googlecalendar":
      return Apps.GoogleCalendar
    case "google-workspace":
      return Apps.GoogleWorkspace
    case "slack":
      return Apps.Slack
    case "github":
      return Apps.Github
    case "microsoftdrive":
      return Apps.MicrosoftDrive
    case "microsoftsharepoint":
      return Apps.MicrosoftSharepoint
    case "microsoftoutlook":
      return Apps.MicrosoftOutlook
    case "microsoftcalendar":
      return Apps.MicrosoftCalendar
    case "knowledgebase":
      return Apps.KnowledgeBase
    default:
      return null
  }
}

function dedupe(values: string[]): string[] {
  return Array.from(new Set(values.filter(Boolean)))
}

function getConnectorGateStatus(
  app: Apps,
  state: UserConnectorState,
): { available: boolean; reason?: string } {
  switch (app) {
    case Apps.GoogleDrive:
      return state.googleDriveSynced
        ? { available: true }
        : {
            available: false,
            reason: "Google Drive is not connected for this user.",
          }
    case Apps.Gmail:
      return state.gmailSynced
        ? { available: true }
        : { available: false, reason: "Gmail is not connected for this user." }
    case Apps.GoogleCalendar:
      return state.googleCalendarSynced
        ? { available: true }
        : {
            available: false,
            reason: "Google Calendar is not connected for this user.",
          }
    case Apps.GoogleWorkspace:
      return state.googleWorkspaceSynced
        ? { available: true }
        : {
            available: false,
            reason: "Google Workspace directory is not connected for this user.",
          }
    case Apps.MicrosoftDrive:
      return state.microsoftDriveConnected
        ? { available: true }
        : {
            available: false,
            reason: "Microsoft Drive is not connected for this user.",
          }
    case Apps.MicrosoftSharepoint:
      return state.microsoftSharepointConnected
        ? { available: true }
        : {
            available: false,
            reason: "Microsoft SharePoint is not connected for this user.",
          }
    case Apps.MicrosoftOutlook:
      return state.microsoftOutlookConnected
        ? { available: true }
        : {
            available: false,
            reason: "Microsoft Outlook is not connected for this user.",
          }
    case Apps.MicrosoftCalendar:
      return state.microsoftCalendarConnected
        ? { available: true }
        : {
            available: false,
            reason: "Microsoft Calendar is not connected for this user.",
          }
    case Apps.Slack:
      return state.slackConnected
        ? { available: true }
        : {
            available: false,
            reason: "Slack connector not linked for this user.",
          }
    case Apps.Github:
      return state.githubConnected
        ? { available: true }
        : {
            available: false,
            reason: "GitHub connector not linked for this user.",
          }
    default:
      return { available: true }
  }
}

async function evaluateSlackChannels(
  userEmail: string,
  channelIds: string[],
): Promise<ResourceItemsResult> {
  if (!channelIds.length) {
    return { available: [], missing: [] }
  }

  const existenceMap = await ifDocumentsExistInChatContainer(channelIds)
  const available: ResourceItem[] = []
  const missing: ResourceItem[] = []

  for (const channelId of channelIds) {
    const info = existenceMap[channelId]
    const item: ResourceItem = { id: channelId, type: "channel" }
    if (!info?.exists) {
      missing.push(item)
      continue
    }
    if (info.permissions?.includes(userEmail)) {
      available.push(item)
    } else {
      missing.push(item)
    }
  }

  return { available, missing }
}

async function evaluateDriveLikeItems(
  userEmail: string,
  docIds: string[],
): Promise<ResourceItemsResult> {
  if (!docIds.length) {
    return { available: [], missing: [] }
  }

  const available: ResourceItem[] = []
  const missing: ResourceItem[] = []

  await Promise.all(
    docIds.map(async (docId) => {
      try {
        const doc = await getDocumentOrNull(fileSchema, docId)
        if (!doc?.fields) {
          missing.push({ id: docId, type: "file" })
          return
        }
        const fields = doc.fields as VespaFile
        const permissions = fields.permissions || []
        const item: ResourceItem = {
          id: docId,
          label: fields.title || docId,
          type: fields.entity || "file",
        }
        if (permissions.includes(userEmail)) {
          available.push(item)
        } else {
          missing.push(item)
        }
      } catch {
        missing.push({ id: docId, type: "file" })
      }
    }),
  )

  return { available, missing }
}

function deriveStatus(
  availableCount: number,
  missingCount: number,
): ResourceAccessSummary["status"] {
  if (availableCount > 0 && missingCount === 0) {
    return "available"
  }
  if (availableCount > 0 && missingCount > 0) {
    return "partial"
  }
  return "missing"
}

function isConnectorReadyForApp(app: Apps, status: ConnectorStatus): boolean {
  const allowedStatuses = CONNECTOR_READY_STATUSES[app]
  if (allowedStatuses?.length) {
    return allowedStatuses.includes(status)
  }
  return status === ConnectorStatus.Connected
}

async function hasConnector(
  trx: TxnOrClient,
  app: Apps,
  email: string,
): Promise<boolean> {
  try {
    const connector = await getConnectorByAppAndEmailId(
      trx,
      app,
      AuthType.OAuth,
      email,
    )
<<<<<<< HEAD
    return isConnectorReadyForApp(app, connector.status)
=======
    const status =
      (connector?.status as ConnectorStatus | undefined) ||
      ConnectorStatus.NotConnected
    return isConnectorReadyForApp(app, status)
>>>>>>> 3b08eb5e
  } catch {
    return false
  }
}

async function hasSyncJob(
  trx: TxnOrClient,
  app: Apps,
  email: string,
): Promise<boolean> {
  try {
    const jobs = await getAppSyncJobsByEmail(
      trx,
      app,
      config.CurrentAuthType,
      email,
    )
    return jobs.length > 0
  } catch {
    return false
  }
}<|MERGE_RESOLUTION|>--- conflicted
+++ resolved
@@ -65,6 +65,10 @@
   Apps.MicrosoftDrive,
   Apps.MicrosoftSharepoint,
 ])
+
+const CONNECTOR_READY_STATUSES: Partial<Record<Apps, ConnectorStatus[]>> = {
+  [Apps.Slack]: [ConnectorStatus.Authenticated, ConnectorStatus.Connected],
+}
 
 const CONNECTOR_READY_STATUSES: Partial<Record<Apps, ConnectorStatus[]>> = {
   [Apps.Slack]: [ConnectorStatus.Authenticated, ConnectorStatus.Connected],
@@ -492,14 +496,10 @@
       AuthType.OAuth,
       email,
     )
-<<<<<<< HEAD
-    return isConnectorReadyForApp(app, connector.status)
-=======
     const status =
       (connector?.status as ConnectorStatus | undefined) ||
       ConnectorStatus.NotConnected
     return isConnectorReadyForApp(app, status)
->>>>>>> 3b08eb5e
   } catch {
     return false
   }
