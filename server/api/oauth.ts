import config from "@/config"
import { db } from "@/db/client"
import { getConnector, updateConnector } from "@/db/connector"
import { getOAuthProvider } from "@/db/oauthProvider"
import type { SelectConnector } from "@/db/schema"
import { NoUserFound, OAuthCallbackError } from "@/errors"
import { boss, SaaSQueue } from "@/queue"
import { getLogger } from "@/logger"
import { Apps, ConnectorStatus, type AuthType } from "@/shared/types"
import { type OAuthCredentials, type SaaSOAuthJob, Subsystem } from "@/types"
import { Google, Slack } from "arctic"
import type { Context } from "hono"
import { getCookie } from "hono/cookie"
import { HTTPException } from "hono/http-exception"
<<<<<<< HEAD
const { JwtPayloadKey, JobExpiryHours, slackHost } = config
import { IsGoogleApp } from "@/utils"
=======
import { getUserByEmail } from "@/db/user"
const { JwtPayloadKey, JobExpiryHours } = config

>>>>>>> de43986e
const Logger = getLogger(Subsystem.Api).child({ module: "oauth" })

interface OAuthCallbackQuery {
  state: string
  code: string
}
interface SlackOAuthResp {
  appId: string
  userId: string
  scope: string
  accessToken: string
  tokenType: string
  teamName: string
  teamId: string
}

export const OAuthCallback = async (c: Context) => {
  try {
    console.log(c.req.header("cookie"))
    console.log("OAuth Callback")
    const { sub, workspaceId } = c.get(JwtPayloadKey)
    const email = sub
    const { state, code } = c.req.query()
    if (!state) {
      throw new HTTPException(500)
    }
    const { app, random } = JSON.parse(state)
    if (!app) {
      throw new HTTPException(500)
    }
    const stateInCookie = getCookie(c, `${app}-state`)
    console.log(`${app}-state`, stateInCookie)
    console.log(random, stateInCookie, random === stateInCookie)
    if (random !== stateInCookie) {
      throw new HTTPException(500, {
        message: "Invalid state, potential CSRF attack.",
      })
    }

    const codeVerifier = getCookie(c, `${app}-code-verifier`)
    console.log(codeVerifier)
    if (!codeVerifier && app === Apps.GoogleDrive) {
      throw new HTTPException(500, { message: "Could not verify the code" })
    }
    let tokens: SlackOAuthResp | OAuthCredentials

    const userRes = await getUserByEmail(db, sub)
    if(!userRes || !userRes.length) {
      Logger.error('Could not find user in OAuth Callback')
      throw new NoUserFound({})
    }
    const provider = await getOAuthProvider(db, userRes[0].id, app)
    const { clientId, clientSecret } = provider
    console.log("provider", provider)
    if (app === Apps.Slack) {
      const response = await fetch("https://slack.com/api/oauth.v2.access", {
        method: "POST",
        headers: {
          "Content-Type": "application/x-www-form-urlencoded",
        },
        body: new URLSearchParams({
          client_id: clientId!,
          client_secret: clientSecret,
          code, // Use the code from the callback
          redirect_uri: `${slackHost}/oauth/callback`,
        }).toString(),
      })

      const tokenData = (await response.json()) as any
      if (!tokenData.ok) {
        throw new Error("Could not get Slack token")
      }

      tokens = {
        appId: tokenData.app_id,
        userId: tokenData.authed_user.id,
        accessToken: tokenData.authed_user.access_token,
        tokenType: tokenData.authed_user.token_type,
        teamName: tokenData.team.name,
        teamId: tokenData.team.id,
        scope: tokenData.authed_user.scope,
      }
    } else if (IsGoogleApp(app)) {
      const google = new Google(
        clientId as string,
        clientSecret,
        `${config.host}/oauth/callback`,
      )
      const oauthTokens = await google.validateAuthorizationCode(
        code,
        codeVerifier as string,
      )
      tokens = oauthTokens as OAuthCredentials
      tokens.data.accessTokenExpiresAt = oauthTokens.accessTokenExpiresAt()
    } else {
      throw new HTTPException(500, { message: "Invalid App" })
    }
    const connectorId = provider.connectorId
    const connector: SelectConnector = await updateConnector(db, connectorId, {
      subject: email,
      oauthCredentials: JSON.stringify(tokens),
      status: ConnectorStatus.Connecting,
    })
    const SaasJobPayload: SaaSOAuthJob = {
      connectorId: connector.id,
      app,
      externalId: connector.externalId,
      authType: connector.authType as AuthType,
      email: sub,
    }
    // Enqueue the background job within the same transaction
    const jobId = await boss.send(SaaSQueue, SaasJobPayload, {
      expireInHours: JobExpiryHours,
    })

    Logger.info(`Job ${jobId} enqueued for connection ${connector.id}`)

    // Commit the transaction if everything is successful
    if (app === Apps.Slack) {
      return c.redirect(`${slackHost}/oauth/success`)
    }
    return c.redirect(`${config.host}/oauth/success`)
  } catch (error) {
    Logger.error(
      error,
      `${new OAuthCallbackError({ cause: error as Error })} \n ${(error as Error).stack}`,
    )
    throw new HTTPException(500, { message: "Error in OAuthCallback" })
  }
}<|MERGE_RESOLUTION|>--- conflicted
+++ resolved
@@ -12,14 +12,9 @@
 import type { Context } from "hono"
 import { getCookie } from "hono/cookie"
 import { HTTPException } from "hono/http-exception"
-<<<<<<< HEAD
 const { JwtPayloadKey, JobExpiryHours, slackHost } = config
 import { IsGoogleApp } from "@/utils"
-=======
 import { getUserByEmail } from "@/db/user"
-const { JwtPayloadKey, JobExpiryHours } = config
-
->>>>>>> de43986e
 const Logger = getLogger(Subsystem.Api).child({ module: "oauth" })
 
 interface OAuthCallbackQuery {
