--- conflicted
+++ resolved
@@ -62,11 +62,7 @@
         // Enqueue the background job within the same transaction
         const jobId = await boss.send(SaaSQueue, SaasJobPayload)
 
-<<<<<<< HEAD
     Logger.info(`Job ${jobId} enqueued for connection ${connector.id}`)
-=======
-        console.log(`Job ${jobId} enqueued for connection ${connector.id}`)
->>>>>>> feb58028
 
         // Commit the transaction if everything is successful
         return c.redirect(`${config.host}/oauth/success`)
