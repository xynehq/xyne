--- conflicted
+++ resolved
@@ -138,11 +138,6 @@
 if (!slackHost) {
   slackHost = host
 }
-<<<<<<< HEAD
-
-
-=======
->>>>>>> 83525ef5
 export default {
   // default page size for regular search
   page: 8,
