--- conflicted
+++ resolved
@@ -25,16 +25,13 @@
   mailAttachmentSchema,
   MailAttachmentResponseSchema,
   type VespaAutocompleteMailAttachment,
-<<<<<<< HEAD
   type ScoredChunk,
   VespaMatchFeatureSchema,
-=======
   type VespaAutocompleteChatUser,
   chatUserSchema,
   type VespaChatMessageSearch,
   chatMessageSchema,
   ChatMessageResponseSchema,
->>>>>>> 8e2472db
 } from "@/search/types"
 import {
   AutocompleteChatUserSchema,
@@ -172,19 +169,10 @@
           } else if (
             (child.fields as VespaEventSearch).sddocname === eventSchema
           ) {
-<<<<<<< HEAD
             // Directly use child.fields
             const fields = child.fields as VespaEventSearch & {
               type?: string
               chunks_summary?: string[]
-=======
-            ;(child.fields as any).type = eventSchema
-            ;(child.fields as VespaEventSearch).relevance = child.relevance
-            if ((child.fields as VespaEventSearch).description) {
-              ;(child.fields as VespaEventSearch).description = (
-                child.fields as VespaEventSearch
-              ).description
->>>>>>> 8e2472db
             }
             fields.type = eventSchema
             fields.relevance = child.relevance
@@ -207,7 +195,6 @@
             (child.fields as VespaMailAttachmentSearch).sddocname ===
             mailAttachmentSchema
           ) {
-<<<<<<< HEAD
             // Directly use child.fields
             const fields = child.fields as VespaMailAttachmentSearch & {
               type?: string
@@ -221,10 +208,6 @@
               maxSearchChunks,
             )
             return MailAttachmentResponseSchema.parse(fields)
-=======
-            ;(child.fields as any).type = mailAttachmentSchema
-            ;(child.fields as any).relevance = child.relevance
-            return MailAttachmentResponseSchema.parse(child.fields)
           } else if (
             (child.fields as VespaChatMessageSearch).sddocname ===
             chatMessageSchema
@@ -238,8 +221,8 @@
               ;(child.fields as VespaChatMessageSearch).teamId = ""
             }
             return ChatMessageResponseSchema.parse(child.fields)
->>>>>>> 8e2472db
-          } else {
+          }
+          else {
             throw new Error(
               `Unknown schema type: ${(child.fields as any)?.sddocname ?? "undefined"}`,
             )
@@ -310,17 +293,12 @@
           (child.fields as VespaAutocompleteMailAttachment).sddocname ===
           mailAttachmentSchema
         ) {
-<<<<<<< HEAD
           const fields = child.fields as VespaAutocompleteMailAttachment & {
             type?: string
           }
           fields.type = mailAttachmentSchema
           fields.relevance = child.relevance
           return AutocompleteMailAttachmentSchema.parse(fields)
-=======
-          ;(child.fields as any).type = mailAttachmentSchema
-          ;(child.fields as any).relevance = child.relevance
-          return AutocompleteMailAttachmentSchema.parse(child.fields)
         } else if (
           (child.fields as VespaAutocompleteChatUser).sddocname ===
           chatUserSchema
@@ -328,8 +306,8 @@
           ;(child.fields as any).type = chatUserSchema
           ;(child.fields as any).relevance = child.relevance
           return AutocompleteChatUserSchema.parse(child.fields)
->>>>>>> 8e2472db
-        } else {
+        }
+         else {
           throw new Error(
             `Unknown schema type: ${(child.fields as any)?.sddocname}`,
           )
