import { z } from "zod"
export const fileSchema = "file" // Replace with your actual schema name
export const userSchema = "user"
export const mailSchema = "mail"
export const eventSchema = "event"
export const userQuerySchema = "user_query"
<<<<<<< HEAD
export const chatAttachmentSchema = "chatAttachment"

=======
export const mailAttachmentSchema = "mail_attachment"
>>>>>>> 34bd50c4
export type VespaSchema =
  | typeof fileSchema
  | typeof userSchema
  | typeof mailSchema
  | typeof eventSchema
  | typeof userQuerySchema
  | typeof mailAttachmentSchema

// not using @ because of vite of frontend
export enum Apps {
  // includes everything google
  GoogleWorkspace = "google-workspace",
  // more granular
  GoogleDrive = "google-drive",

  Gmail = "gmail",

  Notion = "notion",
  GoogleCalendar = "google-calendar",
}

export enum GooglePeopleEntity {
  Contacts = "Contacts",
  OtherContacts = "OtherContacts",
  AdminDirectory = "AdminDirectory",
}
// the vespa schemas
const Schemas = z.union([
  z.literal(fileSchema),
  z.literal(userSchema),
  z.literal(mailSchema),
  z.literal(eventSchema),
  z.literal(userQuerySchema),
<<<<<<< HEAD
  z.literal(chatAttachmentSchema),
=======
  z.literal(mailAttachmentSchema),
>>>>>>> 34bd50c4
])

export enum MailEntity {
  Email = "mail",
}

export enum CalendarEntity {
  Event = "event",
}

export enum DriveEntity {
  Docs = "docs",
  Sheets = "sheets",
  Slides = "slides",
  Presentation = "presentation",
  PDF = "pdf",
  Folder = "folder",
  Misc = "driveFile",
  Drawing = "drawing",
  Form = "form",
  Script = "script",
  Site = "site",
  Map = "map",
  Audio = "audio",
  Video = "video",
  Photo = "photo",
  ThirdPartyApp = "third_party_app",
  Image = "image",
  Zip = "zip",
  WordDocument = "word_document",
  ExcelSpreadsheet = "excel_spreadsheet",
  PowerPointPresentation = "powerpoint_presentation",
  Text = "text",
  CSV = "csv",
}

export enum MailAttachmentEntity {
  PDF = "pdf",
}

export const isMailAttachment = (entity: Entity): boolean =>
  Object.values(MailAttachmentEntity).includes(entity as MailAttachmentEntity)

export const PeopleEntitySchema = z.nativeEnum(GooglePeopleEntity)

export type PeopleEntity = z.infer<typeof PeopleEntitySchema>

export enum NotionEntity {
  Page = "page",
  Database = "database",
}

export const FileEntitySchema = z.nativeEnum(DriveEntity)
export const MailEntitySchema = z.nativeEnum(MailEntity)
export const MailAttachmentEntitySchema = z.nativeEnum(MailAttachmentEntity)
export const EventEntitySchema = z.nativeEnum(CalendarEntity)

const NotionEntitySchema = z.nativeEnum(NotionEntity)

export const entitySchema = z.union([
  PeopleEntitySchema,
  FileEntitySchema,
  NotionEntitySchema,
  MailEntitySchema,
  EventEntitySchema,
  MailAttachmentEntitySchema,
])

export type Entity =
  | PeopleEntity
  | DriveEntity
  | NotionEntity
  | MailEntity
  | CalendarEntity
  | MailAttachmentEntity

export type WorkspaceEntity = DriveEntity

export const defaultVespaFieldsSchema = z.object({
  relevance: z.number(),
  source: z.string(),
  // sddocname: Schemas,
  documentid: z.string(),
})

const SpreadsheetMetadata = z.object({
  spreadsheetId: z.string(),
  totalSheets: z.number(),
})

const Metadata = z.union([z.object({}), SpreadsheetMetadata])

export const VespaFileSchema = z.object({
  docId: z.string(),
  app: z.nativeEnum(Apps),
  entity: FileEntitySchema,
  title: z.string(),
  url: z.string().nullable(),
  chunks: z.array(z.string()),
  owner: z.string().nullable(),
  ownerEmail: z.string().nullable(),
  photoLink: z.string().nullable(),
  permissions: z.array(z.string()),
  mimeType: z.string().nullable(),
  metadata: Metadata,
  createdAt: z.number(),
  updatedAt: z.number(),
})

export const VespaFileSearchSchema = VespaFileSchema.extend({
  sddocname: z.literal(fileSchema),
})
  .merge(defaultVespaFieldsSchema)
  .extend({
    chunks_summary: z.array(z.string()),
  })

// basically GetDocument doesn't return sddocname
// in search it's always present
export const VespaFileGetSchema = VespaFileSchema.merge(
  defaultVespaFieldsSchema,
)

export const VespaUserSchema = z
  .object({
    docId: z.string().min(1),
    name: z.string().optional(), //.min(1),
    email: z.string().min(1).email(),
    app: z.nativeEnum(Apps),
    entity: z.nativeEnum(GooglePeopleEntity),
    gender: z.string().optional(),
    photoLink: z.string().optional(),
    aliases: z.array(z.string()).optional(),
    language: z.string().optional(),
    includeInGlobalAddressList: z.boolean().optional(),
    isAdmin: z.boolean().optional(),
    isDelegatedAdmin: z.boolean().optional(),
    suspended: z.boolean().optional(),
    archived: z.boolean().optional(),
    urls: z.array(z.string()).optional(),
    orgName: z.string().optional(),
    orgJobTitle: z.string().optional(),
    orgDepartment: z.string().optional(),
    orgLocation: z.string().optional(),
    orgDescription: z.string().optional(),
    creationTime: z.number(),
    lastLoggedIn: z.number().optional(),
    birthday: z.number().optional(),
    occupations: z.array(z.string()).optional(),
    userDefined: z.array(z.string()).optional(),
    customerId: z.string().optional(),
    clientData: z.array(z.string()).optional(),
    // this only exists for contacts
    owner: z.string().optional(),
    sddocname: z.literal(userSchema),
  })
  .merge(defaultVespaFieldsSchema)

// Mail Types
export const AttachmentSchema = z.object({
  fileType: z.string(),
  fileSize: z.number(),
})

export const MailSchema = z.object({
  docId: z.string(),
  threadId: z.string(),
  subject: z.string(),
  chunks: z.array(z.string()),
  timestamp: z.number(),
  app: z.nativeEnum(Apps),
  entity: z.nativeEnum(MailEntity),
  permissions: z.array(z.string()),
  from: z.string(),
  to: z.array(z.string()),
  cc: z.array(z.string()),
  bcc: z.array(z.string()),
  mimeType: z.string(),
  attachmentFilenames: z.array(z.string()),
  attachments: z.array(AttachmentSchema),
  labels: z.array(z.string()),
})
export const VespaMailSchema = MailSchema.extend({
  docId: z.string().min(1),
})

export const MailAttachmentSchema = z.object({
  docId: z.string(),
  mailId: z.string(),
  partId: z.number().nullable().optional(),
  app: z.nativeEnum(Apps),
  entity: z.nativeEnum(MailAttachmentEntity),
  chunks: z.array(z.string()),
  timestamp: z.number(),
  permissions: z.array(z.string()),
  filename: z.string(),
  fileType: z.string().nullable().optional(),
  fileSize: z.number().nullable().optional(),
})

export const VespaMailAttachmentSchema = MailAttachmentSchema.extend({})

const EventUser = z.object({
  email: z.string(),
  displayName: z.string(),
})

const EventAtatchment = z.object({
  fileId: z.string(),
  title: z.string(),
  fileUrl: z.string(),
  mimeType: z.string(),
})

export const VespaEventSchema = z.object({
  docId: z.string(),
  name: z.string(),
  description: z.string(),
  url: z.string(),
  status: z.string(),
  location: z.string(),
  createdAt: z.number(),
  updatedAt: z.number(),
  app: z.nativeEnum(Apps),
  entity: z.nativeEnum(CalendarEntity),
  creator: EventUser,
  organizer: EventUser,
  attendees: z.array(EventUser),
  attendeesNames: z.array(z.string()),
  startTime: z.number(),
  endTime: z.number(),
  attachmentFilenames: z.array(z.string()),
  attachments: z.array(EventAtatchment),
  recurrence: z.array(z.string()),
  baseUrl: z.string(),
  joiningLink: z.string(),
  permissions: z.array(z.string()),
  cancelledInstances: z.array(z.string()),
  defaultStartTime: z.boolean(),
})

export const VespaChatAttachmentSchema = z.object({
  docId: z.string(),
  title: z.string(),
  chunks: z.array(z.string()),
  ownerEmail: z.string().nullable(),
  mimeType: z.string().nullable(),
  createdAt: z.number(),
  updatedAt: z.number(),
  chatId: z.string(),
  messageId: z.string(),
})

export const VespaMailSearchSchema = VespaMailSchema.extend({
  sddocname: z.literal("mail"),
})
  .merge(defaultVespaFieldsSchema)
  .extend({
    // attachment won't have this
    chunks_summary: z.array(z.string()).optional(),
  })

export const VespaMailAttachmentSearchSchema = VespaMailAttachmentSchema.extend(
  {
    sddocname: z.literal("mail_attachment"),
  },
)
  .merge(defaultVespaFieldsSchema)
  .extend({
    chunks_summary: z.array(z.string()).optional(),
  })

export const VespaEventSearchSchema = VespaEventSchema.extend({
  sddocname: z.literal("event"),
}).merge(defaultVespaFieldsSchema)

export const VespaUserQueryHistorySchema = z.object({
  docId: z.string(),
  query_text: z.string(),
  timestamp: z.number(),
  count: z.number(),
})

export const VespaUserQueryHGetSchema = VespaUserQueryHistorySchema.extend({
  sddocname: z.literal("user_query"),
}).merge(defaultVespaFieldsSchema)

<<<<<<< HEAD
export const VespaChatAttachmentSearchSchema = VespaChatAttachmentSchema.extend(
  {
    sddocname: z.literal(chatAttachmentSchema),
  },
)
  .merge(defaultVespaFieldsSchema)
  .extend({
    chunks_summary: z.array(z.string()),
  })

=======
>>>>>>> 34bd50c4
export const VespaMailGetSchema = VespaMailSchema.merge(
  defaultVespaFieldsSchema,
)

export const VespaMailAttachmentGetSchema = VespaMailAttachmentSchema.merge(
  defaultVespaFieldsSchema,
)

export const VespaSearchFieldsUnionSchema = z.discriminatedUnion("sddocname", [
  VespaUserSchema,
  VespaFileSearchSchema,
  VespaMailSearchSchema,
  VespaEventSearchSchema,
  VespaUserQueryHGetSchema,
<<<<<<< HEAD
  VespaChatAttachmentSearchSchema,
=======
  VespaMailAttachmentSearchSchema,
>>>>>>> 34bd50c4
])

// Match features for file schema
const FileMatchFeaturesSchema = z.object({
  "bm25(title)": z.number().optional(),
  "bm25(chunks)": z.number().optional(),
  "closeness(field, chunk_embeddings)": z.number().optional(),
})

// Match features for user schema
const UserMatchFeaturesSchema = z.object({
  "bm25(name)": z.number().optional(),
  "bm25(email)": z.number().optional(),
})

// Match features for mail schema
const MailMatchFeaturesSchema = z.object({
  "bm25(subject)": z.number().optional(),
  "bm25(chunks)": z.number().optional(),
  "bm25(attachmentFilenames)": z.number().optional(),
})

const EventMatchFeaturesSchema = z.object({
  "bm25(name)": z.number().optional(),
  "bm25(description)": z.number().optional(),
  "bm25(attachmentFilenames)": z.number().optional(),
  "bm25(attendeesNames)": z.number().optional(),
})

<<<<<<< HEAD
const ChatAttachmentFeaturesSchema = z.object({
  "bm25(title)": z.number().optional(),
  "bm25(chunks)": z.number().optional(),
  "closeness(field, chunk_embeddings)": z.number().optional(),
=======
const MailAttachmentMatchFeaturesSchema = z.object({
  chunk_vector_score: z.number().optional(),
  scaled_bm25_chunks: z.number().optional(),
  scaled_bm25_filename: z.number().optional(),
>>>>>>> 34bd50c4
})

const SearchMatchFeaturesSchema = z.union([
  FileMatchFeaturesSchema,
  UserMatchFeaturesSchema,
  MailMatchFeaturesSchema,
  EventMatchFeaturesSchema,
<<<<<<< HEAD
  ChatAttachmentFeaturesSchema,
=======
  MailAttachmentMatchFeaturesSchema,
>>>>>>> 34bd50c4
])
const VespaSearchFieldsSchema = z
  .object({
    matchfeatures: SearchMatchFeaturesSchema,
    sddocname: Schemas,
  })
  .and(VespaSearchFieldsUnionSchema)

export const VespaGetFieldsSchema = z.union([
  VespaUserSchema,
  VespaFileGetSchema,
  VespaMailGetSchema,
])

export const VespaSearchResultsSchema = z.object({
  id: z.string(),
  relevance: z.number(),
  fields: VespaSearchFieldsSchema,
  pathId: z.string().optional(),
})

export type VespaSearchResult = z.infer<typeof VespaSearchResultSchema>
export type VespaSearchResults = z.infer<typeof VespaSearchResultsSchema>

const VespaGetResultSchema = z.object({
  id: z.string(),
  relevance: z.number(),
  fields: VespaSearchFieldsSchema,
  pathId: z.string().optional(),
})

export type VespaGetResult = z.infer<typeof VespaGetResultSchema>

const VespaGroupSchema: z.ZodSchema<VespaGroupType> = z.object({
  id: z.string(),
  relevance: z.number(),
  label: z.string(),
  value: z.string().optional(),
  fields: z
    .object({
      "count()": z.number(),
    })
    .optional(),
  children: z.array(z.lazy(() => VespaGroupSchema)).optional(),
})

type VespaGroupType = {
  id: string
  relevance: number
  label: string
  value?: string
  fields?: {
    "count()": number
  }
  children?: VespaGroupType[] // Recursive type definition
}

const VespaErrorSchema = z.object({
  code: z.number(),
  summary: z.string(),
  source: z.string(),
  message: z.string(),
})

const VespaRootBaseSchema = z.object({
  root: z.object({
    id: z.string(),
    relevance: z.number(),
    fields: z
      .object({
        totalCount: z.number(),
      })
      .optional(),
    coverage: z.object({
      coverage: z.number(),
      documents: z.number(),
      full: z.boolean(),
      nodes: z.number(),
      results: z.number(),
      resultsFull: z.number(),
    }),
    errors: z.array(VespaErrorSchema).optional(),
  }),
})

const VespaSearchResultSchema = z.union([
  VespaSearchResultsSchema,
  VespaGroupSchema,
])

const VespaSearchResponseSchema = VespaRootBaseSchema.extend({
  root: VespaRootBaseSchema.shape.root.extend({
    children: z.array(VespaSearchResultSchema),
  }),
})

export type VespaSearchResponse = z.infer<typeof VespaSearchResponseSchema>

export type VespaFileGet = z.infer<typeof VespaFileGetSchema>
export type VespaFileSearch = z.infer<typeof VespaFileSearchSchema>
export type VespaChatAttachmentSearch = z.infer<
  typeof VespaChatAttachmentSearchSchema
>
export type VespaMailSearch = z.infer<typeof VespaMailSearchSchema>
export type VespaMailAttachmentSearch = z.infer<
  typeof VespaMailAttachmentSearchSchema
>
export type VespaEventSearch = z.infer<typeof VespaEventSearchSchema>
export type VespaFile = z.infer<typeof VespaFileSchema>
export type VespaUser = z.infer<typeof VespaUserSchema>
export type VespaUserQueryHistory = z.infer<typeof VespaUserQueryHistorySchema>

export type VespaFileWithDrivePermission = Omit<VespaFile, "permissions"> & {
  permissions: any[]
}

const AutocompleteMatchFeaturesSchema = z.union([
  z.object({
    "bm25(title_fuzzy)": z.number(),
  }),
  z.object({
    "bm25(email_fuzzy)": z.number(),
    "bm25(name_fuzzy)": z.number(),
  }),
  z.object({
    "bm25(subject_fuzzy)": z.number(),
  }),
])

const VespaAutocompleteFileSchema = z
  .object({
    docId: z.string(),
    title: z.string(),
    app: z.nativeEnum(Apps),
    entity: entitySchema,
    sddocname: Schemas,
  })
  .merge(defaultVespaFieldsSchema)

const VespaAutocompleteUserSchema = z
  .object({
    docId: z.string(),
    // optional due to contacts
    name: z.string().optional(),
    email: z.string(),
    app: z.nativeEnum(Apps),
    entity: entitySchema,
    photoLink: z.string(),
    sddocname: Schemas,
  })
  .merge(defaultVespaFieldsSchema)

const VespaAutocompleteMailSchema = z
  .object({
    docId: z.string(),
    threadId: z.string(),
    subject: z.string().optional(),
    app: z.nativeEnum(Apps),
    entity: entitySchema,
    sddocname: Schemas,
  })
  .merge(defaultVespaFieldsSchema)

const VespaAutocompleteMailAttachmentSchema = z
  .object({
    docId: z.string(),
    filename: z.string(),
    sddocname: Schemas,
  })
  .merge(defaultVespaFieldsSchema)

const VespaAutocompleteEventSchema = z
  .object({
    docId: z.string(),
    name: z.string().optional(),
    app: z.nativeEnum(Apps),
    entity: entitySchema,
    sddocname: Schemas,
  })
  .merge(defaultVespaFieldsSchema)

const VespaAutocompleteUserQueryHSchema = z
  .object({
    docId: z.string(),
    query_text: z.string(),
    timestamp: z.number().optional(),
    sddocname: Schemas,
  })
  .merge(defaultVespaFieldsSchema)

const VespaAutocompleteSummarySchema = z.union([
  VespaAutocompleteFileSchema,
  VespaAutocompleteUserSchema,
  VespaAutocompleteMailSchema,
  VespaAutocompleteUserQueryHSchema,
  VespaAutocompleteMailAttachmentSchema,
])

const VespaAutocompleteFieldsSchema = z
  .object({
    matchfeatures: AutocompleteMatchFeaturesSchema,
    sddocname: Schemas,
  })
  .and(VespaAutocompleteSummarySchema)

export const VespaAutocompleteSchema = z.object({
  id: z.string(),
  relevance: z.number(),
  source: z.string(),
  fields: VespaAutocompleteFieldsSchema,
})

export const VespaAutocompleteResponseSchema = VespaRootBaseSchema.extend({
  root: VespaRootBaseSchema.shape.root.extend({
    children: z.array(VespaAutocompleteSchema),
  }),
})

export type VespaAutocomplete = z.infer<typeof VespaAutocompleteSchema>
export type VespaAutocompleteResponse = z.infer<
  typeof VespaAutocompleteResponseSchema
>
export type VespaAutocompleteFile = z.infer<typeof VespaAutocompleteFileSchema>
export type VespaAutocompleteUser = z.infer<typeof VespaAutocompleteUserSchema>
export type VespaAutocompleteMail = z.infer<typeof VespaAutocompleteMailSchema>
export type VespaAutocompleteMailAttachment = z.infer<
  typeof VespaAutocompleteMailAttachmentSchema
>
export type VespaAutocompleteEvent = z.infer<
  typeof VespaAutocompleteEventSchema
>
export type VespaAutocompleteUserQueryHistory = z.infer<
  typeof VespaAutocompleteUserQueryHSchema
>

export type Mail = z.infer<typeof MailSchema>
export type Attachment = z.infer<typeof AttachmentSchema>

export type VespaMail = z.infer<typeof VespaMailSchema>
export type VespaMailGet = z.infer<typeof VespaMailGetSchema>

export type MailAttachment = z.infer<typeof MailAttachmentSchema>
export type VespaMailAttachment = z.infer<typeof VespaMailAttachmentSchema>

export type VespaEvent = z.infer<typeof VespaEventSchema>

export type VespaChatAttachment = z.infer<typeof VespaChatAttachmentSchema>

export const MailResponseSchema = VespaMailGetSchema.pick({
  docId: true,
  threadId: true,
  app: true,
  entity: true,
  subject: true,
  from: true,
  relevance: true,
  timestamp: true,
})
  .strip()
  .extend({
    type: z.literal("mail"),
    mimeType: z.string(),
    chunks_summary: z.array(z.string()).optional(),
  })

export const MailAttachmentResponseSchema = VespaMailAttachmentGetSchema.pick({
  docId: true,
  app: true,
  entity: true,
  relevance: true,
  timestamp: true,
  filename: true,
  mailId: true,
  partId: true,
  fileType: true,
})
  .strip()
  .extend({
    type: z.literal("mail_attachment"),
    chunks_summary: z.array(z.string()).optional(),
  })<|MERGE_RESOLUTION|>--- conflicted
+++ resolved
@@ -4,12 +4,9 @@
 export const mailSchema = "mail"
 export const eventSchema = "event"
 export const userQuerySchema = "user_query"
-<<<<<<< HEAD
+export const mailAttachmentSchema = "mail_attachment"
 export const chatAttachmentSchema = "chatAttachment"
 
-=======
-export const mailAttachmentSchema = "mail_attachment"
->>>>>>> 34bd50c4
 export type VespaSchema =
   | typeof fileSchema
   | typeof userSchema
@@ -43,11 +40,8 @@
   z.literal(mailSchema),
   z.literal(eventSchema),
   z.literal(userQuerySchema),
-<<<<<<< HEAD
+  z.literal(mailAttachmentSchema),
   z.literal(chatAttachmentSchema),
-=======
-  z.literal(mailAttachmentSchema),
->>>>>>> 34bd50c4
 ])
 
 export enum MailEntity {
@@ -335,7 +329,6 @@
   sddocname: z.literal("user_query"),
 }).merge(defaultVespaFieldsSchema)
 
-<<<<<<< HEAD
 export const VespaChatAttachmentSearchSchema = VespaChatAttachmentSchema.extend(
   {
     sddocname: z.literal(chatAttachmentSchema),
@@ -346,8 +339,7 @@
     chunks_summary: z.array(z.string()),
   })
 
-=======
->>>>>>> 34bd50c4
+
 export const VespaMailGetSchema = VespaMailSchema.merge(
   defaultVespaFieldsSchema,
 )
@@ -362,11 +354,8 @@
   VespaMailSearchSchema,
   VespaEventSearchSchema,
   VespaUserQueryHGetSchema,
-<<<<<<< HEAD
+  VespaMailAttachmentSearchSchema,
   VespaChatAttachmentSearchSchema,
-=======
-  VespaMailAttachmentSearchSchema,
->>>>>>> 34bd50c4
 ])
 
 // Match features for file schema
@@ -396,17 +385,16 @@
   "bm25(attendeesNames)": z.number().optional(),
 })
 
-<<<<<<< HEAD
+const MailAttachmentMatchFeaturesSchema = z.object({
+  chunk_vector_score: z.number().optional(),
+  scaled_bm25_chunks: z.number().optional(),
+  scaled_bm25_filename: z.number().optional(),
+})
+
 const ChatAttachmentFeaturesSchema = z.object({
   "bm25(title)": z.number().optional(),
   "bm25(chunks)": z.number().optional(),
   "closeness(field, chunk_embeddings)": z.number().optional(),
-=======
-const MailAttachmentMatchFeaturesSchema = z.object({
-  chunk_vector_score: z.number().optional(),
-  scaled_bm25_chunks: z.number().optional(),
-  scaled_bm25_filename: z.number().optional(),
->>>>>>> 34bd50c4
 })
 
 const SearchMatchFeaturesSchema = z.union([
@@ -414,11 +402,8 @@
   UserMatchFeaturesSchema,
   MailMatchFeaturesSchema,
   EventMatchFeaturesSchema,
-<<<<<<< HEAD
+  MailAttachmentMatchFeaturesSchema,
   ChatAttachmentFeaturesSchema,
-=======
-  MailAttachmentMatchFeaturesSchema,
->>>>>>> 34bd50c4
 ])
 const VespaSearchFieldsSchema = z
   .object({
