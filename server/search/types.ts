import { z } from "zod"
export const fileSchema = "file" // Replace with your actual schema name
export const userSchema = "user"

// calendar
export const eventSchema = "event"

// mail
export const mailAttachmentSchema = "mail_attachment"
export const mailSchema = "mail"

// chat
export const chatContainerSchema = "chat_container"
// this is not meant to be searched but we will
// store the data in vespa and fetch it as needed
export const chatTeamSchema = "chat_team"
export const chatMessageSchema = "chat_message"
export const chatUserSchema = "chat_user"
export const chatAttachment = "chat_attachment"
// previous queries
export const userQuerySchema = "user_query"
export const datasourceSchema = "datasource"
export const datasourceFileSchema = "datasource_file"

export type VespaSchema =
  | typeof fileSchema
  | typeof userSchema
  | typeof mailSchema
  | typeof eventSchema
  | typeof userQuerySchema
  | typeof mailAttachmentSchema
  | typeof chatContainerSchema
  | typeof chatTeamSchema
  | typeof chatMessageSchema
  | typeof chatUserSchema
  | typeof chatAttachment
  | typeof datasourceSchema
  | typeof datasourceFileSchema

// not using @ because of vite of frontend
export enum Apps {
  // includes everything google
  GoogleWorkspace = "google-workspace",
  // more granular
  GoogleDrive = "google-drive",

  Gmail = "gmail",

  // Notion = "notion",  // Notion is not yet supported
  GoogleCalendar = "google-calendar",

  Slack = "slack",
<<<<<<< HEAD

  MCP = "mcp",
  GITHUB_MCP = "github_mcp",
  Xyne = "xyne",
=======
  DataSource = "data-source",
>>>>>>> 7c0377fb
}

export const isValidApp = (app: string): boolean => {
  return app
    ? Object.values(Apps)
        .map((v) => v.toLowerCase())
        .includes(app.toLowerCase() as Apps)
    : false
}

export const isValidEntity = (entity: string): boolean => {
  const normalizedEntity = entity?.toLowerCase()
  return normalizedEntity
    ? Object.values(DriveEntity)
        .map((v) => v.toLowerCase())
        .includes(normalizedEntity) ||
        Object.values(MailEntity)
          .map((v) => v.toLowerCase())
          .includes(normalizedEntity) ||
        Object.values(CalendarEntity)
          .map((v) => v.toLowerCase())
          .includes(normalizedEntity) ||
        Object.values(MailAttachmentEntity)
          .map((v) => v.toLowerCase())
          .includes(normalizedEntity) ||
        Object.values(GooglePeopleEntity)
          .map((v) => v.toLowerCase())
          .includes(normalizedEntity) ||
        Object.values(SlackEntity)
          .map((v) => v.toLowerCase())
          .includes(normalizedEntity)
    : // Object.values(NotionEntity).map(v => v.toLowerCase()).includes(normalizedEntity)
      false
}

export enum GooglePeopleEntity {
  Contacts = "Contacts",
  OtherContacts = "OtherContacts",
  AdminDirectory = "AdminDirectory",
}

// the vespa schemas
const Schemas = z.union([
  z.literal(fileSchema),
  z.literal(userSchema),
  z.literal(mailSchema),
  z.literal(eventSchema),
  z.literal(userQuerySchema),
  z.literal(mailAttachmentSchema),
  z.literal(chatContainerSchema),
  z.literal(chatTeamSchema),
  z.literal(chatUserSchema),
  z.literal(chatMessageSchema),
  z.literal(datasourceSchema),
  z.literal(datasourceFileSchema),
])

export enum MailEntity {
  Email = "mail",
}

export enum CalendarEntity {
  Event = "event",
}

export enum SlackEntity {
  Team = "team",
  User = "user",
  Message = "message",
  Channel = "channel",
  File = "file",
}

export enum DriveEntity {
  Docs = "docs",
  Sheets = "sheets",
  Slides = "slides",
  Presentation = "presentation",
  PDF = "pdf",
  Folder = "folder",
  Misc = "driveFile",
  Drawing = "drawing",
  Form = "form",
  Script = "script",
  Site = "site",
  Map = "map",
  Audio = "audio",
  Video = "video",
  Photo = "photo",
  ThirdPartyApp = "third_party_app",
  Image = "image",
  Zip = "zip",
  WordDocument = "word_document",
  ExcelSpreadsheet = "excel_spreadsheet",
  PowerPointPresentation = "powerpoint_presentation",
  Text = "text",
  CSV = "csv",
}

export enum MailAttachmentEntity {
  PDF = "pdf",
}

export const isMailAttachment = (entity: Entity): boolean =>
  Object.values(MailAttachmentEntity).includes(entity as MailAttachmentEntity)

export const PeopleEntitySchema = z.nativeEnum(GooglePeopleEntity)
export const ChatEntitySchema = z.nativeEnum(SlackEntity)

export type PeopleEntity = z.infer<typeof PeopleEntitySchema>

export enum NotionEntity {
  Page = "page",
  Database = "database",
}

export const FileEntitySchema = z.nativeEnum(DriveEntity)
export const MailEntitySchema = z.nativeEnum(MailEntity)
export const MailAttachmentEntitySchema = z.nativeEnum(MailAttachmentEntity)
export const EventEntitySchema = z.nativeEnum(CalendarEntity)

const NotionEntitySchema = z.nativeEnum(NotionEntity)

export enum SystemEntity {
  SystemInfo = "system_info",
  UserProfile = "user_profile",
}
export const SystemEntitySchema = z.nativeEnum(SystemEntity)

export const entitySchema = z.union([
  SystemEntitySchema,
  PeopleEntitySchema,
  FileEntitySchema,
  NotionEntitySchema,
  MailEntitySchema,
  EventEntitySchema,
  MailAttachmentEntitySchema,
  ChatEntitySchema,
])

export type Entity =
  | SystemEntity
  | PeopleEntity
  | DriveEntity
  | NotionEntity
  | MailEntity
  | CalendarEntity
  | MailAttachmentEntity
  | SlackEntity

export type WorkspaceEntity = DriveEntity

export const scoredChunk = z.object({
  chunk: z.string(),
  score: z.number(),
  index: z.number(),
})
export type ScoredChunk = z.infer<typeof scoredChunk>

export const defaultVespaFieldsSchema = z.object({
  relevance: z.number(),
  source: z.string(),
  // sddocname: Schemas,
  documentid: z.string(),
})

const SpreadsheetMetadata = z.object({
  spreadsheetId: z.string(),
  totalSheets: z.number(),
})

const Metadata = z.union([z.object({}), SpreadsheetMetadata])

export const VespaFileSchema = z.object({
  docId: z.string(),
  app: z.nativeEnum(Apps),
  entity: FileEntitySchema,
  title: z.string(),
  url: z.string().nullable(),
  chunks: z.array(z.string()),
  owner: z.string().nullable(),
  ownerEmail: z.string().nullable(),
  photoLink: z.string().nullable(),
  permissions: z.array(z.string()),
  mimeType: z.string().nullable(),
  metadata: Metadata,
  createdAt: z.number(),
  updatedAt: z.number(),
})

const chunkScoresSchema = z.object({
  cells: z.record(z.number()),
})
// Match features for file schema
const FileMatchFeaturesSchema = z.object({
  "bm25(title)": z.number().optional(),
  "bm25(chunks)": z.number().optional(),
  "closeness(field, chunk_embeddings)": z.number().optional(),
  chunk_scores: chunkScoresSchema,
})

// Match features for user schema
const UserMatchFeaturesSchema = z.object({
  "bm25(name)": z.number().optional(),
  "bm25(email)": z.number().optional(),
})

// Match features for mail schema
const MailMatchFeaturesSchema = z.object({
  "bm25(subject)": z.number().optional(),
  "bm25(chunks)": z.number().optional(),
  "bm25(attachmentFilenames)": z.number().optional(),
  chunk_scores: chunkScoresSchema,
})

const EventMatchFeaturesSchema = z.object({
  "bm25(name)": z.number().optional(),
  "bm25(description)": z.number().optional(),
  "bm25(attachmentFilenames)": z.number().optional(),
  "bm25(attendeesNames)": z.number().optional(),
})

const MailAttachmentMatchFeaturesSchema = z.object({
  chunk_vector_score: z.number().optional(),
  scaled_bm25_chunks: z.number().optional(),
  scaled_bm25_filename: z.number().optional(),
  chunk_scores: chunkScoresSchema,
})

const ChatMessageMatchFeaturesSchema = z.object({
  vector_score: z.number().optional(),
  combined_nativeRank: z.number().optional(),
  "nativeRank(text)": z.number().optional(),
  "nativeRank(username)": z.number().optional(),
  "nativeRank(name)": z.number().optional(),
})

export type FileMatchFeatures = z.infer<typeof FileMatchFeaturesSchema>
export type MailMatchFeatures = z.infer<typeof MailMatchFeaturesSchema>
export type MailAttachmentMatchFeatures = z.infer<
  typeof MailAttachmentMatchFeaturesSchema
>

const DataSourceFileMatchFeaturesSchema = z.object({
  "bm25(fileName)": z.number().optional(),
  "bm25(chunks)": z.number().optional(),
  "closeness(field, chunk_embeddings)": z.number().optional(),
  chunk_scores: chunkScoresSchema.optional(),
})
export type DataSourceFileMatchFeatures = z.infer<
  typeof DataSourceFileMatchFeaturesSchema
>

export const VespaMatchFeatureSchema = z.union([
  FileMatchFeaturesSchema,
  MailMatchFeaturesSchema,
  MailAttachmentMatchFeaturesSchema,
  DataSourceFileMatchFeaturesSchema,
])

// Base schema for DataSource (for insertion)
export const VespaDataSourceSchemaBase = z.object({
  docId: z.string(),
  name: z.string(),
  createdBy: z.string(),
  createdAt: z.number(), // long
  updatedAt: z.number(), // long
})
export type VespaDataSource = z.infer<typeof VespaDataSourceSchemaBase>

// Search schema for DataSource
export const VespaDataSourceSearchSchema = VespaDataSourceSchemaBase.extend({
  sddocname: z.literal(datasourceSchema),
  matchfeatures: z.any().optional(),
  rankfeatures: z.any().optional(),
}).merge(defaultVespaFieldsSchema)
export type VespaDataSourceSearch = z.infer<typeof VespaDataSourceSearchSchema>

// Base schema for DataSourceFile (for insertion)
export const VespaDataSourceFileSchemaBase = z.object({
  docId: z.string(),
  description: z.string().optional(),
  app: z.literal(Apps.DataSource),
  fileName: z.string().optional(),
  fileSize: z.number().optional(), // long
  chunks: z.array(z.string()),
  uploadedBy: z.string(),
  duration: z.number().optional(), // long
  mimeType: z.string().optional(),
  createdAt: z.number(), // long
  updatedAt: z.number(), // long
  dataSourceRef: z.string(), // reference to datasource docId
  metadata: z.string().optional(), // JSON string
})
export type VespaDataSourceFile = z.infer<typeof VespaDataSourceFileSchemaBase>

// Search schema for DataSourceFile
export const VespaDataSourceFileSearchSchema =
  VespaDataSourceFileSchemaBase.extend({
    sddocname: z.literal(datasourceFileSchema),
    matchfeatures: DataSourceFileMatchFeaturesSchema,
    rankfeatures: z.any().optional(),
    dataSourceName: z.string().optional(),
  })
    .merge(defaultVespaFieldsSchema)
    .extend({
      chunks_summary: z.array(z.union([z.string(), scoredChunk])).optional(),
    })
export type VespaDataSourceFileSearch = z.infer<
  typeof VespaDataSourceFileSearchSchema
>

export const VespaFileSearchSchema = VespaFileSchema.extend({
  sddocname: z.literal(fileSchema),
  matchfeatures: FileMatchFeaturesSchema,
  rankfeatures: z.any().optional(),
})
  .merge(defaultVespaFieldsSchema)
  .extend({
    chunks_summary: z.array(z.union([z.string(), scoredChunk])).optional(),
  })

// basically GetDocument doesn't return sddocname
// in search it's always present
export const VespaFileGetSchema = VespaFileSchema.merge(
  defaultVespaFieldsSchema,
)

export const VespaUserSchema = z
  .object({
    docId: z.string().min(1),
    name: z.string().optional(), //.min(1),
    email: z.string().min(1).email(),
    app: z.nativeEnum(Apps),
    entity: z.nativeEnum(GooglePeopleEntity),
    gender: z.string().optional(),
    photoLink: z.string().optional(),
    aliases: z.array(z.string()).optional(),
    language: z.string().optional(),
    includeInGlobalAddressList: z.boolean().optional(),
    isAdmin: z.boolean().optional(),
    isDelegatedAdmin: z.boolean().optional(),
    suspended: z.boolean().optional(),
    archived: z.boolean().optional(),
    urls: z.array(z.string()).optional(),
    rankfeatures: z.any().optional(),
    orgName: z.string().optional(),
    orgJobTitle: z.string().optional(),
    orgDepartment: z.string().optional(),
    orgLocation: z.string().optional(),
    orgDescription: z.string().optional(),
    creationTime: z.number(),
    lastLoggedIn: z.number().optional(),
    birthday: z.number().optional(),
    occupations: z.array(z.string()).optional(),
    userDefined: z.array(z.string()).optional(),
    customerId: z.string().optional(),
    clientData: z.array(z.string()).optional(),
    // this only exists for contacts
    owner: z.string().optional(),
    sddocname: z.literal(userSchema),
  })
  .merge(defaultVespaFieldsSchema)

// Mail Types
export const AttachmentSchema = z.object({
  fileType: z.string(),
  fileSize: z.number(),
})

export const MailSchema = z.object({
  docId: z.string(),
  threadId: z.string(),
  mailId: z.string().optional(), // Optional for threads
  subject: z.string().default(""), // Default to empty string to avoid zod errors when subject is missing
  chunks: z.array(z.string()),
  timestamp: z.number(),
  app: z.nativeEnum(Apps),
  entity: z.nativeEnum(MailEntity),
  permissions: z.array(z.string()),
  from: z.string(),
  to: z.array(z.string()),
  cc: z.array(z.string()),
  bcc: z.array(z.string()),
  mimeType: z.string(),
  attachmentFilenames: z.array(z.string()),
  attachments: z.array(AttachmentSchema),
  labels: z.array(z.string()),
})

export const VespaMailSchema = MailSchema.extend({
  docId: z.string().min(1),
})

export const MailAttachmentSchema = z.object({
  docId: z.string(),
  mailId: z.string(),
  threadId: z.string(),
  partId: z.number().nullable().optional(),
  app: z.nativeEnum(Apps),
  entity: z.nativeEnum(MailAttachmentEntity),
  chunks: z.array(z.string()),
  timestamp: z.number(),
  permissions: z.array(z.string()),
  filename: z.string(),
  fileType: z.string().nullable().optional(),
  fileSize: z.number().nullable().optional(),
})

export const VespaMailAttachmentSchema = MailAttachmentSchema.extend({})

const EventUser = z.object({
  email: z.string(),
  displayName: z.string(),
})

const EventAtatchment = z.object({
  fileId: z.string(),
  title: z.string(),
  fileUrl: z.string(),
  mimeType: z.string(),
})

export const VespaEventSchema = z.object({
  docId: z.string(),
  name: z.string(),
  description: z.string(),
  url: z.string(),
  status: z.string(),
  location: z.string(),
  createdAt: z.number(),
  updatedAt: z.number(),
  app: z.nativeEnum(Apps),
  entity: z.nativeEnum(CalendarEntity),
  creator: EventUser,
  organizer: EventUser,
  attendees: z.array(EventUser),
  attendeesNames: z.array(z.string()),
  startTime: z.number(),
  endTime: z.number(),
  attachmentFilenames: z.array(z.string()),
  attachments: z.array(EventAtatchment),
  recurrence: z.array(z.string()),
  baseUrl: z.string(),
  joiningLink: z.string(),
  permissions: z.array(z.string()),
  cancelledInstances: z.array(z.string()),
  defaultStartTime: z.boolean(),
})

export const VespaMailSearchSchema = VespaMailSchema.extend({
  sddocname: z.literal("mail"),
  matchfeatures: MailMatchFeaturesSchema,
  rankfeatures: z.any().optional(),
})
  .merge(defaultVespaFieldsSchema)
  .extend({
    // attachment won't have this
    chunks_summary: z.array(z.union([z.string(), scoredChunk])).optional(),
  })

export const VespaMailAttachmentSearchSchema = VespaMailAttachmentSchema.extend(
  {
    sddocname: z.literal("mail_attachment"),
    matchfeatures: MailAttachmentMatchFeaturesSchema,
    rankfeatures: z.any().optional(),
  },
)
  .merge(defaultVespaFieldsSchema)
  .extend({
    chunks_summary: z.array(z.union([z.string(), scoredChunk])).optional(),
  })

export const VespaEventSearchSchema = VespaEventSchema.extend({
  sddocname: z.literal("event"),
  // Assuming events can have rankfeatures
  rankfeatures: z.any().optional(),
}).merge(defaultVespaFieldsSchema)

export const VespaUserQueryHistorySchema = z.object({
  docId: z.string(),
  query_text: z.string(),
  timestamp: z.number(),
  count: z.number(),
})

export const VespaUserQueryHGetSchema = VespaUserQueryHistorySchema.extend({
  sddocname: z.literal("user_query"),
}).merge(defaultVespaFieldsSchema)

export const VespaMailGetSchema = VespaMailSchema.merge(
  defaultVespaFieldsSchema,
)

export const VespaMailAttachmentGetSchema = VespaMailAttachmentSchema.merge(
  defaultVespaFieldsSchema,
)

export const VespaChatMessageSchema = z.object({
  docId: z.string(), // client_msg_id from Slack
  teamId: z.string(), // Slack team ID (e.g., "T05N1EJSE0K")
  channelId: z.string(), // Slack channel ID (e.g., "C123ABC456")
  text: z.string(),
  userId: z.string(), // Slack user ID (e.g., "U032QT45V53")
  app: z.nativeEnum(Apps), // App (e.g., "slack")
  entity: z.nativeEnum(SlackEntity), // Entity (e.g., "message")
  name: z.string(),
  username: z.string(),
  image: z.string(),
  channelName: z.string().optional(), // derived
  isIm: z.boolean().optional(), // derived
  isMpim: z.boolean().optional(), // derived
  isPrivate: z.boolean().optional(), // derived
  permissions: z.array(z.string()).optional(), // derived,
  teamName: z.string().optional(), // derived
  domain: z.string().optional(), // derived
  createdAt: z.number(), // Slack ts (e.g., 1734442791.514519)
  teamRef: z.string(), // vespa id for team
  threadId: z.string().default(""), // Slack thread_ts, null if not in thread
  attachmentIds: z.array(z.string()).default([]), // Slack file IDs (e.g., ["F0857N0FF4N"])
  // reactions: z.array(z.string()), // Commented out in Vespa schema, so excluded
  mentions: z.array(z.string()), // Extracted from text (e.g., ["U032QT45V53"])
  updatedAt: z.number(), // Slack edited.ts (e.g., 1734442538.0), null if not edited
  deletedAt: z.number(),
  metadata: z.string(), // JSON string for subtype, etc. (e.g., "{\"subtype\": null}")
})

export const VespaChatMessageSearchSchema = VespaChatMessageSchema.extend({
  sddocname: z.literal(chatMessageSchema),
  matchfeatures: ChatMessageMatchFeaturesSchema,
  rankfeatures: z.any().optional(),
})
  .merge(defaultVespaFieldsSchema)
  .extend({
    chunks_summary: z.array(z.string()).optional(),
  })

export const VespaChatMessageGetSchema = VespaChatMessageSchema.merge(
  defaultVespaFieldsSchema,
)

export const VespaChatUserSchema = z.object({
  docId: z.string(),
  name: z.string(),
  title: z.string(),
  app: z.nativeEnum(Apps),
  entity: z.nativeEnum(SlackEntity),
  image: z.string(),
  email: z.string(),
  statusText: z.string(),
  tz: z.string(),
  teamId: z.string(),
  deleted: z.boolean(),
  isAdmin: z.boolean(),
  updatedAt: z.number(),
})

export const VespaChatUserGetSchema = z.object({
  id: z.string(),
  pathId: z.string(),
  fields: VespaChatUserSchema,
})
export type ChatUserCore = z.infer<typeof VespaChatUserGetSchema>
export const VespaChatUserSearchSchema = VespaChatUserSchema.extend({
  sddocname: z.literal(chatUserSchema),
}).merge(defaultVespaFieldsSchema)

export const VespaChatContainerSchema = z.object({
  docId: z.string(),
  name: z.string(),
  channelName: z.string(),
  creator: z.string(),
  app: z.nativeEnum(Apps),

  isPrivate: z.boolean(),
  isArchived: z.boolean(),
  isGeneral: z.boolean(),
  isIm: z.boolean(),
  isMpim: z.boolean(),

  permissions: z.array(z.string()),

  createdAt: z.number(),
  updatedAt: z.number(),
  lastSyncedAt: z.number(),

  topic: z.string(),
  description: z.string(),

  count: z.number().int(),
})

// Schema for search results that includes Vespa fields
export const VespaChatContainerSearchSchema = VespaChatContainerSchema.extend({
  sddocname: z.literal(chatContainerSchema),
}).merge(defaultVespaFieldsSchema)

export const ChatContainerMatchFeaturesSchema = z.object({
  "bm25(name)": z.number().optional(),
  "bm25(topic)": z.number().optional(),
  "bm25(description)": z.number().optional(),
  "closeness(field, chunk_embeddings)": z.number().optional(),
})

export const VespaChatTeamSchema = z.object({
  docId: z.string(),
  name: z.string(),
  app: z.nativeEnum(Apps),
  icon: z.string(),
  url: z.string(),
  domain: z.string(),
  email_domain: z.string(),
  own: z.boolean(),
  createdAt: z.number(),
  updatedAt: z.number(),
  count: z.number().int(),
})

export const VespaChatTeamGetSchema = VespaChatTeamSchema.extend({
  sddocname: z.literal(chatTeamSchema),
}).merge(defaultVespaFieldsSchema)

export type VespaChatTeam = z.infer<typeof VespaChatTeamSchema>
export type VespaChatTeamGet = z.infer<typeof VespaChatTeamGetSchema>
export type VespaChatUserType = z.infer<typeof VespaChatUserSchema>
export const VespaSearchFieldsUnionSchema = z.discriminatedUnion("sddocname", [
  VespaUserSchema,
  VespaFileSearchSchema,
  VespaMailSearchSchema,
  VespaEventSearchSchema,
  VespaUserQueryHGetSchema,
  VespaMailAttachmentSearchSchema,
  VespaChatContainerSearchSchema,
  VespaChatUserSearchSchema,
  VespaChatMessageSearchSchema,
  VespaDataSourceSearchSchema,
  VespaDataSourceFileSearchSchema,
])

// Get schema for DataSourceFile
export const VespaDataSourceFileGetSchema = VespaDataSourceFileSchemaBase.merge(
  defaultVespaFieldsSchema,
)
export type VespaDataSourceFileGet = z.infer<
  typeof VespaDataSourceFileGetSchema
>

const SearchMatchFeaturesSchema = z.union([
  FileMatchFeaturesSchema,
  UserMatchFeaturesSchema,
  MailMatchFeaturesSchema,
  EventMatchFeaturesSchema,
  MailAttachmentMatchFeaturesSchema,
  ChatMessageMatchFeaturesSchema,
  DataSourceFileMatchFeaturesSchema,
])

const VespaSearchFieldsSchema = z
  .object({
    matchfeatures: SearchMatchFeaturesSchema,
    sddocname: Schemas,
  })
  .and(VespaSearchFieldsUnionSchema)

export const VespaGetFieldsSchema = z.union([
  VespaUserSchema,
  VespaFileGetSchema,
  VespaMailGetSchema,
  VespaDataSourceFileGetSchema,
])

export const VespaSearchResultsSchema = z.object({
  id: z.string(),
  relevance: z.number(),
  fields: VespaSearchFieldsSchema,
  pathId: z.string().optional(),
})

export type VespaSearchResult = z.infer<typeof VespaSearchResultSchema>
export type VespaSearchResults = z.infer<typeof VespaSearchResultsSchema>

const VespaGetResultSchema = z.object({
  id: z.string(),
  relevance: z.number(),
  fields: VespaSearchFieldsSchema,
  pathId: z.string().optional(),
})

export type VespaGetResult = z.infer<typeof VespaGetResultSchema>

const VespaGroupSchema: z.ZodSchema<VespaGroupType> = z.object({
  id: z.string(),
  relevance: z.number(),
  label: z.string(),
  value: z.string().optional(),
  fields: z
    .object({
      "count()": z.number(),
    })
    .optional(),
  children: z.array(z.lazy(() => VespaGroupSchema)).optional(),
})

type VespaGroupType = {
  id: string
  relevance: number
  label: string
  value?: string
  fields?: {
    "count()": number
  }
  children?: VespaGroupType[] // Recursive type definition
}

const VespaErrorSchema = z.object({
  code: z.number(),
  summary: z.string(),
  source: z.string(),
  message: z.string(),
})

const VespaRootBaseSchema = z.object({
  root: z.object({
    id: z.string(),
    relevance: z.number(),
    fields: z
      .object({
        totalCount: z.number(),
      })
      .optional(),
    coverage: z.object({
      coverage: z.number(),
      documents: z.number(),
      full: z.boolean(),
      nodes: z.number(),
      results: z.number(),
      resultsFull: z.number(),
    }),
    errors: z.array(VespaErrorSchema).optional(),
  }),
  trace: z.any().optional(), // Add optional trace field to the root
})

const VespaSearchResultSchema = z.union([
  VespaSearchResultsSchema,
  VespaGroupSchema,
])

const VespaSearchResponseSchema = VespaRootBaseSchema.extend({
  root: VespaRootBaseSchema.shape.root.extend({
    children: z.array(VespaSearchResultSchema),
  }),
})

export type VespaSearchResponse = z.infer<typeof VespaSearchResponseSchema>

export type VespaFileGet = z.infer<typeof VespaFileGetSchema>
export type VespaFileSearch = z.infer<typeof VespaFileSearchSchema>
export type VespaMailSearch = z.infer<typeof VespaMailSearchSchema>
export type VespaMailAttachmentSearch = z.infer<
  typeof VespaMailAttachmentSearchSchema
>

export type VespaChatMessageSearch = z.infer<
  typeof VespaChatMessageSearchSchema
>
export type VespaEventSearch = z.infer<typeof VespaEventSearchSchema>
export type VespaFile = z.infer<typeof VespaFileSchema>
export type VespaUser = z.infer<typeof VespaUserSchema>
export type VespaUserQueryHistory = z.infer<typeof VespaUserQueryHistorySchema>

export type VespaFileWithDrivePermission = Omit<VespaFile, "permissions"> & {
  permissions: any[]
}

export type Inserts =
  | VespaUser
  | VespaFile
  | VespaMail
  | VespaEvent
  | VespaUserQueryHistory
  | VespaMailAttachment
  | VespaChatContainer
  | VespaChatTeam
  | VespaChatUser
  | VespaChatMessage
  | VespaDataSource
  | VespaDataSourceFile

const AutocompleteMatchFeaturesSchema = z.union([
  z.object({
    "bm25(title_fuzzy)": z.number(),
  }),
  z.object({
    "bm25(email_fuzzy)": z.number(),
    "bm25(name_fuzzy)": z.number(),
  }),
  z.object({
    "bm25(subject_fuzzy)": z.number(),
  }),
])

const VespaAutocompleteFileSchema = z
  .object({
    docId: z.string(),
    title: z.string(),
    app: z.nativeEnum(Apps),
    entity: entitySchema,
    sddocname: Schemas,
  })
  .merge(defaultVespaFieldsSchema)

const VespaAutocompleteUserSchema = z
  .object({
    docId: z.string(),
    // optional due to contacts
    name: z.string().optional(),
    email: z.string(),
    app: z.nativeEnum(Apps),
    entity: entitySchema,
    photoLink: z.string(),
    sddocname: Schemas,
  })
  .merge(defaultVespaFieldsSchema)

const VespaAutocompleteMailSchema = z
  .object({
    docId: z.string(),
    threadId: z.string(),
    subject: z.string().optional(),
    app: z.nativeEnum(Apps),
    entity: entitySchema,
    sddocname: Schemas,
  })
  .merge(defaultVespaFieldsSchema)

const VespaAutocompleteChatUserSchema = z
  .object({
    docId: z.string(),
    // optional due to contacts
    name: z.string().optional(),
    email: z.string(),
    app: z.nativeEnum(Apps),
    entity: entitySchema,
    image: z.string(),
    sddocname: Schemas,
  })
  .merge(defaultVespaFieldsSchema)

const VespaAutocompleteMailAttachmentSchema = z
  .object({
    docId: z.string(),
    filename: z.string(),
    sddocname: Schemas,
  })
  .merge(defaultVespaFieldsSchema)

const VespaAutocompleteEventSchema = z
  .object({
    docId: z.string(),
    name: z.string().optional(),
    app: z.nativeEnum(Apps),
    entity: entitySchema,
    sddocname: Schemas,
  })
  .merge(defaultVespaFieldsSchema)

const VespaAutocompleteUserQueryHSchema = z
  .object({
    docId: z.string(),
    query_text: z.string(),
    timestamp: z.number().optional(),
    sddocname: Schemas,
  })
  .merge(defaultVespaFieldsSchema)

export const VespaAutocompleteChatContainerSchema = z
  .object({
    docId: z.string(),
    name: z.string(),
    app: z.nativeEnum(Apps),
    sddocname: Schemas,
  })
  .merge(defaultVespaFieldsSchema)

const VespaAutocompleteSummarySchema = z.union([
  VespaAutocompleteFileSchema,
  VespaAutocompleteUserSchema,
  VespaAutocompleteMailSchema,
  VespaAutocompleteUserQueryHSchema,
  VespaAutocompleteMailAttachmentSchema,
  VespaAutocompleteChatContainerSchema,
  VespaAutocompleteChatUserSchema,
])

const VespaAutocompleteFieldsSchema = z
  .object({
    matchfeatures: AutocompleteMatchFeaturesSchema,
    sddocname: Schemas,
  })
  .and(VespaAutocompleteSummarySchema)

export const VespaAutocompleteSchema = z.object({
  id: z.string(),
  relevance: z.number(),
  source: z.string(),
  fields: VespaAutocompleteFieldsSchema,
})

export const VespaAutocompleteResponseSchema = VespaRootBaseSchema.extend({
  root: VespaRootBaseSchema.shape.root.extend({
    children: z.array(VespaAutocompleteSchema),
  }),
})

export type VespaAutocomplete = z.infer<typeof VespaAutocompleteSchema>
export type VespaAutocompleteResponse = z.infer<
  typeof VespaAutocompleteResponseSchema
>
export type VespaAutocompleteFile = z.infer<typeof VespaAutocompleteFileSchema>
export type VespaAutocompleteUser = z.infer<typeof VespaAutocompleteUserSchema>
export type VespaAutocompleteMail = z.infer<typeof VespaAutocompleteMailSchema>
export type VespaAutocompleteMailAttachment = z.infer<
  typeof VespaAutocompleteMailAttachmentSchema
>

export type VespaAutocompleteChatUser = z.infer<
  typeof VespaAutocompleteChatUserSchema
>
export type VespaAutocompleteEvent = z.infer<
  typeof VespaAutocompleteEventSchema
>
export type VespaAutocompleteUserQueryHistory = z.infer<
  typeof VespaAutocompleteUserQueryHSchema
>

export type Mail = z.infer<typeof MailSchema>
export type Attachment = z.infer<typeof AttachmentSchema>

export type VespaMail = z.infer<typeof VespaMailSchema>
export type VespaMailGet = z.infer<typeof VespaMailGetSchema>

export type MailAttachment = z.infer<typeof MailAttachmentSchema>
export type VespaMailAttachment = z.infer<typeof VespaMailAttachmentSchema>

export type VespaEvent = z.infer<typeof VespaEventSchema>

export type VespaChatContainer = z.infer<typeof VespaChatContainerSchema>
export type VespaChatContainerSearch = z.infer<
  typeof VespaChatContainerSearchSchema
>
export type VespaChatUser = z.infer<typeof VespaChatUserSchema>
export type VespaChatMessage = z.infer<typeof VespaChatMessageSchema>
export type VespaChatUserSearch = z.infer<typeof VespaChatUserSearchSchema>
export type VespaAutocompleteChatContainer = z.infer<
  typeof VespaAutocompleteChatContainerSchema
>

export const MailResponseSchema = VespaMailGetSchema.pick({
  docId: true,
  threadId: true,
  app: true,
  entity: true,
  subject: true,
  from: true,
  relevance: true,
  timestamp: true,
})
  .strip()
  .extend({
    type: z.literal("mail"),
    mimeType: z.string(),
    chunks_summary: z.array(scoredChunk).optional(),
    matchfeatures: z.any().optional(),
    rankfeatures: z.any().optional(),
  })

export const MailAttachmentResponseSchema = VespaMailAttachmentGetSchema.pick({
  docId: true,
  app: true,
  entity: true,
  relevance: true,
  timestamp: true,
  filename: true,
  mailId: true,
  partId: true,
  fileType: true,
})
  .strip()
  .extend({
    type: z.literal("mail_attachment"),
    chunks_summary: z.array(scoredChunk).optional(),
    matchfeatures: z.any().optional(),
    rankfeatures: z.any().optional(),
  })

export const ChatMessageResponseSchema = VespaChatMessageGetSchema.pick({
  docId: true,
  teamId: true,
  channelId: true,
  text: true,
  userId: true,
  app: true,
  entity: true,
  createdAt: true,
  threadId: true,
  image: true,
  name: true,
  domain: true,
  username: true,
  attachmentIds: true,
  mentions: true,
  relevance: true,
  updatedAt: true,
})
  .strip()
  .extend({
    type: z.literal("chat_message"),
    chunks_summary: z.array(z.string()).optional(),
    matchfeatures: z.any().optional(),
    rankfeatures: z.any().optional(),
  })

export const DataSourceFileResponseSchema = VespaDataSourceFileGetSchema.pick({
  docId: true,
  description: true,
  app: true,
  fileName: true,
  fileSize: true,
  uploadedBy: true,
  duration: true,
  mimeType: true,
  createdAt: true,
  updatedAt: true,
  dataSourceRef: true,
  metadata: true,
  relevance: true,
})
  .strip()
  .extend({
    type: z.literal(datasourceFileSchema), // Using the schema const for the literal
    chunks_summary: z.array(z.union([z.string(), scoredChunk])).optional(),
    matchfeatures: DataSourceFileMatchFeaturesSchema.optional(), // or z.any().optional() if specific match features aren't always needed here
    rankfeatures: z.any().optional(),
  })
export type DataSourceFileResponse = z.infer<
  typeof DataSourceFileResponseSchema
><|MERGE_RESOLUTION|>--- conflicted
+++ resolved
@@ -50,14 +50,11 @@
   GoogleCalendar = "google-calendar",
 
   Slack = "slack",
-<<<<<<< HEAD
 
   MCP = "mcp",
   GITHUB_MCP = "github_mcp",
   Xyne = "xyne",
-=======
   DataSource = "data-source",
->>>>>>> 7c0377fb
 }
 
 export const isValidApp = (app: string): boolean => {
