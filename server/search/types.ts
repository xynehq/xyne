import { z } from "zod"
export const fileSchema = "file" // Replace with your actual schema name
export const userSchema = "user"
export const mailSchema = "mail"
export const eventSchema = "event"
export const userQuerySchema = "user_query"
export const mailAttachmentSchema = "mail_attachment"
export type VespaSchema =
  | typeof fileSchema
  | typeof userSchema
  | typeof mailSchema
  | typeof eventSchema
  | typeof userQuerySchema
  | typeof mailAttachmentSchema

// not using @ because of vite of frontend
export enum Apps {
  // includes everything google
  GoogleWorkspace = "google-workspace",
  // more granular
  GoogleDrive = "google-drive",

  Gmail = "gmail",

  Notion = "notion",
  GoogleCalendar = "google-calendar",
}

export enum GooglePeopleEntity {
  Contacts = "Contacts",
  OtherContacts = "OtherContacts",
  AdminDirectory = "AdminDirectory",
}
// the vespa schemas
const Schemas = z.union([
  z.literal(fileSchema),
  z.literal(userSchema),
  z.literal(mailSchema),
  z.literal(eventSchema),
  z.literal(userQuerySchema),
  z.literal(mailAttachmentSchema),
])

export enum MailEntity {
  Email = "mail",
}

export enum CalendarEntity {
  Event = "event",
}

export enum DriveEntity {
  Docs = "docs",
  Sheets = "sheets",
  Slides = "slides",
  Presentation = "presentation",
  PDF = "pdf",
  Folder = "folder",
  Misc = "driveFile",
  Drawing = "drawing",
  Form = "form",
  Script = "script",
  Site = "site",
  Map = "map",
  Audio = "audio",
  Video = "video",
  Photo = "photo",
  ThirdPartyApp = "third_party_app",
  Image = "image",
  Zip = "zip",
  WordDocument = "word_document",
  ExcelSpreadsheet = "excel_spreadsheet",
  PowerPointPresentation = "powerpoint_presentation",
  Text = "text",
  CSV = "csv",
}

export enum MailAttachmentEntity {
  PDF = "pdf",
}

export const isMailAttachment = (entity: Entity): boolean =>
  Object.values(MailAttachmentEntity).includes(entity as MailAttachmentEntity)

export const PeopleEntitySchema = z.nativeEnum(GooglePeopleEntity)

export type PeopleEntity = z.infer<typeof PeopleEntitySchema>

export enum NotionEntity {
  Page = "page",
  Database = "database",
}

export const FileEntitySchema = z.nativeEnum(DriveEntity)
export const MailEntitySchema = z.nativeEnum(MailEntity)
export const MailAttachmentEntitySchema = z.nativeEnum(MailAttachmentEntity)
export const EventEntitySchema = z.nativeEnum(CalendarEntity)

const NotionEntitySchema = z.nativeEnum(NotionEntity)

export const entitySchema = z.union([
  PeopleEntitySchema,
  FileEntitySchema,
  NotionEntitySchema,
  MailEntitySchema,
  EventEntitySchema,
  MailAttachmentEntitySchema,
])

export type Entity =
  | PeopleEntity
  | DriveEntity
  | NotionEntity
  | MailEntity
  | CalendarEntity
  | MailAttachmentEntity

export type WorkspaceEntity = DriveEntity

export const scoredChunk = z.object({
  chunk: z.string(),
  score: z.number(),
<<<<<<< HEAD
=======
  index: z.number(),
>>>>>>> 71cc5974
})
export type ScoredChunk = z.infer<typeof scoredChunk>

export const defaultVespaFieldsSchema = z.object({
  relevance: z.number(),
  source: z.string(),
  // sddocname: Schemas,
  documentid: z.string(),
})

const SpreadsheetMetadata = z.object({
  spreadsheetId: z.string(),
  totalSheets: z.number(),
})

const Metadata = z.union([z.object({}), SpreadsheetMetadata])

export const VespaFileSchema = z.object({
  docId: z.string(),
  app: z.nativeEnum(Apps),
  entity: FileEntitySchema,
  title: z.string(),
  url: z.string().nullable(),
  chunks: z.array(z.string()),
  owner: z.string().nullable(),
  ownerEmail: z.string().nullable(),
  photoLink: z.string().nullable(),
  permissions: z.array(z.string()),
  mimeType: z.string().nullable(),
  metadata: Metadata,
  createdAt: z.number(),
  updatedAt: z.number(),
})

const chunkScoresSchema = z.object({
  cells: z.record(z.number()),
})
// Match features for file schema
const FileMatchFeaturesSchema = z.object({
  "bm25(title)": z.number().optional(),
  "bm25(chunks)": z.number().optional(),
  "closeness(field, chunk_embeddings)": z.number().optional(),
  chunk_scores: chunkScoresSchema,
})

// Match features for user schema
const UserMatchFeaturesSchema = z.object({
  "bm25(name)": z.number().optional(),
  "bm25(email)": z.number().optional(),
})

// Match features for mail schema
const MailMatchFeaturesSchema = z.object({
  "bm25(subject)": z.number().optional(),
  "bm25(chunks)": z.number().optional(),
  "bm25(attachmentFilenames)": z.number().optional(),
  chunk_scores: chunkScoresSchema,
})

const EventMatchFeaturesSchema = z.object({
  "bm25(name)": z.number().optional(),
  "bm25(description)": z.number().optional(),
  "bm25(attachmentFilenames)": z.number().optional(),
  "bm25(attendeesNames)": z.number().optional(),
})

const MailAttachmentMatchFeaturesSchema = z.object({
  chunk_vector_score: z.number().optional(),
  scaled_bm25_chunks: z.number().optional(),
  scaled_bm25_filename: z.number().optional(),
  chunk_scores: chunkScoresSchema,
})

export type FileMatchFeatures = z.infer<typeof FileMatchFeaturesSchema>
export type MailMatchFeatures = z.infer<typeof MailMatchFeaturesSchema>
export type MailAttachmentMatchFeatures = z.infer<
  typeof MailAttachmentMatchFeaturesSchema
>

export const VespaMatchFeatureSchema = z.union([
  FileMatchFeaturesSchema,
  MailMatchFeaturesSchema,
  MailAttachmentMatchFeaturesSchema,
])

export const VespaFileSearchSchema = VespaFileSchema.extend({
  sddocname: z.literal(fileSchema),
  matchfeatures: FileMatchFeaturesSchema,
<<<<<<< HEAD
=======
  rankfeatures: z.any().optional(),
>>>>>>> 71cc5974
})
  .merge(defaultVespaFieldsSchema)
  .extend({
    chunks_summary: z.array(z.union([z.string(), scoredChunk])).optional(),
  })

// basically GetDocument doesn't return sddocname
// in search it's always present
export const VespaFileGetSchema = VespaFileSchema.merge(
  defaultVespaFieldsSchema,
)

export const VespaUserSchema = z
  .object({
    docId: z.string().min(1),
    name: z.string().optional(), //.min(1),
    email: z.string().min(1).email(),
    app: z.nativeEnum(Apps),
    entity: z.nativeEnum(GooglePeopleEntity),
    gender: z.string().optional(),
    photoLink: z.string().optional(),
    aliases: z.array(z.string()).optional(),
    language: z.string().optional(),
    includeInGlobalAddressList: z.boolean().optional(),
    isAdmin: z.boolean().optional(),
    isDelegatedAdmin: z.boolean().optional(),
    suspended: z.boolean().optional(),
    archived: z.boolean().optional(),
    urls: z.array(z.string()).optional(),
    rankfeatures: z.any().optional(),
    orgName: z.string().optional(),
    orgJobTitle: z.string().optional(),
    orgDepartment: z.string().optional(),
    orgLocation: z.string().optional(),
    orgDescription: z.string().optional(),
    creationTime: z.number(),
    lastLoggedIn: z.number().optional(),
    birthday: z.number().optional(),
    occupations: z.array(z.string()).optional(),
    userDefined: z.array(z.string()).optional(),
    customerId: z.string().optional(),
    clientData: z.array(z.string()).optional(),
    // this only exists for contacts
    owner: z.string().optional(),
    sddocname: z.literal(userSchema),
  })
  .merge(defaultVespaFieldsSchema)

// Mail Types
export const AttachmentSchema = z.object({
  fileType: z.string(),
  fileSize: z.number(),
})

export const MailSchema = z.object({
  docId: z.string(),
  threadId: z.string(),
  subject: z.string(),
  chunks: z.array(z.string()),
  timestamp: z.number(),
  app: z.nativeEnum(Apps),
  entity: z.nativeEnum(MailEntity),
  permissions: z.array(z.string()),
  from: z.string(),
  to: z.array(z.string()),
  cc: z.array(z.string()),
  bcc: z.array(z.string()),
  mimeType: z.string(),
  attachmentFilenames: z.array(z.string()),
  attachments: z.array(AttachmentSchema),
  labels: z.array(z.string()),
})
export const VespaMailSchema = MailSchema.extend({
  docId: z.string().min(1),
})

export const MailAttachmentSchema = z.object({
  docId: z.string(),
  mailId: z.string(),
  threadId: z.string(),
  partId: z.number().nullable().optional(),
  app: z.nativeEnum(Apps),
  entity: z.nativeEnum(MailAttachmentEntity),
  chunks: z.array(z.string()),
  timestamp: z.number(),
  permissions: z.array(z.string()),
  filename: z.string(),
  fileType: z.string().nullable().optional(),
  fileSize: z.number().nullable().optional(),
})

export const VespaMailAttachmentSchema = MailAttachmentSchema.extend({})

const EventUser = z.object({
  email: z.string(),
  displayName: z.string(),
})

const EventAtatchment = z.object({
  fileId: z.string(),
  title: z.string(),
  fileUrl: z.string(),
  mimeType: z.string(),
})

export const VespaEventSchema = z.object({
  docId: z.string(),
  name: z.string(),
  description: z.string(),
  url: z.string(),
  status: z.string(),
  location: z.string(),
  createdAt: z.number(),
  updatedAt: z.number(),
  app: z.nativeEnum(Apps),
  entity: z.nativeEnum(CalendarEntity),
  creator: EventUser,
  organizer: EventUser,
  attendees: z.array(EventUser),
  attendeesNames: z.array(z.string()),
  startTime: z.number(),
  endTime: z.number(),
  attachmentFilenames: z.array(z.string()),
  attachments: z.array(EventAtatchment),
  recurrence: z.array(z.string()),
  baseUrl: z.string(),
  joiningLink: z.string(),
  permissions: z.array(z.string()),
  cancelledInstances: z.array(z.string()),
  defaultStartTime: z.boolean(),
})

export const VespaMailSearchSchema = VespaMailSchema.extend({
  sddocname: z.literal("mail"),
  matchfeatures: MailMatchFeaturesSchema,
<<<<<<< HEAD
=======
  rankfeatures: z.any().optional(),
>>>>>>> 71cc5974
})
  .merge(defaultVespaFieldsSchema)
  .extend({
    // attachment won't have this
    chunks_summary: z.array(z.union([z.string(), scoredChunk])).optional(),
  })

export const VespaMailAttachmentSearchSchema = VespaMailAttachmentSchema.extend(
  {
    sddocname: z.literal("mail_attachment"),
    matchfeatures: MailAttachmentMatchFeaturesSchema,
<<<<<<< HEAD
=======
    rankfeatures: z.any().optional(),
>>>>>>> 71cc5974
  },
)
  .merge(defaultVespaFieldsSchema)
  .extend({
    chunks_summary: z.array(z.union([z.string(), scoredChunk])).optional(),
  })

export const VespaEventSearchSchema = VespaEventSchema.extend({
  sddocname: z.literal("event"),
  // Assuming events can have rankfeatures
  rankfeatures: z.any().optional(),
}).merge(defaultVespaFieldsSchema)

export const VespaUserQueryHistorySchema = z.object({
  docId: z.string(),
  query_text: z.string(),
  timestamp: z.number(),
  count: z.number(),
})

export const VespaUserQueryHGetSchema = VespaUserQueryHistorySchema.extend({
  sddocname: z.literal("user_query"),
}).merge(defaultVespaFieldsSchema)

export const VespaMailGetSchema = VespaMailSchema.merge(
  defaultVespaFieldsSchema,
)

export const VespaMailAttachmentGetSchema = VespaMailAttachmentSchema.merge(
  defaultVespaFieldsSchema,
)

export const VespaSearchFieldsUnionSchema = z.discriminatedUnion("sddocname", [
  VespaUserSchema,
  VespaFileSearchSchema,
  VespaMailSearchSchema,
  VespaEventSearchSchema,
  VespaUserQueryHGetSchema,
  VespaMailAttachmentSearchSchema,
])

const SearchMatchFeaturesSchema = z.union([
  FileMatchFeaturesSchema,
  UserMatchFeaturesSchema,
  MailMatchFeaturesSchema,
  EventMatchFeaturesSchema,
  MailAttachmentMatchFeaturesSchema,
])
const VespaSearchFieldsSchema = z
  .object({
    matchfeatures: SearchMatchFeaturesSchema,
    sddocname: Schemas,
  })
  .and(VespaSearchFieldsUnionSchema)

export const VespaGetFieldsSchema = z.union([
  VespaUserSchema,
  VespaFileGetSchema,
  VespaMailGetSchema,
])

export const VespaSearchResultsSchema = z.object({
  id: z.string(),
  relevance: z.number(),
  fields: VespaSearchFieldsSchema,
  pathId: z.string().optional(),
})

export type VespaSearchResult = z.infer<typeof VespaSearchResultSchema>
export type VespaSearchResults = z.infer<typeof VespaSearchResultsSchema>

const VespaGetResultSchema = z.object({
  id: z.string(),
  relevance: z.number(),
  fields: VespaSearchFieldsSchema,
  pathId: z.string().optional(),
})

export type VespaGetResult = z.infer<typeof VespaGetResultSchema>

const VespaGroupSchema: z.ZodSchema<VespaGroupType> = z.object({
  id: z.string(),
  relevance: z.number(),
  label: z.string(),
  value: z.string().optional(),
  fields: z
    .object({
      "count()": z.number(),
    })
    .optional(),
  children: z.array(z.lazy(() => VespaGroupSchema)).optional(),
})

type VespaGroupType = {
  id: string
  relevance: number
  label: string
  value?: string
  fields?: {
    "count()": number
  }
  children?: VespaGroupType[] // Recursive type definition
}

const VespaErrorSchema = z.object({
  code: z.number(),
  summary: z.string(),
  source: z.string(),
  message: z.string(),
})

const VespaRootBaseSchema = z.object({
  root: z.object({
    id: z.string(),
    relevance: z.number(),
    fields: z
      .object({
        totalCount: z.number(),
      })
      .optional(),
    coverage: z.object({
      coverage: z.number(),
      documents: z.number(),
      full: z.boolean(),
      nodes: z.number(),
      results: z.number(),
      resultsFull: z.number(),
    }),
    errors: z.array(VespaErrorSchema).optional(),
  }),
  trace: z.any().optional(), // Add optional trace field to the root
})

const VespaSearchResultSchema = z.union([
  VespaSearchResultsSchema,
  VespaGroupSchema,
])

const VespaSearchResponseSchema = VespaRootBaseSchema.extend({
  root: VespaRootBaseSchema.shape.root.extend({
    children: z.array(VespaSearchResultSchema),
  }),
})

export type VespaSearchResponse = z.infer<typeof VespaSearchResponseSchema>

export type VespaFileGet = z.infer<typeof VespaFileGetSchema>
export type VespaFileSearch = z.infer<typeof VespaFileSearchSchema>
export type VespaMailSearch = z.infer<typeof VespaMailSearchSchema>
export type VespaMailAttachmentSearch = z.infer<
  typeof VespaMailAttachmentSearchSchema
>
export type VespaEventSearch = z.infer<typeof VespaEventSearchSchema>
export type VespaFile = z.infer<typeof VespaFileSchema>
export type VespaUser = z.infer<typeof VespaUserSchema>
export type VespaUserQueryHistory = z.infer<typeof VespaUserQueryHistorySchema>

export type VespaFileWithDrivePermission = Omit<VespaFile, "permissions"> & {
  permissions: any[]
}

const AutocompleteMatchFeaturesSchema = z.union([
  z.object({
    "bm25(title_fuzzy)": z.number(),
  }),
  z.object({
    "bm25(email_fuzzy)": z.number(),
    "bm25(name_fuzzy)": z.number(),
  }),
  z.object({
    "bm25(subject_fuzzy)": z.number(),
  }),
])

const VespaAutocompleteFileSchema = z
  .object({
    docId: z.string(),
    title: z.string(),
    app: z.nativeEnum(Apps),
    entity: entitySchema,
    sddocname: Schemas,
  })
  .merge(defaultVespaFieldsSchema)

const VespaAutocompleteUserSchema = z
  .object({
    docId: z.string(),
    // optional due to contacts
    name: z.string().optional(),
    email: z.string(),
    app: z.nativeEnum(Apps),
    entity: entitySchema,
    photoLink: z.string(),
    sddocname: Schemas,
  })
  .merge(defaultVespaFieldsSchema)

const VespaAutocompleteMailSchema = z
  .object({
    docId: z.string(),
    threadId: z.string(),
    subject: z.string().optional(),
    app: z.nativeEnum(Apps),
    entity: entitySchema,
    sddocname: Schemas,
  })
  .merge(defaultVespaFieldsSchema)

const VespaAutocompleteMailAttachmentSchema = z
  .object({
    docId: z.string(),
    filename: z.string(),
    sddocname: Schemas,
  })
  .merge(defaultVespaFieldsSchema)

const VespaAutocompleteEventSchema = z
  .object({
    docId: z.string(),
    name: z.string().optional(),
    app: z.nativeEnum(Apps),
    entity: entitySchema,
    sddocname: Schemas,
  })
  .merge(defaultVespaFieldsSchema)

const VespaAutocompleteUserQueryHSchema = z
  .object({
    docId: z.string(),
    query_text: z.string(),
    timestamp: z.number().optional(),
    sddocname: Schemas,
  })
  .merge(defaultVespaFieldsSchema)

const VespaAutocompleteSummarySchema = z.union([
  VespaAutocompleteFileSchema,
  VespaAutocompleteUserSchema,
  VespaAutocompleteMailSchema,
  VespaAutocompleteUserQueryHSchema,
  VespaAutocompleteMailAttachmentSchema,
])

const VespaAutocompleteFieldsSchema = z
  .object({
    matchfeatures: AutocompleteMatchFeaturesSchema,
    sddocname: Schemas,
  })
  .and(VespaAutocompleteSummarySchema)

export const VespaAutocompleteSchema = z.object({
  id: z.string(),
  relevance: z.number(),
  source: z.string(),
  fields: VespaAutocompleteFieldsSchema,
})

export const VespaAutocompleteResponseSchema = VespaRootBaseSchema.extend({
  root: VespaRootBaseSchema.shape.root.extend({
    children: z.array(VespaAutocompleteSchema),
  }),
})

export type VespaAutocomplete = z.infer<typeof VespaAutocompleteSchema>
export type VespaAutocompleteResponse = z.infer<
  typeof VespaAutocompleteResponseSchema
>
export type VespaAutocompleteFile = z.infer<typeof VespaAutocompleteFileSchema>
export type VespaAutocompleteUser = z.infer<typeof VespaAutocompleteUserSchema>
export type VespaAutocompleteMail = z.infer<typeof VespaAutocompleteMailSchema>
export type VespaAutocompleteMailAttachment = z.infer<
  typeof VespaAutocompleteMailAttachmentSchema
>
export type VespaAutocompleteEvent = z.infer<
  typeof VespaAutocompleteEventSchema
>
export type VespaAutocompleteUserQueryHistory = z.infer<
  typeof VespaAutocompleteUserQueryHSchema
>

export type Mail = z.infer<typeof MailSchema>
export type Attachment = z.infer<typeof AttachmentSchema>

export type VespaMail = z.infer<typeof VespaMailSchema>
export type VespaMailGet = z.infer<typeof VespaMailGetSchema>

export type MailAttachment = z.infer<typeof MailAttachmentSchema>
export type VespaMailAttachment = z.infer<typeof VespaMailAttachmentSchema>

export type VespaEvent = z.infer<typeof VespaEventSchema>

export const MailResponseSchema = VespaMailGetSchema.pick({
  docId: true,
  threadId: true,
  app: true,
  entity: true,
  subject: true,
  from: true,
  relevance: true,
  timestamp: true,
})
  .strip()
  .extend({
    type: z.literal("mail"),
    mimeType: z.string(),
    chunks_summary: z.array(scoredChunk).optional(),
<<<<<<< HEAD
=======
    matchfeatures: z.any().optional(),
    rankfeatures: z.any().optional(),
>>>>>>> 71cc5974
  })

export const MailAttachmentResponseSchema = VespaMailAttachmentGetSchema.pick({
  docId: true,
  app: true,
  entity: true,
  relevance: true,
  timestamp: true,
  filename: true,
  mailId: true,
  partId: true,
  fileType: true,
})
  .strip()
  .extend({
    type: z.literal("mail_attachment"),
    chunks_summary: z.array(scoredChunk).optional(),
<<<<<<< HEAD
=======
    matchfeatures: z.any().optional(),
    rankfeatures: z.any().optional(),
>>>>>>> 71cc5974
  })<|MERGE_RESOLUTION|>--- conflicted
+++ resolved
@@ -120,10 +120,7 @@
 export const scoredChunk = z.object({
   chunk: z.string(),
   score: z.number(),
-<<<<<<< HEAD
-=======
   index: z.number(),
->>>>>>> 71cc5974
 })
 export type ScoredChunk = z.infer<typeof scoredChunk>
 
@@ -212,10 +209,7 @@
 export const VespaFileSearchSchema = VespaFileSchema.extend({
   sddocname: z.literal(fileSchema),
   matchfeatures: FileMatchFeaturesSchema,
-<<<<<<< HEAD
-=======
   rankfeatures: z.any().optional(),
->>>>>>> 71cc5974
 })
   .merge(defaultVespaFieldsSchema)
   .extend({
@@ -351,10 +345,7 @@
 export const VespaMailSearchSchema = VespaMailSchema.extend({
   sddocname: z.literal("mail"),
   matchfeatures: MailMatchFeaturesSchema,
-<<<<<<< HEAD
-=======
   rankfeatures: z.any().optional(),
->>>>>>> 71cc5974
 })
   .merge(defaultVespaFieldsSchema)
   .extend({
@@ -366,10 +357,7 @@
   {
     sddocname: z.literal("mail_attachment"),
     matchfeatures: MailAttachmentMatchFeaturesSchema,
-<<<<<<< HEAD
-=======
     rankfeatures: z.any().optional(),
->>>>>>> 71cc5974
   },
 )
   .merge(defaultVespaFieldsSchema)
@@ -676,11 +664,8 @@
     type: z.literal("mail"),
     mimeType: z.string(),
     chunks_summary: z.array(scoredChunk).optional(),
-<<<<<<< HEAD
-=======
     matchfeatures: z.any().optional(),
     rankfeatures: z.any().optional(),
->>>>>>> 71cc5974
   })
 
 export const MailAttachmentResponseSchema = VespaMailAttachmentGetSchema.pick({
@@ -698,9 +683,6 @@
   .extend({
     type: z.literal("mail_attachment"),
     chunks_summary: z.array(scoredChunk).optional(),
-<<<<<<< HEAD
-=======
     matchfeatures: z.any().optional(),
     rankfeatures: z.any().optional(),
->>>>>>> 71cc5974
   })