--- conflicted
+++ resolved
@@ -32,13 +32,10 @@
   | typeof chatTeamSchema
   | typeof chatMessageSchema
   | typeof chatUserSchema
-<<<<<<< HEAD
   | typeof whatsappMessageSchema
   | typeof whatsappContactSchema
   | typeof whatsappConversationSchema
   | typeof whatsappGroupSchema
-=======
->>>>>>> a9326f48
 
 // not using @ because of vite of frontend
 export enum Apps {
@@ -53,10 +50,7 @@
   GoogleCalendar = "google-calendar",
 
   Slack = "slack",
-<<<<<<< HEAD
   WhatsApp = "whatsapp",
-=======
->>>>>>> a9326f48
 }
 
 export enum GooglePeopleEntity {
@@ -95,7 +89,6 @@
   File = "file",
 }
 
-<<<<<<< HEAD
 export enum WhatsAppEntity {
   Message = "message",
   Contact = "contact",
@@ -103,8 +96,6 @@
   Group = "group",
 }
 
-=======
->>>>>>> a9326f48
 export enum DriveEntity {
   Docs = "docs",
   Sheets = "sheets",
@@ -140,10 +131,7 @@
 
 export const PeopleEntitySchema = z.nativeEnum(GooglePeopleEntity)
 export const ChatEntitySchema = z.nativeEnum(SlackEntity)
-<<<<<<< HEAD
 export const WhatsAppEntitySchema = z.nativeEnum(WhatsAppEntity)
-=======
->>>>>>> a9326f48
 
 export type PeopleEntity = z.infer<typeof PeopleEntitySchema>
 
@@ -177,10 +165,7 @@
   | CalendarEntity
   | MailAttachmentEntity
   | SlackEntity
-<<<<<<< HEAD
   | WhatsAppEntity
-=======
->>>>>>> a9326f48
 
 export type WorkspaceEntity = DriveEntity
 
@@ -474,21 +459,13 @@
   text: z.string(),
   userId: z.string(), // Slack user ID (e.g., "U032QT45V53")
   app: z.nativeEnum(Apps), // App (e.g., "slack")
-<<<<<<< HEAD
-  entity: z.union([z.nativeEnum(SlackEntity), z.nativeEnum(WhatsAppEntity)]), // Entity (e.g., "message")
-=======
-  entity: z.nativeEnum(SlackEntity), // Entity (e.g., "message")
->>>>>>> a9326f48
+  entity: z.union([z.nativeEnum(SlackEntity), z.nativeEnum(WhatsAppEntity)]), 
   name: z.string(),
   username: z.string(),
   image: z.string(),
   domain: z.string().optional(), // probably should be made mandatory but for now making optional
   createdAt: z.number(), // Slack ts (e.g., 1734442791.514519)
-<<<<<<< HEAD
-  teamRef: z.string().optional(), // vespa id for team
-=======
   teamRef: z.string(), // vespa id for team
->>>>>>> a9326f48
   // messageType: z.string(), // Slack type (e.g., "message")
   threadId: z.string().default(""), // Slack thread_ts, null if not in thread
   attachmentIds: z.array(z.string()).default([]), // Slack file IDs (e.g., ["F0857N0FF4N"])
@@ -498,15 +475,20 @@
   updatedAt: z.number(), // Slack edited.ts (e.g., 1734442538.0), null if not edited
   metadata: z.string(), // JSON string for subtype, etc. (e.g., "{\"subtype\": null}")
 })
-<<<<<<< HEAD
 
 export const VespaChatMessageSearchSchema = VespaChatMessageSchema.extend({
   sddocname: z.literal(chatMessageSchema),
+  matchfeatures: ChatMessageMatchFeaturesSchema,
+  rankfeatures: z.any().optional(),
 })
   .merge(defaultVespaFieldsSchema)
   .extend({
     chunks_summary: z.array(z.string()).optional(),
   })
+
+export const VespaChatMessageGetSchema = VespaChatMessageSchema.merge(
+  defaultVespaFieldsSchema,
+)
 
 export const VespaChatUserSchema = z.object({
   docId: z.string(),
@@ -593,116 +575,6 @@
   VespaChatUserSearchSchema,
   VespaChatMessageSearchSchema,
 ])
-=======
->>>>>>> a9326f48
-
-export const VespaChatMessageSearchSchema = VespaChatMessageSchema.extend({
-  sddocname: z.literal(chatMessageSchema),
-  matchfeatures: ChatMessageMatchFeaturesSchema,
-  rankfeatures: z.any().optional(),
-})
-  .merge(defaultVespaFieldsSchema)
-  .extend({
-    chunks_summary: z.array(z.string()).optional(),
-  })
-
-export const VespaChatMessageGetSchema = VespaChatMessageSchema.merge(
-  defaultVespaFieldsSchema,
-)
-
-export const VespaChatUserSchema = z.object({
-  docId: z.string(),
-  name: z.string(),
-  title: z.string(),
-  app: z.nativeEnum(Apps),
-  entity: z.nativeEnum(SlackEntity),
-  image: z.string(),
-  email: z.string(),
-  statusText: z.string(),
-  tz: z.string(),
-  teamId: z.string(),
-  deleted: z.boolean(),
-  isAdmin: z.boolean(),
-  updatedAt: z.number(),
-})
-
-export const VespaChatUserSearchSchema = VespaChatUserSchema.extend({
-  sddocname: z.literal(chatUserSchema),
-}).merge(defaultVespaFieldsSchema)
-
-export const VespaChatContainerSchema = z.object({
-  docId: z.string(),
-  name: z.string(),
-  creator: z.string(),
-  app: z.nativeEnum(Apps),
-
-  isPrivate: z.boolean(),
-  isArchived: z.boolean(),
-  isGeneral: z.boolean(),
-  isIm: z.boolean(),
-  isMpim: z.boolean(),
-
-  createdAt: z.number(),
-  updatedAt: z.number(),
-
-  topic: z.string(),
-  description: z.string(),
-
-  count: z.number().int(),
-})
-
-// Schema for search results that includes Vespa fields
-export const VespaChatContainerSearchSchema = VespaChatContainerSchema.extend({
-  sddocname: z.literal(chatContainerSchema),
-}).merge(defaultVespaFieldsSchema)
-
-export const ChatContainerMatchFeaturesSchema = z.object({
-  "bm25(name)": z.number().optional(),
-  "bm25(topic)": z.number().optional(),
-  "bm25(description)": z.number().optional(),
-  "closeness(field, chunk_embeddings)": z.number().optional(),
-})
-
-export const VespaChatTeamSchema = z.object({
-  docId: z.string(),
-  name: z.string(),
-  app: z.nativeEnum(Apps),
-  icon: z.string(),
-  url: z.string(),
-  domain: z.string(),
-  email_domain: z.string(),
-  own: z.boolean(),
-  createdAt: z.number(),
-  updatedAt: z.number(),
-  count: z.number().int(),
-})
-
-<<<<<<< HEAD
-const ChatMessageMatchFeaturesSchema = z.object({
-  vector_score: z.number().optional(),
-  scaled_bm25_text: z.number().optional(),
-  freshness_score: z.number().optional(),
-})
-=======
-export const VespaChatTeamGetSchema = VespaChatTeamSchema.extend({
-  sddocname: z.literal(chatTeamSchema),
-}).merge(defaultVespaFieldsSchema)
-
-export type VespaChatTeam = z.infer<typeof VespaChatTeamSchema>
-export type VespaChatTeamGet = z.infer<typeof VespaChatTeamGetSchema>
-
-export const VespaSearchFieldsUnionSchema = z.discriminatedUnion("sddocname", [
-  VespaUserSchema,
-  VespaFileSearchSchema,
-  VespaMailSearchSchema,
-  VespaEventSearchSchema,
-  VespaUserQueryHGetSchema,
-  VespaMailAttachmentSearchSchema,
-  VespaChatContainerSearchSchema,
-  VespaChatUserSearchSchema,
-  VespaChatMessageSearchSchema,
-])
->>>>>>> a9326f48
 
 const SearchMatchFeaturesSchema = z.union([
   FileMatchFeaturesSchema,
@@ -841,13 +713,10 @@
   | VespaChatTeam
   | VespaChatUser
   | VespaChatMessage
-<<<<<<< HEAD
   | VespaWhatsAppMessage
   | VespaWhatsAppContact
   | VespaWhatsAppConversation
   | VespaWhatsAppGroup
-=======
->>>>>>> a9326f48
 
 const AutocompleteMatchFeaturesSchema = z.union([
   z.object({
@@ -1051,35 +920,7 @@
   .strip()
   .extend({
     type: z.literal("mail_attachment"),
-    chunks_summary: z.array(scoredChunk).optional(),
-    matchfeatures: z.any().optional(),
-    rankfeatures: z.any().optional(),
-  })
-
-export const ChatMessageResponseSchema = VespaChatMessageGetSchema.pick({
-  docId: true,
-  teamId: true,
-  channelId: true,
-  text: true,
-  userId: true,
-  app: true,
-  entity: true,
-  createdAt: true,
-  threadId: true,
-  image: true,
-  name: true,
-  domain: true,
-  username: true,
-  attachmentIds: true,
-  mentions: true,
-  relevance: true,
-  updatedAt: true,
-})
-  .strip()
-  .extend({
-    type: z.literal("chat_message"),
     chunks_summary: z.array(z.string()).optional(),
-<<<<<<< HEAD
   })
 
 export const ChatMessageResponseSchema = VespaChatMessageSchema.pick({
@@ -1160,9 +1001,4 @@
 export type VespaWhatsAppMessage = z.infer<typeof VespaWhatsAppMessageSchema>
 export type VespaWhatsAppContact = z.infer<typeof VespaWhatsAppContactSchema>
 export type VespaWhatsAppConversation = z.infer<typeof VespaWhatsAppConversationSchema>
-export type VespaWhatsAppGroup = z.infer<typeof VespaWhatsAppGroupSchema>
-=======
-    matchfeatures: z.any().optional(),
-    rankfeatures: z.any().optional(),
-  })
->>>>>>> a9326f48
+export type VespaWhatsAppGroup = z.infer<typeof VespaWhatsAppGroupSchema>