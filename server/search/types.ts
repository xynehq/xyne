--- conflicted
+++ resolved
@@ -3,11 +3,8 @@
 export const userSchema = "user"
 export const mailSchema = "mail"
 export const eventSchema = "event"
-<<<<<<< HEAD
+export const userQuerySchema = "user_query"
 export const chatAttachmentSchema = "chatAttachment"
-=======
-export const userQuerySchema = "user_query"
->>>>>>> 1727cd23
 // not using @ because of vite of frontend
 
 export enum Apps {
@@ -33,11 +30,8 @@
   z.literal(userSchema),
   z.literal(mailSchema),
   z.literal(eventSchema),
-<<<<<<< HEAD
+  z.literal(userQuerySchema),
   z.literal(chatAttachmentSchema),
-=======
-  z.literal(userQuerySchema),
->>>>>>> 1727cd23
 ])
 
 export enum MailEntity {
@@ -278,7 +272,17 @@
   sddocname: z.literal("event"),
 }).merge(defaultVespaFieldsSchema)
 
-<<<<<<< HEAD
+export const VespaUserQueryHistorySchema = z.object({
+  docId: z.string(),
+  query_text: z.string(),
+  timestamp: z.number(),
+  count: z.number(),
+})
+
+export const VespaUserQueryHGetSchema = VespaUserQueryHistorySchema.extend({
+  sddocname: z.literal("user_query"),
+}).merge(defaultVespaFieldsSchema)
+
 export const VespaChatAttachmentSearchSchema = VespaChatAttachmentSchema.extend(
   {
     sddocname: z.literal(chatAttachmentSchema),
@@ -289,18 +293,6 @@
     chunks_summary: z.array(z.string()),
   })
 
-=======
-export const VespaUserQueryHistorySchema = z.object({
-  docId: z.string(),
-  query_text: z.string(),
-  timestamp: z.number(),
-  count: z.number(),
-})
-
-export const VespaUserQueryHGetSchema = VespaUserQueryHistorySchema.extend({
-  sddocname: z.literal("user_query"),
-}).merge(defaultVespaFieldsSchema)
->>>>>>> 1727cd23
 export const VespaMailGetSchema = VespaMailSchema.merge(
   defaultVespaFieldsSchema,
 )
@@ -310,11 +302,8 @@
   VespaFileSearchSchema,
   VespaMailSearchSchema,
   VespaEventSearchSchema,
-<<<<<<< HEAD
+  VespaUserQueryHGetSchema,
   VespaChatAttachmentSearchSchema,
-=======
-  VespaUserQueryHGetSchema,
->>>>>>> 1727cd23
 ])
 
 // Match features for file schema
