import config from "@/config"
import { getLogger } from "@/logger"
import { Subsystem } from "@/types"
import type {
  VespaAutocompleteResponse,
  VespaFile,
  VespaMail,
  VespaSearchResponse,
  VespaUser,
  VespaGetResult,
  VespaEvent,
  VespaUserQueryHistory,
  VespaSchema,
<<<<<<< HEAD
  VespaChatAttachment,
=======
  VespaMailAttachment,
>>>>>>> 34bd50c4
} from "@/search/types"
import { getErrorMessage } from "@/utils"
import type { AppEntityCounts } from "@/search/vespa"
import { handleVespaGroupResponse } from "@/search/mappers"
const Logger = getLogger(Subsystem.Vespa).child({ module: "vespa" })

type VespaConfigValues = {
  namespace?: string
  schema?: VespaSchema
  cluster?: string
}

class VespaClient {
  private maxRetries: number
  private retryDelay: number
  private vespaEndpoint: string

  constructor() {
    this.maxRetries = config.vespaMaxRetryAttempts || 3
    this.retryDelay = config.vespaRetryDelay || 1000 // milliseconds
    this.vespaEndpoint = `http://${config.vespaBaseHost}:8080`
  }

  private async delay(ms: number): Promise<void> {
    return new Promise((resolve) => setTimeout(resolve, ms))
  }

  private async fetchWithRetry(
    url: string,
    options: RequestInit,
    retryCount = 0,
  ): Promise<Response> {
    const nonRetryableStatusCodes = [404]
    try {
      const response = await fetch(url, options)
      if (!response.ok) {
        // Don't need to retry for non-retryable status codes
        if (nonRetryableStatusCodes.includes(response.status)) {
          throw new Error(
            `Non-retryable error: ${response.status} ${response.statusText}`,
          )
        }

        // For 5xx errors or network issues, we retry it
        if (response.status >= 500 && retryCount < this.maxRetries) {
          await this.delay(this.retryDelay * Math.pow(2, retryCount)) // Exponential backoff
          return this.fetchWithRetry(url, options, retryCount + 1)
        }
      }

      return response
    } catch (error) {
      const errorMessage = getErrorMessage(error)

      if (
        retryCount < this.maxRetries &&
        !errorMessage.includes("Non-retryable error")
      ) {
        await this.delay(this.retryDelay * Math.pow(2, retryCount)) // Exponential backoff
        return this.fetchWithRetry(url, options, retryCount + 1)
      }
      throw error
    }
  }

  async search<T>(payload: any): Promise<T> {
    const url = `${this.vespaEndpoint}/search/`
    try {
      const response = await this.fetchWithRetry(url, {
        method: "POST",
        headers: {
          "Content-Type": "application/json",
        },
        body: JSON.stringify(payload),
      })

      if (!response.ok) {
        const errorText = response.statusText
        throw new Error(
          `Failed to fetch documents in searchVespa: ${response.status} ${response.statusText} - ${errorText}`,
        )
      }

      return response.json()
    } catch (error: any) {
      Logger.error(
        error,
        `Error performing search in searchVespa:, ${error} ${(error as Error).stack}`,
      )
      throw new Error(`Vespa search error: ${error.message}`)
    }
  }

  async deleteAllDocuments(options: VespaConfigValues): Promise<void> {
    const { cluster, namespace, schema } = options
    // Construct the DELETE URL
    const url = `${this.vespaEndpoint}/document/v1/${namespace}/${schema}/docid?selection=true&cluster=${cluster}`

    try {
      const response: Response = await this.fetchWithRetry(url, {
        method: "DELETE",
      })

      if (response.ok) {
        Logger.info("All documents deleted successfully.")
      } else {
        const errorText = response.statusText
        throw new Error(
          `Failed to delete documents: ${response.status} ${response.statusText} - ${errorText}`,
        )
      }
    } catch (error) {
      Logger.error(
        error,
        `Error deleting documents:, ${error} ${(error as Error).stack}`,
      )
      throw new Error(`Vespa delete error: ${error}`)
    }
  }

  async insertDocument(
    document: VespaFile,
    options: VespaConfigValues,
  ): Promise<void> {
    try {
      const url = `${this.vespaEndpoint}/document/v1/${options.namespace}/${options.schema}/docid/${document.docId}`
      const response = await this.fetchWithRetry(url, {
        method: "POST",
        headers: {
          "Content-Type": "application/json",
        },
        body: JSON.stringify({ fields: document }),
      })

      const data = await response.json()

      if (response.ok) {
        // Logger.info(`Document ${document.docId} inserted successfully`)
      } else {
        Logger.error(`Error inserting document ${document.docId}`)
      }
    } catch (error) {
      const errMessage = getErrorMessage(error)
      Logger.error(
        error,
        `Error inserting document ${document.docId}: ${errMessage}`,
      )
      throw new Error(
        `Error inserting document ${document.docId}: ${errMessage}`,
      )
    }
  }

  async insert(
    document:
      | VespaUser
      | VespaFile
      | VespaMail
      | VespaEvent
      | VespaUserQueryHistory
<<<<<<< HEAD
      | VespaChatAttachment,
=======
      | VespaMailAttachment,
>>>>>>> 34bd50c4
    options: VespaConfigValues,
  ): Promise<void> {
    try {
      const url = `${this.vespaEndpoint}/document/v1/${options.namespace}/${options.schema}/docid/${document.docId}`
      const response = await this.fetchWithRetry(url, {
        method: "POST",
        headers: {
          "Content-Type": "application/json",
        },
        body: JSON.stringify({ fields: document }),
      })

      const data = await response.json()

      if (response.ok) {
        // Logger.info(`Document ${document.docId} inserted successfully`)
      } else {
        // Using status text since response.text() return Body Already used Error
        const errorText = response.statusText
        Logger.error(
          `Error inserting document ${document.docId} for ${options.schema} ${data.message}`,
        )
        throw new Error(
          `Failed to fetch documents: ${response.status} ${response.statusText} - ${errorText}`,
        )
      }
    } catch (error) {
      const errMessage = getErrorMessage(error)
      Logger.error(
        error,
        `Error inserting document ${document.docId}: ${errMessage} ${(error as Error).stack}`,
      )
      throw new Error(
        `Error inserting document ${document.docId}: ${errMessage} ${(error as Error).stack}`,
      )
    }
  }

  async insertUser(user: VespaUser, options: VespaConfigValues): Promise<void> {
    try {
      const url = `${this.vespaEndpoint}/document/v1/${options.namespace}/${options.schema}/docid/${user.docId}`
      const response = await this.fetchWithRetry(url, {
        method: "POST",
        headers: {
          "Content-Type": "application/json",
        },
        body: JSON.stringify({ fields: user }),
      })

      const data = await response.json()

      if (response.ok) {
        // Logger.info(`Document ${user.docId} inserted successfully:`, data)
      } else {
        Logger.error(`Error inserting user ${user.docId}: ${data}`, data)
      }
    } catch (error) {
      const errorMessage = getErrorMessage(error)
      Logger.error(error, `Error inserting user ${user.docId}:`, errorMessage)
      throw new Error(`Error inserting user ${user.docId}: ${errorMessage}`)
    }
  }

  async autoComplete<T>(searchPayload: T): Promise<VespaAutocompleteResponse> {
    try {
      const url = `${this.vespaEndpoint}/search/`
      const response = await this.fetchWithRetry(url, {
        method: "POST",
        headers: {
          "Content-Type": "application/json",
        },
        body: JSON.stringify(searchPayload),
      })

      if (!response.ok) {
        const errorText = response.statusText
        throw new Error(
          `Failed to perform autocomplete search: ${response.status} ${response.statusText} - ${errorText}`,
        )
      }

      const data = await response.json()
      return data
    } catch (error) {
      Logger.error(
        error,
        `Error performing autocomplete search:, ${error} ${(error as Error).stack} `,
      )
      throw new Error(
        `Error performing autocomplete search:, ${error} ${(error as Error).stack} `,
      )
      // TODO: instead of null just send empty response
      throw error
    }
  }

  async groupSearch<T>(payload: T): Promise<AppEntityCounts> {
    try {
      const url = `${this.vespaEndpoint}/search/`
      const response = await this.fetchWithRetry(url, {
        method: "POST",
        headers: {
          "Content-Type": "application/json",
        },
        body: JSON.stringify(payload),
      })
      if (!response.ok) {
        const errorText = response.statusText
        throw new Error(
          `Failed to fetch documents in groupVespaSearch: ${response.status} ${response.statusText} - ${errorText}`,
        )
      }

      const data = await response.json()
      return handleVespaGroupResponse(data)
    } catch (error) {
      Logger.error(
        error,
        `Error performing search groupVespaSearch:, ${error} - ${(error as Error).stack}`,
      )
      throw new Error(
        `Error performing search groupVespaSearch:, ${error} - ${(error as Error).stack}`,
      )
    }
  }

  async getDocumentCount(schema: VespaSchema, options: VespaConfigValues) {
    try {
      // Encode the YQL query to ensure it's URL-safe
      const yql = encodeURIComponent(
        `select * from sources ${schema} where true`,
      )
      // Construct the search URL with necessary query parameters
      const url = `${this.vespaEndpoint}/search/?yql=${yql}&hits=0&cluster=${options.cluster}`
      const response: Response = await this.fetchWithRetry(url, {
        method: "GET",
        headers: {
          Accept: "application/json",
        },
      })

      if (!response.ok) {
        const errorText = response.statusText
        throw new Error(
          `Failed to fetch document count: ${response.status} ${response.statusText} - ${errorText}`,
        )
      }

      const data = await response.json()

      // Extract the total number of hits from the response
      const totalCount = data?.root?.fields?.totalCount

      if (typeof totalCount === "number") {
        Logger.info(
          `Total documents in schema '${schema}' within namespace '${options.namespace}' and cluster '${options.cluster}': ${totalCount}`,
        )
        return data
      } else {
        Logger.error(`Unexpected response structure:', ${data}`)
      }
    } catch (error) {
      const errMessage = getErrorMessage(error)
      Logger.error(error, "Error retrieving document count")
      throw new Error(`Error retrieving document count: ${errMessage}`)
    }
  }

  async getDocument(
    options: VespaConfigValues & { docId: string },
  ): Promise<VespaGetResult> {
    const { docId, namespace, schema } = options
    const url = `${this.vespaEndpoint}/document/v1/${namespace}/${schema}/docid/${docId}`
    try {
      const response = await this.fetchWithRetry(url, {
        method: "GET",
        headers: {
          Accept: "application/json",
        },
      })
      if (!response.ok) {
        const errorText = response.statusText
        throw new Error(
          `Failed to fetch document: ${response.status} ${response.statusText} - ${errorText}`,
        )
      }

      const document = await response.json()
      return document
    } catch (error) {
      const errMessage = getErrorMessage(error)
      throw new Error(`Error fetching document docId: ${docId} - ${errMessage}`)
    }
  }

  async updateDocumentPermissions(
    permissions: string[],
    options: VespaConfigValues & { docId: string },
  ): Promise<void> {
    const { docId, namespace, schema } = options

    const url = `${this.vespaEndpoint}/document/v1/${namespace}/${schema}/docid/${docId}`
    try {
      const response = await this.fetchWithRetry(url, {
        method: "PUT",
        headers: {
          "Content-Type": "application/json",
        },
        body: JSON.stringify({
          fields: {
            permissions: { assign: permissions },
          },
        }),
      })

      if (!response.ok) {
        const errorText = response.statusText
        throw new Error(
          `Failed to update document: ${response.status} ${response.statusText} - ${errorText}`,
        )
      }

      Logger.info(
        `Successfully updated permissions in schema ${schema} for document ${docId}.`,
      )
    } catch (error) {
      const errMessage = getErrorMessage(error)
      Logger.error(
        error,
        `Error updating permissions in schema ${schema} for document ${docId}:`,
        errMessage,
      )
      throw new Error(
        `Error updating permissions in schema ${schema} for document ${docId}: ${errMessage}`,
      )
    }
  }

  async updateCancelledEvents(
    cancelledInstances: string[],
    options: VespaConfigValues & { docId: string },
  ): Promise<void> {
    const { docId, namespace, schema } = options
    const url = `${this.vespaEndpoint}/document/v1/${namespace}/${schema}/docid/${docId}`
    try {
      const response = await fetch(url, {
        method: "PUT",
        headers: {
          "Content-Type": "application/json",
        },
        body: JSON.stringify({
          fields: {
            cancelledInstances: { assign: cancelledInstances },
          },
        }),
      })

      if (!response.ok) {
        const errorText = response.statusText
        throw new Error(
          `Failed to update document: ${response.status} ${response.statusText} - ${errorText}`,
        )
      }

      Logger.info(
        `Successfully updated event instances in schema ${schema} for document ${docId}.`,
      )
    } catch (error) {
      const errMessage = getErrorMessage(error)
      Logger.error(
        error,
        `Error updating event instances in schema ${schema} for document ${docId}:`,
        errMessage,
      )
      throw new Error(
        `Error updating event instances in schema ${schema} for document ${docId}: ${errMessage}`,
      )
    }
  }

  async updateDocument(
    updatedFields: Record<string, any>,
    options: VespaConfigValues & { docId: string },
  ): Promise<void> {
    const { docId, namespace, schema } = options

    const url = `${this.vespaEndpoint}/document/v1/${namespace}/${schema}/docid/${docId}`
    let fields: string[] = []
    try {
      const updateObject = Object.entries(updatedFields).reduce(
        (prev, [key, value]) => {
          // for logging
          fields.push(key)
          prev[key] = { assign: value }
          return prev
        },
        {} as Record<string, any>,
      )
      const response = await this.fetchWithRetry(url, {
        method: "PUT",
        headers: {
          "Content-Type": "application/json",
        },
        body: JSON.stringify({
          fields: updateObject,
        }),
      })

      if (!response.ok) {
        const errorText = response.statusText
        throw new Error(
          `Failed to update document: ${response.status} ${response.statusText} - ${errorText}`,
        )
      }

      Logger.info(
        `Successfully updated ${fields} in schema ${schema} for document ${docId}.`,
      )
    } catch (error) {
      const errMessage = getErrorMessage(error)
      Logger.error(
        error,
        `Error updating ${fields} in schema ${schema} for document ${docId}:`,
        errMessage,
      )
      throw new Error(
        `Error updating ${fields} in schema ${schema} for document ${docId}: ${errMessage}`,
      )
    }
  }

  async deleteDocument(
    options: VespaConfigValues & { docId: string },
  ): Promise<void> {
    const { docId, namespace, schema } = options
    const url = `${this.vespaEndpoint}/document/v1/${namespace}/${schema}/docid/${docId}`
    try {
      const response = await this.fetchWithRetry(url, {
        method: "DELETE",
      })

      if (!response.ok) {
        const errorText = response.statusText
        throw new Error(
          `Failed to delete document: ${response.status} ${response.statusText} - ${errorText}`,
        )
      }

      Logger.info(`Document ${docId} deleted successfully.`)
    } catch (error) {
      const errMessage = getErrorMessage(error)
      Logger.error(error, `Error deleting document ${docId}:  ${errMessage}`)
      throw new Error(`Error deleting document ${docId}:  ${errMessage}`)
    }
  }

  async isDocumentExist(docIds: string[]): Promise<Record<string, boolean>> {
    // Construct the YQL query
    const yqlIds = docIds.map((id) => `"${id}"`).join(", ")
    const yqlQuery = `select docId from sources * where docId in (${yqlIds})`

    const url = `${this.vespaEndpoint}/search/?yql=${encodeURIComponent(yqlQuery)}&hits=${docIds.length}`

    try {
      const response = await this.fetchWithRetry(url, {
        method: "GET",
        headers: {
          "Content-Type": "application/json",
        },
      })

      if (!response.ok) {
        const errorText = response.statusText
        throw new Error(
          `Search query failed: ${response.status} ${response.statusText} - ${errorText}`,
        )
      }

      const result = await response.json()

      // Extract the document IDs of the found documents
      const foundIds =
        // @ts-ignore
        result.root.children?.map((hit) => hit.fields.docId) || []

      // Determine which IDs exist and which do not
      const existenceMap = docIds.reduce(
        (acc, id) => {
          acc[id] = foundIds.includes(id)
          return acc
        },
        {} as Record<string, boolean>,
      )

      return existenceMap // { "id:namespace:doctype::1": true, "id:namespace:doctype::2": false, ... }
    } catch (error) {
      const errMessage = getErrorMessage(error)
      Logger.error(error, `Error checking documents existence:  ${errMessage}`)
      throw error
    }
  }

  async getUsersByNamesAndEmaisl<T>(payload: T) {
    try {
      const response = await this.fetchWithRetry(
        `${this.vespaEndpoint}/search/`,
        {
          method: "POST",
          headers: {
            "Content-Type": "application/json",
          },
          body: JSON.stringify(payload),
        },
      )

      if (!response.ok) {
        const errorText = response.statusText
        throw new Error(
          `Failed to perform user search: ${response.status} ${response.statusText} - ${errorText}`,
        )
      }

      const data: VespaSearchResponse = await response.json()

      // Parse and return the user results
      // const users: VespaUser[] =
      //   data.root.children?.map((child) => {
      //     const fields = child.fields
      //     return VespaUserSchema.parse(fields)
      //   }) || []

      return data
    } catch (error) {
      Logger.error(error, `Error searching users: ${error}`)
      throw error
    }
  }

  async getItems<T>(payload: T) {
    try {
      const response: Response = await this.fetchWithRetry(
        `${this.vespaEndpoint}/search/`,
        {
          method: "POST",
          headers: {
            "Content-Type": "application/json",
          },
          body: JSON.stringify(payload),
        },
      )

      if (!response.ok) {
        const errorText = response.statusText
        throw new Error(
          `Failed to fetch items: ${response.status} ${response.statusText} - ${errorText}`,
        )
      }

      const data: VespaSearchResponse = await response.json()
      return data
    } catch (error) {
      const errMessage = getErrorMessage(error)
      Logger.error(error, `Error fetching items: ${errMessage}`)
      throw new Error(`Error fetching items: ${errMessage}`)
    }
  }
}

export default VespaClient<|MERGE_RESOLUTION|>--- conflicted
+++ resolved
@@ -11,11 +11,8 @@
   VespaEvent,
   VespaUserQueryHistory,
   VespaSchema,
-<<<<<<< HEAD
+  VespaMailAttachment,
   VespaChatAttachment,
-=======
-  VespaMailAttachment,
->>>>>>> 34bd50c4
 } from "@/search/types"
 import { getErrorMessage } from "@/utils"
 import type { AppEntityCounts } from "@/search/vespa"
@@ -176,11 +173,8 @@
       | VespaMail
       | VespaEvent
       | VespaUserQueryHistory
-<<<<<<< HEAD
+      | VespaMailAttachment
       | VespaChatAttachment,
-=======
-      | VespaMailAttachment,
->>>>>>> 34bd50c4
     options: VespaConfigValues,
   ): Promise<void> {
     try {
