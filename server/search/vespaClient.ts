--- conflicted
+++ resolved
@@ -57,24 +57,13 @@
           )
         }
 
-<<<<<<< HEAD
-        // For 429 or 5xx errors, we retry it
-=======
         // Retry for 429 (Too Many Requests) or 5xx errors
->>>>>>> e195a90b
         if (
           (response.status === 429 || response.status >= 500) &&
           retryCount < this.maxRetries
         ) {
-<<<<<<< HEAD
-          Logger.warn(
-            `Received status ${response.status}. Retrying request... Attempt ${retryCount + 1}/${this.maxRetries}`,
-          )
-          await this.delay(this.retryDelay * Math.pow(2, retryCount)) // Exponential backoff
-=======
           Logger.info("retrying due to status: ", response.status)
           await this.delay(this.retryDelay * Math.pow(2, retryCount))
->>>>>>> e195a90b
           return this.fetchWithRetry(url, options, retryCount + 1)
         }
       }
