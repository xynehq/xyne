import {
  Apps,
  CalendarEntity,
  DriveEntity,
  eventSchema,
  MailEntity,
  fileSchema,
  mailSchema,
  userQuerySchema,
  userSchema,
  mailAttachmentSchema,
  chatUserSchema,
  chatMessageSchema,
  datasourceSchema,
  datasourceFileSchema,
  type VespaDataSource,
  type VespaDataSourceFile,
  type VespaDataSourceSearch,
} from "@/search/types"
import type {
  VespaAutocompleteResponse,
  VespaFile,
  VespaMail,
  VespaSearchResult,
  VespaSearchResponse,
  VespaUser,
  VespaGetResult,
  Entity,
  VespaEvent,
  VespaUserQueryHistory,
  VespaSchema,
  VespaMailAttachment,
  VespaChatContainer,
  Inserts,
  VespaChatUserSearchSchema,
  VespaSearchResults,
  ChatUserCore,
} from "@/search/types"
import { getErrorMessage } from "@/utils"
import config from "@/config"
import { getLogger } from "@/logger"
import { Subsystem } from "@/types"
import {
  ErrorDeletingDocuments,
  ErrorGettingDocument,
  ErrorUpdatingDocument,
  ErrorRetrievingDocuments,
  ErrorPerformingSearch,
  ErrorInsertingDocument,
} from "@/errors"
import { getTracer, type Span, type Tracer } from "@/tracer"
import crypto from "crypto"
import VespaClient from "@/search/vespaClient"
import pLimit from "p-limit"
<<<<<<< HEAD
import { VespaSearchResponseToSearchResult } from "./mappers"
=======
import { getAppSyncJobsByEmail } from "@/db/syncJob"
import { AuthType } from "@/shared/types"
import { db } from "@/db/client"
>>>>>>> 246ced84
const vespa = new VespaClient()

// Define your Vespa endpoint and schema name
const vespaEndpoint = `http://${config.vespaBaseHost}:8080`
export const NAMESPACE = "namespace" // Replace with your actual namespace
const CLUSTER = "my_content"

const Logger = getLogger(Subsystem.Vespa).child({ module: "vespa" })

/**
 * Deletes all documents from the specified schema and namespace in Vespa.
 */
async function deleteAllDocuments() {
  try {
    await vespa.deleteAllDocuments({
      cluster: CLUSTER,
      namespace: NAMESPACE,
      schema: fileSchema,
    })
  } catch (error) {
    throw new ErrorDeletingDocuments({
      cause: error as Error,
      sources: AllSources,
    })
  }
}

export const insertDocument = async (document: VespaFile) => {
  try {
    await vespa.insertDocument(document, {
      namespace: NAMESPACE,
      schema: fileSchema,
    })
  } catch (error) {
    throw new ErrorInsertingDocument({
      docId: document.docId,
      cause: error as Error,
      sources: fileSchema,
    })
  }
}

// Renamed to reflect its purpose: retrying a single insert
export const insertWithRetry = async (
  document: Inserts,
  schema: VespaSchema,
  maxRetries = 8,
) => {
  let lastError: any
  for (let attempt = 0; attempt <= maxRetries; attempt++) {
    try {
      await vespa.insert(document, { namespace: NAMESPACE, schema })
      Logger.debug(`Inserted document ${document.docId}`)
      return
    } catch (error) {
      lastError = error
      if (
        (error as Error).message.includes("429 Too Many Requests") &&
        attempt < maxRetries
      ) {
        const delayMs = Math.pow(2, attempt) * 2000
        Logger.warn(
          `Vespa 429 for ${document.docId}, retrying in ${delayMs}ms (attempt ${attempt + 1})`,
        )
        await new Promise((resolve) => setTimeout(resolve, delayMs))
      } else {
        throw new Error(
          `Error inserting document ${document.docId}: ${(error as Error).message}`,
        )
      }
    }
  }
  throw new Error(
    `Failed to insert ${document.docId} after ${maxRetries} retries: ${lastError.message}`,
  )
}

// generic insert method
export const insert = async (document: Inserts, schema: VespaSchema) => {
  try {
    await vespa.insert(document, { namespace: NAMESPACE, schema })
  } catch (error) {
    throw new ErrorInsertingDocument({
      docId: document.docId,
      cause: error as Error,
      sources: schema,
    })
  }
}

export const insertUser = async (user: VespaUser) => {
  try {
    await vespa.insertUser(user, { namespace: NAMESPACE, schema: userSchema })
  } catch (error) {
    throw new ErrorInsertingDocument({
      docId: user.docId,
      cause: error as Error,
      sources: userSchema,
    })
  }
}

export const deduplicateAutocomplete = (
  resp: VespaAutocompleteResponse,
): VespaAutocompleteResponse => {
  const { root } = resp
  if (!root.children) {
    return resp
  }
  const uniqueResults = []
  const emails = new Set()
  for (const child of root.children) {
    // @ts-ignore
    const email = child.fields.email
    if (email && !emails.has(email)) {
      emails.add(email)
      uniqueResults.push(child)
    } else if (!email) {
      uniqueResults.push(child)
    }
  }
  resp.root.children = uniqueResults
  return resp
}

const AllSources = [
  fileSchema,
  userSchema,
  mailSchema,
  eventSchema,
  mailAttachmentSchema,
  chatUserSchema,
  chatMessageSchema,
  // Not adding datasource or datasource_file to AllSources by default,
  // as they are for a specific app functionality.
].join(", ")

export const autocomplete = async (
  query: string,
  email: string,
  limit: number = 5,
): Promise<VespaAutocompleteResponse> => {
  const sources = AllSources.split(", ")
    .filter((s) => s !== chatMessageSchema)
    .join(", ")
  // Construct the YQL query for fuzzy prefix matching with maxEditDistance:2
  // the drawback here is that for user field we will get duplicates, for the same
  // email one contact and one from user directory
  const yqlQuery = `select * from sources ${sources}, ${userQuerySchema}
    where
        (title_fuzzy contains ({maxEditDistance: 2, prefix: true} fuzzy(@query))
        and permissions contains @email)
        or
        (
            (name_fuzzy contains ({maxEditDistance: 2, prefix: true} fuzzy(@query))
            and owner contains @email)
            or
            (email_fuzzy contains ({maxEditDistance: 2, prefix: true} fuzzy(@query))
            and owner contains @email)
        )
        or
        (
            (name_fuzzy contains ({maxEditDistance: 2, prefix: true} fuzzy(@query))
            and app contains "${Apps.GoogleWorkspace}")
            or
            (email_fuzzy contains ({maxEditDistance: 2, prefix: true} fuzzy(@query))
            and app contains "${Apps.GoogleWorkspace}")
        )
        or
        (subject_fuzzy contains ({maxEditDistance: 2, prefix: true} fuzzy(@query))
        and permissions contains @email)
        or
        (name_fuzzy contains ({maxEditDistance: 2, prefix: true} fuzzy(@query))
        and permissions contains @email)
        or
        (query_text contains ({maxEditDistance: 2, prefix: true} fuzzy(@query))
        and owner contains @email)
        or
        (
          (
            name_fuzzy contains ({maxEditDistance: 2, prefix: true} fuzzy(@query)) or
            email_fuzzy contains ({maxEditDistance: 2, prefix: true} fuzzy(@query))
          )
          and permissions contains @email
        )
        `

  const searchPayload = {
    yql: yqlQuery,
    query,
    email,
    hits: limit, // Limit the number of suggestions
    "ranking.profile": "autocomplete", // Use the autocomplete rank profile
    "presentation.summary": "autocomplete",
  }
  try {
    return await vespa.autoComplete(searchPayload)
  } catch (error) {
    throw new ErrorPerformingSearch({
      message: `Error performing autocomplete search`,
      cause: error as Error,
      sources: "file",
    })
    // TODO: instead of null just send empty response
    throw error
  }
}

export enum SearchModes {
  NativeRank = "default_native",
  BM25 = "default_bm25",
  AI = "default_ai",
  Random = "default_random",
  GlobalSorted = "global_sorted",
}

type YqlProfile = {
  profile: SearchModes
  yql: string
}

const handleAppsNotInYql = (app:Apps | null,includedApp:Apps[]) => {
  Logger.error(`${app} is not supported in YQL queries yet`)
  throw new ErrorPerformingSearch({
    message: `${app} is not supported in YQL queries yet`,
    sources: includedApp.join(", "),
  })
}

// TODO: it seems the owner part is complicating things
export const HybridDefaultProfile = (
  hits: number,
  app: Apps | null,
  entity: Entity | null,
  profile: SearchModes = SearchModes.NativeRank,
  timestampRange?: { to: number | null; from: number | null } | null,
  excludedIds?: string[],
  notInMailLabels?: string[],
  excludedApps?: Apps[],
): YqlProfile => {
  // Helper function to build timestamp conditions
  const buildTimestampConditions = (fromField: string, toField: string) => {
    const conditions: string[] = []
    if (timestampRange?.from) {
      conditions.push(`${fromField} >= ${timestampRange.from}`)
    }
    if (timestampRange?.to) {
      conditions.push(`${toField} <= ${timestampRange.to}`)
    }
    return conditions.join(" and ")
  }

  // ToDo we have to handle this filter as we are applying multiple times app filtering
  // Helper function to build app/entity filter
  const buildAppEntityFilter = () => {
    return `${app ? "and app contains @app" : ""} ${entity ? "and entity contains @entity" : ""}`.trim()
  }

  // Helper function to build exclusion condition
  const buildExclusionCondition = () => {
    if (!excludedIds || excludedIds.length === 0) return ""
    return excludedIds.map((id) => `docId contains '${id}'`).join(" or ")
  }

  // Helper function to build mail label query
  const buildMailLabelQuery = () => {
    if (!notInMailLabels || notInMailLabels.length === 0) return ""
    return `and !(${notInMailLabels.map((label) => `labels contains '${label}'`).join(" or ")})`
  }

  // App-specific YQL builders
  const buildGoogleWorkspaceYQL = () => {
    const userTimestamp = buildTimestampConditions(
      "creationTime",
      "creationTime",
    )
    const appOrEntityFilter = buildAppEntityFilter()
    const hasAppOrEntity = !!(app || entity)

    return `
      (
        ({targetHits:${hits}} userInput(@query))
        ${timestampRange ? `and (${userTimestamp})` : ""}
        ${
          !hasAppOrEntity
            ? `and app contains "${Apps.GoogleWorkspace}"`
            : `${appOrEntityFilter} and permissions contains @email`
        }
      )
      or
      (
        ({targetHits:${hits}} userInput(@query))
        and owner contains @email
        ${timestampRange ? `and ${userTimestamp}` : ""}
        ${appOrEntityFilter}
      )`
  }

  const buildGmailYQL = () => {
    const mailTimestamp = buildTimestampConditions("timestamp", "timestamp")
    const appOrEntityFilter = buildAppEntityFilter()
    const mailLabelQuery = buildMailLabelQuery()

    return `
      (
        (
          ({targetHits:${hits}} userInput(@query))
          or
          ({targetHits:${hits}} nearestNeighbor(chunk_embeddings, e))
        )
        ${timestampRange ? `and (${mailTimestamp})` : ""}
        and permissions contains @email
        ${mailLabelQuery}
        ${appOrEntityFilter}
      )`
  }

  const buildGoogleDriveYQL = () => {
    const fileTimestamp = buildTimestampConditions("updatedAt", "updatedAt")
    const appOrEntityFilter = buildAppEntityFilter()

    return `
      (
        (
          ({targetHits:${hits}} userInput(@query))
          or
          ({targetHits:${hits}} nearestNeighbor(chunk_embeddings, e))
        )
        ${timestampRange ? `and (${fileTimestamp})` : ""}
        and permissions contains @email
        ${appOrEntityFilter}
      )`
  }

  const buildGoogleCalendarYQL = () => {
    const eventTimestamp = buildTimestampConditions("startTime", "startTime")
    const appOrEntityFilter = buildAppEntityFilter()

    return `
      (
        (
          ({targetHits:${hits}} userInput(@query))
          or
          ({targetHits:${hits}} nearestNeighbor(chunk_embeddings, e))
        )
        ${timestampRange ? `and (${eventTimestamp})` : ""}
        and permissions contains @email
        ${appOrEntityFilter}
      )`
  }

  const buildSlackYQL = () => {
    const appOrEntityFilter = buildAppEntityFilter()

    return `
      (
        (
          ({targetHits:${hits}} userInput(@query))
          or
          ({targetHits:${hits}} nearestNeighbor(text_embeddings, e))
        )
        ${appOrEntityFilter}
        and permissions contains @email
      )`
  }

  // Start with AllSources and filter out excluded app schemas
  let newSources = AllSources
  if (excludedApps && excludedApps.length > 0) {
    let sourcesToExclude: string[] = []

    excludedApps.forEach((excludedApp) => {
      switch (excludedApp) {
        case Apps.Slack:
          sourcesToExclude.push(chatMessageSchema, chatUserSchema)
          break
        case Apps.Gmail:
          sourcesToExclude.push(mailSchema, mailAttachmentSchema)
          break
        case Apps.GoogleDrive:
          sourcesToExclude.push(fileSchema)
          break
        case Apps.GoogleCalendar:
          sourcesToExclude.push(eventSchema)
          break
        case Apps.GoogleWorkspace:
          sourcesToExclude.push(userSchema)
          break
      }
    })
    newSources = AllSources.split(", ")
      .filter((source) => !sourcesToExclude.includes(source))
      .join(", ")
  }

  // Start with all apps and filter out excluded ones
  const allApps = Object.values(Apps)

  const includedApps = allApps.filter(
    (appItem) => !excludedApps?.includes(appItem),
  )

  // Build app-specific queries for included apps
  const appQueries: string[] = []

  for (const includedApp of includedApps) {
    switch (includedApp) {
      case Apps.GoogleWorkspace:
        appQueries.push(buildGoogleWorkspaceYQL())
        break
      case Apps.Gmail:
        appQueries.push(buildGmailYQL())
        break
      case Apps.GoogleDrive:
        appQueries.push(buildGoogleDriveYQL())
        break
      case Apps.GoogleCalendar:
        appQueries.push(buildGoogleCalendarYQL())
        break
      case Apps.Slack:
        appQueries.push(buildSlackYQL())
        break
      default:
        handleAppsNotInYql(includedApp,includedApps)
        break
    }
  }

  // Combine all queries
  const combinedQuery = appQueries.join("\nor\n")
  const exclusionCondition = buildExclusionCondition()

  return {
    profile: profile,
    yql: `
    select * from sources ${newSources}
        where (
          (
<<<<<<< HEAD
            (
              (
                ({targetHits:${hits}}userInput(@query))
                or
                ({targetHits:${hits}}nearestNeighbor(chunk_embeddings, e))
              )
              ${timestampRange ? `and ((${fileTimestamp}) or (${mailTimestamp}) or (${eventTimestamp}))` : ""}
              and permissions contains @email
              ${mailLabelQuery}
              ${appOrEntityFilter}
            )
            or
            (
              (
                ({targetHits:${hits}}userInput(@query))
                or
                ({targetHits:${hits}}nearestNeighbor(text_embeddings, e))
              )
              ${appOrEntityFilter}
              ${timestampRange ? `and ((${fileTimestamp}) or (${mailTimestamp}) or (${eventTimestamp}))` : ""}
              and permissions contains @email
            )
            or
            (
              ({targetHits:${hits}}userInput(@query))
              ${timestampRange ? `and (${userTimestamp})` : ""}
              ${
                !hasAppOrEntity
                  ? `and app contains "${Apps.GoogleWorkspace}"`
                  : `${appOrEntityFilter} and permissions contains @email`
              }
            )
            or
            (
              ({targetHits:${hits}}userInput(@query))
              and owner contains @email
              ${timestampRange ? `and ${userTimestamp}` : ""}
              ${appOrEntityFilter}
            ) 
=======
            ${combinedQuery}
>>>>>>> 246ced84
          )
          ${exclusionCondition ? `and !(${exclusionCondition})` : ""}
        )
    `,
  }
}

export const HybridDefaultProfileForAgent = (
  hits: number,
  app: Apps | null,
  entity: Entity | null,
  profile: SearchModes = SearchModes.NativeRank,
  timestampRange?: { to: number | null; from: number | null } | null,
  excludedIds?: string[],
  notInMailLabels?: string[],
  AllowedApps: Apps[] | null = null,
  dataSourceIds: string[] = [],
): YqlProfile => {
  // Helper function to build timestamp conditions
  const buildTimestampConditions = (fromField: string, toField: string) => {
    const conditions: string[] = []
    if (timestampRange?.from) {
      conditions.push(`${fromField} >= ${timestampRange.from}`)
    }
    if (timestampRange?.to) {
      conditions.push(`${toField} <= ${timestampRange.to}`)
    }
    return conditions.join(" and ")
  }
  // Helper function to build app/entity filter
  const buildAppEntityFilter = () => {
    return `${app ? "and app contains @app" : ""} ${entity ? "and entity contains @entity" : ""}`.trim()
  }
  // Helper function to build exclusion condition
  const buildExclusionCondition = () => {
    if (!excludedIds || excludedIds.length === 0) return ""
    return excludedIds.map((id) => `docId contains '${id}'`).join(" or ")
  }
  // Helper function to build mail label query
  const buildMailLabelQuery = () => {
    if (!notInMailLabels || notInMailLabels.length === 0) return ""
    return `and !(${notInMailLabels.map((label) => `labels contains '${label}'`).join(" or ")})`
  }
  // App-specific YQL builders
  const buildGoogleWorkspaceYQL = () => {
    const userTimestamp = buildTimestampConditions(
      "creationTime",
      "creationTime",
    )
    const appOrEntityFilter = buildAppEntityFilter()
    const hasAppOrEntity = !!(app || entity)

    return `
      (
        ({targetHits:${hits}} userInput(@query))
        ${timestampRange ? `and (${userTimestamp})` : ""}
        ${
          !hasAppOrEntity
            ? `and app contains "${Apps.GoogleWorkspace}"`
            : `${appOrEntityFilter} and permissions contains @email`
        }
      )
      or
      (
        ({targetHits:${hits}} userInput(@query))
        and owner contains @email
        ${timestampRange ? `and ${userTimestamp}` : ""}
        ${appOrEntityFilter}
      )`
  }
  const buildGmailYQL = () => {
    const mailTimestamp = buildTimestampConditions("timestamp", "timestamp")
    const appOrEntityFilter = buildAppEntityFilter()
    const mailLabelQuery = buildMailLabelQuery()

    return `
      (
        (
          ({targetHits:${hits}} userInput(@query))
          or
          ({targetHits:${hits}} nearestNeighbor(chunk_embeddings, e))
        )
        ${timestampRange ? `and (${mailTimestamp})` : ""}
        and permissions contains @email
        ${mailLabelQuery}
        ${appOrEntityFilter}
      )`
  }
  const buildGoogleDriveYQL = () => {
    const fileTimestamp = buildTimestampConditions("updatedAt", "updatedAt")
    const appOrEntityFilter = buildAppEntityFilter()

    return `
      (
        (
          ({targetHits:${hits}} userInput(@query))
          or
          ({targetHits:${hits}} nearestNeighbor(chunk_embeddings, e))
        )
        ${timestampRange ? `and (${fileTimestamp})` : ""}
        and permissions contains @email
        ${appOrEntityFilter}
      )
     `
  }
  const buildGoogleCalendarYQL = () => {
    const eventTimestamp = buildTimestampConditions("startTime", "startTime")
    const appOrEntityFilter = buildAppEntityFilter()

    return `
      (
        (
          ({targetHits:${hits}} userInput(@query))
          or
          ({targetHits:${hits}} nearestNeighbor(chunk_embeddings, e))
        )
        ${timestampRange ? `and (${eventTimestamp})` : ""}
        and permissions contains @email
        ${appOrEntityFilter}
      )`
  }
  const buildSlackYQL = () => {
    const appOrEntityFilter = buildAppEntityFilter()

    return `
      (
        (
          ({targetHits:${hits}} userInput(@query))
          or
          ({targetHits:${hits}} nearestNeighbor(text_embeddings, e))
        )
        ${appOrEntityFilter}
        and permissions contains @email
      )`
  }

  const buildDataSourceFileYQL = () => {
    // For DataSourceFile, app and entity might not be directly applicable in the same way,
    // but keeping appOrEntityFilter for consistency if needed for other metadata.
    const appOrEntityFilter = buildAppEntityFilter()
    const dataSourceIdConditions =
      dataSourceIds && dataSourceIds.length > 0
        ? `(${dataSourceIds.map((id) => `dataSourceId contains '${id.trim()}'`).join(" or ")})`
        : "false" // If no specific IDs, this part of the query should not match anything

    // Permissions for datasource_file are based on 'uploadedBy' matching the user's email
    // and the dataSourceId matching one of the allowed ones.
    return `
      (
        (
          ({targetHits:${hits}}userInput(@query))
          or
          ({targetHits:${hits}}nearestNeighbor(chunk_embeddings, e))
        )
        and uploadedBy contains @email 
        and ${dataSourceIdConditions}
        ${appOrEntityFilter} 
      )`
  }

  // Build app-specific queries and sources
  const appQueries: string[] = []
  const sources: string[] = []

  if (AllowedApps && AllowedApps.length > 0) {
    for (const allowedApp of AllowedApps) {
      switch (allowedApp) {
        case Apps.GoogleWorkspace:
          appQueries.push(buildGoogleWorkspaceYQL())
          if (!sources.includes(userSchema)) sources.push(userSchema)
          break
        case Apps.Gmail:
          appQueries.push(buildGmailYQL())
          if (!sources.includes(mailSchema)) sources.push(mailSchema)
          break
        case Apps.GoogleDrive:
          appQueries.push(buildGoogleDriveYQL())
          if (!sources.includes(fileSchema)) sources.push(fileSchema)
          break
        case Apps.GoogleCalendar:
          appQueries.push(buildGoogleCalendarYQL())
          if (!sources.includes(eventSchema)) sources.push(eventSchema)
          break
        case Apps.Slack:
          appQueries.push(buildSlackYQL())
          if (!sources.includes(chatUserSchema)) sources.push(chatUserSchema)
          break
        case Apps.DataSource:
          // This case is specifically for when 'Apps.DataSource' is in AllowedApps.
          // The actual filtering by specific dataSourceIds happens in buildDataSourceFileYQL.
          if (dataSourceIds && dataSourceIds.length > 0) {
            appQueries.push(buildDataSourceFileYQL())
            if (!sources.includes(datasourceFileSchema))
              sources.push(datasourceFileSchema)
          } else {
            // If Apps.DataSource is allowed but no specific IDs, this implies a broader search
            // across all accessible data sources. This might be too broad or not the intended behavior.
            // For now, if no specific IDs, we don't add a query part for generic DataSource search.
            // This means an agent configured with "data-source" but no specific IDs won't search them
            // unless other app types are also specified.
            Logger.warn(
              "Apps.DataSource specified for agent, but no specific dataSourceIds provided. Skipping generic DataSource search part.",
            )
          }
          break
      }
    }
  } else if (dataSourceIds && dataSourceIds.length > 0) {
    // This handles the case where AllowedApps might be empty or null,
    // but specific dataSourceIds are provided (e.g., agent is only for specific data sources).
    appQueries.push(buildDataSourceFileYQL())
    if (!sources.includes(datasourceFileSchema))
      sources.push(datasourceFileSchema)
  }

  // Combine all queries
  const combinedQuery = appQueries.join("\nor\n")
  const exclusionCondition = buildExclusionCondition()
  const sourcesString = [...new Set(sources)].join(", ") // Ensure unique sources

  // If sourcesString is empty (e.g., only Apps.DataSource was specified but no dataSourceIds were provided,
  // or no valid AllowedApps were given), then the YQL query will be invalid.
  const fromClause = sourcesString ? `from sources ${sourcesString}` : ""

  if (!combinedQuery || !fromClause) {
    Logger.warn(
      "HybridDefaultProfileForAgent: No valid query parts or sources for YQL, will return empty results.",
      { combinedQuery, fromClause, AllowedApps, dataSourceIds },
    )
    return {
      profile: profile,
      yql: `select * from sources foo where false`, // Ensures valid YQL that returns nothing
    }
  }
  return {
    profile: profile,
    yql: `
    select *
    ${fromClause} 
    where
    (
      (
        ${combinedQuery}
      )
      ${exclusionCondition ? `and !(${exclusionCondition})` : ""}
    )
    ;
    `,
  }
}

export const HybridDefaultProfileInFiles = (
  hits: number,
  profile: SearchModes = SearchModes.NativeRank,
  fileIds: string[],
  notInMailLabels?: string[],
): YqlProfile => {
  let mailLabelQuery = ""
  if (notInMailLabels && notInMailLabels.length > 0) {
    mailLabelQuery = `and !(${notInMailLabels.map((label) => `labels contains '${label}'`).join(" or ")})`
  }

  const contextClauses: string[] = []

  if (fileIds?.length) {
    const idFilters = fileIds.map((id) => `docId contains '${id}'`)
    contextClauses.push(...idFilters)
  }

  const specificContextQuery = contextClauses.length
    ? `and (${contextClauses.join(" or ")})`
    : ""

  // the last 2 'or' conditions are due to the 2 types of users, contacts and admin directory present in the same schema
  return {
    profile: profile,
    yql: `
        select * from sources ${AllSources}
        where ((
          (
            (
              ({targetHits:${hits}}userInput(@query))
              or
              ({targetHits:${hits}}nearestNeighbor(chunk_embeddings, e))
            )
            and permissions contains @email ${mailLabelQuery}
            ${specificContextQuery} 
          )
            or
            (
              (
              ({targetHits:${hits}}userInput(@query))
              or
              ({targetHits:${hits}}nearestNeighbor(text_embeddings, e))
            )
              and permissions contains @email ${specificContextQuery}
            )
          or
          (
            ({targetHits:${hits}}userInput(@query))
            and permissions contains @email ${specificContextQuery}
          )
          or
          (
            ({targetHits:${hits}}userInput(@query))
            and owner contains @email
            ${specificContextQuery}
          )
        )
      )`,
  }
}

const HybridDefaultProfileAppEntityCounts = (
  hits: number,
  timestampRange: { to: number; from: number } | null,
  notInMailLabels?: string[],
  excludedApps?: Apps[],
): YqlProfile => {
  // Helper function to build timestamp conditions
  const buildTimestampConditions = (fromField: string, toField: string) => {
    const conditions: string[] = []
    if (timestampRange?.from) {
      conditions.push(`${fromField} >= ${timestampRange.from}`)
    }
    if (timestampRange?.to) {
      conditions.push(`${toField} <= ${timestampRange.to}`)
    }
    return conditions.join(" and ")
  }

  // Helper function to build mail label query
  const buildMailLabelQuery = () => {
    if (!notInMailLabels || notInMailLabels.length === 0) return ""
    return `and !(${notInMailLabels.map((label) => `labels contains '${label}'`).join(" or ")})`
  }

  // Validate timestamp range
  if (timestampRange && !timestampRange.from && !timestampRange.to) {
    throw new Error("Invalid timestamp range")
  }

  // App-specific YQL builders for counting
  const buildFilesAndMailYQL = () => {
    const fileTimestamp = buildTimestampConditions("updatedAt", "updatedAt")
    const mailTimestamp = buildTimestampConditions("timestamp", "timestamp")
    const mailLabelQuery = buildMailLabelQuery()

    return `
      (
        (
          ({targetHits:${hits}}userInput(@query))
          or
          ({targetHits:${hits}}nearestNeighbor(chunk_embeddings, e))
        )
        ${timestampRange ? `and (${fileTimestamp} or ${mailTimestamp})` : ""}
        and permissions contains @email
        ${mailLabelQuery}
      )`
  }

  const buildTextEmbeddingsYQL = () => {
    const fileTimestamp = buildTimestampConditions("updatedAt", "updatedAt")
    const mailTimestamp = buildTimestampConditions("timestamp", "timestamp")

    return `
      (
        (
          ({targetHits:${hits}}userInput(@query))
          or
          ({targetHits:${hits}}nearestNeighbor(text_embeddings, e))
        )
        ${timestampRange ? `and (${fileTimestamp} or ${mailTimestamp})` : ""}
        and permissions contains @email
      )`
  }

  const buildGoogleWorkspaceYQL = () => {
    const userTimestamp = buildTimestampConditions(
      "creationTime",
      "creationTime",
    )

    return `
      (
        ({targetHits:${hits}}userInput(@query))
        ${timestampRange ? `and ${userTimestamp}` : ""}
        and app contains "${Apps.GoogleWorkspace}"
      )`
  }

  const buildOwnerYQL = () => {
    const userTimestamp = buildTimestampConditions(
      "creationTime",
      "creationTime",
    )

    return `
      (
        ({targetHits:${hits}}userInput(@query))
        and owner contains @email
        ${timestampRange ? `and ${userTimestamp}` : ""}
      )`
  }

  // Start with AllSources and filter out excluded app schemas
  let newSources = AllSources
  if (excludedApps && excludedApps.length > 0) {
    let sourcesToExclude: string[] = []

    excludedApps.forEach((excludedApp) => {
      switch (excludedApp) {
        case Apps.Slack:
          sourcesToExclude.push(chatMessageSchema, chatUserSchema)
          break
        case Apps.Gmail:
          sourcesToExclude.push(mailSchema, mailAttachmentSchema)
          break
        case Apps.GoogleDrive:
          sourcesToExclude.push(fileSchema)
          break
        case Apps.GoogleCalendar:
          sourcesToExclude.push(eventSchema)
          break
        case Apps.GoogleWorkspace:
          sourcesToExclude.push(userSchema)
          break
      }
    })

    // Filter out excluded schemas from AllSources
    newSources = AllSources.split(", ")
      .filter((source) => !sourcesToExclude.includes(source))
      .join(", ")
  }

  // Build the combined query using modular components
  const filesAndMailQuery = buildFilesAndMailYQL()
  const textEmbeddingsQuery = buildTextEmbeddingsYQL()
  const googleWorkspaceQuery = buildGoogleWorkspaceYQL()
  const ownerQuery = buildOwnerYQL()

  return {
    profile: SearchModes.NativeRank,
    yql: `select * from sources ${newSources}
            where (
              ${filesAndMailQuery}
              or
              ${textEmbeddingsQuery}
              or
              ${googleWorkspaceQuery}
              or
              ${ownerQuery}
            )
            limit 0
            | all(
                group(app) each(
                    group(entity) each(output(count()))
                )
            )`,
  }
}

// TODO: extract out the fetch and make an api client
export const groupVespaSearch = async (
  query: string,
  email: string,
  limit = config.page,
  timestampRange?: { to: number; from: number } | null,
): Promise<AppEntityCounts> => {
  let excludedApps: Apps[] = []
  try {
    const slackSyncJobs = await getAppSyncJobsByEmail(
      db,
      Apps.Slack,
      AuthType.OAuth,
      email,
    )
    if (!slackSyncJobs || slackSyncJobs.length === 0) {
      excludedApps.push(Apps.Slack)
    }
  } catch (error) {
    Logger.error(`Error checking Slack sync jobs: ${error}`)
    // If there's an error checking sync jobs, exclude Slack to be safe
    excludedApps.push(Apps.Slack)
  }
  Logger.info(`Excluded Apps: ${excludedApps.join(", ")}`)
  let { yql, profile } = HybridDefaultProfileAppEntityCounts(
    limit,
    timestampRange ?? null,
    [], // notInMailLabels
    excludedApps, // excludedApps as fourth parameter
  )

  const hybridDefaultPayload = {
    yql,
    query,
    email,
    "ranking.profile": profile,
    "input.query(e)": "embed(@query)",
  }
  try {
    return await vespa.groupSearch(hybridDefaultPayload)
  } catch (error) {
    throw new ErrorPerformingSearch({
      cause: error as Error,
      sources: AllSources,
    })
  }
}

type VespaQueryConfig = {
  limit: number
  offset: number
  alpha: number
  timestampRange: { from: number | null; to: number | null } | null
  excludedIds: string[]
  notInMailLabels: string[]
  rankProfile: SearchModes
  requestDebug: boolean
  span: Span | null
  maxHits: number
  recencyDecayRate: number
  dataSourceIds?: string[] // Added for agent-specific data source filtering
}

export const searchVespa = async (
  query: string,
  email: string,
  app: Apps | null,
  entity: Entity | null,
  {
    alpha = 0.5,
    limit = config.page,
    offset = 0,
    timestampRange = null,
    excludedIds = [],
    notInMailLabels = [],
    rankProfile = SearchModes.NativeRank,
    requestDebug = false,
    span = null,
    maxHits = 400,
    recencyDecayRate = 0.02,
  }: Partial<VespaQueryConfig>,
): Promise<VespaSearchResponse> => {
  // Determine the timestamp cutoff based on lastUpdated
  // const timestamp = lastUpdated ? getTimestamp(lastUpdated) : null
  const isDebugMode = config.isDebugMode || requestDebug || false

  // Check if Slack sync job exists for the user
  let excludedApps: Apps[] = []
  try {
    const slackSyncJobs = await getAppSyncJobsByEmail(
      db,
      Apps.Slack,
      AuthType.OAuth,
      email,
    )
    if (!slackSyncJobs || slackSyncJobs.length === 0) {
      excludedApps.push(Apps.Slack)
    }
  } catch (error) {
    Logger.error(`Error checking Slack sync jobs: ${error}`)
    // If there's an error checking sync jobs, exclude Slack to be safe
    excludedApps.push(Apps.Slack)
  }

  let { yql, profile } = HybridDefaultProfile(
    limit,
    app,
    entity,
    rankProfile,
    timestampRange,
    excludedIds,
    notInMailLabels,
    excludedApps,
  )

  const hybridDefaultPayload = {
    yql,
    query,
    email,
    "ranking.profile": profile,
    "input.query(e)": "embed(@query)",
    "input.query(alpha)": alpha,
    "input.query(recency_decay_rate)": recencyDecayRate,
    maxHits,
    hits: limit,
    ...(offset
      ? {
          offset,
        }
      : {}),
    ...(app ? { app } : {}),
    ...(entity ? { entity } : {}),
    ...(isDebugMode ? { "ranking.listFeatures": true, tracelevel: 4 } : {}),
  }
  span?.setAttribute("vespaPayload", JSON.stringify(hybridDefaultPayload))
  try {
    return await vespa.search<VespaSearchResponse>(hybridDefaultPayload)
  } catch (error) {
    throw new ErrorPerformingSearch({
      cause: error as Error,
      sources: AllSources,
    })
  }
}

export const searchVespaInFiles = async (
  query: string,
  email: string,
  fileIds: string[],
  {
    alpha = 0.5,
    limit = config.page,
    offset = 0,
    notInMailLabels = [],
    rankProfile = SearchModes.NativeRank,
    requestDebug = false,
    span = null,
    maxHits = 400,
  }: Partial<VespaQueryConfig>,
): Promise<VespaSearchResponse> => {
  const isDebugMode = config.isDebugMode || requestDebug || false

  let { yql, profile } = HybridDefaultProfileInFiles(
    limit,
    rankProfile,
    fileIds,
    notInMailLabels,
  )

  const hybridDefaultPayload = {
    yql,
    query,
    email,
    "ranking.profile": profile,
    "input.query(e)": "embed(@query)",
    "input.query(alpha)": alpha,
    maxHits,
    hits: limit,
    ...(offset
      ? {
          offset,
        }
      : {}),
    ...(isDebugMode ? { "ranking.listFeatures": true, tracelevel: 4 } : {}),
  }
  span?.setAttribute("vespaPayload", JSON.stringify(hybridDefaultPayload))
  try {
    return await vespa.search<VespaSearchResponse>(hybridDefaultPayload)
  } catch (error) {
    throw new ErrorPerformingSearch({
      cause: error as Error,
      sources: AllSources,
    })
  }
}

export const searchVespaThroughAgent = async (
  query: string,
  email: string,
  apps: Apps[] | null,
  {
    alpha = 0.5,
    limit = config.page,
    offset = 0,
    rankProfile = SearchModes.NativeRank,
    requestDebug = false,
    span = null,
    maxHits = 400,
  }: Partial<VespaQueryConfig>,
): Promise<VespaSearchResponse> => {
  if (!query?.trim()) {
    throw new Error("Query cannot be empty")
  }

  if (!email?.trim()) {
    throw new Error("Email cannot be empty")
  }
  return {} as VespaSearchResponse
}

export const searchVespaAgent = async (
  query: string,
  email: string,
  app: Apps | null,
  entity: Entity | null,
  Apps: Apps[] | null,
  {
    alpha = 0.5,
    limit = config.page,
    offset = 0,
    timestampRange = null,
    excludedIds = [],
    notInMailLabels = [],
    rankProfile = SearchModes.NativeRank,
    requestDebug = false,
    span = null,
    maxHits = 400,
    recencyDecayRate = 0.02,
    dataSourceIds = [], // Ensure dataSourceIds is destructured here
  }: Partial<VespaQueryConfig>,
): Promise<VespaSearchResponse> => {
  // Determine the timestamp cutoff based on lastUpdated
  // const timestamp = lastUpdated ? getTimestamp(lastUpdated) : null
  const isDebugMode = config.isDebugMode || requestDebug || false

  let { yql, profile } = HybridDefaultProfileForAgent(
    limit,
    app,
    entity,
    rankProfile,
    timestampRange,
    excludedIds,
    notInMailLabels,
    Apps,
    dataSourceIds, // Pass dataSourceIds here
  )

  const hybridDefaultPayload = {
    yql,
    query,
    email,
    "ranking.profile": profile,
    "input.query(e)": "embed(@query)",
    "input.query(alpha)": alpha,
    "input.query(recency_decay_rate)": recencyDecayRate,
    maxHits,
    hits: limit,
    ...(offset
      ? {
          offset,
        }
      : {}),
    ...(app ? { app } : {}),
    ...(entity ? { entity } : {}),
    ...(isDebugMode ? { "ranking.listFeatures": true, tracelevel: 4 } : {}),
  }
  span?.setAttribute("vespaPayload", JSON.stringify(hybridDefaultPayload))
  try {
    return await vespa.search<VespaSearchResponse>(hybridDefaultPayload)
  } catch (error) {
    throw new ErrorPerformingSearch({
      cause: error as Error,
      sources: AllSources,
    })
  }
}

export const GetDocument = async (
  schema: VespaSchema,
  docId: string,
): Promise<VespaGetResult | ChatUserCore> => {
  try {
    const options = { namespace: NAMESPACE, docId, schema }
    return vespa.getDocument(options)
  } catch (error) {
    Logger.error(error, `Error fetching document docId: ${docId}`)
    const errMessage = getErrorMessage(error)
    throw new ErrorGettingDocument({
      docId,
      cause: error as Error,
      sources: schema,
      message: errMessage,
    })
  }
}

export const GetDocumentsByDocIds = async (
  docIds: string[],
  generateAnswerSpan: Span,
): Promise<VespaSearchResponse> => {
  try {
    const options = { namespace: NAMESPACE, docIds, generateAnswerSpan }
    return vespa.getDocumentsByOnlyDocIds(options)
  } catch (error) {
    Logger.error(error, `Error fetching document docIds: ${docIds}`)
    const errMessage = getErrorMessage(error)
    throw new Error(errMessage)
  }
}

/**
 * Fetches a single random document from a specific schema.
 */
export const GetRandomDocument = async (
  namespace: string,
  schema: string,
  cluster: string,
): Promise<any | null> => {
  try {
    // Directly use the vespa instance imported in this file
    return await vespa.getRandomDocument(namespace, schema, cluster)
  } catch (error) {
    Logger.error(error, `Error fetching random document for schema ${schema}`)
    // Rethrow or handle as appropriate for this abstraction layer
    throw new ErrorGettingDocument({
      docId: `random_from_${schema}`,
      cause: error as Error,
      sources: schema,
      message: `Failed to get random document: ${getErrorMessage(error)}`,
    })
  }
}

export const GetDocumentWithField = async (
  fieldName: string,
  schema: VespaSchema,
  limit: number = 100,
  offset: number = 0,
): Promise<VespaSearchResponse> => {
  try {
    const options = { namespace: NAMESPACE, schema }
    return await vespa.getDocumentsWithField(fieldName, options, limit, offset)
  } catch (error) {
    const errMessage = getErrorMessage(error)
    throw new Error(errMessage)
  }
}

export const UpdateDocumentPermissions = async (
  schema: VespaSchema,
  docId: string,
  updatedPermissions: string[],
) => {
  try {
    const options = { namespace: NAMESPACE, docId, schema }
    await vespa.updateDocumentPermissions(updatedPermissions, options)
  } catch (error) {
    throw new ErrorUpdatingDocument({
      docId,
      cause: error as Error,
      sources: schema,
    })
  }
}

export const UpdateEventCancelledInstances = async (
  schema: VespaSchema,
  docId: string,
  updatedCancelledInstances: string[],
) => {
  try {
    const options = { namespace: NAMESPACE, docId, schema }
    await vespa.updateCancelledEvents(updatedCancelledInstances, options)
  } catch (error) {
    throw new ErrorUpdatingDocument({
      docId,
      cause: error as Error,
      sources: schema,
    })
  }
}

export const UpdateDocument = async (
  schema: VespaSchema,
  docId: string,
  updatedFields: Record<string, any>,
) => {
  try {
    const options = { namespace: NAMESPACE, docId, schema }
    await vespa.updateDocument(updatedFields, options)
  } catch (error) {
    throw new ErrorUpdatingDocument({
      docId,
      cause: error as Error,
      sources: schema,
    })
  }
}

export const DeleteDocument = async (docId: string, schema: VespaSchema) => {
  try {
    const options = { namespace: NAMESPACE, docId, schema }
    await vespa.deleteDocument(options)
  } catch (error) {
    throw new ErrorDeletingDocuments({
      cause: error as Error,
      sources: schema,
    })
  }
}

// Define a type for Entity Counts (where the key is the entity name and the value is the count)
interface EntityCounts {
  [entity: string]: number
}

// Define a type for App Entity Counts (where the key is the app name and the value is the entity counts)
export interface AppEntityCounts {
  [app: string]: EntityCounts
}

export const ifDocumentsExist = async (
  docIds: string[],
): Promise<Record<string, { exists: boolean; updatedAt: number | null }>> => {
  try {
    return await vespa.ifDocumentsExist(docIds)
  } catch (error) {
    throw error
  }
}

export const ifMailDocumentsExist = async (
  mailIds: string[],
): Promise<Record<string, { exists: boolean; updatedAt: number | null }>> => {
  try {
    return await vespa.ifMailDocumentsExist(mailIds)
  } catch (error) {
    throw error
  }
}

export const ifDocumentsExistInChatContainer = async (
  docIds: string[],
): Promise<
  Record<
    string,
    { exists: boolean; updatedAt: number | null; permissions: string[] }
  >
> => {
  try {
    return await vespa.ifDocumentsExistInChatContainer(docIds)
  } catch (error) {
    throw error
  }
}

export const ifDocumentsExistInSchema = async (
  schema: string,
  docIds: string[],
): Promise<Record<string, { exists: boolean; updatedAt: number | null }>> => {
  try {
    return await vespa.ifDocumentsExistInSchema(schema, docIds)
  } catch (error) {
    throw error
  }
}

const getNDocuments = async (n: number) => {
  // Encode the YQL query to ensure it's URL-safe
  const yql = encodeURIComponent(
    `select * from sources ${fileSchema} where true`,
  )

  // Construct the search URL with necessary query parameters
  const url = `${vespaEndpoint}/search/?yql=${yql}&hits=${n}&cluster=${CLUSTER}`

  try {
    const response: Response = await fetch(url, {
      method: "GET",
      headers: {
        Accept: "application/json",
      },
    })

    if (!response.ok) {
      const errorText = response.statusText
      throw new Error(
        `Failed to fetch document count: ${response.status} ${response.statusText} - ${errorText}`,
      )
    }

    const data = await response.json()

    return data
  } catch (error) {
    const errMessage = getErrorMessage(error)
    Logger.error(error, `Error retrieving document count: , ${errMessage}`)
    throw new ErrorRetrievingDocuments({
      cause: error as Error,
      sources: "file",
    })
  }
}

const hashQuery = (query: string) => {
  return crypto.createHash("sha256").update(query.trim()).digest("hex")
}

export const updateUserQueryHistory = async (query: string, owner: string) => {
  const docId = `query_id-${hashQuery(query + owner)}`
  const timestamp = new Date().getTime()

  try {
    const docExist = await getDocumentOrNull(userQuerySchema, docId)

    if (docExist) {
      const docFields = docExist.fields as VespaUserQueryHistory
      const timeSinceLastUpdate = timestamp - docFields.timestamp
      if (timeSinceLastUpdate > config.userQueryUpdateInterval) {
        await UpdateDocument(userQuerySchema, docId, {
          count: docFields.count + 1,
          timestamp,
        })
      } else {
        Logger.warn(`Skipping update for ${docId}: Under time interval`)
      }
    } else {
      await insert(
        { docId, query_text: query, timestamp, count: 1, owner },
        userQuerySchema,
      )
    }
  } catch (error) {
    const errMsg = getErrorMessage(error)
    Logger.error(error, `Update user query error: ${errMsg}`, error)
    throw new Error("Failed to update user query history")
  }
}

export const getDocumentOrNull = async (schema: VespaSchema, docId: string) => {
  try {
    return await GetDocument(schema, docId)
  } catch (error) {
    const errMsg = getErrorMessage(error)
    if (errMsg.includes("404 Not Found")) {
      Logger.warn(`Document ${docId} does not exist`)
      return null
    }

    throw error
  }
}

export const searchUsersByNamesAndEmails = async (
  mentionedNames: string[],
  mentionedEmails: string[],
  limit: number = 10,
): Promise<VespaSearchResponse> => {
  // Construct YQL conditions for names and emails
  const nameConditions = mentionedNames.map((name) => {
    // For fuzzy search
    return `(name_fuzzy contains ({maxEditDistance: 2, prefix: true} fuzzy("${name}")))`
    // For exact match, use:
    // return `(name contains "${name}")`;
  })

  const emailConditions = mentionedEmails.map((email) => {
    // For fuzzy search
    return `(email_fuzzy contains ({maxEditDistance: 2, prefix: true} fuzzy("${email}")))`
    // For exact match, use:
    // return `(email contains "${email}")`;
  })

  // Combine all conditions with OR operator
  const allConditions = [...nameConditions, ...emailConditions].join(" or ")

  // Build the full YQL query
  const yqlQuery = `select * from sources ${userSchema} where (${allConditions});`

  const searchPayload = {
    yql: yqlQuery,
    hits: limit,
    "ranking.profile": "default",
  }

  try {
    return await vespa.getUsersByNamesAndEmails(searchPayload)
  } catch (error) {
    throw error
  }
}

/**
 * Helper function to calculate the timestamp based on LastUpdated value.
 */
export const getTimestamp = (lastUpdated: string): number | null => {
  const now = new Date().getTime() // Convert current time to epoch seconds
  switch (lastUpdated) {
    case "pastDay":
      return now - 24 * 60 * 60 * 1000
    case "pastWeek":
      return now - 7 * 24 * 60 * 60 * 1000
    case "pastMonth":
      return now - 30 * 24 * 60 * 60 * 1000
    case "pastYear":
      return now - 365 * 24 * 60 * 60 * 1000
    case "anytime":
    default:
      return null
  }
}

// export const searchEmployeesViaName = async (
//   name: string,
//   email: string,
//   limit = config.page,
//   offset?: number,
// ): Promise<VespaSearchResponse> => {
//   const url = `${vespaEndpoint}/search/`

//   const yqlQuery = `
//       select * from sources user
//       where name contains ({maxEditDistance: 2, prefix: true} fuzzy(@query))`

//   const hybridDefaultPayload = {
//     yql: yqlQuery,
//     query: name,
//     email,
//     "ranking.profile": HybridDefaultProfile(limit).profile,
//     "input.query(e)": "embed(@query)",
//     hits: limit,
//     alpha: 0.5,
//     ...(offset
//       ? {
//           offset,
//         }
//       : {}),
//     variables: {
//       query,
//     },
//   }
//   try {
//     const response = await fetch(url, {
//       method: "POST",
//       headers: {
//         "Content-Type": "application/json",
//       },
//       body: JSON.stringify(hybridDefaultPayload),
//     })
//     if (!response.ok) {
//       const errorText = response.statusText
//       throw new Error(
//         `Failed to fetch documents: ${response.status} ${response.statusText} - ${errorText}`,
//       )
//     }

//     const data = await response.json()
//     return data
//   } catch (error) {
//     Logger.error(`Error performing search:, ${error}`)
//     throw new ErrorPerformingSearch({
//       cause: error as Error,
//       sources: AllSources,
//     })
//   }
// }

interface GetItemsParams {
  schema: VespaSchema
  app?: Apps | null
  entity?: Entity | null
  timestampRange: { from: number | null; to: number | null } | null
  limit?: number
  offset?: number
  email: string
  asc: boolean
  // query: string
}

// TODO: this won't work for user schema
//
export const getItems = async (
  params: GetItemsParams,
): Promise<VespaSearchResponse> => {
  const {
    schema,
    app,
    entity,
    timestampRange,
    limit = config.page,
    offset = 0,
    email,
    asc,
  } = params

  // Construct conditions based on parameters
  let conditions: string[] = []

  // App condition
  if (app) {
    conditions.push(`app contains @app`)
  }

  // Entity condition
  if (entity) {
    conditions.push(`entity contains @entity`)
  }

  // Permissions or owner condition based on schema
  if (schema !== userSchema) {
    conditions.push(`permissions contains @email`)
  } else {
    // For user schema
    if (app !== Apps.GoogleWorkspace) {
      conditions.push(`owner contains @email`)
    }
  }

  let timestampField = ""

  // Choose appropriate timestamp field based on schema
  if (schema === mailSchema || schema === mailAttachmentSchema) {
    timestampField = "timestamp"
  } else if (schema === fileSchema || schema === chatMessageSchema) {
    timestampField = "updatedAt"
  } else if (schema === eventSchema) {
    timestampField = "startTime"
  } else if (schema === userSchema) {
    timestampField = "creationTime"
  } else {
    timestampField = "updatedAt"
  }

  // Timestamp conditions
  if (timestampRange) {
    let timeConditions: string[] = []
    if (timestampRange.from) {
      timeConditions.push(
        `${timestampField} >= ${new Date(timestampRange.from).getTime()}`,
      )
    }
    if (timestampRange.to) {
      timeConditions.push(
        `${timestampField} <= ${new Date(timestampRange.to).getTime()}`,
      )
    }
    if (timeConditions.length > 0) {
      conditions.push(`(${timeConditions.join(" and ")})`)
    }
  }

  // Combine conditions
  const whereClause =
    conditions.length > 0 ? `where ${conditions.join(" and ")}` : "where true"

  const orderByClause = timestampField
    ? `order by ${timestampField} ${asc ? "asc" : "desc"}`
    : ""

  // Construct YQL query with limit and offset
  const yql = `select * from sources ${schema} ${whereClause} ${orderByClause} limit ${limit} offset ${offset}`

  const searchPayload = {
    yql,
    email,
    ...(app ? { app } : {}),
    ...(entity ? { entity } : {}),
    "ranking.profile": "unranked",
  }

  try {
    return await vespa.getItems(searchPayload)
  } catch (error) {
    throw new ErrorPerformingSearch({
      cause: error as Error,
      sources: schema,
    })
  }
}

// --- DataSource and DataSourceFile Specific Functions ---

export const insertDataSource = async (
  document: VespaDataSource,
): Promise<void> => {
  try {
    await insert(document as Inserts, datasourceSchema)
    Logger.info(`DataSource ${document.docId} inserted successfully`)
  } catch (error) {
    Logger.error(error, `Error inserting DataSource ${document.docId}`)
    throw error
  }
}

export const insertDataSourceFile = async (
  document: VespaDataSourceFile,
): Promise<void> => {
  try {
    await insert(document as Inserts, datasourceFileSchema)
    Logger.info(`DataSourceFile ${document.docId} inserted successfully`)
  } catch (error) {
    Logger.error(error, `Error inserting DataSourceFile ${document.docId}`)
    throw error
  }
}

export const getDataSourceByNameAndCreator = async (
  name: string,
  createdByEmail: string,
): Promise<VespaDataSourceSearch | null> => {
  const yql = `select * from ${datasourceSchema} where name contains @name and createdBy contains @email limit 1`
  const payload = {
    yql,
    name,
    email: createdByEmail,
    hits: 1,
    "ranking.profile": "unranked",
    "presentation.summary": "default",
  }
  try {
    const response: VespaSearchResponse = await vespa.search(payload)
    if (response.root.children && response.root.children.length > 0) {
      const searchResult = response.root.children[0] as VespaSearchResult

      return searchResult.fields as unknown as VespaDataSourceSearch
    }
    return null
  } catch (error) {
    Logger.error(
      error,
      `Error fetching DataSource by name "${name}" and creator "${createdByEmail}"`,
    )
    throw new ErrorPerformingSearch({
      message: `Error fetching DataSource by name "${name}" and creator "${createdByEmail}"`,
      cause: error as Error,
      sources: datasourceSchema,
    })
  }
}

export const getDataSourcesByCreator = async (
  createdByEmail: string,
  limit: number = 100,
): Promise<VespaSearchResponse> => {
  const yql = `select * from ${datasourceSchema} where createdBy contains @email limit ${limit}`
  const payload = {
    yql,
    email: createdByEmail,
    hits: limit,
    "ranking.profile": "unranked",
    "presentation.summary": "default",
  }
  try {
    return await vespa.search<VespaSearchResponse>(payload)
  } catch (error) {
    Logger.error(
      error,
      `Error fetching DataSources for creator "${createdByEmail}"`,
    )
    throw new ErrorPerformingSearch({
      message: `Error fetching DataSources for creator "${createdByEmail}"`,
      cause: error as Error,
      sources: datasourceSchema,
    })
  }
}

export const checkIfDataSourceFileExistsByNameAndId = async (
  fileName: string,
  dataSourceId: string,
  uploadedBy: string,
): Promise<boolean> => {
  const yql = `
    select * 
    from sources ${datasourceFileSchema} 
    where fileName contains @fileName and dataSourceId contains @dataSourceId and uploadedBy contains @uploadedBy 
    limit 1
  `
  const payload = {
    yql,
    fileName,
    dataSourceId,
    uploadedBy,
    hits: 1,
    "ranking.profile": "unranked",
  }
  try {
    Logger.debug(
      { payload },
      "Checking if datasource file exists by name and ID",
    )
    const response: VespaSearchResponse = await vespa.search(payload)
    return response.root.children && response.root.children.length > 0
  } catch (error) {
    Logger.error(
      error,
      `Error checking if file "${fileName}" exists for DataSource ID "${dataSourceId}" and user "${uploadedBy}"`,
    )

    throw new ErrorPerformingSearch({
      message: `Error checking if file "${fileName}" exists for DataSource ID "${dataSourceId}" and user "${uploadedBy}"`,
      cause: error as Error,
      sources: datasourceFileSchema,
    })
  }
}

export const getDataSourceFilesByName = async (
  dataSourceName: string,
  userEmail: string,
  limit: number = 400, // Changed default limit to 400
): Promise<VespaSearchResponse> => {
  const yql = `
    select * 
    from sources ${datasourceFileSchema} 
    where dataSourceName contains @dataSourceName and uploadedBy contains @userEmail 
    order by createdAt desc 
    limit ${limit}
  `
  const payload = {
    yql,
    dataSourceName,
    userEmail,
    hits: limit,
    "ranking.profile": "unranked",
    "presentation.summary": "default",
  }
  try {
    Logger.debug({ payload }, "Fetching files for datasource by name and user")
    return await vespa.search<VespaSearchResponse>(payload)
  } catch (error) {
    Logger.error(
      error,
      `Error fetching files for DataSource "${dataSourceName}" and user "${userEmail}"`,
    )
    throw new ErrorPerformingSearch({
      message: `Error fetching files for DataSource "${dataSourceName}" and user "${userEmail}"`,
      cause: error as Error,
      sources: datasourceFileSchema,
    })
  }
}<|MERGE_RESOLUTION|>--- conflicted
+++ resolved
@@ -52,13 +52,10 @@
 import crypto from "crypto"
 import VespaClient from "@/search/vespaClient"
 import pLimit from "p-limit"
-<<<<<<< HEAD
 import { VespaSearchResponseToSearchResult } from "./mappers"
-=======
 import { getAppSyncJobsByEmail } from "@/db/syncJob"
 import { AuthType } from "@/shared/types"
 import { db } from "@/db/client"
->>>>>>> 246ced84
 const vespa = new VespaClient()
 
 // Define your Vespa endpoint and schema name
@@ -280,7 +277,7 @@
   yql: string
 }
 
-const handleAppsNotInYql = (app:Apps | null,includedApp:Apps[]) => {
+const handleAppsNotInYql = (app: Apps | null, includedApp: Apps[]) => {
   Logger.error(`${app} is not supported in YQL queries yet`)
   throw new ErrorPerformingSearch({
     message: `${app} is not supported in YQL queries yet`,
@@ -481,8 +478,10 @@
       case Apps.Slack:
         appQueries.push(buildSlackYQL())
         break
+      case Apps.DataSource:
+        break
       default:
-        handleAppsNotInYql(includedApp,includedApps)
+        handleAppsNotInYql(includedApp, includedApps)
         break
     }
   }
@@ -497,49 +496,7 @@
     select * from sources ${newSources}
         where (
           (
-<<<<<<< HEAD
-            (
-              (
-                ({targetHits:${hits}}userInput(@query))
-                or
-                ({targetHits:${hits}}nearestNeighbor(chunk_embeddings, e))
-              )
-              ${timestampRange ? `and ((${fileTimestamp}) or (${mailTimestamp}) or (${eventTimestamp}))` : ""}
-              and permissions contains @email
-              ${mailLabelQuery}
-              ${appOrEntityFilter}
-            )
-            or
-            (
-              (
-                ({targetHits:${hits}}userInput(@query))
-                or
-                ({targetHits:${hits}}nearestNeighbor(text_embeddings, e))
-              )
-              ${appOrEntityFilter}
-              ${timestampRange ? `and ((${fileTimestamp}) or (${mailTimestamp}) or (${eventTimestamp}))` : ""}
-              and permissions contains @email
-            )
-            or
-            (
-              ({targetHits:${hits}}userInput(@query))
-              ${timestampRange ? `and (${userTimestamp})` : ""}
-              ${
-                !hasAppOrEntity
-                  ? `and app contains "${Apps.GoogleWorkspace}"`
-                  : `${appOrEntityFilter} and permissions contains @email`
-              }
-            )
-            or
-            (
-              ({targetHits:${hits}}userInput(@query))
-              and owner contains @email
-              ${timestampRange ? `and ${userTimestamp}` : ""}
-              ${appOrEntityFilter}
-            ) 
-=======
             ${combinedQuery}
->>>>>>> 246ced84
           )
           ${exclusionCondition ? `and !(${exclusionCondition})` : ""}
         )
