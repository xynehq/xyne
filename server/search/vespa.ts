--- conflicted
+++ resolved
@@ -2504,11 +2504,7 @@
 export const getDataSourceFilesByName = async (
   dataSourceName: string,
   userEmail: string,
-<<<<<<< HEAD
   limit: number = 3000, // Changed default limit to 3000
-=======
-  limit: number = 400,
->>>>>>> f8bfb754
 ): Promise<VespaSearchResponse> => {
   const yql = `
     select * 
