--- conflicted
+++ resolved
@@ -1557,16 +1557,6 @@
     kbIds = [], // Ensure kbIds is destructured here
   }: Partial<VespaQueryConfig>,
 ): Promise<VespaSearchResponse> => {
-<<<<<<< HEAD
-  console.log('searchVespaagents kbIds:', kbIds);
-  console.log('searchVespaagents dataSourceIds:', dataSourceIds);
-  const emailorkey = process.env.API_KEY || email
-  // Get appropriate client and email
-  const { client, email: resolvedEmail } =
-    await getVespaClientAndEmail(emailorkey)
-
-=======
->>>>>>> 03f5c97f
   // Determine the timestamp cutoff based on lastUpdated
   // const timestamp = lastUpdated ? getTimestamp(lastUpdated) : null
   const isDebugMode = config.isDebugMode || requestDebug || false
