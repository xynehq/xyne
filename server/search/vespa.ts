--- conflicted
+++ resolved
@@ -9,6 +9,8 @@
   userQuerySchema,
   userSchema,
   mailAttachmentSchema,
+  chatUserSchema,
+  chatMessageSchema,
   chatUserSchema,
   chatMessageSchema,
 } from "@/search/types"
@@ -27,10 +29,7 @@
   VespaMailAttachment,
   VespaChatContainer,
   Inserts,
-<<<<<<< HEAD
-=======
   VespaSearchResults,
->>>>>>> a9326f48
 } from "@/search/types"
 import { getErrorMessage } from "@/utils"
 import config from "@/config"
@@ -187,17 +186,12 @@
         (query_text contains ({maxEditDistance: 2, prefix: true} fuzzy(@query))
         and owner contains @email)
         or
-<<<<<<< HEAD
-        (name_fuzzy contains ({maxEditDistance: 2, prefix: true} fuzzy(@query)) or email_fuzzy contains ({maxEditDistance: 2, prefix: true} fuzzy(@query))
-        and permissions contains @email
-=======
         (
           (
             name_fuzzy contains ({maxEditDistance: 2, prefix: true} fuzzy(@query)) or
             email_fuzzy contains ({maxEditDistance: 2, prefix: true} fuzzy(@query))
           )
           and permissions contains @email
->>>>>>> a9326f48
         )
         `
 
