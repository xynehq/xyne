--- conflicted
+++ resolved
@@ -17,40 +17,6 @@
 
 const Logger = getLogger(Subsystem.Vespa).child({ module: "vespa" })
 
-<<<<<<< HEAD
-const vespaConfig = createDefaultConfig({
-  vespaBaseHost: config.vespaBaseHost,
-  page: config.VespaPageSize,
-  isDebugMode: config.isDebugMode,
-  namespace: NAMESPACE,
-  cluster: CLUSTER,
-  vespaMaxRetryAttempts: config.vespaMaxRetryAttempts,
-  vespaRetryDelay: config.vespaRetryDelay,
-})
-const AllSources = [
-  fileSchema,
-  userSchema,
-  mailSchema,
-  eventSchema,
-  mailAttachmentSchema,
-  chatUserSchema,
-  chatMessageSchema,
-  chatContainerSchema,
-  // Not adding datasource or datasource_file to AllSources by default,
-  // as they are for a specific app functionality.
-  // dataSourceFileSchema and collection file schemas are intentionally excluded from search
-]
-const dependencies: VespaDependencies = {
-  logger: Logger,
-  config: vespaConfig,
-  sourceSchemas: AllSources as any,
-  vespaEndpoint: config.vespaEndpoint,
-}
-
-const vespa = createVespaService(dependencies)
-
-=======
->>>>>>> aa29edab
 export const insert = vespa.insert.bind(vespa)
 export const GetDocument = vespa.GetDocument.bind(vespa)
 export const getDocumentOrNull = vespa.getDocumentOrNull.bind(vespa)
@@ -189,10 +155,6 @@
 export const HybridDefaultProfile = vespa.HybridDefaultProfile.bind(vespa)
 
 export const GetDocumentsByDocIds = vespa.GetDocumentsByDocIds.bind(vespa)
-<<<<<<< HEAD
-export const searchVespaThroughAgent = vespa.searchVespaAgent.bind(vespa)
-=======
->>>>>>> aa29edab
 export const searchSlackInVespa = vespa.searchSlackInVespa.bind(vespa)
 
 export const getAllDocumentsForAgent = vespa.getAllDocumentsForAgent.bind(vespa)
