--- conflicted
+++ resolved
@@ -20,11 +20,8 @@
   VespaGetResult,
   Entity,
   VespaEvent,
-<<<<<<< HEAD
+  VespaUserQueryHistory,
   VespaChatAttachment,
-=======
-  VespaUserQueryHistory,
->>>>>>> 1727cd23
 } from "@/search/types"
 import { getErrorMessage } from "@/utils"
 import config from "@/config"
@@ -151,11 +148,8 @@
     | VespaFile
     | VespaMail
     | VespaEvent
-<<<<<<< HEAD
+    | VespaUserQueryHistory
     | VespaChatAttachment,
-=======
-    | VespaUserQueryHistory,
->>>>>>> 1727cd23
   schema: string,
 ) => {
   try {
