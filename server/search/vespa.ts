import { getLogger } from "@/logger"
import { Subsystem } from "@/types"
import {
  Apps,
  DriveEntity,
  type Entity,
  type VespaQueryConfig,
  type VespaSchema,
} from "@xyne/vespa-ts/types"
import config from "@/config"
import { db } from "@/db/client"
import { getConnectorByAppAndEmailId } from "@/db/connector"
import { AuthType, ConnectorStatus } from "@/shared/types"
import { extractDriveIds, extractCollectionVespaIds } from "./utils"
import { getAppSyncJobsByEmail } from "@/db/syncJob"
import { sharedVespaService as vespa } from "./vespaService"

const Logger = getLogger(Subsystem.Vespa).child({ module: "vespa" })

<<<<<<< HEAD
const vespaConfig = createDefaultConfig({
  vespaBaseHost: config.vespaBaseHost,
  page: config.VespaPageSize,
  isDebugMode: config.isDebugMode,
  namespace: NAMESPACE,
  cluster: CLUSTER,
  vespaMaxRetryAttempts: config.vespaMaxRetryAttempts,
  vespaRetryDelay: config.vespaRetryDelay,
})
const AllSources = [
  fileSchema,
  userSchema,
  mailSchema,
  eventSchema,
  mailAttachmentSchema,
  chatUserSchema,
  chatMessageSchema,
  chatContainerSchema,
  // Not adding datasource or datasource_file to AllSources by default,
  // as they are for a specific app functionality.
  // dataSourceFileSchema and collection file schemas are intentionally excluded from search
] as VespaSchema[]
const dependencies: VespaDependencies = {
  logger: Logger,
  config: vespaConfig,
  sourceSchemas: AllSources,
  vespaEndpoint: config.vespaEndpoint,
}

const vespa = createVespaService(dependencies)

=======
>>>>>>> 547e119d
export const insert = vespa.insert.bind(vespa)
export const GetDocument = vespa.GetDocument.bind(vespa)
export const getDocumentOrNull = vespa.getDocumentOrNull.bind(vespa)
export const UpdateDocument = vespa.UpdateDocument.bind(vespa)
export const DeleteDocument = vespa.DeleteDocument.bind(vespa)
export const searchCollectionRAG = vespa.searchCollectionRAG.bind(vespa)
export const searchVespa = async (
  query: string,
  email: string,
  app: Apps | Apps[] | null,
  entity: Entity | Entity[] | null,
  options: Partial<VespaQueryConfig> = {},
) => {
  let isSlackConnected = false
  let isDriveConnected = false
  let isGmailConnected = false
  let isCalendarConnected = false

  let connector
  try {
    connector = await getConnectorByAppAndEmailId(
      db,
      Apps.Slack,
      AuthType.OAuth,
      email,
    )
    isSlackConnected = Boolean(
      connector && connector.status === ConnectorStatus.Connected,
    )
  } catch (error) {
    Logger.error({ err: error, email }, "Error fetching Slack connector status")
  }
  try {
    const [driveConnector, gmailConnector, calendarConnector] =
      await Promise.all([
        getAppSyncJobsByEmail(
          db,
          Apps.GoogleDrive,
          config.CurrentAuthType,
          email,
        ),
        getAppSyncJobsByEmail(db, Apps.Gmail, config.CurrentAuthType, email),
        getAppSyncJobsByEmail(
          db,
          Apps.GoogleCalendar,
          config.CurrentAuthType,
          email,
        ),
      ])
    isDriveConnected = Boolean(driveConnector && driveConnector.length > 0)
    isGmailConnected = Boolean(gmailConnector && gmailConnector.length > 0)
    isCalendarConnected = Boolean(
      calendarConnector && calendarConnector.length > 0,
    )
  } catch (error) {
    Logger.error(
      { err: error, email },
      "Error fetching Google sync jobs status",
    )
  }
  return await vespa.searchVespa.bind(vespa)(query, email, app, entity, {
    ...options,
    recencyDecayRate:
      options.recencyDecayRate || config.defaultRecencyDecayRate,
    isSlackConnected,
    isDriveConnected,
    isGmailConnected,
    isCalendarConnected,
  })
}

export const searchVespaAgent = async (
  query: string,
  email: string,
  app: Apps | Apps[] | null,
  entity: Entity | Entity[] | null,
  AgentApps: Apps[] | null,
  options: Partial<VespaQueryConfig> = {},
) => {
  const driveIds = await extractDriveIds(options, email)
  const processedCollectionSelections = await extractCollectionVespaIds(options)
  return await vespa.searchVespaAgent.bind(vespa)(
    query,
    email,
    app,
    entity,
    AgentApps,
    {
      ...options,
      driveIds,
      processedCollectionSelections,
      recencyDecayRate:
        options.recencyDecayRate || config.defaultRecencyDecayRate,
    },
  )
}

export const searchVespaInFiles = vespa.searchVespaInFiles.bind(vespa)
export const groupVespaSearch = vespa.groupVespaSearch.bind(vespa)
export const autocomplete = vespa.autocomplete.bind(vespa)
export const deduplicateAutocomplete = vespa.deduplicateAutocomplete.bind(vespa)

// User operations
export const searchUsersByNamesAndEmails =
  vespa.searchUsersByNamesAndEmails.bind(vespa)
export const updateUserQueryHistory = vespa.updateUserQueryHistory.bind(vespa)

// Mail operations
export const ifMailDocumentsExist = vespa.ifMailDocumentsExist.bind(vespa)
export const IfMailDocExist = vespa.IfMailDocExist.bind(vespa)
export const SearchEmailThreads = vespa.SearchEmailThreads.bind(vespa)

// Item operations
export const getItems = vespa.getItems.bind(vespa)
export const getFolderItems = vespa.getFolderItems.bind(vespa)
export const getThreadItems = vespa.getThreadItems.bind(vespa)
export const SearchVespaThreads = vespa.SearchVespaThreads.bind(vespa)

// DataSource operations
export const insertDataSource = vespa.insertDataSource.bind(vespa)
export const insertDataSourceFile = vespa.insertDataSourceFile.bind(vespa)
export const getDataSourceByNameAndCreator =
  vespa.getDataSourceByNameAndCreator.bind(vespa)
export const fetchAllDataSourceFilesByName =
  vespa.fetchAllDataSourceFilesByName.bind(vespa)
export const getDataSourcesByCreator = vespa.getDataSourcesByCreator.bind(vespa)
export const checkIfDataSourceFileExistsByNameAndId =
  vespa.checkIfDataSourceFileExistsByNameAndId.bind(vespa)

// Slack operations
export const getSlackUserDetails = vespa.getSlackUserDetails.bind(vespa)

// Utility operations
export const getTimestamp = vespa.getTimestamp.bind(vespa)
export const GetRandomDocument = vespa.GetRandomDocument.bind(vespa)
export const HybridDefaultProfile = vespa.HybridDefaultProfile.bind(vespa)

export const GetDocumentsByDocIds = vespa.GetDocumentsByDocIds.bind(vespa)
export const searchSlackInVespa = vespa.searchSlackInVespa.bind(vespa)

export const getAllDocumentsForAgent = vespa.getAllDocumentsForAgent.bind(vespa)
export const ifDocumentsExist = vespa.ifDocumentsExist.bind(vespa)

export const insertDocument = vespa.insertDocument.bind(vespa)
export const insertUser = vespa.insertUser.bind(vespa)
export const UpdateEventCancelledInstances =
  vespa.UpdateEventCancelledInstances.bind(vespa)
export const insertWithRetry = vespa.insertWithRetry.bind(vespa)
export const UpdateDocumentPermissions =
  vespa.UpdateDocumentPermissions.bind(vespa)
export const ifDocumentsExistInSchema =
  vespa.ifDocumentsExistInSchema.bind(vespa)
export const ifDocumentsExistInChatContainer =
  vespa.ifDocumentsExistInChatContainer.bind(vespa)
export default vespa<|MERGE_RESOLUTION|>--- conflicted
+++ resolved
@@ -17,40 +17,6 @@
 
 const Logger = getLogger(Subsystem.Vespa).child({ module: "vespa" })
 
-<<<<<<< HEAD
-const vespaConfig = createDefaultConfig({
-  vespaBaseHost: config.vespaBaseHost,
-  page: config.VespaPageSize,
-  isDebugMode: config.isDebugMode,
-  namespace: NAMESPACE,
-  cluster: CLUSTER,
-  vespaMaxRetryAttempts: config.vespaMaxRetryAttempts,
-  vespaRetryDelay: config.vespaRetryDelay,
-})
-const AllSources = [
-  fileSchema,
-  userSchema,
-  mailSchema,
-  eventSchema,
-  mailAttachmentSchema,
-  chatUserSchema,
-  chatMessageSchema,
-  chatContainerSchema,
-  // Not adding datasource or datasource_file to AllSources by default,
-  // as they are for a specific app functionality.
-  // dataSourceFileSchema and collection file schemas are intentionally excluded from search
-] as VespaSchema[]
-const dependencies: VespaDependencies = {
-  logger: Logger,
-  config: vespaConfig,
-  sourceSchemas: AllSources,
-  vespaEndpoint: config.vespaEndpoint,
-}
-
-const vespa = createVespaService(dependencies)
-
-=======
->>>>>>> 547e119d
 export const insert = vespa.insert.bind(vespa)
 export const GetDocument = vespa.GetDocument.bind(vespa)
 export const getDocumentOrNull = vespa.getDocumentOrNull.bind(vespa)
