--- conflicted
+++ resolved
@@ -2056,12 +2056,8 @@
     ...(entity ? { entity } : {}),
     "ranking.profile": "unranked",
     hits: limit,
-<<<<<<< HEAD
     ...(offset ? { offset } : {}),
-=======
-    offset: offset,
     timeout: "30s",
->>>>>>> 5a5d2272
     ...(isProductionClient ? { apiKey: emailorkey } : {}), // Add API key for production client
   }
 
