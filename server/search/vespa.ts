import {
  Apps,
  CalendarEntity,
  DriveEntity,
  eventSchema,
  MailEntity,
  fileSchema,
  mailSchema,
  userQuerySchema,
  userSchema,
  mailAttachmentSchema,
  chatUserSchema,
  chatMessageSchema,
  datasourceSchema,
  datasourceFileSchema,
  type VespaDataSource,
  type VespaDataSourceFile,
  type VespaDataSourceSearch,
} from "@/search/types"
import type {
  VespaAutocompleteResponse,
  VespaFile,
  VespaMail,
  VespaSearchResult,
  VespaSearchResponse,
  VespaUser,
  VespaGetResult,
  Entity,
  VespaEvent,
  VespaUserQueryHistory,
  VespaSchema,
  VespaMailAttachment,
  VespaChatContainer,
  Inserts,
  VespaChatUserSearchSchema,
  VespaSearchResults,
  ChatUserCore,
} from "@/search/types"
import { getErrorMessage } from "@/utils"
import config from "@/config"
import { getLogger } from "@/logger"
import { Subsystem } from "@/types"
import {
  ErrorDeletingDocuments,
  ErrorGettingDocument,
  ErrorUpdatingDocument,
  ErrorRetrievingDocuments,
  ErrorPerformingSearch,
  ErrorInsertingDocument,
} from "@/errors"
import { getTracer, type Span, type Tracer } from "@/tracer"
import crypto from "crypto"
import VespaClient from "@/search/vespaClient"
import pLimit from "p-limit"
import { VespaSearchResponseToSearchResult } from "./mappers"
import { getAppSyncJobsByEmail } from "@/db/syncJob"
import { AuthType } from "@/shared/types"
import { db } from "@/db/client"
import { getConnectorByAppAndEmailId } from "@/db/connector"
const vespa = new VespaClient()

// Define your Vespa endpoint and schema name
const vespaEndpoint = `http://${config.vespaBaseHost}:8080`
export const NAMESPACE = "namespace" // Replace with your actual namespace
const CLUSTER = "my_content"

const Logger = getLogger(Subsystem.Vespa).child({ module: "vespa" })

/**
 * Deletes all documents from the specified schema and namespace in Vespa.
 */
async function deleteAllDocuments() {
  try {
    await vespa.deleteAllDocuments({
      cluster: CLUSTER,
      namespace: NAMESPACE,
      schema: fileSchema,
    })
  } catch (error) {
    throw new ErrorDeletingDocuments({
      cause: error as Error,
      sources: AllSources,
    })
  }
}

export const insertDocument = async (document: VespaFile) => {
  try {
    await vespa.insertDocument(document, {
      namespace: NAMESPACE,
      schema: fileSchema,
    })
  } catch (error) {
    throw new ErrorInsertingDocument({
      docId: document.docId,
      cause: error as Error,
      sources: fileSchema,
    })
  }
}

// Renamed to reflect its purpose: retrying a single insert
export const insertWithRetry = async (
  document: Inserts,
  schema: VespaSchema,
  maxRetries = 8,
) => {
  let lastError: any
  for (let attempt = 0; attempt <= maxRetries; attempt++) {
    try {
      await vespa.insert(document, { namespace: NAMESPACE, schema })
      Logger.debug(`Inserted document ${document.docId}`)
      return
    } catch (error) {
      lastError = error
      if (
        (error as Error).message.includes("429 Too Many Requests") &&
        attempt < maxRetries
      ) {
        const delayMs = Math.pow(2, attempt) * 2000
        Logger.warn(
          `Vespa 429 for ${document.docId}, retrying in ${delayMs}ms (attempt ${attempt + 1})`,
        )
        await new Promise((resolve) => setTimeout(resolve, delayMs))
      } else {
        throw new Error(
          `Error inserting document ${document.docId}: ${(error as Error).message}`,
        )
      }
    }
  }
  throw new Error(
    `Failed to insert ${document.docId} after ${maxRetries} retries: ${lastError.message}`,
  )
}

// generic insert method
export const insert = async (document: Inserts, schema: VespaSchema) => {
  try {
    await vespa.insert(document, { namespace: NAMESPACE, schema })
  } catch (error) {
    throw new ErrorInsertingDocument({
      docId: document.docId,
      cause: error as Error,
      sources: schema,
    })
  }
}

export const insertUser = async (user: VespaUser) => {
  try {
    await vespa.insertUser(user, { namespace: NAMESPACE, schema: userSchema })
  } catch (error) {
    throw new ErrorInsertingDocument({
      docId: user.docId,
      cause: error as Error,
      sources: userSchema,
    })
  }
}

export const deduplicateAutocomplete = (
  resp: VespaAutocompleteResponse,
): VespaAutocompleteResponse => {
  const { root } = resp
  if (!root.children) {
    return resp
  }
  const uniqueResults = []
  const emails = new Set()
  for (const child of root.children) {
    // @ts-ignore
    const email = child.fields.email
    if (email && !emails.has(email)) {
      emails.add(email)
      uniqueResults.push(child)
    } else if (!email) {
      uniqueResults.push(child)
    }
  }
  resp.root.children = uniqueResults
  return resp
}

const AllSources = [
  fileSchema,
  userSchema,
  mailSchema,
  eventSchema,
  mailAttachmentSchema,
  chatUserSchema,
  chatMessageSchema,
  // Not adding datasource or datasource_file to AllSources by default,
  // as they are for a specific app functionality.
].join(", ")

export const autocomplete = async (
  query: string,
  email: string,
  limit: number = 5,
): Promise<VespaAutocompleteResponse> => {
  const sources = AllSources.split(", ")
    .filter((s) => s !== chatMessageSchema)
    .join(", ")
  // Construct the YQL query for fuzzy prefix matching with maxEditDistance:2
  // the drawback here is that for user field we will get duplicates, for the same
  // email one contact and one from user directory
  const yqlQuery = `select * from sources ${sources}, ${userQuerySchema}
    where
        (title_fuzzy contains ({maxEditDistance: 2, prefix: true} fuzzy(@query))
        and permissions contains @email)
        or
        (
            (name_fuzzy contains ({maxEditDistance: 2, prefix: true} fuzzy(@query))
            and owner contains @email)
            or
            (email_fuzzy contains ({maxEditDistance: 2, prefix: true} fuzzy(@query))
            and owner contains @email)
        )
        or
        (
            (name_fuzzy contains ({maxEditDistance: 2, prefix: true} fuzzy(@query))
            and app contains "${Apps.GoogleWorkspace}")
            or
            (email_fuzzy contains ({maxEditDistance: 2, prefix: true} fuzzy(@query))
            and app contains "${Apps.GoogleWorkspace}")
        )
        or
        (subject_fuzzy contains ({maxEditDistance: 2, prefix: true} fuzzy(@query))
        and permissions contains @email)
        or
        (name_fuzzy contains ({maxEditDistance: 2, prefix: true} fuzzy(@query))
        and permissions contains @email)
        or
        (query_text contains ({maxEditDistance: 2, prefix: true} fuzzy(@query))
        and owner contains @email)
        or
        (
          (
            name_fuzzy contains ({maxEditDistance: 2, prefix: true} fuzzy(@query)) or
            email_fuzzy contains ({maxEditDistance: 2, prefix: true} fuzzy(@query))
          )
          and permissions contains @email
        )
        `

  const searchPayload = {
    yql: yqlQuery,
    query,
    email,
    hits: limit, // Limit the number of suggestions
    "ranking.profile": "autocomplete", // Use the autocomplete rank profile
    "presentation.summary": "autocomplete",
  }
  try {
    return await vespa.autoComplete(searchPayload)
  } catch (error) {
    throw new ErrorPerformingSearch({
      message: `Error performing autocomplete search`,
      cause: error as Error,
      sources: "file",
    })
    // TODO: instead of null just send empty response
    throw error
  }
}

export enum SearchModes {
  NativeRank = "default_native",
  BM25 = "default_bm25",
  AI = "default_ai",
  Random = "default_random",
  GlobalSorted = "global_sorted",
}

type YqlProfile = {
  profile: SearchModes
  yql: string
}

const handleAppsNotInYql = (app: Apps | null, includedApp: Apps[]) => {
  Logger.error(`${app} is not supported in YQL queries yet`)
  throw new ErrorPerformingSearch({
    message: `${app} is not supported in YQL queries yet`,
    sources: includedApp.join(", "),
  })
}

// TODO: it seems the owner part is complicating things
export const HybridDefaultProfile = (
  hits: number,
  app: Apps | null,
  entity: Entity | null,
  profile: SearchModes = SearchModes.NativeRank,
  timestampRange?: { to: number | null; from: number | null } | null,
  excludedIds?: string[],
  notInMailLabels?: string[],
  excludedApps?: Apps[],
): YqlProfile => {
  // Helper function to build timestamp conditions
  const buildTimestampConditions = (fromField: string, toField: string) => {
    const conditions: string[] = []
    if (timestampRange?.from) {
      conditions.push(`${fromField} >= ${timestampRange.from}`)
    }
    if (timestampRange?.to) {
      conditions.push(`${toField} <= ${timestampRange.to}`)
    }
    return conditions.join(" and ")
  }

  // ToDo we have to handle this filter as we are applying multiple times app filtering
  // Helper function to build app/entity filter
  const buildAppEntityFilter = () => {
    return `${app ? "and app contains @app" : ""} ${entity ? "and entity contains @entity" : ""}`.trim()
  }

  // Helper function to build exclusion condition
  const buildExclusionCondition = () => {
    if (!excludedIds || excludedIds.length === 0) return ""
    return excludedIds.map((id) => `docId contains '${id}'`).join(" or ")
  }

  // Helper function to build mail label query
  const buildMailLabelQuery = () => {
    if (!notInMailLabels || notInMailLabels.length === 0) return ""
    return `and !(${notInMailLabels.map((label) => `labels contains '${label}'`).join(" or ")})`
  }

  // App-specific YQL builders
  const buildGoogleWorkspaceYQL = () => {
    const userTimestamp = buildTimestampConditions(
      "creationTime",
      "creationTime",
    )
    const appOrEntityFilter = buildAppEntityFilter()
    const hasAppOrEntity = !!(app || entity)

    return `
      (
        ({targetHits:${hits}} userInput(@query))
        ${timestampRange ? `and (${userTimestamp})` : ""}
        ${
          !hasAppOrEntity
            ? `and app contains "${Apps.GoogleWorkspace}"`
            : `${appOrEntityFilter} and permissions contains @email`
        }
      )
      or
      (
        ({targetHits:${hits}} userInput(@query))
        and owner contains @email
        ${timestampRange ? `and ${userTimestamp}` : ""}
        ${appOrEntityFilter}
      )`
  }

  const buildGmailYQL = () => {
    const mailTimestamp = buildTimestampConditions("timestamp", "timestamp")
    const appOrEntityFilter = buildAppEntityFilter()
    const mailLabelQuery = buildMailLabelQuery()

    return `
      (
        (
          ({targetHits:${hits}} userInput(@query))
          or
          ({targetHits:${hits}} nearestNeighbor(chunk_embeddings, e))
        )
        ${timestampRange ? `and (${mailTimestamp})` : ""}
        and permissions contains @email
        ${mailLabelQuery}
        ${appOrEntityFilter}
      )`
  }

  const buildDefaultYQL = () => {
    return `
    (
          ({targetHits:${hits}} userInput(@query))
          or
          ({targetHits:${hits}} nearestNeighbor(chunk_embeddings, e))
    )
    and permissions contains @email 
    or owner contains @email
    `
  }
  const buildGoogleDriveYQL = () => {
    const fileTimestamp = buildTimestampConditions("updatedAt", "updatedAt")
    const appOrEntityFilter = buildAppEntityFilter()

    return `
      (
        (
          ({targetHits:${hits}} userInput(@query))
          or
          ({targetHits:${hits}} nearestNeighbor(chunk_embeddings, e))
        )
        ${timestampRange ? `and (${fileTimestamp})` : ""}
        and permissions contains @email
        ${appOrEntityFilter}
      )`
  }

  const buildGoogleCalendarYQL = () => {
    const eventTimestamp = buildTimestampConditions("startTime", "startTime")
    const appOrEntityFilter = buildAppEntityFilter()

    return `
      (
        (
          ({targetHits:${hits}} userInput(@query))
          or
          ({targetHits:${hits}} nearestNeighbor(chunk_embeddings, e))
        )
        ${timestampRange ? `and (${eventTimestamp})` : ""}
        and permissions contains @email
        ${appOrEntityFilter}
      )`
  }

  const buildSlackYQL = () => {
    const appOrEntityFilter = buildAppEntityFilter()

    return `
      (
        (
          ({targetHits:${hits}} userInput(@query))
          or
          ({targetHits:${hits}} nearestNeighbor(text_embeddings, e))
        )
        ${appOrEntityFilter}
        and permissions contains @email
      )`
  }

  // Start with AllSources and filter out excluded app schemas
  let newSources = AllSources
  if (excludedApps && excludedApps.length > 0) {
    let sourcesToExclude: string[] = []

    excludedApps.forEach((excludedApp) => {
      switch (excludedApp) {
        case Apps.Slack:
          sourcesToExclude.push(chatMessageSchema, chatUserSchema)
          break
        case Apps.Gmail:
          sourcesToExclude.push(mailSchema, mailAttachmentSchema)
          break
        case Apps.GoogleDrive:
          sourcesToExclude.push(fileSchema)
          break
        case Apps.GoogleCalendar:
          sourcesToExclude.push(eventSchema)
          break
        case Apps.GoogleWorkspace:
          sourcesToExclude.push(userSchema)
          break
      }
    })
    newSources = AllSources.split(", ")
      .filter((source) => !sourcesToExclude.includes(source))
      .join(", ")
  }

  // Start with all apps and filter out excluded ones
  const allApps = Object.values(Apps)
  const includedApps = allApps.filter(
    (appItem) => !excludedApps?.includes(appItem),
  )

  // Build app-specific queries for included apps
  const appQueries: string[] = []

  for (const includedApp of includedApps) {
    switch (includedApp) {
      case Apps.GoogleWorkspace:
        appQueries.push(buildGoogleWorkspaceYQL())
        break
      case Apps.Gmail:
        appQueries.push(buildGmailYQL())
        break
      case Apps.GoogleDrive:
        appQueries.push(buildGoogleDriveYQL())
        break
      case Apps.GoogleCalendar:
        appQueries.push(buildGoogleCalendarYQL())
        break
      case Apps.Slack:
        appQueries.push(buildSlackYQL())
        break
      case Apps.DataSource:
        break
      default:
<<<<<<< HEAD
        appQueries.push(buildDefaultYQL())
=======
        handleAppsNotInYql(includedApp, includedApps)
>>>>>>> 7c0377fb
        break
    }
  }

  // Combine all queries
  const combinedQuery = appQueries.join("\nor\n")
  const exclusionCondition = buildExclusionCondition()

  return {
    profile: profile,
    yql: `
    select * from sources ${newSources}
        where (
          (
            ${combinedQuery}
          )
          ${exclusionCondition ? `and !(${exclusionCondition})` : ""}
        )
    `,
  }
}

export const HybridDefaultProfileForAgent = (
  hits: number,
  app: Apps | null,
  entity: Entity | null,
  profile: SearchModes = SearchModes.NativeRank,
  timestampRange?: { to: number | null; from: number | null } | null,
  excludedIds?: string[],
  notInMailLabels?: string[],
  AllowedApps: Apps[] | null = null,
  dataSourceIds: string[] = [],
): YqlProfile => {
  // Helper function to build timestamp conditions
  const buildTimestampConditions = (fromField: string, toField: string) => {
    const conditions: string[] = []
    if (timestampRange?.from) {
      conditions.push(`${fromField} >= ${timestampRange.from}`)
    }
    if (timestampRange?.to) {
      conditions.push(`${toField} <= ${timestampRange.to}`)
    }
    return conditions.join(" and ")
  }
  // Helper function to build app/entity filter
  const buildAppEntityFilter = () => {
    return `${app ? "and app contains @app" : ""} ${entity ? "and entity contains @entity" : ""}`.trim()
  }
  // Helper function to build exclusion condition
  const buildExclusionCondition = () => {
    if (!excludedIds || excludedIds.length === 0) return ""
    return excludedIds.map((id) => `docId contains '${id}'`).join(" or ")
  }
  // Helper function to build mail label query
  const buildMailLabelQuery = () => {
    if (!notInMailLabels || notInMailLabels.length === 0) return ""
    return `and !(${notInMailLabels.map((label) => `labels contains '${label}'`).join(" or ")})`
  }
  // App-specific YQL builders
  const buildGoogleWorkspaceYQL = () => {
    const userTimestamp = buildTimestampConditions(
      "creationTime",
      "creationTime",
    )
    const appOrEntityFilter = buildAppEntityFilter()
    const hasAppOrEntity = !!(app || entity)

    return `
      (
        ({targetHits:${hits}} userInput(@query))
        ${timestampRange ? `and (${userTimestamp})` : ""}
        ${
          !hasAppOrEntity
            ? `and app contains "${Apps.GoogleWorkspace}"`
            : `${appOrEntityFilter} and permissions contains @email`
        }
      )
      or
      (
        ({targetHits:${hits}} userInput(@query))
        and owner contains @email
        ${timestampRange ? `and ${userTimestamp}` : ""}
        ${appOrEntityFilter}
      )`
  }
  const buildGmailYQL = () => {
    const mailTimestamp = buildTimestampConditions("timestamp", "timestamp")
    const appOrEntityFilter = buildAppEntityFilter()
    const mailLabelQuery = buildMailLabelQuery()

    return `
      (
        (
          ({targetHits:${hits}} userInput(@query))
          or
          ({targetHits:${hits}} nearestNeighbor(chunk_embeddings, e))
        )
        ${timestampRange ? `and (${mailTimestamp})` : ""}
        and permissions contains @email
        ${mailLabelQuery}
        ${appOrEntityFilter}
      )`
  }
  const buildGoogleDriveYQL = () => {
    const fileTimestamp = buildTimestampConditions("updatedAt", "updatedAt")
    const appOrEntityFilter = buildAppEntityFilter()

    return `
      (
        (
          ({targetHits:${hits}} userInput(@query))
          or
          ({targetHits:${hits}} nearestNeighbor(chunk_embeddings, e))
        )
        ${timestampRange ? `and (${fileTimestamp})` : ""}
        and permissions contains @email
        ${appOrEntityFilter}
      )
     `
  }
  const buildGoogleCalendarYQL = () => {
    const eventTimestamp = buildTimestampConditions("startTime", "startTime")
    const appOrEntityFilter = buildAppEntityFilter()

    return `
      (
        (
          ({targetHits:${hits}} userInput(@query))
          or
          ({targetHits:${hits}} nearestNeighbor(chunk_embeddings, e))
        )
        ${timestampRange ? `and (${eventTimestamp})` : ""}
        and permissions contains @email
        ${appOrEntityFilter}
      )`
  }
  const buildSlackYQL = () => {
    const appOrEntityFilter = buildAppEntityFilter()

    return `
      (
        (
          ({targetHits:${hits}} userInput(@query))
          or
          ({targetHits:${hits}} nearestNeighbor(text_embeddings, e))
        )
        ${appOrEntityFilter}
        and permissions contains @email
      )`
  }

  const buildDataSourceFileYQL = () => {
    // For DataSourceFile, app and entity might not be directly applicable in the same way,
    // but keeping appOrEntityFilter for consistency if needed for other metadata.
    const appOrEntityFilter = buildAppEntityFilter()
    const dataSourceIdConditions =
      dataSourceIds && dataSourceIds.length > 0
        ? `(${dataSourceIds.map((id) => `dataSourceId contains '${id.trim()}'`).join(" or ")})`
        : "false" // If no specific IDs, this part of the query should not match anything

    // Permissions for datasource_file are based on 'uploadedBy' matching the user's email
    // and the dataSourceId matching one of the allowed ones.
    return `
      (
        (
          ({targetHits:${hits}}userInput(@query))
          or
          ({targetHits:${hits}}nearestNeighbor(chunk_embeddings, e))
        ) 
        and ${dataSourceIdConditions}
        ${appOrEntityFilter} 
      )`
  }

  // Build app-specific queries and sources
  const appQueries: string[] = []
  const sources: string[] = []

  if (AllowedApps && AllowedApps.length > 0) {
    for (const allowedApp of AllowedApps) {
      switch (allowedApp) {
        case Apps.GoogleWorkspace:
          appQueries.push(buildGoogleWorkspaceYQL())
          if (!sources.includes(userSchema)) sources.push(userSchema)
          break
        case Apps.Gmail:
          appQueries.push(buildGmailYQL())
          if (!sources.includes(mailSchema)) sources.push(mailSchema)
          break
        case Apps.GoogleDrive:
          appQueries.push(buildGoogleDriveYQL())
          if (!sources.includes(fileSchema)) sources.push(fileSchema)
          break
        case Apps.GoogleCalendar:
          appQueries.push(buildGoogleCalendarYQL())
          if (!sources.includes(eventSchema)) sources.push(eventSchema)
          break
        case Apps.Slack:
          appQueries.push(buildSlackYQL())
          if (!sources.includes(chatUserSchema)) sources.push(chatUserSchema)
          if (!sources.includes(chatMessageSchema)) sources.push(chatMessageSchema)
          break
        case Apps.DataSource:
          // This case is specifically for when 'Apps.DataSource' is in AllowedApps.
          // The actual filtering by specific dataSourceIds happens in buildDataSourceFileYQL.
          if (dataSourceIds && dataSourceIds.length > 0) {
            appQueries.push(buildDataSourceFileYQL())
            if (!sources.includes(datasourceFileSchema))
              sources.push(datasourceFileSchema)
          } else {
            // If Apps.DataSource is allowed but no specific IDs, this implies a broader search
            // across all accessible data sources. This might be too broad or not the intended behavior.
            // For now, if no specific IDs, we don't add a query part for generic DataSource search.
            // This means an agent configured with "data-source" but no specific IDs won't search them
            // unless other app types are also specified.
            Logger.warn(
              "Apps.DataSource specified for agent, but no specific dataSourceIds provided. Skipping generic DataSource search part.",
            )
          }
          break
      }
    }
  } else if (dataSourceIds && dataSourceIds.length > 0) {
    // This handles the case where AllowedApps might be empty or null,
    // but specific dataSourceIds are provided (e.g., agent is only for specific data sources).
    appQueries.push(buildDataSourceFileYQL())
    if (!sources.includes(datasourceFileSchema))
      sources.push(datasourceFileSchema)
  }

  // Combine all queries
  const combinedQuery = appQueries.join("\nor\n")
  const exclusionCondition = buildExclusionCondition()
  const sourcesString = [...new Set(sources)].join(", ") // Ensure unique sources

  // If sourcesString is empty (e.g., only Apps.DataSource was specified but no dataSourceIds were provided,
  // or no valid AllowedApps were given), then the YQL query will be invalid.
  const fromClause = sourcesString ? `from sources ${sourcesString}` : ""

  if (!combinedQuery || !fromClause) {
    Logger.warn(
      "HybridDefaultProfileForAgent: No valid query parts or sources for YQL, will return empty results.",
      { combinedQuery, fromClause, AllowedApps, dataSourceIds },
    )
    return {
      profile: profile,
      yql: `select * from sources foo where false`, // Ensures valid YQL that returns nothing
    }
  }
  return {
    profile: profile,
    yql: `
    select *
    ${fromClause} 
    where
    (
      (
        ${combinedQuery}
      )
      ${exclusionCondition ? `and !(${exclusionCondition})` : ""}
    )
    ;
    `,
  }
}

export const HybridDefaultProfileInFiles = (
  hits: number,
  profile: SearchModes = SearchModes.NativeRank,
  fileIds: string[],
  notInMailLabels?: string[],
): YqlProfile => {
  let mailLabelQuery = ""
  if (notInMailLabels && notInMailLabels.length > 0) {
    mailLabelQuery = `and !(${notInMailLabels.map((label) => `labels contains '${label}'`).join(" or ")})`
  }

  const contextClauses: string[] = []

  if (fileIds?.length) {
    const idFilters = fileIds.map((id) => `docId contains '${id}'`)
    contextClauses.push(...idFilters)
  }

  const specificContextQuery = contextClauses.length
    ? `and (${contextClauses.join(" or ")})`
    : ""

  // the last 2 'or' conditions are due to the 2 types of users, contacts and admin directory present in the same schema
  return {
    profile: profile,
    yql: `
        select * from sources ${AllSources}
        where ((
          (
            (
              ({targetHits:${hits}}userInput(@query))
              or
              ({targetHits:${hits}}nearestNeighbor(chunk_embeddings, e))
            )
            and permissions contains @email ${mailLabelQuery}
            ${specificContextQuery} 
          )
            or
            (
              (
              ({targetHits:${hits}}userInput(@query))
              or
              ({targetHits:${hits}}nearestNeighbor(text_embeddings, e))
            )
              and permissions contains @email ${specificContextQuery}
            )
          or
          (
            ({targetHits:${hits}}userInput(@query))
            and permissions contains @email ${specificContextQuery}
          )
          or
          (
            ({targetHits:${hits}}userInput(@query))
            and owner contains @email
            ${specificContextQuery}
          )
        )
      )`,
  }
}

const HybridDefaultProfileAppEntityCounts = (
  hits: number,
  timestampRange: { to: number; from: number } | null,
  notInMailLabels?: string[],
  excludedApps?: Apps[],
): YqlProfile => {
  // Helper function to build timestamp conditions
  const buildTimestampConditions = (fromField: string, toField: string) => {
    const conditions: string[] = []
    if (timestampRange?.from) {
      conditions.push(`${fromField} >= ${timestampRange.from}`)
    }
    if (timestampRange?.to) {
      conditions.push(`${toField} <= ${timestampRange.to}`)
    }
    return conditions.join(" and ")
  }

  // Helper function to build mail label query
  const buildMailLabelQuery = () => {
    if (!notInMailLabels || notInMailLabels.length === 0) return ""
    return `and !(${notInMailLabels.map((label) => `labels contains '${label}'`).join(" or ")})`
  }

  // Validate timestamp range
  if (timestampRange && !timestampRange.from && !timestampRange.to) {
    throw new Error("Invalid timestamp range")
  }

  // App-specific YQL builders for counting
  const buildFilesAndMailYQL = () => {
    const fileTimestamp = buildTimestampConditions("updatedAt", "updatedAt")
    const mailTimestamp = buildTimestampConditions("timestamp", "timestamp")
    const mailLabelQuery = buildMailLabelQuery()

    return `
      (
        (
          ({targetHits:${hits}}userInput(@query))
          or
          ({targetHits:${hits}}nearestNeighbor(chunk_embeddings, e))
        )
        ${timestampRange ? `and (${fileTimestamp} or ${mailTimestamp})` : ""}
        and permissions contains @email
        ${mailLabelQuery}
      )`
  }

  const buildTextEmbeddingsYQL = () => {
    const fileTimestamp = buildTimestampConditions("updatedAt", "updatedAt")
    const mailTimestamp = buildTimestampConditions("timestamp", "timestamp")

    return `
      (
        (
          ({targetHits:${hits}}userInput(@query))
          or
          ({targetHits:${hits}}nearestNeighbor(text_embeddings, e))
        )
        ${timestampRange ? `and (${fileTimestamp} or ${mailTimestamp})` : ""}
        and permissions contains @email
      )`
  }

  const buildGoogleWorkspaceYQL = () => {
    const userTimestamp = buildTimestampConditions(
      "creationTime",
      "creationTime",
    )

    return `
      (
        ({targetHits:${hits}}userInput(@query))
        ${timestampRange ? `and ${userTimestamp}` : ""}
        and app contains "${Apps.GoogleWorkspace}"
      )`
  }

  const buildOwnerYQL = () => {
    const userTimestamp = buildTimestampConditions(
      "creationTime",
      "creationTime",
    )

    return `
      (
        ({targetHits:${hits}}userInput(@query))
        and owner contains @email
        ${timestampRange ? `and ${userTimestamp}` : ""}
      )`
  }

  // Start with AllSources and filter out excluded app schemas
  let newSources = AllSources
  if (excludedApps && excludedApps.length > 0) {
    let sourcesToExclude: string[] = []

    excludedApps.forEach((excludedApp) => {
      switch (excludedApp) {
        case Apps.Slack:
          sourcesToExclude.push(chatMessageSchema, chatUserSchema)
          break
        case Apps.Gmail:
          sourcesToExclude.push(mailSchema, mailAttachmentSchema)
          break
        case Apps.GoogleDrive:
          sourcesToExclude.push(fileSchema)
          break
        case Apps.GoogleCalendar:
          sourcesToExclude.push(eventSchema)
          break
        case Apps.GoogleWorkspace:
          sourcesToExclude.push(userSchema)
          break
      }
    })

    // Filter out excluded schemas from AllSources
    newSources = AllSources.split(", ")
      .filter((source) => !sourcesToExclude.includes(source))
      .join(", ")
  }

  // Build the combined query using modular components
  const filesAndMailQuery = buildFilesAndMailYQL()
  const textEmbeddingsQuery = buildTextEmbeddingsYQL()
  const googleWorkspaceQuery = buildGoogleWorkspaceYQL()
  const ownerQuery = buildOwnerYQL()

  return {
    profile: SearchModes.NativeRank,
    yql: `select * from sources ${newSources}
            where (
              ${filesAndMailQuery}
              or
              ${textEmbeddingsQuery}
              or
              ${googleWorkspaceQuery}
              or
              ${ownerQuery}
            )
            limit 0
            | all(
                group(app) each(
                    group(entity) each(output(count()))
                )
            )`,
  }
}

// TODO: extract out the fetch and make an api client
export const groupVespaSearch = async (
  query: string,
  email: string,
  limit = config.page,
  timestampRange?: { to: number; from: number } | null,
): Promise<AppEntityCounts> => {
  let excludedApps: Apps[] = []
  try {
    const connector = await getConnectorByAppAndEmailId(
      db,
      Apps.Slack,
      AuthType.OAuth,
      email,
    )

    if (!connector || connector.status === "not-connected") {
      excludedApps.push(Apps.Slack)
    }
  } catch (error) {
    Logger.error(`Error checking Slack Connector Status: ${error}`)
    // If there's an error checking sync jobs, exclude Slack to be safe
    excludedApps.push(Apps.Slack)
  }

  Logger.info(`Excluded Apps: ${excludedApps.join(", ")}`)
  let { yql, profile } = HybridDefaultProfileAppEntityCounts(
    limit,
    timestampRange ?? null,
    [], // notInMailLabels
    excludedApps, // excludedApps as fourth parameter
  )

  const hybridDefaultPayload = {
    yql,
    query,
    email,
    "ranking.profile": profile,
    "input.query(e)": "embed(@query)",
  }
  try {
    return await vespa.groupSearch(hybridDefaultPayload)
  } catch (error) {
    throw new ErrorPerformingSearch({
      cause: error as Error,
      sources: AllSources,
    })
  }
}

type VespaQueryConfig = {
  limit: number
  offset: number
  alpha: number
  timestampRange: { from: number | null; to: number | null } | null
  excludedIds: string[]
  notInMailLabels: string[]
  rankProfile: SearchModes
  requestDebug: boolean
  span: Span | null
  maxHits: number
  recencyDecayRate: number
  dataSourceIds?: string[] // Added for agent-specific data source filtering
}

export const searchVespa = async (
  query: string,
  email: string,
  app: Apps | null,
  entity: Entity | null,
  {
    alpha = 0.5,
    limit = config.page,
    offset = 0,
    timestampRange = null,
    excludedIds = [],
    notInMailLabels = [],
    rankProfile = SearchModes.NativeRank,
    requestDebug = false,
    span = null,
    maxHits = 400,
    recencyDecayRate = 0.02,
  }: Partial<VespaQueryConfig>,
): Promise<VespaSearchResponse> => {
  // Determine the timestamp cutoff based on lastUpdated
  // const timestamp = lastUpdated ? getTimestamp(lastUpdated) : null
  const isDebugMode = config.isDebugMode || requestDebug || false

  // Check if Slack sync job exists for the user
  let excludedApps: Apps[] = []
  try {
    const connector = await getConnectorByAppAndEmailId(
      db,
      Apps.Slack,
      AuthType.OAuth,
      email,
    )

    if (!connector || connector.status === "not-connected") {
      excludedApps.push(Apps.Slack)
    }
  } catch (error) {
    Logger.error(`Error checking Slack Connector Status: ${error}`)
    // If there's an error checking sync jobs, exclude Slack to be safe
    excludedApps.push(Apps.Slack)
  }

  let { yql, profile } = HybridDefaultProfile(
    limit,
    app,
    entity,
    rankProfile,
    timestampRange,
    excludedIds,
    notInMailLabels,
    excludedApps,
  )

  const hybridDefaultPayload = {
    yql,
    query,
    email,
    "ranking.profile": profile,
    "input.query(e)": "embed(@query)",
    "input.query(alpha)": alpha,
    "input.query(recency_decay_rate)": recencyDecayRate,
    maxHits,
    hits: limit,
    ...(offset
      ? {
          offset,
        }
      : {}),
    ...(app ? { app } : {}),
    ...(entity ? { entity } : {}),
    ...(isDebugMode ? { "ranking.listFeatures": true, tracelevel: 4 } : {}),
  }
  span?.setAttribute("vespaPayload", JSON.stringify(hybridDefaultPayload))
  try {
    return await vespa.search<VespaSearchResponse>(hybridDefaultPayload)
  } catch (error) {
    throw new ErrorPerformingSearch({
      cause: error as Error,
      sources: AllSources,
    })
  }
}

export const searchVespaInFiles = async (
  query: string,
  email: string,
  fileIds: string[],
  {
    alpha = 0.5,
    limit = config.page,
    offset = 0,
    notInMailLabels = [],
    rankProfile = SearchModes.NativeRank,
    requestDebug = false,
    span = null,
    maxHits = 400,
  }: Partial<VespaQueryConfig>,
): Promise<VespaSearchResponse> => {
  const isDebugMode = config.isDebugMode || requestDebug || false

  let { yql, profile } = HybridDefaultProfileInFiles(
    limit,
    rankProfile,
    fileIds,
    notInMailLabels,
  )

  const hybridDefaultPayload = {
    yql,
    query,
    email,
    "ranking.profile": profile,
    "input.query(e)": "embed(@query)",
    "input.query(alpha)": alpha,
    maxHits,
    hits: limit,
    ...(offset
      ? {
          offset,
        }
      : {}),
    ...(isDebugMode ? { "ranking.listFeatures": true, tracelevel: 4 } : {}),
  }
  span?.setAttribute("vespaPayload", JSON.stringify(hybridDefaultPayload))
  try {
    return await vespa.search<VespaSearchResponse>(hybridDefaultPayload)
  } catch (error) {
    throw new ErrorPerformingSearch({
      cause: error as Error,
      sources: AllSources,
    })
  }
}

export const searchVespaThroughAgent = async (
  query: string,
  email: string,
  apps: Apps[] | null,
  {
    alpha = 0.5,
    limit = config.page,
    offset = 0,
    rankProfile = SearchModes.NativeRank,
    requestDebug = false,
    span = null,
    maxHits = 400,
  }: Partial<VespaQueryConfig>,
): Promise<VespaSearchResponse> => {
  if (!query?.trim()) {
    throw new Error("Query cannot be empty")
  }

  if (!email?.trim()) {
    throw new Error("Email cannot be empty")
  }
  return {} as VespaSearchResponse
}

export const searchVespaAgent = async (
  query: string,
  email: string,
  app: Apps | null,
  entity: Entity | null,
  Apps: Apps[] | null,
  {
    alpha = 0.5,
    limit = config.page,
    offset = 0,
    timestampRange = null,
    excludedIds = [],
    notInMailLabels = [],
    rankProfile = SearchModes.NativeRank,
    requestDebug = false,
    span = null,
    maxHits = 400,
    recencyDecayRate = 0.02,
    dataSourceIds = [], // Ensure dataSourceIds is destructured here
  }: Partial<VespaQueryConfig>,
): Promise<VespaSearchResponse> => {
  // Determine the timestamp cutoff based on lastUpdated
  // const timestamp = lastUpdated ? getTimestamp(lastUpdated) : null
  const isDebugMode = config.isDebugMode || requestDebug || false

  let { yql, profile } = HybridDefaultProfileForAgent(
    limit,
    app,
    entity,
    rankProfile,
    timestampRange,
    excludedIds,
    notInMailLabels,
    Apps,
    dataSourceIds, // Pass dataSourceIds here
  )

  const hybridDefaultPayload = {
    yql,
    query,
    email,
    "ranking.profile": profile,
    "input.query(e)": "embed(@query)",
    "input.query(alpha)": alpha,
    "input.query(recency_decay_rate)": recencyDecayRate,
    maxHits,
    hits: limit,
    ...(offset
      ? {
          offset,
        }
      : {}),
    ...(app ? { app } : {}),
    ...(entity ? { entity } : {}),
    ...(isDebugMode ? { "ranking.listFeatures": true, tracelevel: 4 } : {}),
  }
  span?.setAttribute("vespaPayload", JSON.stringify(hybridDefaultPayload))
  try {
    return await vespa.search<VespaSearchResponse>(hybridDefaultPayload)
  } catch (error) {
    throw new ErrorPerformingSearch({
      cause: error as Error,
      sources: AllSources,
    })
  }
}

export const GetDocument = async (
  schema: VespaSchema,
  docId: string,
): Promise<VespaGetResult | ChatUserCore> => {
  try {
    const options = { namespace: NAMESPACE, docId, schema }
    return vespa.getDocument(options)
  } catch (error) {
    Logger.error(error, `Error fetching document docId: ${docId}`)
    const errMessage = getErrorMessage(error)
    throw new ErrorGettingDocument({
      docId,
      cause: error as Error,
      sources: schema,
      message: errMessage,
    })
  }
}

export const GetDocumentsByDocIds = async (
  docIds: string[],
  generateAnswerSpan: Span,
): Promise<VespaSearchResponse> => {
  try {
    const options = { namespace: NAMESPACE, docIds, generateAnswerSpan }
    return vespa.getDocumentsByOnlyDocIds(options)
  } catch (error) {
    Logger.error(error, `Error fetching document docIds: ${docIds}`)
    const errMessage = getErrorMessage(error)
    throw new Error(errMessage)
  }
}

/**
 * Fetches a single random document from a specific schema.
 */
export const GetRandomDocument = async (
  namespace: string,
  schema: string,
  cluster: string,
): Promise<any | null> => {
  try {
    // Directly use the vespa instance imported in this file
    return await vespa.getRandomDocument(namespace, schema, cluster)
  } catch (error) {
    Logger.error(error, `Error fetching random document for schema ${schema}`)
    // Rethrow or handle as appropriate for this abstraction layer
    throw new ErrorGettingDocument({
      docId: `random_from_${schema}`,
      cause: error as Error,
      sources: schema,
      message: `Failed to get random document: ${getErrorMessage(error)}`,
    })
  }
}

export const GetDocumentWithField = async (
  fieldName: string,
  schema: VespaSchema,
  limit: number = 100,
  offset: number = 0,
): Promise<VespaSearchResponse> => {
  try {
    const options = { namespace: NAMESPACE, schema }
    return await vespa.getDocumentsWithField(fieldName, options, limit, offset)
  } catch (error) {
    const errMessage = getErrorMessage(error)
    throw new Error(errMessage)
  }
}

export const UpdateDocumentPermissions = async (
  schema: VespaSchema,
  docId: string,
  updatedPermissions: string[],
) => {
  try {
    const options = { namespace: NAMESPACE, docId, schema }
    await vespa.updateDocumentPermissions(updatedPermissions, options)
  } catch (error) {
    throw new ErrorUpdatingDocument({
      docId,
      cause: error as Error,
      sources: schema,
    })
  }
}

export const UpdateEventCancelledInstances = async (
  schema: VespaSchema,
  docId: string,
  updatedCancelledInstances: string[],
) => {
  try {
    const options = { namespace: NAMESPACE, docId, schema }
    await vespa.updateCancelledEvents(updatedCancelledInstances, options)
  } catch (error) {
    throw new ErrorUpdatingDocument({
      docId,
      cause: error as Error,
      sources: schema,
    })
  }
}

export const UpdateDocument = async (
  schema: VespaSchema,
  docId: string,
  updatedFields: Record<string, any>,
) => {
  try {
    const options = { namespace: NAMESPACE, docId, schema }
    await vespa.updateDocument(updatedFields, options)
  } catch (error) {
    throw new ErrorUpdatingDocument({
      docId,
      cause: error as Error,
      sources: schema,
    })
  }
}

export const DeleteDocument = async (docId: string, schema: VespaSchema) => {
  try {
    const options = { namespace: NAMESPACE, docId, schema }
    await vespa.deleteDocument(options)
  } catch (error) {
    throw new ErrorDeletingDocuments({
      cause: error as Error,
      sources: schema,
    })
  }
}

// Define a type for Entity Counts (where the key is the entity name and the value is the count)
interface EntityCounts {
  [entity: string]: number
}

// Define a type for App Entity Counts (where the key is the app name and the value is the entity counts)
export interface AppEntityCounts {
  [app: string]: EntityCounts
}

export const ifDocumentsExist = async (
  docIds: string[],
): Promise<Record<string, { exists: boolean; updatedAt: number | null }>> => {
  try {
    return await vespa.ifDocumentsExist(docIds)
  } catch (error) {
    throw error
  }
}

export const ifMailDocumentsExist = async (
  mailIds: string[],
): Promise<Record<string, { exists: boolean; updatedAt: number | null }>> => {
  try {
    return await vespa.ifMailDocumentsExist(mailIds)
  } catch (error) {
    throw error
  }
}

export const ifDocumentsExistInChatContainer = async (
  docIds: string[],
): Promise<
  Record<
    string,
    { exists: boolean; updatedAt: number | null; permissions: string[] }
  >
> => {
  try {
    return await vespa.ifDocumentsExistInChatContainer(docIds)
  } catch (error) {
    throw error
  }
}

export const ifDocumentsExistInSchema = async (
  schema: string,
  docIds: string[],
): Promise<Record<string, { exists: boolean; updatedAt: number | null }>> => {
  try {
    return await vespa.ifDocumentsExistInSchema(schema, docIds)
  } catch (error) {
    throw error
  }
}

const getNDocuments = async (n: number) => {
  // Encode the YQL query to ensure it's URL-safe
  const yql = encodeURIComponent(
    `select * from sources ${fileSchema} where true`,
  )

  // Construct the search URL with necessary query parameters
  const url = `${vespaEndpoint}/search/?yql=${yql}&hits=${n}&cluster=${CLUSTER}`

  try {
    const response: Response = await fetch(url, {
      method: "GET",
      headers: {
        Accept: "application/json",
      },
    })

    if (!response.ok) {
      const errorText = response.statusText
      throw new Error(
        `Failed to fetch document count: ${response.status} ${response.statusText} - ${errorText}`,
      )
    }

    const data = await response.json()

    return data
  } catch (error) {
    const errMessage = getErrorMessage(error)
    Logger.error(error, `Error retrieving document count: , ${errMessage}`)
    throw new ErrorRetrievingDocuments({
      cause: error as Error,
      sources: "file",
    })
  }
}

const hashQuery = (query: string) => {
  return crypto.createHash("sha256").update(query.trim()).digest("hex")
}

export const updateUserQueryHistory = async (query: string, owner: string) => {
  const docId = `query_id-${hashQuery(query + owner)}`
  const timestamp = new Date().getTime()

  try {
    const docExist = await getDocumentOrNull(userQuerySchema, docId)

    if (docExist) {
      const docFields = docExist.fields as VespaUserQueryHistory
      const timeSinceLastUpdate = timestamp - docFields.timestamp
      if (timeSinceLastUpdate > config.userQueryUpdateInterval) {
        await UpdateDocument(userQuerySchema, docId, {
          count: docFields.count + 1,
          timestamp,
        })
      } else {
        Logger.warn(`Skipping update for ${docId}: Under time interval`)
      }
    } else {
      await insert(
        { docId, query_text: query, timestamp, count: 1, owner },
        userQuerySchema,
      )
    }
  } catch (error) {
    const errMsg = getErrorMessage(error)
    Logger.error(error, `Update user query error: ${errMsg}`, error)
    throw new Error("Failed to update user query history")
  }
}

export const getDocumentOrNull = async (schema: VespaSchema, docId: string) => {
  try {
    return await GetDocument(schema, docId)
  } catch (error) {
    const errMsg = getErrorMessage(error)
    if (errMsg.includes("404 Not Found")) {
      Logger.warn(`Document ${docId} does not exist`)
      return null
    }

    throw error
  }
}

export const searchUsersByNamesAndEmails = async (
  mentionedNames: string[],
  mentionedEmails: string[],
  limit: number = 10,
): Promise<VespaSearchResponse> => {
  // Construct YQL conditions for names and emails
  const nameConditions = mentionedNames.map((name) => {
    // For fuzzy search
    return `(name_fuzzy contains ({maxEditDistance: 2, prefix: true} fuzzy("${name}")))`
    // For exact match, use:
    // return `(name contains "${name}")`;
  })

  const emailConditions = mentionedEmails.map((email) => {
    // For fuzzy search
    return `(email_fuzzy contains ({maxEditDistance: 2, prefix: true} fuzzy("${email}")))`
    // For exact match, use:
    // return `(email contains "${email}")`;
  })

  // Combine all conditions with OR operator
  const allConditions = [...nameConditions, ...emailConditions].join(" or ")

  // Build the full YQL query
  const yqlQuery = `select * from sources ${userSchema} where (${allConditions});`

  const searchPayload = {
    yql: yqlQuery,
    hits: limit,
    "ranking.profile": "default",
  }

  try {
    return await vespa.getUsersByNamesAndEmails(searchPayload)
  } catch (error) {
    throw error
  }
}

/**
 * Helper function to calculate the timestamp based on LastUpdated value.
 */
export const getTimestamp = (lastUpdated: string): number | null => {
  const now = new Date().getTime() // Convert current time to epoch seconds
  switch (lastUpdated) {
    case "pastDay":
      return now - 24 * 60 * 60 * 1000
    case "pastWeek":
      return now - 7 * 24 * 60 * 60 * 1000
    case "pastMonth":
      return now - 30 * 24 * 60 * 60 * 1000
    case "pastYear":
      return now - 365 * 24 * 60 * 60 * 1000
    case "anytime":
    default:
      return null
  }
}

// export const searchEmployeesViaName = async (
//   name: string,
//   email: string,
//   limit = config.page,
//   offset?: number,
// ): Promise<VespaSearchResponse> => {
//   const url = `${vespaEndpoint}/search/`

//   const yqlQuery = `
//       select * from sources user
//       where name contains ({maxEditDistance: 2, prefix: true} fuzzy(@query))`

//   const hybridDefaultPayload = {
//     yql: yqlQuery,
//     query: name,
//     email,
//     "ranking.profile": HybridDefaultProfile(limit).profile,
//     "input.query(e)": "embed(@query)",
//     hits: limit,
//     alpha: 0.5,
//     ...(offset
//       ? {
//           offset,
//         }
//       : {}),
//     variables: {
//       query,
//     },
//   }
//   try {
//     const response = await fetch(url, {
//       method: "POST",
//       headers: {
//         "Content-Type": "application/json",
//       },
//       body: JSON.stringify(hybridDefaultPayload),
//     })
//     if (!response.ok) {
//       const errorText = response.statusText
//       throw new Error(
//         `Failed to fetch documents: ${response.status} ${response.statusText} - ${errorText}`,
//       )
//     }

//     const data = await response.json()
//     return data
//   } catch (error) {
//     Logger.error(`Error performing search:, ${error}`)
//     throw new ErrorPerformingSearch({
//       cause: error as Error,
//       sources: AllSources,
//     })
//   }
// }

interface GetItemsParams {
  schema: VespaSchema
  app?: Apps | null
  entity?: Entity | null
  timestampRange: { from: number | null; to: number | null } | null
  limit?: number
  offset?: number
  email: string
  excludedIds?: string[]
  asc: boolean
}

export const getItems = async (
  params: GetItemsParams,
): Promise<VespaSearchResponse> => {
  const {
    schema,
    app,
    entity,
    timestampRange,
    limit = config.page,
    offset = 0,
    email,
    excludedIds, // Added excludedIds here
    asc,
  } = params

  // Construct conditions based on parameters
  let conditions: string[] = []

  // App condition
  if (app) {
    conditions.push(`app contains @app`)
  }

  // Entity condition
  if (entity) {
    conditions.push(`entity contains @entity`)
  }

  // Permissions or owner condition based on schema
  if (schema === datasourceFileSchema) {
    // Temporal fix for datasoure selection
  } else if (schema !== userSchema) {
    conditions.push(`permissions contains @email`)
  } else {
    // For user schema
    if (app !== Apps.GoogleWorkspace) {
      conditions.push(`owner contains @email`)
    }
  }

  let timestampField = ""

  // Choose appropriate timestamp field based on schema
  if (schema === mailSchema || schema === mailAttachmentSchema) {
    timestampField = "timestamp"
  } else if (schema === fileSchema || schema === chatMessageSchema) {
    timestampField = "updatedAt"
  } else if (schema === eventSchema) {
    timestampField = "startTime"
  } else if (schema === userSchema) {
    timestampField = "creationTime"
  } else {
    timestampField = "updatedAt"
  }

  // Timestamp conditions
  if (timestampRange) {
    let timeConditions: string[] = []
    let fieldForRange = timestampField // Use default field unless orderBy overrides

    if (timestampRange.from) {
      timeConditions.push(
        `${fieldForRange} >= ${new Date(timestampRange.from).getTime()}`,
      )
    }
    if (timestampRange.to) {
      timeConditions.push(
        `${fieldForRange} <= ${new Date(timestampRange.to).getTime()}`,
      )
    }
    if (timeConditions.length > 0) {
      conditions.push(`(${timeConditions.join(" and ")})`)
    }
  }

  // Excluded IDs condition
  if (excludedIds && excludedIds.length > 0) {
    const exclusionCondition = excludedIds
      .map((id) => `docId contains '${id}'`)
      .join(" or ")
    conditions.push(`!(${exclusionCondition})`)
  }

  // Combine conditions
  const whereClause =
    conditions.length > 0 ? `where ${conditions.join(" and ")}` : "where true"

  const orderByClause = timestampField
    ? `order by ${timestampField} ${asc ? "asc" : "desc"}`
    : ""

  // Construct YQL query with limit and offset
  const yql = `select * from sources ${schema} ${whereClause} ${orderByClause} limit ${limit} offset ${offset}`

  const searchPayload = {
    yql,
    email,
    ...(app ? { app } : {}),
    ...(entity ? { entity } : {}),
    "ranking.profile": "unranked",
    hits: limit,
    offset: offset,
  }

  try {
    // Assuming vespa.getItems maps to a generic search in the client
    return await vespa.search<VespaSearchResponse>(searchPayload)
  } catch (error) {
    const searchError = new ErrorPerformingSearch({
      cause: error as Error,
      sources: schema,
      message: `getItems failed for schema ${schema}`,
    })
    Logger.error(searchError, "Error in getItems function")
    throw searchError
  }
}

// --- DataSource and DataSourceFile Specific Functions ---

export const insertDataSource = async (
  document: VespaDataSource,
): Promise<void> => {
  try {
    await insert(document as Inserts, datasourceSchema)
    Logger.info(`DataSource ${document.docId} inserted successfully`)
  } catch (error) {
    Logger.error(error, `Error inserting DataSource ${document.docId}`)
    throw error
  }
}

export const insertDataSourceFile = async (
  document: VespaDataSourceFile,
): Promise<void> => {
  try {
    await insert(document as Inserts, datasourceFileSchema)
    Logger.info(`DataSourceFile ${document.docId} inserted successfully`)
  } catch (error) {
    Logger.error(error, `Error inserting DataSourceFile ${document.docId}`)
    throw error
  }
}

export const getDataSourceByNameAndCreator = async (
  name: string,
  createdByEmail: string,
): Promise<VespaDataSourceSearch | null> => {
  const yql = `select * from ${datasourceSchema} where name contains @name and createdBy contains @email limit 1`
  const payload = {
    yql,
    name,
    email: createdByEmail,
    hits: 1,
    "ranking.profile": "unranked",
    "presentation.summary": "default",
  }
  try {
    const response: VespaSearchResponse = await vespa.search(payload)
    if (response.root.children && response.root.children.length > 0) {
      const searchResult = response.root.children[0] as VespaSearchResult

      return searchResult.fields as unknown as VespaDataSourceSearch
    }
    return null
  } catch (error) {
    Logger.error(
      error,
      `Error fetching DataSource by name "${name}" and creator "${createdByEmail}"`,
    )
    throw new ErrorPerformingSearch({
      message: `Error fetching DataSource by name "${name}" and creator "${createdByEmail}"`,
      cause: error as Error,
      sources: datasourceSchema,
    })
  }
}

export const getDataSourcesByCreator = async (
  createdByEmail: string,
  limit: number = 100,
): Promise<VespaSearchResponse> => {
  const yql = `select * from ${datasourceSchema} where createdBy contains @email limit ${limit}`
  const payload = {
    yql,
    email: createdByEmail,
    hits: limit,
    "ranking.profile": "unranked",
    "presentation.summary": "default",
  }
  try {
    return await vespa.search<VespaSearchResponse>(payload)
  } catch (error) {
    Logger.error(
      error,
      `Error fetching DataSources for creator "${createdByEmail}"`,
    )
    throw new ErrorPerformingSearch({
      message: `Error fetching DataSources for creator "${createdByEmail}"`,
      cause: error as Error,
      sources: datasourceSchema,
    })
  }
}

export const checkIfDataSourceFileExistsByNameAndId = async (
  fileName: string,
  dataSourceId: string,
  uploadedBy: string,
): Promise<boolean> => {
  const yql = `
    select * 
    from sources ${datasourceFileSchema} 
    where fileName contains @fileName and dataSourceId contains @dataSourceId and uploadedBy contains @uploadedBy 
    limit 1
  `
  const payload = {
    yql,
    fileName,
    dataSourceId,
    uploadedBy,
    hits: 1,
    "ranking.profile": "unranked",
  }
  try {
    Logger.debug(
      { payload },
      "Checking if datasource file exists by name and ID",
    )
    const response: VespaSearchResponse = await vespa.search(payload)
    return response.root.children && response.root.children.length > 0
  } catch (error) {
    Logger.error(
      error,
      `Error checking if file "${fileName}" exists for DataSource ID "${dataSourceId}" and user "${uploadedBy}"`,
    )

    throw new ErrorPerformingSearch({
      message: `Error checking if file "${fileName}" exists for DataSource ID "${dataSourceId}" and user "${uploadedBy}"`,
      cause: error as Error,
      sources: datasourceFileSchema,
    })
  }
}

export const getDataSourceFilesByName = async (
  dataSourceName: string,
  userEmail: string,
  limit: number = 400, // Changed default limit to 400
): Promise<VespaSearchResponse> => {
  const yql = `
    select * 
    from sources ${datasourceFileSchema} 
    where dataSourceName contains @dataSourceName and uploadedBy contains @userEmail 
    order by createdAt desc 
    limit ${limit}
  `
  const payload = {
    yql,
    dataSourceName,
    userEmail,
    hits: limit,
    "ranking.profile": "unranked",
    "presentation.summary": "default",
  }
  try {
    Logger.debug({ payload }, "Fetching files for datasource by name and user")
    return await vespa.search<VespaSearchResponse>(payload)
  } catch (error) {
    Logger.error(
      error,
      `Error fetching files for DataSource "${dataSourceName}" and user "${userEmail}"`,
    )
    throw new ErrorPerformingSearch({
      message: `Error fetching files for DataSource "${dataSourceName}" and user "${userEmail}"`,
      cause: error as Error,
      sources: datasourceFileSchema,
    })
  }
}<|MERGE_RESOLUTION|>--- conflicted
+++ resolved
@@ -492,11 +492,7 @@
       case Apps.DataSource:
         break
       default:
-<<<<<<< HEAD
-        appQueries.push(buildDefaultYQL())
-=======
         handleAppsNotInYql(includedApp, includedApps)
->>>>>>> 7c0377fb
         break
     }
   }
