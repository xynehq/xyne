--- conflicted
+++ resolved
@@ -1036,14 +1036,7 @@
   limit?: number
   offset?: number
   email: string
-<<<<<<< HEAD
-  orderBy?: string
-  filterQuery?: string
-  excludedIds?: string[]
-=======
   asc: boolean
-  // query: string
->>>>>>> 8d73ef1f
 }
 
 export const getItems = async (
@@ -1057,13 +1050,7 @@
     limit = config.page,
     offset = 0,
     email,
-<<<<<<< HEAD
-    orderBy,
-    filterQuery,
-    excludedIds,
-=======
     asc,
->>>>>>> 8d73ef1f
   } = params
 
   // Construct conditions based on parameters
@@ -1091,21 +1078,6 @@
 
   let timestampField = ""
 
-<<<<<<< HEAD
-  // Choose appropriate timestamp field based on schema if orderBy isn't specific
-  if (!orderBy) {
-    if (schema === mailSchema) {
-      timestampField = "timestamp"
-    } else if (schema === fileSchema) {
-      timestampField = "updatedAt"
-    } else if (schema === eventSchema) {
-      timestampField = "startTime"
-    } else if (schema === userSchema) {
-      timestampField = "creationTime"
-    } else {
-      timestampField = "updatedAt" // Fallback
-    }
-=======
   // Choose appropriate timestamp field based on schema
   if (schema === mailSchema || schema === mailAttachmentSchema) {
     timestampField = "timestamp"
@@ -1117,17 +1089,12 @@
     timestampField = "creationTime"
   } else {
     timestampField = "updatedAt"
->>>>>>> 8d73ef1f
   }
 
   // Timestamp conditions
   if (timestampRange) {
     let timeConditions: string[] = []
     let fieldForRange = timestampField // Use default field unless orderBy overrides
-    if (orderBy) {
-      // Extract field name from orderBy clause (e.g., "startTime desc" -> "startTime")
-      fieldForRange = orderBy.split(" ")[0]
-    }
 
     if (timestampRange.from) {
       timeConditions.push(
@@ -1144,27 +1111,13 @@
     }
   }
 
-  // Add filterQuery condition using userInput
-  if (filterQuery) {
-    conditions.push(`(userInput(@query))`)
-  }
-
   // Combine conditions
   const whereClause =
     conditions.length > 0 ? `where ${conditions.join(" and ")}` : "where true"
 
-<<<<<<< HEAD
-  // Use provided orderBy or default based on timestampField (defaulting to asc)
-  const orderByClause = orderBy
-    ? `order by ${orderBy}`
-    : timestampField
-      ? `order by ${timestampField} asc`
-      : ""
-=======
   const orderByClause = timestampField
     ? `order by ${timestampField} ${asc ? "asc" : "desc"}`
     : ""
->>>>>>> 8d73ef1f
 
   // Construct YQL query with limit and offset
   const yql = `select * from sources ${schema} ${whereClause} ${orderByClause} limit ${limit} offset ${offset}`
@@ -1174,7 +1127,6 @@
     email,
     ...(app ? { app } : {}),
     ...(entity ? { entity } : {}),
-    ...(filterQuery ? { query: filterQuery } : {}),
     "ranking.profile": "unranked",
     hits: limit,
     offset: offset,
