// release.config.js
export default {
<<<<<<< HEAD
  branches: ['main', 'release_test_pat_sim', 'release_test_pat'], // release from main and release_test branches
=======
  branches: ['main', 'release_test_pat_sim'], // release from main and release_test branches
>>>>>>> b97a7d5b
  plugins: [
    '@semantic-release/commit-analyzer', // decides bump (major/minor/patch)
    '@semantic-release/release-notes-generator', // generates human-readable notes
    [
      '@semantic-release/changelog', // writes to CHANGELOG.md
      {
        changelogFile: '../CHANGELOG.md',
      },
    ],
    [
      '@semantic-release/npm',
      {
        npmPublish: false, // no npm publish
      },
    ],
    [
      '@semantic-release/git',
      {
        assets: ['package.json', '../CHANGELOG.md'], // commit changelog + version
        message: 'chore(release): ${nextRelease.version} [skip ci]',
      },
    ],
  ],
};<|MERGE_RESOLUTION|>--- conflicted
+++ resolved
@@ -1,10 +1,6 @@
 // release.config.js
 export default {
-<<<<<<< HEAD
-  branches: ['main', 'release_test_pat_sim', 'release_test_pat'], // release from main and release_test branches
-=======
-  branches: ['main', 'release_test_pat_sim'], // release from main and release_test branches
->>>>>>> b97a7d5b
+  branches: ['main', 'release_test_pat_sim', 'release_test_pat'], 
   plugins: [
     '@semantic-release/commit-analyzer', // decides bump (major/minor/patch)
     '@semantic-release/release-notes-generator', // generates human-readable notes
