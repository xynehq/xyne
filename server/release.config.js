--- conflicted
+++ resolved
@@ -1,10 +1,7 @@
 // release.config.js
 export default {
-<<<<<<< HEAD
   branches: ["main", "release_test", 'fix_release'], // release from main and release_test branches
-=======
-  branches: ["main", "release_test"], // release from main and release_test branches
->>>>>>> f93f7320
+
   plugins: [
     "@semantic-release/commit-analyzer", // decides bump (major/minor/patch)
     "@semantic-release/release-notes-generator", // generates human-readable notes
