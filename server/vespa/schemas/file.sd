--- conflicted
+++ resolved
@@ -76,15 +76,6 @@
     }
   }
   
-<<<<<<< HEAD
-  field title_embeddings type tensor<bfloat16>(v[384])  {
-    indexing: input title | embed | attribute | index
-    attribute {
-        distance-metric: angular
-    }
-  }
-=======
->>>>>>> a9326f48
 
   field title_fuzzy type string {
     indexing: input title | index
