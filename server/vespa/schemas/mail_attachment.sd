schema mail_attachment {
  document mail_attachment {
    # basically the attachmentId
    field docId type string {
      indexing: attribute | summary
      attribute: fast-search
    }

    field threadId type string {
      indexing: attribute | summary
      attribute: fast-search
    }

    field mailId type string {
      indexing: attribute | summary
      attribute: fast-search
    }

    field app type string {
      indexing: attribute | summary
      attribute: fast-search
      match: exact
    }

    field entity type string {
      indexing: attribute | summary
      attribute: fast-search
      match: exact
    }

    field filename type string {
      indexing: summary | index
      index: enable-bm25
    }

    field fileType type string {
      indexing: summary | attribute
    }

     field fileSize type long {
      indexing: summary | attribute
    }

    field partId type long {
      indexing: summary | attribute
    }

    field chunks type array<string> {
      indexing: index | summary
      index {
        enable-bm25
      }
    }

    field timestamp type long {
      indexing: attribute | summary
      attribute: fast-search
    }

    field permissions type array<string> {
      indexing: attribute | summary
    }
    
  }

  field chunk_embeddings type tensor<bfloat16>(p{}, v[384])  {
    indexing: guard { input chunks } | embed | attribute | index
    attribute {
      distance-metric: angular
    }
  }

<<<<<<< HEAD
=======
  field filename_embeddings type tensor<bfloat16>(v[384])  {
    indexing: input filename | embed | attribute | index
    attribute {
        distance-metric: angular
    }
  }

>>>>>>> 8e2472db
  # filename
  field name_fuzzy type string {
    indexing: input filename | index
    index {
      enable-bm25
    }
    match {
      gram
      gram-size: 3
    }
  }

  fieldset default {
    fields: filename, chunks
  }

  fieldset autocomplete {
    fields: filename
  }

  rank-profile initial {
    inputs {
      query(e) tensor<bfloat16>(v[384])
      query(alpha) double
    }

    constants {
      THREE_MONTHS_IN_SECONDS: 7890000
      ONE_YEAR_IN_SECONDS: 31536000
      MAX_DOC_DECAY: 0.5
    }

    function scale(val) {
      expression: 2*atan(val/4)/(3.14159)
    }
    
    function document_age() {
      # Default document age assuming to 3 months when no timestamp is present
      expression: max(if(isNan(attribute(timestamp)) == 1, THREE_MONTHS_IN_SECONDS, now() - (attribute(timestamp) / 1000)) / ONE_YEAR_IN_SECONDS, 0)
    }

    # Document score decays min to 0.5
    function doc_recency() {
        expression: max(1 / (1 + 0.5 * document_age), MAX_DOC_DECAY)
    }

    function vector_score() {
      expression: closeness(field, chunk_embeddings)
    }

    function combined_bm25() {
      expression: bm25(filename) + bm25(chunks)
    }

    function combined_nativeRank() {
      expression: nativeRank(filename,chunks)
    }

    function chunk_scores() {
      expression: elementwise(bm25(chunks),x,double)
    }
  }

  rank-profile default inherits initial {

    # Have to increase nativeRank score by 10x, 
    # the nativeRank score is so low to be comparable with vector_score 
    first-phase {
      expression: (query(alpha) * vector_score) + ((1 - query(alpha)) * (10 * combined_nativeRank))
    }

    global-phase {
      expression {
        (
          (query(alpha) * scale(vector_score)) + 
          ((1 - query(alpha)) * (10 * combined_nativeRank))
        )
      }
      rerank-count: 1000
    }

    match-features {
      vector_score
      combined_nativeRank
      nativeRank(filename)
      nativeRank(chunks)
      chunk_scores
    }
  }

  # will be use for single schema query
  rank-profile default_bm25 inherits initial {

    first-phase {
      expression {
        (
          (query(alpha) * scale(vector_score)) +
          ((1 - query(alpha)) * scale(combined_bm25))
        )
      }
    }

    global-phase {
      expression {
        (
          (query(alpha) * scale(vector_score)) +
          ((1 - query(alpha)) * scale(combined_bm25))
        )
      }
      rerank-count: 1000
    }

     match-features {
      vector_score
      combined_bm25
      bm25(filename)
      bm25(chunks)
      chunk_scores
    }
  }

  document-summary default {
    summary filename {}
    summary chunks_summary {
      bolding: on
      source: chunks
    }
  }

  document-summary autocomplete {
    summary docId {}
    summary filename {}
    summary fileType {}
    summary app {}
    summary entity {}
  }

  rank-profile autocomplete {
    first-phase {
      expression: bm25(filename)
    }
    match-features {
      bm25(filename)
    }
  }
}<|MERGE_RESOLUTION|>--- conflicted
+++ resolved
@@ -70,16 +70,6 @@
     }
   }
 
-<<<<<<< HEAD
-=======
-  field filename_embeddings type tensor<bfloat16>(v[384])  {
-    indexing: input filename | embed | attribute | index
-    attribute {
-        distance-metric: angular
-    }
-  }
-
->>>>>>> 8e2472db
   # filename
   field name_fuzzy type string {
     indexing: input filename | index
