--- conflicted
+++ resolved
@@ -183,15 +183,9 @@
       global-phase {
         expression {
           (
-<<<<<<< HEAD
-            (query(alpha) * vector_score) +
-            ((1 - query(alpha)) * combined_nativeRank)
-          )
-=======
             (query(alpha) * vector_score) + 
             ((1 - query(alpha)) *  combined_nativeRank)
           ) * doc_recency
->>>>>>> 147ad160
         }
         rerank-count: 1000
       }
