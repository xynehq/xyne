schema mail {
  document mail {

    # basically the messageId
    field docId type string {
      indexing: attribute | summary
      attribute: fast-search
    }

    field threadId type string {
      indexing: attribute | summary
      attribute: fast-search
    }

    field subject type string {
      indexing: summary | index
      index: enable-bm25
    }

    field chunks type array<string> {
      indexing: index | summary
      index {
        enable-bm25
      }
    }

    field timestamp type long {
      indexing: attribute | summary
      attribute: fast-search
    }

    field app type string {
      indexing: attribute | summary
      attribute: fast-search
      match: exact
    }

    field entity type string {
      indexing: attribute | summary
      attribute: fast-search
      match: exact
    }

    field permissions type array<string> {
      indexing: attribute | summary
      attribute: fast-search
    }

    field from type string {
      indexing: attribute | summary | index
      attribute: fast-search
      index: enable-bm25
    }

    field to type array<string> {
      indexing: attribute | summary | index
      attribute: fast-search
      index: enable-bm25
    }

    field cc type array<string> {
      indexing: attribute | summary | index
      attribute: fast-search
      index: enable-bm25
    }

    field bcc type array<string> {
      indexing: attribute | summary | index
      attribute: fast-search
      index: enable-bm25
    }

    field mimeType type string {
      indexing: attribute | summary
    }

    field attachmentFilenames type array<string> {
      indexing: attribute | summary | index
      attribute: fast-search
      index: enable-bm25
    }

    # Define attachments as an array of structured objects
    # order matters
    struct attachment {
      field fileType type string {}
      field fileSize type long {}
    }

    field attachments type array<attachment> {

    }
    field labels type array<string> {
    indexing: attribute | summary | index
    attribute: fast-search
  }
  }
  
  field chunk_embeddings type tensor<bfloat16>(p{}, v[DIMS])  {
    indexing: input chunks | embed | attribute | index
    attribute {
      distance-metric: angular
    }
  }

  field subject_fuzzy type string {
    indexing: input subject | index
    index {
      enable-bm25
    }
    match {
      gram
      gram-size: 3
    }
  }

  fieldset default {
    fields: subject, app, entity, chunks, attachmentFilenames, from, to, cc, bcc, labels
  }

  fieldset autocomplete {
    fields: subject, app, entity
  }

  # Hybrid search rank profile combining BM25 for subject and chunks, and vector search for chunk embeddings
    rank-profile initial {
      inputs {
        query(e) tensor<bfloat16>(v[DIMS])  # Query embedding
        query(alpha) double  # Alpha parameter for hybrid weight
        query(social_decay) double
        query(updates_decay) double
      }

      constants {
        THREE_MONTHS_IN_SECONDS: 7890000
        ONE_YEAR_IN_SECONDS: 31536000
        MAX_DOC_DECAY: 0.5
      }

      function scale(val) {
        expression: 2*atan(val/4)/(3.14159)
      }

      function document_age() {
        # Default document age assuming to 3 months when no updateAt timestamp is present
        expression: max(if(isNan(attribute(timestamp)) == 1, THREE_MONTHS_IN_SECONDS, now() - (attribute(timestamp) / 1000)) / ONE_YEAR_IN_SECONDS, 0)
      }

      # Document score decays min to 0.5
      function doc_recency() {
        expression: max(1 / (1 + 0.5 * document_age), MAX_DOC_DECAY)
      }
      
      function vector_score() {
        expression: closeness(field, chunk_embeddings)
      }

      function combined_bm25() {
        expression: bm25(subject) + bm25(chunks)
      }

      function matchedFieldCount() {
        expression {
          # The `matches` returns 1 if the field contains a match, otherwise 0
          matches(subject) + matches(chunks)
        }
      }

      function combined_nativeRank() {
        expression: (nativeRank(subject) + nativeRank(chunks)) / if(matchedFieldCount == 0, 1, matchedFieldCount)
      }

      function chunk_scores() {
        expression: elementwise(bm25(chunks), x, double)
      }
      
      function isSocial(){
        # converting array<string> to tensors{} 
        expression: tensorFromLabels(attribute(labels),dimension){"CATEGORY_SOCIAL"}
      }

      function isUpdates(){
        expression: tensorFromLabels(attribute(labels),dimension){"CATEGORY_UPDATES"}
      }
    }

  rank-profile default_native inherits initial {
       
      first-phase {
        expression: (query(alpha) * vector_score) + ((1 - query(alpha)) * combined_nativeRank)
      }

      global-phase {
        expression {
          (
            if (isSocial == 1, 
              query(social_decay),
              if (isUpdates == 1, 
                query(updates_decay), 
                1
              )
            )
          ) * (
            (query(alpha) * vector_score) + 
            ((1 - query(alpha)) *  combined_nativeRank)
          )
        }
        rerank-count: 1000
      }

    match-features {
<<<<<<< HEAD
      isSocial
      isUpdates
      query(social_decay)
      query(updates_decay)
=======
      matchedFieldCount
>>>>>>> 3a94f5fe
      vector_score
      combined_nativeRank
      nativeRank(subject)
      nativeRank(chunks)
      chunk_scores
    }
  }

  # will be use for single schema query
  rank-profile default_bm25 inherits initial {

    first-phase {
      expression {
        (
          (query(alpha) * vector_score) + ((1 - query(alpha)) * combined_bm25)
        )
      }
    }

    global-phase {
      expression {
        (
          (query(alpha) * vector_score) +
          ((1 - query(alpha)) * scale(combined_bm25))
        )
      }
      rerank-count: 1000
    }

     match-features {
      vector_score
      bm25(chunks)
      bm25(subject)
      scale(combined_bm25)
      chunk_scores
    }
  }

  # change here for ai queries accordingly
  rank-profile default_ai inherits initial {
       
      first-phase {
        expression: (query(alpha) * vector_score) + ((1 - query(alpha)) * combined_nativeRank)
      }

      global-phase {
        expression {
          (
            (query(alpha) * vector_score) + 
            ((1 - query(alpha)) *  combined_nativeRank)
          )
        }
        rerank-count: 1000
      }

    match-features {
      vector_score
      combined_nativeRank
      nativeRank(subject)
      nativeRank(chunks)
      chunk_scores
    }
  }

  document-summary default {
    summary subject {}
    summary chunks_summary {
      bolding: on
      source: chunks
    }
    summary to {}
    summary cc {}
    summary bcc {}
    summary attachments {
      source: attachments
    }
  }

  document-summary autocomplete {
    summary docId {}
    summary threadId {}
    summary subject {}
    summary app {}
    summary entity {}
  }

  rank-profile autocomplete {
    first-phase {
      expression: bm25(subject_fuzzy)
    }
    match-features {
      bm25(subject_fuzzy)
    }
  }
}<|MERGE_RESOLUTION|>--- conflicted
+++ resolved
@@ -209,14 +209,11 @@
       }
 
     match-features {
-<<<<<<< HEAD
       isSocial
       isUpdates
       query(social_decay)
       query(updates_decay)
-=======
       matchedFieldCount
->>>>>>> 3a94f5fe
       vector_score
       combined_nativeRank
       nativeRank(subject)
