--- conflicted
+++ resolved
@@ -95,28 +95,13 @@
     attribute: fast-search
   }
   }
-<<<<<<< HEAD
-  field chunk_embeddings type tensor<bfloat16>(p{}, v[384])  {
-    indexing: guard { input chunks } | embed | attribute | index
-=======
   field chunk_embeddings type tensor<bfloat16>(p{}, v[DIMS])  {
     indexing: input chunks | embed | attribute | index
->>>>>>> a9326f48
     attribute {
       distance-metric: angular
     }
   }
 
-<<<<<<< HEAD
-  field subject_embeddings type tensor<bfloat16>(v[384])  {
-    indexing: input subject | embed | attribute | index
-    attribute {
-        distance-metric: angular
-    }
-  }
-
-=======
->>>>>>> a9326f48
   field subject_fuzzy type string {
     indexing: input subject | index
     index {
@@ -137,42 +122,10 @@
   }
 
   # Hybrid search rank profile combining BM25 for subject and chunks, and vector search for chunk embeddings
-<<<<<<< HEAD
-  rank-profile initial {
-    inputs {
-      query(e) tensor<bfloat16>(v[384])  # Query embedding
-      query(alpha) double  # Alpha parameter for hybrid weight
-      query(bm25ChunkWeight) double 
-    }
-
-    function chunk_vector_score() {
-      expression: closeness(field, chunk_embeddings)
-    }
-
-    function subject_bm25_score() {
-      expression: bm25(subject)
-    }
-    function attachment_bm25_score() {
-      expression: bm25(attachmentFilenames)
-    }
-
-    # First phase combines BM25 (subject and chunks) and vector similarity (chunks)
-    first-phase {
-      expression: (query(alpha) * chunk_vector_score()) + ((1 - query(alpha)) * (bm25(chunks) + bm25(subject)))
-    }
-
-    # Global phase (optional if more complex reranking is needed)
-    # Note: Ensure the functions are called properly in the expression
-    global-phase {
-      expression {
-        (query(alpha) * normalize_linear(chunk_vector_score)) +
-        ((1 - query(alpha)) * (normalize_linear(bm25(chunks)) + normalize_linear(bm25(subject)) + normalize_linear(attachment_bm25_score)))
-=======
     rank-profile initial {
       inputs {
         query(e) tensor<bfloat16>(v[DIMS])  # Query embedding
         query(alpha) double  # Alpha parameter for hybrid weight
->>>>>>> a9326f48
       }
 
       constants {
