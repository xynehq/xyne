--- conflicted
+++ resolved
@@ -3,16 +3,7 @@
 import type { MiddlewareHandler, Context, Next } from "hono"
 import { getPath } from "hono/utils/url"
 import { v4 as uuidv4 } from "uuid"
-<<<<<<< HEAD
-import { existsSync, mkdirSync } from 'fs';
-import { resolve } from 'path';
 
-=======
-import { existsSync, mkdirSync } from "fs"
-import { resolve } from "path"
-
-const logsFolderPath = resolve(process.cwd(), "server", "logs")
->>>>>>> ab7fa98f
 
 const humanize = (times: string[]) => {
   const [delimiter, separator] = [",", "."]
@@ -33,7 +24,6 @@
 
 export const getLogger = (loggerType: Subsystem) => {
   if (process.env.NODE_ENV === "production") {
-    checkLogsFolder()
     return pino({
       name: `${loggerType}`,
       transport: {
@@ -158,15 +148,3 @@
     }
   }
 }
-<<<<<<< HEAD
-=======
-
-const checkLogsFolder = () => {
-  if (!existsSync(logsFolderPath)) {
-    mkdirSync(logsFolderPath, { recursive: true })
-    console.log("Logs folder created.")
-  } else {
-    console.log("Logs folder already exists.")
-  }
-}
->>>>>>> ab7fa98f
