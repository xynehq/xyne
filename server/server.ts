import { type Context, Hono, type Next } from "hono"
import {
  AnswerApi,
  AutocompleteApi,
  autocompleteSchema,
  chatBookmarkSchema,
  chatDeleteSchema,
  chatHistorySchema,
  chatRenameSchema,
  chatTraceSchema,
  chatSchema,
  followUpQuestionsSchema,
  dashboardDataSchema,
  sharedAgentUsageSchema,
  messageRetrySchema,
  messageSchema,
  SearchApi,
  chatStopSchema,
  SearchSlackChannels,
} from "@/api/search"
import { zValidator } from "@hono/zod-validator"
import {
  addApiKeyConnectorSchema,
  addApiKeyMCPConnectorSchema,
  addServiceConnectionSchema,
  addStdioMCPConnectorSchema,
  answerSchema,
  createOAuthProvider,
  deleteConnectorSchema,
  oauthStartQuerySchema,
  searchSchema,
  updateConnectorStatusSchema,
  updateToolsStatusSchema, // Added for tool status updates
  serviceAccountIngestMoreSchema,
  deleteUserDataSchema,
  ingestMoreChannelSchema,
  startSlackIngestionSchema,
} from "@/types"
import {
  AddApiKeyConnector,
  AddApiKeyMCPConnector,
  AddServiceConnection,
  CreateOAuthProvider,
  DeleteConnector,
  DeleteOauthConnector,
  GetConnectors,
  StartOAuth,
  AddStdioMCPConnector,
  UpdateConnectorStatus,
  ServiceAccountIngestMoreUsersApi,
  GetConnectorTools, // Added GetConnectorTools
  UpdateToolsStatusApi, // Added for tool status updates
  AdminDeleteUserData,
  IngestMoreChannelApi,
  StartSlackIngestionApi,
  GetProviders,
  GetAdminChats,
  GetAdminAgents,
  GetAdminUsers,
  GetUserAgentLeaderboard,
  GetAgentAnalysis,
  GetAgentFeedbackMessages,
  GetAgentUserFeedbackMessages,
  GetAllUserFeedbackMessages,
  adminQuerySchema,
  userAgentLeaderboardQuerySchema,
  agentAnalysisQuerySchema,
  GetAgentApiKeys,
} from "@/api/admin"
import { ProxyUrl } from "@/api/proxy"
import { init as initQueue } from "@/queue"
import { createBunWebSocket } from "hono/bun"
import type { ServerWebSocket } from "bun"
import { googleAuth } from "@hono/oauth-providers/google"
import { jwt, verify } from "hono/jwt"
import type { JwtVariables } from "hono/jwt"
import { sign } from "hono/jwt"
import { db } from "@/db/client"
import { HTTPException } from "hono/http-exception"
import { createWorkspace, getWorkspaceByDomain } from "@/db/workspace"
import {
  createUser,
  deleteRefreshTokenFromDB,
  getPublicUserAndWorkspaceByEmail,
  getUserByEmail,
  saveRefreshTokenToDB,
} from "@/db/user"
import { getAppGlobalOAuthProvider } from "@/db/oauthProvider" // Import getAppGlobalOAuthProvider
import { getCookie } from "hono/cookie"
import { serveStatic } from "hono/bun"
import config from "@/config"
import { OAuthCallback } from "@/api/oauth"
import { deleteCookieByEnv, setCookieByEnv } from "@/utils"
import { getLogger, LogMiddleware } from "@/logger"
import { Subsystem } from "@/types"
import { GetUserWorkspaceInfo, GenerateApiKey } from "@/api/auth"
import { AuthRedirectError, InitialisationError } from "@/errors"
import {
  ListDataSourcesApi,
  ListDataSourceFilesApi,
  DeleteDocumentApi,
  deleteDocumentSchema,
  GetAgentsForDataSourceApi,
  GetDataSourceFile,
} from "@/api/dataSource"
import {
  ChatBookmarkApi,
  ChatDeleteApi,
  ChatFavoritesApi,
  ChatHistory,
  ChatRenameApi,
  DashboardDataApi,
  SharedAgentUsageApi,
  GetChatApi,
  MessageApi,
  MessageFeedbackApi,
  EnhancedMessageFeedbackApi,
  MessageRetryApi,
  GetChatTraceApi,
  StopStreamingApi,
  GenerateFollowUpQuestionsApi,
} from "@/api/chat/chat"
import {
  CreateSharedChatApi,
  GetSharedChatApi,
  ListSharedChatsApi,
  DeleteSharedChatApi,
  CheckSharedChatApi,
  createSharedChatSchema,
  getSharedChatSchema,
  listSharedChatsSchema,
  deleteSharedChatSchema,
  checkSharedChatSchema,
} from "@/api/chat/sharedChat"
import { UserRole, Apps } from "@/shared/types" // Import Apps
import { wsConnections } from "@/integrations/metricStream"
import {
  EvaluateHandler,
  ListDatasetsHandler,
  TuneDatasetHandler,
  TuningWsRoute,
  tuneDatasetSchema,
  DeleteDatasetHandler,
} from "@/api/tuning"
import {
  CreateAgentApi,
  ListAgentsApi,
  UpdateAgentApi,
  DeleteAgentApi,
  GetWorkspaceUsersApi,
  GetAgentPermissionsApi,
  GetAgentIntegrationItemsApi,
  createAgentSchema,
  listAgentsSchema,
  updateAgentSchema,
  GetAgentApi,
} from "@/api/agent"
import { GeneratePromptApi } from "@/api/agent/promptGeneration"
import metricRegister from "@/metrics/sharedRegistry"
import {
  handleAttachmentUpload,
  handleFileUpload,
  handleAttachmentServe,
  handleThumbnailServe,
} from "@/api/files"
import { z } from "zod" // Ensure z is imported if not already at the top for schemas
import {
  messageFeedbackSchema,
  enhancedMessageFeedbackSchema,
} from "@/api/chat/types"

import {
  CreateCollectionApi,
  ListCollectionsApi,
  GetCollectionApi,
  UpdateCollectionApi,
  DeleteCollectionApi,
  ListCollectionItemsApi,
  CreateFolderApi,
  UploadFilesApi,
  DeleteItemApi,
  GetFilePreviewApi,
  GetFileContentApi,
} from "@/api/knowledgeBase"

import {
  isSlackEnabled,
  startSocketMode,
  getSocketModeStatus,
} from "@/integrations/slack/client"
const { JwtPayloadKey } = config
// Import Vespa proxy handlers
import {
  validateApiKey,
  vespaSearchProxy,
  vespaAutocompleteProxy,
  vespaGroupSearchProxy,
  vespaGetItemsProxy,
  vespaChatContainerByChannelProxy,
  vespaChatUserByEmailProxy,
  vespaGetDocumentProxy,
  vespaGetDocumentsByIdsProxy,
  vespaGetUsersByNamesAndEmailsProxy,
  vespaGetDocumentsByThreadIdProxy,
  vespaGetEmailsByThreadIdsProxy,
  vespaGetDocumentsWithFieldProxy,
  vespaGetRandomDocumentProxy,
  searchVespaProxy,
  groupVespaSearchProxy,
} from "@/routes/vespa-proxy"
import { updateMetricsFromThread } from "@/metrics/utils"
import { agents, apiKeys, type PublicUserWorkspace } from "./db/schema"
import { AgentMessageCustomApi } from "./api/chat/agents"
import {  eq } from "drizzle-orm"

// Define Zod schema for delete datasource file query parameters
const deleteDataSourceFileQuerySchema = z.object({
  dataSourceName: z.string().min(1),
  fileName: z.string().min(1),
})

// Add schema for API key generation
const generateApiKeySchema = z.object({
  expirationDays: z.coerce
    .number()
    .min(1 / 1440)
    .max(30), // Allow fractional days, minimum 1 minute (1/1440 days)
})

export type Variables = JwtVariables

const clientId = process.env.GOOGLE_CLIENT_ID!
const clientSecret = process.env.GOOGLE_CLIENT_SECRET!
const redirectURI = config.redirectUri
const postOauthRedirect = config.postOauthRedirect

const accessTokenSecret = process.env.ACCESS_TOKEN_SECRET!
const refreshTokenSecret = process.env.REFRESH_TOKEN_SECRET!

const AccessTokenCookieName = "access-token"
const RefreshTokenCookieName = "refresh-token"

const Logger = getLogger(Subsystem.Server)

const { upgradeWebSocket, websocket } = createBunWebSocket<ServerWebSocket>()

const app = new Hono<{ Variables: Variables }>()

const internalMetricRouter = new Hono<{ Variables: Variables }>()

const AuthMiddleware = jwt({
  secret: accessTokenSecret,
  cookie: AccessTokenCookieName,
})

// Middleware to check if user has admin or superAdmin role
const AdminRoleMiddleware = async (c: Context, next: Next) => {
  const { sub } = c.get(JwtPayloadKey)
  const user = await getUserByEmail(db, sub)
  if (!user.length) {
    throw new HTTPException(403, {
      message: `Access denied. user with email ${sub} does not exist.`,
    })
  }
  const userRole = user[0].role
  if (userRole !== UserRole.Admin && userRole !== UserRole.SuperAdmin) {
    throw new HTTPException(403, {
      message: "Access denied. Admin privileges required.",
    })
  }

  await next()
}

const ApiKeyMiddleware = async (c: Context, next: Next) => {
  let apiKey: string
  try {
    // Extract API key from request body
    apiKey = c.req.header('x-api-key') || c.req.query('api_key') as string

    if (!apiKey) {
      Logger.error("API key verification failed: Missing apiKey in request body")
      throw new HTTPException(401, {
        message: "Missing API key. Please provide apiKey in request body.",
      })
    }
<<<<<<< HEAD
    const [foundApiKey]= await db
=======
  } catch (error) {
    if (error instanceof HTTPException) {
      throw error
    }
    Logger.warn("API key verification failed: Invalid JSON body")
    throw new HTTPException(400, {
      message:
        "Invalid request body. Please provide valid JSON with apiKey field.",
    })
  }

  try {
    // Decrypt and validate the API key
    const result = await db
>>>>>>> 304bdd24
      .select({
        agentId: apiKeys.agentId,
      })
      .from(apiKeys)
<<<<<<< HEAD
      .where(eq(apiKeys.key,apiKey ))
=======
      .innerJoin(agents, eq(apiKeys.agentId, agents.id))
      .where(and(eq(apiKeys.key, apiKey), isNull(agents.deletedAt)))
>>>>>>> 304bdd24
      .limit(1)
      
    if (!foundApiKey) {
      throw new HTTPException(400, {
      message:
        "Invalid API KEY",
      })
    }
<<<<<<< HEAD
    c.set("apiKeyAuth", { agentId: foundApiKey.agentId })
=======

    const { agentId, decryptedKey, agentName } = result[0]

    // Validate the decrypted key format (should be agentId_agentName)
    const expectedKey = `${agentId}_${agentName}`
    if (decryptedKey !== expectedKey) {
      Logger.warn("API key verification failed: Key format mismatch")
      throw new HTTPException(401, {
        message: "Invalid API key format.",
      })
    }

    // Set agentId in context for downstream handlers
    c.set("agentId", agentId)

    Logger.info(`API key verified for agent ID: ${agentId}`)

>>>>>>> 304bdd24
    await next()
  } catch (error) {
    if (error instanceof HTTPException) {
      throw error
    }
<<<<<<< HEAD
    Logger.warn("API key verification failed: Invalid JSON body")
    throw new HTTPException(400, {
      message:
        "Invalid API KEY",
=======

    Logger.error("API key verification error:", error)
    throw new HTTPException(500, {
      message: "Internal server error during API key verification.",
>>>>>>> 304bdd24
    })
  }
}

// Middleware for frontend routes
// Checks if there is token in cookie or not
// If there is token, verify it is valid or not
// Redirect to auth page if no token or invalid token
const AuthRedirect = async (c: Context, next: Next) => {
  const authToken = getCookie(c, AccessTokenCookieName)

  // If no auth token is found
  if (!authToken) {
    Logger.warn("Redirected by server - No AuthToken")
    // Redirect to login page if no token found
    return c.redirect(`/auth`)
  }

  try {
    // Verify the token if available
    await AuthMiddleware(c, next)
  } catch (err) {
    Logger.error(
      err,
      `${new AuthRedirectError({ cause: err as Error })} ${
        (err as Error).stack
      }`,
    )
    Logger.warn("Redirected by server - Error in AuthMW")
    // Redirect to auth page if token invalid
    return c.redirect(`/auth`)
  }
}

const honoMiddlewareLogger = LogMiddleware(Subsystem.Server)

export const WsApp = app.get(
  "/ws",
  upgradeWebSocket((c) => {
    let connectorId: string | undefined
    return {
      onOpen(event, ws) {
        connectorId = c.req.query("id")
        Logger.info(`Websocket connection with id ${connectorId}`)
        wsConnections.set(connectorId, ws)
      },
      onMessage(event, ws) {
        Logger.info(`Message from client: ${event.data}`)
        ws.send(JSON.stringify({ message: "Hello from server!" }))
      },
      onClose: (event, ws) => {
        Logger.info("Connection closed")
        if (connectorId) {
          wsConnections.delete(connectorId)
        }
      },
    }
  }),
)

const clearCookies = (c: Context) => {
  const opts = {
    secure: true,
    path: "/",
    httpOnly: true,
  }
  deleteCookieByEnv(c, AccessTokenCookieName, opts)
  deleteCookieByEnv(c, RefreshTokenCookieName, opts)
  Logger.info("Cookies deleted")
}

const LogOut = async (c: Context) => {
  const accessToken = getCookie(c, AccessTokenCookieName)
  const refreshToken = getCookie(c, RefreshTokenCookieName)

  if (!accessToken || !refreshToken) {
    Logger.warn("No tokens found during logout")
    clearCookies(c)
    return c.redirect(`/auth`)
  }

  try {
    const { payload } = await verify(refreshToken, refreshTokenSecret)
    const { sub, workspaceId } = payload as { sub: string; workspaceId: string }
    const email = sub
    const userAndWorkspace: PublicUserWorkspace =
      await getPublicUserAndWorkspaceByEmail(db, workspaceId, email)

    const existingUser = userAndWorkspace?.user
    if (existingUser) {
      await deleteRefreshTokenFromDB(db, existingUser.email)
      Logger.info("Deleted refresh token from DB")
    } else {
      Logger.warn("User not found during logout")
    }
  } catch (err) {
    Logger.error("Error during logout token verify or DB operation", err)
  } finally {
    clearCookies(c)
    Logger.info("Logged out, redirecting to /auth")
    return c.redirect(`/auth`)
  }
}

// Update Metrics From Script
const handleUpdatedMetrics = async (c: Context) => {
  Logger.info(`Started Adding Metrics`)

  const authHeader = c.req.raw.headers.get("authorization") ?? ""
  const secret = authHeader.replace(/^Bearer\s+/i, "").trim()

  if (secret !== process.env.METRICS_SECRET) {
    Logger.warn("Unauthorized metrics update attempt")
    return c.text("Unauthorized", 401)
  }

  const body = await c.req.json()
  const {
    email,
    messageCount,
    attachmentCount,
    failedMessages,
    failedAttachments,
    totalMails,
    skippedMail,
    eventsCount,
    contactsCount,
    pdfCount,
    docCount,
    sheetsCount,
    slidesCount,
    fileCount,
    totalDriveFiles,
    blockedPdfs,
  } = body
  await updateMetricsFromThread({
    email,
    messageCount,
    attachmentCount,
    failedMessages,
    failedAttachments,
    totalMails,
    skippedMail,
    eventsCount,
    contactsCount,
    pdfCount,
    docCount,
    sheetsCount,
    slidesCount,
    fileCount,
    totalDriveFiles,
    blockedPdfs,
  })
}

internalMetricRouter.post("/update-metrics", handleUpdatedMetrics)

// App validatione endpoint

const handleAppValidation = async (c: Context) => {
  const authHeader = c.req.header("Authorization")

  if (!authHeader || !authHeader.startsWith("Bearer ")) {
    throw new HTTPException(401, {
      message: "Missing or malformed Authorization header",
    })
  }

  const token = authHeader.slice("Bearer ".length).trim()

  const userInfoRes = await fetch(
    "https://www.googleapis.com/oauth2/v3/userinfo",
    {
      headers: {
        Authorization: `Bearer ${token}`,
      },
    },
  )
  if (!userInfoRes.ok) {
    throw new HTTPException(401, {
      message: "Invalid or expired token",
    })
  }

  const user = await userInfoRes.json()

  const email = user?.email
  if (!email) {
    throw new HTTPException(500, {
      message: "Could not get the email of the user",
    })
  }

  if (!user?.email_verified) {
    throw new HTTPException(403, { message: "User email is not verified" })
  }
  // hosted domain
  // @ts-ignore
  let domain = user.hd
  if (!domain && email) {
    domain = email.split("@")[1]
  }
  const name = user?.name || user?.given_name || user?.family_name || ""
  const photoLink = user?.picture || ""

  const existingUserRes = await getUserByEmail(db, email)

  // if user exists then workspace exists too
  if (existingUserRes && existingUserRes.length) {
    Logger.info(
      {
        requestId: c.var.requestId, // Access the request ID
        user: {
          email: user.email,
          name: user.name,
          verified_email: user.email_verified,
        },
      },
      "User found and authenticated",
    )
    const existingUser = existingUserRes[0]
    const workspaceId = existingUser.workspaceExternalId

    const accessToken = await generateTokens(
      user.email,
      user.role,
      user.workspaceExternalId,
    )
    const refreshToken = await generateTokens(
      user.email,
      user.role,
      user.workspaceExternalId,
      true,
    )
    // save refresh token generated in user schema
    await saveRefreshTokenToDB(db, email, refreshToken)

    return c.json({
      access_token: accessToken,
      refresh_token: refreshToken,
      workspace_id: workspaceId,
    })
  }
  Logger.error(`No existing user found`)
  return c.json(
    {
      success: false,
      message: "No existing User found",
    },
    404,
  )
}

const handleAppRefreshToken = async (c: Context) => {
  let body
  try {
    body = await c.req.json()
  } catch {
    Logger.warn("Failed to parse JSON body")
    return c.json({ msg: "Invalid request" }, 400)
  }

  const refreshToken =
    typeof body.refreshToken === "string" ? body.refreshToken : undefined

  if (!refreshToken) {
    Logger.warn("No refresh token provided")
    return c.json({ msg: "Missing refresh token" }, 401)
  }

  let payload: Record<string, unknown>
  try {
    payload = await verify(refreshToken, refreshTokenSecret)
  } catch (err) {
    Logger.warn("Invalid or expired refresh token", err)
    return c.json({ msg: "Invalid or expired refresh token" }, 401)
  }

  const { sub: email, workspaceId } = payload as {
    sub: string
    workspaceId: string
  }

  const uw = await getPublicUserAndWorkspaceByEmail(db, workspaceId, email)
  if (!uw?.user || !uw?.workspace) {
    Logger.warn("No user/workspace for token payload", { email, workspaceId })
    return c.json({ msg: "Unauthorized" }, 401)
  }
  const existingUser = uw.user

  if (existingUser.refreshToken !== refreshToken) {
    Logger.warn("Refresh token mismatch", { email })
    return c.json({ msg: "Unauthorized" }, 401)
  }

  try {
    const newAccessToken = await generateTokens(
      existingUser.email,
      existingUser.role,
      existingUser.workspaceExternalId,
    )
    const newRefreshToken = await generateTokens(
      existingUser.email,
      existingUser.role,
      existingUser.workspaceExternalId,
      true,
    )

    await saveRefreshTokenToDB(db, existingUser.email, newRefreshToken)
    Logger.info("Mobile tokens refreshed", { email })
    return c.json(
      {
        accessToken: newAccessToken,
        refreshToken: newRefreshToken,
      },
      200,
    )
  } catch (err) {
    Logger.error("Error generating tokens", err)
    return c.json({ msg: "Internal server error" }, 500)
  }
}

const getNewAccessRefreshToken = async (c: Context) => {
  const refreshToken = getCookie(c, RefreshTokenCookieName)

  const clearAndRedirect = () => {
    clearCookies(c)
    Logger.warn("Cleared tokens and redirecting to /auth")
    return c.redirect(`/auth`)
  }

  if (!refreshToken) {
    Logger.warn("No refresh token found")
    return clearAndRedirect()
  }

  let payload
  try {
    payload = await verify(refreshToken, refreshTokenSecret)
  } catch (err) {
    Logger.warn("Failed to verify refresh token", err)
    return clearAndRedirect()
  }

  const { sub, workspaceId } = payload as { sub: string; workspaceId: string }
  const email = sub
  const userAndWorkspace: PublicUserWorkspace =
    await getPublicUserAndWorkspaceByEmail(db, workspaceId, email)

  const existingUser = userAndWorkspace?.user
  const existingWorkspace = userAndWorkspace?.workspace

  if (!existingUser || !existingWorkspace) {
    Logger.warn("User or workspace not found for refresh token")
    return clearAndRedirect()
  }

  // Check if the refresh token matches the one in DB
  if (existingUser.refreshToken !== refreshToken) {
    Logger.warn("Refresh token does not match DB")
    return clearAndRedirect()
  }

  try {
    const newAccessToken = await generateTokens(
      existingUser.email,
      existingUser.role,
      existingUser.workspaceExternalId,
    )
    const newRefreshToken = await generateTokens(
      existingUser.email,
      existingUser.role,
      existingUser.workspaceExternalId,
      true,
    )
    // Save new refresh token in DB
    await saveRefreshTokenToDB(db, email, newRefreshToken)
    const opts = {
      secure: true,
      path: "/",
      httpOnly: true,
    }
    setCookieByEnv(c, AccessTokenCookieName, newAccessToken, opts)
    setCookieByEnv(c, RefreshTokenCookieName, newRefreshToken, opts)
    Logger.info("Both tokens refreshed successfully")
    return c.json({
      msg: "Access Token refreshed",
    })
  } catch (err) {
    Logger.error("Error generating new tokens", err)
    return clearAndRedirect()
  }
}

export const AppRoutes = app
  .basePath("/api/v1")
  .get(
    "/agent/completion",
    ApiKeyMiddleware,
    zValidator(
      "query",
      z.object({
        message: z.string(),
        // chatId: z.string().optional(),
        // modelId: z.string().optional(),
        isReasoningEnabled: z.string().optional(),
        agentId: z.string().optional(),
        // apiKey: z.string().optional(),
        // isRag: z.string().optional(),
        chunks: z.any(),
        history: z.any(),
      }),
    ),
    AgentMessageCustomApi,
  )
<<<<<<< HEAD
=======
  .get("/agents/:agentId/api-key", GetAgentApiKeys)
>>>>>>> 304bdd24
  .post("/validate-token", handleAppValidation)
  .post("/app-refresh-token", handleAppRefreshToken) // To refresh the access token for mobile app
  .post("/refresh-token", getNewAccessRefreshToken)
  .use("*", AuthMiddleware)
  .use("*", honoMiddlewareLogger)
  .post(
    "/autocomplete",
    zValidator("json", autocompleteSchema),
    AutocompleteApi,
  )
  .post("files/upload", handleFileUpload)
  .post("/files/upload-attachment", handleAttachmentUpload)
  .get("/attachments/:fileId", handleAttachmentServe)
  .get("/attachments/:fileId/thumbnail", handleThumbnailServe)
  .post("/chat", zValidator("json", chatSchema), GetChatApi)
  .post(
    "/chat/bookmark",
    zValidator("json", chatBookmarkSchema),
    ChatBookmarkApi,
  )
  .post("/chat/rename", zValidator("json", chatRenameSchema), ChatRenameApi)
  .post("/chat/delete", zValidator("json", chatDeleteSchema), ChatDeleteApi)
  .post("/chat/stop", zValidator("json", chatStopSchema), StopStreamingApi)
  .get("/chat/history", zValidator("query", chatHistorySchema), ChatHistory)
  .get(
    "/chat/favorites",
    zValidator("query", chatHistorySchema),
    ChatFavoritesApi,
  )
  .get(
    "/chat/dashboard-data",
    zValidator("query", dashboardDataSchema),
    DashboardDataApi,
  )
  .get(
    "/chat/shared-agent-usage",
    zValidator("query", sharedAgentUsageSchema),
    SharedAgentUsageApi,
  )
  .get("/chat/trace", zValidator("query", chatTraceSchema), GetChatTraceApi)
  .post(
    "/chat/followup-questions",
    zValidator("json", followUpQuestionsSchema),
    GenerateFollowUpQuestionsApi,
  )
  // Shared chat routes
  .post(
    "/chat/share/create",
    zValidator("json", createSharedChatSchema),
    CreateSharedChatApi,
  )
  .get(
    "/chat/share",
    zValidator("query", getSharedChatSchema),
    GetSharedChatApi,
  )
  .get(
    "/chat/shares",
    zValidator("query", listSharedChatsSchema),
    ListSharedChatsApi,
  )
  .get(
    "/chat/share/check",
    zValidator("query", checkSharedChatSchema),
    CheckSharedChatApi,
  )
  .delete(
    "/chat/share/delete",
    zValidator("json", deleteSharedChatSchema),
    DeleteSharedChatApi,
  )
  // this is event streaming end point
  .get("/message/create", zValidator("query", messageSchema), MessageApi)
  .get(
    "/message/retry",
    zValidator("query", messageRetrySchema),
    MessageRetryApi,
  )
  .post(
    "/message/feedback",
    zValidator("json", messageFeedbackSchema),
    MessageFeedbackApi,
  )
  .post(
    "/message/feedback/enhanced",
    zValidator("json", enhancedMessageFeedbackSchema),
    EnhancedMessageFeedbackApi,
  )
  .get("/search", zValidator("query", searchSchema), SearchApi)
  .get(
    "/search/slack-channels",
    zValidator("query", searchSchema),
    SearchSlackChannels,
  )
  .get("/me", GetUserWorkspaceInfo)
  .get("/datasources", ListDataSourcesApi)
  .get("/datasources/:docId", GetDataSourceFile)
  .get("/datasources/:dataSourceName/files", ListDataSourceFilesApi)
  .get("/datasources/:dataSourceId/agents", GetAgentsForDataSourceApi)
  .get("/proxy/:url", ProxyUrl)
  .get("/answer", zValidator("query", answerSchema), AnswerApi)
  .post(
    "/search/document/delete",
    zValidator("json", deleteDocumentSchema),
    DeleteDocumentApi,
  )
  .post("/tuning/evaluate", EvaluateHandler)
  .get("/tuning/datasets", ListDatasetsHandler)
  .post(
    "/tuning/tuneDataset",
    zValidator("json", tuneDatasetSchema),
    TuneDatasetHandler,
  )
  .delete("/tuning/datasets/:filename", DeleteDatasetHandler)
  .get("/tuning/ws/:jobId", TuningWsRoute)
  // Agent Routes
  .post("/agent/create", zValidator("json", createAgentSchema), CreateAgentApi)
  .get("/agent/generate-prompt", GeneratePromptApi)
  .get("/agents", zValidator("query", listAgentsSchema), ListAgentsApi)
  .get("/agent/:agentExternalId", GetAgentApi)
  .get("/workspace/users", GetWorkspaceUsersApi)
  .get("/agent/:agentExternalId/permissions", GetAgentPermissionsApi)
  .get("/agent/:agentExternalId/integration-items", GetAgentIntegrationItemsApi)
  .put(
    "/agent/:agentExternalId",
    zValidator("json", updateAgentSchema),
    UpdateAgentApi,
  )
  .delete("/agent/:agentExternalId", DeleteAgentApi)
  .post("/auth/logout", LogOut)
  .get(
    "/auth/generate-api-key",
    zValidator("query", generateApiKeySchema),
    GenerateApiKey,
  )

  // Collection Routes
  .post("/cl", CreateCollectionApi)
  .get("/cl", ListCollectionsApi)
  .get("/cl/:clId", GetCollectionApi)
  .put("/cl/:clId", UpdateCollectionApi)
  .delete("/cl/:clId", DeleteCollectionApi)
  .get("/cl/:clId/items", ListCollectionItemsApi)
  .post("/cl/:clId/items/folder", CreateFolderApi)
  .post("/cl/:clId/items/upload", UploadFilesApi)
  .post("/cl/:clId/items/upload/batch", UploadFilesApi) // Batch upload endpoint
  .post("/cl/:clId/items/upload/complete", UploadFilesApi) // Complete batch session
  .delete("/cl/:clId/items/:itemId", DeleteItemApi)
  .get("/cl/:clId/files/:itemId/preview", GetFilePreviewApi)
  .get("/cl/:clId/files/:itemId/content", GetFileContentApi)

  .post(
    "/oauth/create",
    zValidator("form", createOAuthProvider),
    CreateOAuthProvider,
  )
  .post(
    "/slack/ingest_more_channel",
    zValidator("json", ingestMoreChannelSchema),
    IngestMoreChannelApi,
  )
  .post(
    "/slack/start_ingestion",
    zValidator("json", startSlackIngestionSchema),
    StartSlackIngestionApi,
  )
  .delete(
    "/oauth/connector/delete",
    zValidator("form", deleteConnectorSchema),
    DeleteOauthConnector,
  )
  .post(
    "/connector/update_status",
    zValidator("form", updateConnectorStatusSchema),
    UpdateConnectorStatus,
  )
  .get("/connectors/all", GetConnectors)
  .get("/oauth/global-slack-provider", GetProviders)

  // Admin Routes
  .basePath("/admin")
  .use("*", AdminRoleMiddleware)
  // TODO: debug
  // for some reason the validation schema
  // is not making the keys mandatory
  .post(
    "/oauth/create",
    zValidator("form", createOAuthProvider),
    CreateOAuthProvider,
  )
  .post(
    "/slack/ingest_more_channel",
    zValidator("json", ingestMoreChannelSchema),
    IngestMoreChannelApi,
  )
  .post(
    "/slack/start_ingestion",
    zValidator("json", startSlackIngestionSchema),
    StartSlackIngestionApi,
  )
  .delete(
    "/oauth/connector/delete",
    zValidator("form", deleteConnectorSchema),
    DeleteOauthConnector,
  )
  .post(
    "/connector/update_status",
    zValidator("form", updateConnectorStatusSchema),
    UpdateConnectorStatus,
  )
  .get("/connectors/all", GetConnectors)
  .get("/oauth/global-slack-provider", GetProviders)

  .post(
    "/service_account",
    zValidator("form", addServiceConnectionSchema),
    AddServiceConnection,
  )
  .post(
    "/google/service_account/ingest_more",
    zValidator("json", serviceAccountIngestMoreSchema),
    ServiceAccountIngestMoreUsersApi,
  )
  // create the provider + connector
  .post(
    "/apikey/create",
    zValidator("form", addApiKeyConnectorSchema),
    AddApiKeyConnector,
  )
  .post(
    "/apikey/mcp/create",
    zValidator("form", addApiKeyMCPConnectorSchema),
    AddApiKeyMCPConnector,
  )
  .post(
    "/stdio/mcp/create",
    zValidator("form", addStdioMCPConnectorSchema),
    AddStdioMCPConnector,
  )

  .get("/connector/:connectorId/tools", GetConnectorTools) // Added route for GetConnectorTools

  .delete(
    "/connector/delete",
    zValidator("form", deleteConnectorSchema),
    DeleteConnector,
  )

  .post(
    // Added route for updating tool statuses
    "/tools/update_status",
    zValidator("json", updateToolsStatusSchema),
    UpdateToolsStatusApi,
  )
  .post(
    "/user/delete_data",
    zValidator("json", deleteUserDataSchema),
    AdminDeleteUserData,
  )

  // Admin Dashboard Routes
  .get("/chats", zValidator("query", adminQuerySchema), GetAdminChats)
  .get("/agents", GetAdminAgents)
  .get("/users", GetAdminUsers)
  .get(
    "/users/:userId/feedback",
    zValidator("query", userAgentLeaderboardQuerySchema),
    GetAllUserFeedbackMessages,
  )
  .get(
    "/users/:userId/agent-leaderboard",
    zValidator("query", userAgentLeaderboardQuerySchema),
    GetUserAgentLeaderboard,
  )
  .get(
    "/agents/:agentId/analysis",
    zValidator("query", agentAnalysisQuerySchema),
    GetAgentAnalysis,
  )
  .get(
    "/agents/:agentId/feedback",
    zValidator("query", agentAnalysisQuerySchema),
    GetAgentFeedbackMessages,
  )
<<<<<<< HEAD
  .get("/agents/:agentId/api-key", GetAgentApiKeys)
=======
>>>>>>> 304bdd24
  .get(
    "/agents/:agentId/user-feedback/:userId",
    zValidator("query", agentAnalysisQuerySchema),
    GetAgentUserFeedbackMessages,
  )
  .get(
    "/admin/users/:userId/feedback",
    zValidator("query", userAgentLeaderboardQuerySchema),
    GetAllUserFeedbackMessages,
  )

// Vespa Proxy Routes (for production server proxying)
app
  .basePath("/api/vespa")
  .post("/search", validateApiKey, vespaSearchProxy)
  .post("/autocomplete", validateApiKey, vespaAutocompleteProxy)
  .post("/group-search", validateApiKey, vespaGroupSearchProxy)
  .post("/get-items", validateApiKey, vespaGetItemsProxy)
  .post(
    "/chat-container-by-channel",
    validateApiKey,
    vespaChatContainerByChannelProxy,
  )
  .post("/chat-user-by-email", validateApiKey, vespaChatUserByEmailProxy)
  .post("/get-document", validateApiKey, vespaGetDocumentProxy)
  .post("/get-documents-by-ids", validateApiKey, vespaGetDocumentsByIdsProxy)
  .post(
    "/get-users-by-names-and-emails",
    validateApiKey,
    vespaGetUsersByNamesAndEmailsProxy,
  )
  .post(
    "/get-documents-by-thread-id",
    validateApiKey,
    vespaGetDocumentsByThreadIdProxy,
  )
  .post(
    "/get-emails-by-thread-ids",
    validateApiKey,
    vespaGetEmailsByThreadIdsProxy,
  )
  .post(
    "/get-documents-with-field",
    validateApiKey,
    vespaGetDocumentsWithFieldProxy,
  )
  .post("/get-random-document", validateApiKey, vespaGetRandomDocumentProxy)
  .post("/group-vespa-search", validateApiKey, groupVespaSearchProxy)
  .post("/search-vespa", validateApiKey, searchVespaProxy)

app.get("/oauth/callback", AuthMiddleware, OAuthCallback)
app.get(
  "/oauth/start",
  AuthMiddleware,
  zValidator("query", oauthStartQuerySchema),
  StartOAuth,
)

const generateTokens = async (
  email: string,
  role: string,
  workspaceId: string,
  forRefreshToken: boolean = false,
) => {
  const payload = forRefreshToken
    ? {
        sub: email,
        role: role,
        workspaceId,
        tokenType: "refresh",
        exp: Math.floor(Date.now() / 1000) + config.RefreshTokenTTL,
      }
    : {
        sub: email,
        role: role,
        workspaceId,
        tokenType: "access",
        exp: Math.floor(Date.now() / 1000) + config.AccessTokenTTL,
      }
  const jwtToken = await sign(
    payload,
    forRefreshToken ? refreshTokenSecret : accessTokenSecret,
  )
  return jwtToken
}
// we won't allow user to reach the login page if they are already logged in
// or if they have an expired token

// After google oauth is done, google redirects user
// here and this is where all the onboarding will happen
// if user account does not exist, then we will automatically
// create the user and workspace
// if workspace already exists for that domain then we just login
// the user and update the last logged in value
app.get(
  "/v1/auth/callback",
  googleAuth({
    client_id: clientId,
    client_secret: clientSecret,
    scope: ["openid", "email", "profile"],
    redirect_uri: redirectURI,
  }),
  async (c: Context) => {
    const token = c.get("token")
    const grantedScopes = c.get("granted-scopes")
    const user = c.get("user-google")

    const email = user?.email
    if (!email) {
      throw new HTTPException(500, {
        message: "Could not get the email of the user",
      })
    }

    if (!user?.verified_email) {
      throw new HTTPException(500, { message: "User email is not verified" })
    }
    // hosted domain
    // @ts-ignore
    let domain = user.hd
    if (!domain && email) {
      domain = email.split("@")[1]
    }
    const name = user?.name || user?.given_name || user?.family_name || ""
    const photoLink = user?.picture || ""

    const existingUserRes = await getUserByEmail(db, email)
    // if user exists then workspace exists too
    if (existingUserRes && existingUserRes.length) {
      Logger.info(
        {
          requestId: c.var.requestId, // Access the request ID
          user: {
            email: user.email,
            name: user.name,
            verified_email: user.verified_email,
          },
        },
        "User found and authenticated",
      )
      const existingUser = existingUserRes[0]
      const accessToken = await generateTokens(
        existingUser.email,
        existingUser.role,
        existingUser.workspaceExternalId,
      )
      const refreshToken = await generateTokens(
        existingUser.email,
        existingUser.role,
        existingUser.workspaceExternalId,
        true,
      )
      // save refresh token generated in user schema
      await saveRefreshTokenToDB(db, email, refreshToken)
      const opts = {
        secure: true,
        path: "/",
        httpOnly: true,
      }
      setCookieByEnv(c, AccessTokenCookieName, accessToken, opts)
      setCookieByEnv(c, RefreshTokenCookieName, refreshToken, opts)
      return c.redirect(postOauthRedirect)
    }

    // check if workspace exists
    // just create the user
    const existingWorkspaceRes = await getWorkspaceByDomain(domain)
    if (existingWorkspaceRes && existingWorkspaceRes.length) {
      Logger.info("Workspace found, creating user")
      const existingWorkspace = existingWorkspaceRes[0]
      const [user] = await createUser(
        db,
        existingWorkspace.id,
        email,
        name,
        photoLink,
        UserRole.User,
        existingWorkspace.externalId,
      )
      const accessToken = await generateTokens(
        user.email,
        user.role,
        user.workspaceExternalId,
      )
      const refreshToken = await generateTokens(
        user.email,
        user.role,
        user.workspaceExternalId,
        true,
      )
      // save refresh token generated in user schema
      await saveRefreshTokenToDB(db, email, refreshToken)
      const opts = {
        secure: true,
        path: "/",
        httpOnly: true,
      }
      setCookieByEnv(c, AccessTokenCookieName, accessToken, opts)
      setCookieByEnv(c, RefreshTokenCookieName, refreshToken, opts)
      return c.redirect(postOauthRedirect)
    }

    // we could not find the user and the workspace
    // creating both

    Logger.info("Creating workspace and user")
    const userAcc = await db.transaction(async (trx) => {
      const [workspace] = await createWorkspace(trx, email, domain)
      const [user] = await createUser(
        trx,
        workspace.id,
        email,
        name,
        photoLink,
        UserRole.SuperAdmin,
        workspace.externalId,
      )
      return user
    })

    const accessToken = await generateTokens(
      userAcc.email,
      userAcc.role,
      userAcc.workspaceExternalId,
    )
    const refreshToken = await generateTokens(
      userAcc.email,
      userAcc.role,
      userAcc.workspaceExternalId,
      true,
    )
    // save refresh token generated in user schema
    await saveRefreshTokenToDB(db, email, refreshToken)
    const opts = {
      secure: true,
      path: "/",
      httpOnly: true,
    }
    setCookieByEnv(c, AccessTokenCookieName, accessToken, opts)
    setCookieByEnv(c, RefreshTokenCookieName, refreshToken, opts)
    return c.redirect(postOauthRedirect)
  },
)

// Serving exact frontend routes and adding AuthRedirect wherever needed
app.get("/", AuthRedirect, serveStatic({ path: "./dist/index.html" }))
app.get("/chat", AuthRedirect, async (c, next) => {
  if (c.req.query("shareToken")) {
    const staticHandler = serveStatic({ path: "./dist/index.html" })
    return await staticHandler(c, next)
  }
  return c.redirect("/")
})
app.get("/trace", AuthRedirect, (c) => c.redirect("/"))
app.get("/auth", serveStatic({ path: "./dist/index.html" }))
app.get("/agent", AuthRedirect, serveStatic({ path: "./dist/index.html" }))
app.get("/search", AuthRedirect, serveStatic({ path: "./dist/index.html" }))
app.get("/dashboard", AuthRedirect, serveStatic({ path: "./dist/index.html" }))
app.get("/pdf.worker.min.js", serveStatic({ path: "./dist/pdf.worker.min.js" }))
app.get(
  "/chat/:param",
  AuthRedirect,
  serveStatic({ path: "./dist/index.html" }),
)
app.get(
  "/trace/:chatId/:messageId",
  AuthRedirect,
  serveStatic({ path: "./dist/index.html" }),
)
app.get(
  "/integrations",
  AuthRedirect,
  serveStatic({ path: "./dist/index.html" }),
)
app.get(
  "/admin/integrations",
  AuthRedirect,
  serveStatic({ path: "./dist/index.html" }),
)
app.get(
  "/integrations/fileupload",
  AuthRedirect,
  serveStatic({ path: "./dist/index.html" }),
)
app.get(
  "/integrations/google",
  AuthRedirect,
  serveStatic({ path: "./dist/index.html" }),
)
app.get(
  "/integrations/slack",
  AuthRedirect,
  serveStatic({ path: "./dist/index.html" }),
)
app.get(
  "/integrations/mcp",
  AuthRedirect,
  serveStatic({ path: "./dist/index.html" }),
)
// Catch-all for any other integration routes
app.get(
  "/integrations/*",
  AuthRedirect,
  serveStatic({ path: "./dist/index.html" }),
)
app.get(
  "/admin/integrations",
  AuthRedirect,
  serveStatic({ path: "./dist/index.html" }),
)
app.get(
  "/admin/integrations/google",
  AuthRedirect,
  serveStatic({ path: "./dist/index.html" }),
)
app.get(
  "/admin/integrations/slack",
  AuthRedirect,
  serveStatic({ path: "./dist/index.html" }),
)
app.get(
  "/admin/integrations/mcp",
  AuthRedirect,
  serveStatic({ path: "./dist/index.html" }),
)
app.get(
  "/admin/integrations/*",
  AuthRedirect,
  serveStatic({ path: "./dist/index.html" }),
)
app.get("/tuning", AuthRedirect, serveStatic({ path: "./dist/index.html" }))
app.get("/oauth/success", serveStatic({ path: "./dist/index.html" }))
app.get("/assets/*", serveStatic({ root: "./dist" }))
app.get("/api-key", AuthRedirect, serveStatic({ path: "./dist/index.html" }))
app.get(
  "/knowledge-base",
  AuthRedirect,
  serveStatic({ path: "./dist/index.html" }),
)
app.get(
  "/knowledgeManagement",
  AuthRedirect,
  serveStatic({ path: "./dist/index.html" }),
)

export const init = async () => {
  await initQueue()
  if (isSlackEnabled()) {
    Logger.info("Slack Web API client initialized and ready.")
    try {
      const socketStarted = await startSocketMode()
      if (socketStarted) {
        Logger.info("Slack Socket Mode connection initiated successfully.")
      } else {
        Logger.warn(
          "Failed to start Slack Socket Mode - missing configuration.",
        )
      }
    } catch (error) {
      Logger.error(error, "Error starting Slack Socket Mode")
    }
  } else {
    Logger.info("Slack integration disabled - no BOT_TOKEN/APP_TOKEN provided.")
  }
}

internalMetricRouter.get("/metrics", async (c) => {
  try {
    const metrics = await metricRegister.metrics()
    return c.text(metrics, 200, {
      "Content-Type": metricRegister.contentType,
    })
  } catch (err) {
    return c.text("Error generating metrics", 500)
  }
})

init().catch((error) => {
  throw new InitialisationError({ cause: error })
})

const errorHandler = (error: Error) => {
  // Added Error type
  return new Response(`<pre>${error}\n${error.stack}</pre>`, {
    headers: {
      "Content-Type": "text/html",
    },
  })
}

const server = Bun.serve({
  fetch: app.fetch,
  port: config.port,
  websocket,
  idleTimeout: 180,
  development: true,
  error: errorHandler,
})

const metricServer = Bun.serve({
  fetch: internalMetricRouter.fetch,
  port: config.metricsPort, // new port from config
  idleTimeout: 180,
  development: true,
  error: errorHandler,
})

Logger.info(`listening on port: ${config.port}`)

const errorEvents: string[] = [
  `uncaughtException`,
  `unhandledRejection`,
  `rejectionHandled`,
]
errorEvents.forEach((eventType: string) =>
  process.on(eventType, (error: Error) => {
    Logger.error(error, `Caught via event: ${eventType}`)
  }),
)<|MERGE_RESOLUTION|>--- conflicted
+++ resolved
@@ -284,34 +284,13 @@
         message: "Missing API key. Please provide apiKey in request body.",
       })
     }
-<<<<<<< HEAD
-    const [foundApiKey]= await db
-=======
-  } catch (error) {
-    if (error instanceof HTTPException) {
-      throw error
-    }
-    Logger.warn("API key verification failed: Invalid JSON body")
-    throw new HTTPException(400, {
-      message:
-        "Invalid request body. Please provide valid JSON with apiKey field.",
-    })
-  }
-
-  try {
     // Decrypt and validate the API key
-    const result = await db
->>>>>>> 304bdd24
+    const [foundApiKey] = await db
       .select({
         agentId: apiKeys.agentId,
       })
       .from(apiKeys)
-<<<<<<< HEAD
       .where(eq(apiKeys.key,apiKey ))
-=======
-      .innerJoin(agents, eq(apiKeys.agentId, agents.id))
-      .where(and(eq(apiKeys.key, apiKey), isNull(agents.deletedAt)))
->>>>>>> 304bdd24
       .limit(1)
       
     if (!foundApiKey) {
@@ -320,43 +299,21 @@
         "Invalid API KEY",
       })
     }
-<<<<<<< HEAD
-    c.set("apiKeyAuth", { agentId: foundApiKey.agentId })
-=======
-
-    const { agentId, decryptedKey, agentName } = result[0]
-
-    // Validate the decrypted key format (should be agentId_agentName)
-    const expectedKey = `${agentId}_${agentName}`
-    if (decryptedKey !== expectedKey) {
-      Logger.warn("API key verification failed: Key format mismatch")
-      throw new HTTPException(401, {
-        message: "Invalid API key format.",
-      })
-    }
 
     // Set agentId in context for downstream handlers
-    c.set("agentId", agentId)
-
-    Logger.info(`API key verified for agent ID: ${agentId}`)
-
->>>>>>> 304bdd24
+    c.set("agentId", foundApiKey.agentId)
+
+    Logger.info(`API key verified for agent ID: ${foundApiKey.agentId}`)
+    
     await next()
   } catch (error) {
     if (error instanceof HTTPException) {
       throw error
     }
-<<<<<<< HEAD
     Logger.warn("API key verification failed: Invalid JSON body")
     throw new HTTPException(400, {
       message:
         "Invalid API KEY",
-=======
-
-    Logger.error("API key verification error:", error)
-    throw new HTTPException(500, {
-      message: "Internal server error during API key verification.",
->>>>>>> 304bdd24
     })
   }
 }
@@ -773,10 +730,6 @@
     ),
     AgentMessageCustomApi,
   )
-<<<<<<< HEAD
-=======
-  .get("/agents/:agentId/api-key", GetAgentApiKeys)
->>>>>>> 304bdd24
   .post("/validate-token", handleAppValidation)
   .post("/app-refresh-token", handleAppRefreshToken) // To refresh the access token for mobile app
   .post("/refresh-token", getNewAccessRefreshToken)
@@ -1061,14 +1014,15 @@
     zValidator("query", agentAnalysisQuerySchema),
     GetAgentFeedbackMessages,
   )
-<<<<<<< HEAD
-  .get("/agents/:agentId/api-key", GetAgentApiKeys)
-=======
->>>>>>> 304bdd24
+  
   .get(
     "/agents/:agentId/user-feedback/:userId",
     zValidator("query", agentAnalysisQuerySchema),
     GetAgentUserFeedbackMessages,
+  )
+  .get(
+    "/agents/:agentId/api-key",
+    GetAgentApiKeys
   )
   .get(
     "/admin/users/:userId/feedback",
