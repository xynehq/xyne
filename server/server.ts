import { type Context, Hono, type Next } from "hono"
import {
  AnswerApi,
  AutocompleteApi,
  autocompleteSchema,
  chatBookmarkSchema,
  chatDeleteSchema,
  chatHistorySchema,
  chatRenameSchema,
  chatTraceSchema,
  chatSchema,
  followUpQuestionsSchema,
  dashboardDataSchema,
  sharedAgentUsageSchema,
  messageRetrySchema,
  messageSchema,
  SearchApi,
  chatStopSchema,
  SearchSlackChannels,
  agentChatMessageSchema,
  chatTitleSchema,
  GetDriveItem,
  GetDriveItemsByDocIds,
  HighlightApi,
  highlightSchema,
} from "@/api/search"
import { zValidator } from "@hono/zod-validator"
import {
  addApiKeyConnectorSchema,
  addApiKeyMCPConnectorSchema,
  addServiceConnectionSchema,
  updateServiceConnectionSchema,
  addStdioMCPConnectorSchema,
  answerSchema,
  createOAuthProvider,
  deleteConnectorSchema,
  oauthStartQuerySchema,
  searchSchema,
  updateConnectorStatusSchema,
  updateToolsStatusSchema, // Added for tool status updates
  serviceAccountIngestMoreSchema,
  deleteUserDataSchema,
  ingestMoreChannelSchema,
  startSlackIngestionSchema,
  UserRoleChangeSchema,
} from "@/types"
import {
  AddApiKeyConnector,
  AddApiKeyMCPConnector,
  AddServiceConnection,
  UpdateServiceConnection,
  CreateOAuthProvider,
  DeleteConnector,
  DeleteOauthConnector,
  GetConnectors,
  StartOAuth,
  AddStdioMCPConnector,
  UpdateConnectorStatus,
  ServiceAccountIngestMoreUsersApi,
  GetConnectorTools, // Added GetConnectorTools
  UpdateToolsStatusApi, // Added for tool status updates
  AdminDeleteUserData,
  IngestMoreChannelApi,
  StartSlackIngestionApi,
  GetProviders,
  GetAdminChats,
  GetAdminAgents,
  GetAdminUsers,
  GetUserAgentLeaderboard,
  GetAgentAnalysis,
  GetAgentFeedbackMessages,
  GetAgentUserFeedbackMessages,
  GetAllUserFeedbackMessages,
  adminQuerySchema,
  userAgentLeaderboardQuerySchema,
  agentAnalysisQuerySchema,
<<<<<<< HEAD
=======
  GetWorkspaceApiKeys,
  UpdateUser,
  HandlePerUserSlackSync,
  HandlePerUserGoogleWorkSpaceSync,
  ListAllLoggedInUsers,
  ListAllIngestedUsers,
>>>>>>> 45ea2a7e
} from "@/api/admin"
import { ProxyUrl } from "@/api/proxy"
import { init as initQueue } from "@/queue"
import { createBunWebSocket } from "hono/bun"
import type { ServerWebSocket } from "bun"
import { googleAuth } from "@hono/oauth-providers/google"
import { jwt, verify } from "hono/jwt"
import type { JwtVariables } from "hono/jwt"
import { sign } from "hono/jwt"
import { db } from "@/db/client"
import { HTTPException } from "hono/http-exception"
import { createWorkspace, getWorkspaceByDomain } from "@/db/workspace"
import {
  createUser,
  deleteRefreshTokenFromDB,
  getPublicUserAndWorkspaceByEmail,
  getUserByEmail,
  saveRefreshTokenToDB,
} from "@/db/user"
import { getAppGlobalOAuthProvider } from "@/db/oauthProvider" // Import getAppGlobalOAuthProvider
import { getCookie } from "hono/cookie"
import { serveStatic } from "hono/bun"
import config from "@/config"
import { OAuthCallback } from "@/api/oauth"
import { deleteCookieByEnv, setCookieByEnv } from "@/utils"
import { getLogger, LogMiddleware } from "@/logger"
import { Subsystem } from "@/types"
import {
  GetUserWorkspaceInfo,
  GenerateUserApiKey,
  GetUserApiKeys,
  DeleteUserApiKey,
} from "@/api/auth"
import { AuthRedirectError, InitialisationError } from "@/errors"
import {
  ListDataSourcesApi,
  ListDataSourceFilesApi,
  DeleteDocumentApi,
  deleteDocumentSchema,
  GetAgentsForDataSourceApi,
  GetDataSourceFile,
} from "@/api/dataSource"
import {
  ChatBookmarkApi,
  ChatDeleteApi,
  ChatFavoritesApi,
  ChatHistory,
  ChatRenameApi,
  DashboardDataApi,
  SharedAgentUsageApi,
  GetChatApi,
  MessageApi,
  MessageFeedbackApi,
  EnhancedMessageFeedbackApi,
  MessageRetryApi,
  GetChatTraceApi,
  StopStreamingApi,
  GenerateFollowUpQuestionsApi,
  GetAvailableModelsApi,
  GenerateChatTitleApi,
} from "@/api/chat/chat"
import {
  CreateSharedChatApi,
  GetSharedChatApi,
  ListSharedChatsApi,
  DeleteSharedChatApi,
  CheckSharedChatApi,
  createSharedChatSchema,
  getSharedChatSchema,
  listSharedChatsSchema,
  deleteSharedChatSchema,
  checkSharedChatSchema,
} from "@/api/chat/sharedChat"
import { UserRole, Apps, CreateApiKeySchema } from "@/shared/types" // Import Apps
import { wsConnections } from "@/integrations/metricStream"
import {
  EvaluateHandler,
  ListDatasetsHandler,
  TuneDatasetHandler,
  TuningWsRoute,
  tuneDatasetSchema,
  DeleteDatasetHandler,
} from "@/api/tuning"
import {
  CreateAgentApi,
  ListAgentsApi,
  UpdateAgentApi,
  DeleteAgentApi,
  GetWorkspaceUsersApi,
  GetAgentPermissionsApi,
  GetAgentIntegrationItemsApi,
  createAgentSchema,
  listAgentsSchema,
  updateAgentSchema,
  GetAgentApi,
} from "@/api/agent"
import { GeneratePromptApi } from "@/api/agent/promptGeneration"
import {
  CreateWorkflowTemplateApi,
  CreateComplexWorkflowTemplateApi,
  ExecuteTemplateApi,
  ExecuteWorkflowWithInputApi,
  GetWorkflowTemplateApi,
  ListWorkflowTemplatesApi,
  UpdateWorkflowTemplateApi,
  CreateWorkflowExecutionApi,
  GetWorkflowExecutionApi,
  GetWorkflowExecutionStatusApi,
  ListWorkflowExecutionsApi,
  CreateWorkflowToolApi,
  GetWorkflowToolApi,
  ListWorkflowToolsApi,
  UpdateWorkflowToolApi,
  DeleteWorkflowToolApi,
  AddStepToWorkflowApi,
  DeleteWorkflowStepTemplateApi,
  UpdateWorkflowStepExecutionApi,
  CompleteWorkflowStepExecutionApi,
  SubmitFormStepApi,
  GetFormDefinitionApi,
  ServeWorkflowFileApi,
  GetGeminiModelEnumsApi,
  GetVertexAIModelEnumsApi,
  createWorkflowTemplateSchema,
  createComplexWorkflowTemplateSchema,
  updateWorkflowTemplateSchema,
  createWorkflowExecutionSchema,
  updateWorkflowExecutionSchema,
  createWorkflowToolSchema,
  updateWorkflowStepExecutionSchema,
  formSubmissionSchema,
  listWorkflowExecutionsQuerySchema,
} from "@/api/workflow"
import metricRegister from "@/metrics/sharedRegistry"
import {
  handleAttachmentUpload,
  handleFileUpload,
  handleAttachmentServe,
  handleThumbnailServe,
} from "@/api/files"
import { z } from "zod" // Ensure z is imported if not already at the top for schemas
import {
  messageFeedbackSchema,
  enhancedMessageFeedbackSchema,
} from "@/api/chat/types"

import {
  CreateCollectionApi,
  ListCollectionsApi,
  GetCollectionApi,
  UpdateCollectionApi,
  DeleteCollectionApi,
  ListCollectionItemsApi,
  CreateFolderApi,
  UploadFilesApi,
  DeleteItemApi,
  GetFilePreviewApi,
  GetFileContentApi,
  DownloadFileApi,
  GetChunkContentApi,
} from "@/api/knowledgeBase"
import {
  searchKnowledgeBaseSchema,
  SearchKnowledgeBaseApi,
} from "./api/knowledgeBase/search"

import {
  isSlackEnabled,
  startSocketMode,
  getSocketModeStatus,
} from "@/integrations/slack/client"
const { JwtPayloadKey } = config
import { updateMetricsFromThread } from "@/metrics/utils"

import {
  agents,
  apiKeys,
  users,
  type PublicUserWorkspace,
  updateWorkflowToolSchema,
  addStepToWorkflowSchema,
} from "./db/schema"
import { sendMailHelper } from "@/api/testEmail"
import { emailService } from "./services/emailService"
import { AgentMessageApi } from "./api/chat/agents"
import { eq } from "drizzle-orm"
import {
  checkOverallSystemHealth,
  checkPostgresHealth,
  checkVespaHealth,
} from "./health"
import {
  HealthStatusType,
  ServiceName,
  type HealthStatusResponse,
} from "@/health/type"

// Define Zod schema for delete datasource file query parameters
const deleteDataSourceFileQuerySchema = z.object({
  dataSourceName: z.string().min(1),
  fileName: z.string().min(1),
})

export type Variables = JwtVariables

const clientId = process.env.GOOGLE_CLIENT_ID!
const clientSecret = process.env.GOOGLE_CLIENT_SECRET!
const redirectURI = config.redirectUri
const postOauthRedirect = config.postOauthRedirect

const accessTokenSecret = process.env.ACCESS_TOKEN_SECRET!
const refreshTokenSecret = process.env.REFRESH_TOKEN_SECRET!

const AccessTokenCookieName = "access-token"
const RefreshTokenCookieName = "refresh-token"

const Logger = getLogger(Subsystem.Server)

const { upgradeWebSocket, websocket } = createBunWebSocket<ServerWebSocket>()

const app = new Hono<{ Variables: Variables }>()

const internalMetricRouter = new Hono<{ Variables: Variables }>()

const AuthMiddleware = jwt({
  secret: accessTokenSecret,
  cookie: AccessTokenCookieName,
})

// Middleware to check if user has admin or superAdmin role
const AdminRoleMiddleware = async (c: Context, next: Next) => {
  const { sub } = c.get(JwtPayloadKey)
  const user = await getUserByEmail(db, sub)
  if (!user.length) {
    throw new HTTPException(403, {
      message: `Access denied. user with email ${sub} does not exist.`,
    })
  }
  const userRole = user[0].role
  if (userRole !== UserRole.Admin && userRole !== UserRole.SuperAdmin) {
    throw new HTTPException(403, {
      message: "Access denied. Admin privileges required.",
    })
  }

  await next()
}

const ApiKeyMiddleware = async (c: Context, next: Next) => {
  let apiKey: string
  try {
    // Extract API key from request body
    apiKey = c.req.header("x-api-key") || (c.req.query("api_key") as string)

    if (!apiKey) {
      Logger.error(
        "API key verification failed: Missing apiKey in request body",
      )
      throw new HTTPException(401, {
        message: "Missing API key. Please provide apiKey in request body.",
      })
    }
    // Decrypt and validate the API key
    const [foundApiKey] = await db
      .select({
        workspaceId: apiKeys.workspaceId,
        userId: apiKeys.userId,
        userEmail: users.email,
        config: apiKeys.config,
      })
      .from(apiKeys)
      .leftJoin(users, eq(apiKeys.userId, users.externalId)) // or users.externalId depending on your schema
      .where(eq(apiKeys.key, apiKey))
      .limit(1)

    if (!foundApiKey) {
      throw new HTTPException(400, {
        message: "Invalid API KEY",
      })
    }
    c.set("apiKey", apiKey)
    c.set("workspaceId", foundApiKey.workspaceId)
    c.set("userEmail", foundApiKey.userEmail)
    c.set("config", foundApiKey.config)

    Logger.info(`API key verified for workspace ID: ${foundApiKey.workspaceId}`)

    await next()
  } catch (error) {
    if (error instanceof HTTPException) {
      throw error
    }
    Logger.warn("API key verification failed: Invalid JSON body")
    throw new HTTPException(400, {
      message: "Invalid API KEY",
    })
  }
}

// Middleware for frontend routes
// Checks if there is token in cookie or not
// If there is token, verify it is valid or not
// Redirect to auth page if no token or invalid token
const AuthRedirect = async (c: Context, next: Next) => {
  const authToken = getCookie(c, AccessTokenCookieName)

  // If no auth token is found
  if (!authToken) {
    Logger.warn("Redirected by server - No AuthToken")
    // Redirect to login page if no token found
    return c.redirect(`/auth`)
  }

  try {
    // Verify the token if available
    await AuthMiddleware(c, next)
  } catch (err) {
    Logger.error(
      err,
      `${new AuthRedirectError({ cause: err as Error })} ${
        (err as Error).stack
      }`,
    )
    Logger.warn("Redirected by server - Error in AuthMW")
    // Redirect to auth page if token invalid
    return c.redirect(`/auth`)
  }
}

const honoMiddlewareLogger = LogMiddleware(Subsystem.Server)

export const WsApp = app.get(
  "/ws",
  upgradeWebSocket((c) => {
    let connectorId: string | undefined
    return {
      onOpen(event, ws) {
        connectorId = c.req.query("id")
        Logger.info(`Websocket connection with id ${connectorId}`)
        wsConnections.set(connectorId, ws)
      },
      onMessage(event, ws) {
        Logger.info(`Message from client: ${event.data}`)
        ws.send(JSON.stringify({ message: "Hello from server!" }))
      },
      onClose: (event, ws) => {
        Logger.info("Connection closed")
        if (connectorId) {
          wsConnections.delete(connectorId)
        }
      },
    }
  }),
)

const clearCookies = (c: Context) => {
  const opts = {
    secure: true,
    path: "/",
    httpOnly: true,
  }
  deleteCookieByEnv(c, AccessTokenCookieName, opts)
  deleteCookieByEnv(c, RefreshTokenCookieName, opts)
  Logger.info("Cookies deleted")
}

const LogOut = async (c: Context) => {
  const accessToken = getCookie(c, AccessTokenCookieName)
  const refreshToken = getCookie(c, RefreshTokenCookieName)

  if (!accessToken || !refreshToken) {
    Logger.warn("No tokens found during logout")
    clearCookies(c)
    return c.redirect(`/auth`)
  }

  try {
    const { payload } = await verify(refreshToken, refreshTokenSecret)
    const { sub, workspaceId } = payload as { sub: string; workspaceId: string }
    const email = sub
    const userAndWorkspace: PublicUserWorkspace =
      await getPublicUserAndWorkspaceByEmail(db, workspaceId, email)

    const existingUser = userAndWorkspace?.user
    if (existingUser) {
      await deleteRefreshTokenFromDB(db, existingUser.email)
      Logger.info("Deleted refresh token from DB")
    } else {
      Logger.warn("User not found during logout")
    }
  } catch (err) {
    Logger.error("Error during logout token verify or DB operation", err)
  } finally {
    clearCookies(c)
    Logger.info("Logged out, redirecting to /auth")
    return c.redirect(`/auth`)
  }
}

// Update Metrics From Script
const handleUpdatedMetrics = async (c: Context) => {
  Logger.info(`Started Adding Metrics`)

  const authHeader = c.req.raw.headers.get("authorization") ?? ""
  const secret = authHeader.replace(/^Bearer\s+/i, "").trim()

  if (secret !== process.env.METRICS_SECRET) {
    Logger.warn("Unauthorized metrics update attempt")
    return c.text("Unauthorized", 401)
  }

  const body = await c.req.json()
  const {
    email,
    messageCount,
    attachmentCount,
    failedMessages,
    failedAttachments,
    totalMails,
    skippedMail,
    eventsCount,
    contactsCount,
    pdfCount,
    docCount,
    sheetsCount,
    slidesCount,
    fileCount,
    totalDriveFiles,
    blockedPdfs,
  } = body
  await updateMetricsFromThread({
    email,
    messageCount,
    attachmentCount,
    failedMessages,
    failedAttachments,
    totalMails,
    skippedMail,
    eventsCount,
    contactsCount,
    pdfCount,
    docCount,
    sheetsCount,
    slidesCount,
    fileCount,
    totalDriveFiles,
    blockedPdfs,
  })
}

internalMetricRouter.post("/update-metrics", handleUpdatedMetrics)

// App validatione endpoint

const handleAppValidation = async (c: Context) => {
  const authHeader = c.req.header("Authorization")

  if (!authHeader || !authHeader.startsWith("Bearer ")) {
    throw new HTTPException(401, {
      message: "Missing or malformed Authorization header",
    })
  }

  const token = authHeader.slice("Bearer ".length).trim()

  const userInfoRes = await fetch(
    "https://www.googleapis.com/oauth2/v3/userinfo",
    {
      headers: {
        Authorization: `Bearer ${token}`,
      },
    },
  )
  if (!userInfoRes.ok) {
    throw new HTTPException(401, {
      message: "Invalid or expired token",
    })
  }

  const user = await userInfoRes.json()

  const email = user?.email
  if (!email) {
    throw new HTTPException(500, {
      message: "Could not get the email of the user",
    })
  }

  if (!user?.email_verified) {
    throw new HTTPException(403, { message: "User email is not verified" })
  }
  // hosted domain
  // @ts-ignore
  let domain = user.hd
  if (!domain && email) {
    domain = email.split("@")[1]
  }
  const name = user?.name || user?.given_name || user?.family_name || ""
  const photoLink = user?.picture || ""

  const existingUserRes = await getUserByEmail(db, email)

  // if user exists then workspace exists too
  if (existingUserRes && existingUserRes.length) {
    Logger.info(
      {
        requestId: c.var.requestId, // Access the request ID
        user: {
          email: user.email,
          name: user.name,
          verified_email: user.email_verified,
        },
      },
      "User found and authenticated",
    )
    const existingUser = existingUserRes[0]
    const workspaceId = existingUser.workspaceExternalId

    const accessToken = await generateTokens(
      user.email,
      user.role,
      user.workspaceExternalId,
    )
    const refreshToken = await generateTokens(
      user.email,
      user.role,
      user.workspaceExternalId,
      true,
    )
    // save refresh token generated in user schema
    await saveRefreshTokenToDB(db, email, refreshToken)

    return c.json({
      access_token: accessToken,
      refresh_token: refreshToken,
      workspace_id: workspaceId,
    })
  }
  Logger.error(`No existing user found`)
  return c.json(
    {
      success: false,
      message: "No existing User found",
    },
    404,
  )
}

const handleAppRefreshToken = async (c: Context) => {
  let body
  try {
    body = await c.req.json()
  } catch {
    Logger.warn("Failed to parse JSON body")
    return c.json({ msg: "Invalid request" }, 400)
  }

  const refreshToken =
    typeof body.refreshToken === "string" ? body.refreshToken : undefined

  if (!refreshToken) {
    Logger.warn("No refresh token provided")
    return c.json({ msg: "Missing refresh token" }, 401)
  }

  let payload: Record<string, unknown>
  try {
    payload = await verify(refreshToken, refreshTokenSecret)
  } catch (err) {
    Logger.warn("Invalid or expired refresh token", err)
    return c.json({ msg: "Invalid or expired refresh token" }, 401)
  }

  const { sub: email, workspaceId } = payload as {
    sub: string
    workspaceId: string
  }

  const uw = await getPublicUserAndWorkspaceByEmail(db, workspaceId, email)
  if (!uw?.user || !uw?.workspace) {
    Logger.warn("No user/workspace for token payload", { email, workspaceId })
    return c.json({ msg: "Unauthorized" }, 401)
  }
  const existingUser = uw.user

  if (existingUser.refreshToken !== refreshToken) {
    Logger.warn("Refresh token mismatch", { email })
    return c.json({ msg: "Unauthorized" }, 401)
  }

  try {
    const newAccessToken = await generateTokens(
      existingUser.email,
      existingUser.role,
      existingUser.workspaceExternalId,
    )
    const newRefreshToken = await generateTokens(
      existingUser.email,
      existingUser.role,
      existingUser.workspaceExternalId,
      true,
    )

    await saveRefreshTokenToDB(db, existingUser.email, newRefreshToken)
    Logger.info("Mobile tokens refreshed", { email })
    return c.json(
      {
        accessToken: newAccessToken,
        refreshToken: newRefreshToken,
      },
      200,
    )
  } catch (err) {
    Logger.error("Error generating tokens", err)
    return c.json({ msg: "Internal server error" }, 500)
  }
}

const getNewAccessRefreshToken = async (c: Context) => {
  const refreshToken = getCookie(c, RefreshTokenCookieName)

  const clearAndRedirect = () => {
    clearCookies(c)
    Logger.warn("Cleared tokens and redirecting to /auth")
    return c.redirect(`/auth`)
  }

  if (!refreshToken) {
    Logger.warn("No refresh token found")
    return clearAndRedirect()
  }

  let payload
  try {
    payload = await verify(refreshToken, refreshTokenSecret)
  } catch (err) {
    Logger.warn("Failed to verify refresh token", err)
    return clearAndRedirect()
  }

  const { sub, workspaceId } = payload as { sub: string; workspaceId: string }
  const email = sub
  const userAndWorkspace: PublicUserWorkspace =
    await getPublicUserAndWorkspaceByEmail(db, workspaceId, email)

  const existingUser = userAndWorkspace?.user
  const existingWorkspace = userAndWorkspace?.workspace

  if (!existingUser || !existingWorkspace) {
    Logger.warn("User or workspace not found for refresh token")
    return clearAndRedirect()
  }

  // Check if the refresh token matches the one in DB
  if (existingUser.refreshToken !== refreshToken) {
    Logger.warn("Refresh token does not match DB")
    return clearAndRedirect()
  }

  try {
    const newAccessToken = await generateTokens(
      existingUser.email,
      existingUser.role,
      existingUser.workspaceExternalId,
    )
    const newRefreshToken = await generateTokens(
      existingUser.email,
      existingUser.role,
      existingUser.workspaceExternalId,
      true,
    )
    // Save new refresh token in DB
    await saveRefreshTokenToDB(db, email, newRefreshToken)
    const opts = {
      secure: true,
      path: "/",
      httpOnly: true,
    }
    setCookieByEnv(c, AccessTokenCookieName, newAccessToken, opts)
    setCookieByEnv(c, RefreshTokenCookieName, newRefreshToken, opts)
    Logger.info("Both tokens refreshed successfully")
    return c.json({
      msg: "Access Token refreshed",
    })
  } catch (err) {
    Logger.error("Error generating new tokens", err)
    return clearAndRedirect()
  }
}

export const AppRoutes = app
  .basePath("/api/v1")
  .post("/validate-token", handleAppValidation)
  .post("/app-refresh-token", handleAppRefreshToken) // To refresh the access token for mobile app
  .post("/refresh-token", getNewAccessRefreshToken)
  .use("*", AuthMiddleware)
  .use("*", honoMiddlewareLogger)
  .post(
    "/autocomplete",
    zValidator("json", autocompleteSchema),
    AutocompleteApi,
  )
  .post("files/upload", handleFileUpload)
  .post("/files/upload-attachment", handleAttachmentUpload)
  .get("/attachments/:fileId", handleAttachmentServe)
  .get("/attachments/:fileId/thumbnail", handleThumbnailServe)
  .post("/chat", zValidator("json", chatSchema), GetChatApi)
  .post(
    "/chat/generateTitle",
    zValidator("json", chatTitleSchema),
    GenerateChatTitleApi,
  )
  .post(
    "/chat/bookmark",
    zValidator("json", chatBookmarkSchema),
    ChatBookmarkApi,
  )
  .post("/chat/rename", zValidator("json", chatRenameSchema), ChatRenameApi)
  .post("/chat/delete", zValidator("json", chatDeleteSchema), ChatDeleteApi)
  .post("/chat/stop", zValidator("json", chatStopSchema), StopStreamingApi)
  .get("/chat/history", zValidator("query", chatHistorySchema), ChatHistory)
  .get(
    "/chat/favorites",
    zValidator("query", chatHistorySchema),
    ChatFavoritesApi,
  )
  .get(
    "/chat/dashboard-data",
    zValidator("query", dashboardDataSchema),
    DashboardDataApi,
  )
  .get(
    "/chat/shared-agent-usage",
    zValidator("query", sharedAgentUsageSchema),
    SharedAgentUsageApi,
  )
  .get("/chat/trace", zValidator("query", chatTraceSchema), GetChatTraceApi)
  .post(
    "/chat/followup-questions",
    zValidator("json", followUpQuestionsSchema),
    GenerateFollowUpQuestionsApi,
  )
  .get("/chat/models", GetAvailableModelsApi)
  // Shared chat routes
  .post(
    "/chat/share/create",
    zValidator("json", createSharedChatSchema),
    CreateSharedChatApi,
  )
  .get(
    "/chat/share",
    zValidator("query", getSharedChatSchema),
    GetSharedChatApi,
  )
  .get(
    "/chat/shares",
    zValidator("query", listSharedChatsSchema),
    ListSharedChatsApi,
  )
  .get(
    "/chat/share/check",
    zValidator("query", checkSharedChatSchema),
    CheckSharedChatApi,
  )
  .delete(
    "/chat/share/delete",
    zValidator("json", deleteSharedChatSchema),
    DeleteSharedChatApi,
  )
  // this is event streaming end point
  .get("/message/create", zValidator("query", messageSchema), MessageApi)
  .get(
    "/message/retry",
    zValidator("query", messageRetrySchema),
    MessageRetryApi,
  )
  .post(
    "/message/feedback",
    zValidator("json", messageFeedbackSchema),
    MessageFeedbackApi,
  )
  .post(
    "/message/feedback/enhanced",
    zValidator("json", enhancedMessageFeedbackSchema),
    EnhancedMessageFeedbackApi,
  )
  .get("/search", zValidator("query", searchSchema), SearchApi)
  .get(
    "/search/slack-channels",
    zValidator("query", searchSchema),
    SearchSlackChannels,
  )
  .get("/me", GetUserWorkspaceInfo)
  .get("/users/api-keys", GetUserApiKeys)
  .post(
    "/users/api-key",
    zValidator("json", CreateApiKeySchema),
    GenerateUserApiKey,
  )
  .delete("/users/api-keys/:keyId", DeleteUserApiKey)
  .get("/datasources", ListDataSourcesApi)
  .get("/datasources/:docId", GetDataSourceFile)
  .get("/datasources/:dataSourceName/files", ListDataSourceFilesApi)
  .get("/datasources/:dataSourceId/agents", GetAgentsForDataSourceApi)
  .get("/proxy/:url", ProxyUrl)
  .get("/answer", zValidator("query", answerSchema), AnswerApi)
  .post(
    "/search/document/delete",
    zValidator("json", deleteDocumentSchema),
    DeleteDocumentApi,
  )
  .post("/search/driveitem", GetDriveItem)
  .post("/search/driveitemsbydocids", GetDriveItemsByDocIds)
  .post("/tuning/evaluate", EvaluateHandler)
  .get("/tuning/datasets", ListDatasetsHandler)
  .post(
    "/tuning/tuneDataset",
    zValidator("json", tuneDatasetSchema),
    TuneDatasetHandler,
  )
  .delete("/tuning/datasets/:filename", DeleteDatasetHandler)
  .get("/tuning/ws/:jobId", TuningWsRoute)

  // Workflow Routes
  .post(
    "/workflow/templates",
    zValidator("json", createWorkflowTemplateSchema),
    CreateWorkflowTemplateApi,
  )
  .post(
    "/workflow/templates/complex",
    zValidator("json", createComplexWorkflowTemplateSchema),
    CreateComplexWorkflowTemplateApi,
  )
  .get("/workflow/templates", ListWorkflowTemplatesApi)
  .get("/workflow/templates/:templateId", GetWorkflowTemplateApi)
  .put(
    "/workflow/templates/:templateId",
    zValidator("json", updateWorkflowTemplateSchema),
    UpdateWorkflowTemplateApi,
  )
  .post("/workflow/templates/:templateId/execute", ExecuteTemplateApi)
  .post(
    "/workflow/templates/:templateId/execute-with-input",
    ExecuteWorkflowWithInputApi,
  )
  .post(
    "/workflow/templates/:templateId/steps",
    zValidator("json", addStepToWorkflowSchema),
    AddStepToWorkflowApi,
  )
  .post(
    "/workflow/executions",
    zValidator("json", createWorkflowExecutionSchema),
    CreateWorkflowExecutionApi,
  )
  .get(
    "/workflow/executions",
    zValidator("query", listWorkflowExecutionsQuerySchema),
    ListWorkflowExecutionsApi,
  )
  .get("/workflow/executions/:executionId", GetWorkflowExecutionApi)
  .get(
    "/workflow/executions/:executionId/status",
    GetWorkflowExecutionStatusApi,
  )
  .post(
    "/workflow/tools",
    zValidator("json", createWorkflowToolSchema),
    CreateWorkflowToolApi,
  )
  .get("/workflow/tools", ListWorkflowToolsApi)
  .get("/workflow/tools/:toolId", GetWorkflowToolApi)
  .put(
    "/workflow/tools/:toolId",
    zValidator("json", updateWorkflowToolSchema),
    UpdateWorkflowToolApi,
  )
  .delete("/workflow/tools/:toolId", DeleteWorkflowToolApi)
  .delete("/workflow/steps/:stepId", DeleteWorkflowStepTemplateApi)
  .put(
    "/workflow/steps/:stepId",
    zValidator("json", updateWorkflowStepExecutionSchema),
    UpdateWorkflowStepExecutionApi,
  )
  .post("/workflow/steps/:stepId/complete", CompleteWorkflowStepExecutionApi)
  .get("/workflow/steps/:stepId/form", GetFormDefinitionApi)
  .post("/workflow/steps/submit-form", SubmitFormStepApi)
  .get("/workflow/files/:fileId", ServeWorkflowFileApi)
  .get("/workflow/models/gemini", GetGeminiModelEnumsApi)
  .get("/workflow/models/vertexai", GetVertexAIModelEnumsApi)

  // Agent Routes
  .post("/agent/create", zValidator("json", createAgentSchema), CreateAgentApi)
  .get("/agent/generate-prompt", GeneratePromptApi)
  .get("/agents", zValidator("query", listAgentsSchema), ListAgentsApi)
  .get("/agent/:agentExternalId", GetAgentApi)
  .get("/workspace/users", GetWorkspaceUsersApi)
  .get("/agent/:agentExternalId/permissions", GetAgentPermissionsApi)
  .get("/agent/:agentExternalId/integration-items", GetAgentIntegrationItemsApi)
  .put(
    "/agent/:agentExternalId",
    zValidator("json", updateAgentSchema),
    UpdateAgentApi,
  )
  .delete("/agent/:agentExternalId", DeleteAgentApi)
  .post("/auth/logout", LogOut)
  //send Email Route
  .post("/email/send", sendMailHelper)

  // Collection Routes
  .post("/cl", CreateCollectionApi)
  .get("/cl", ListCollectionsApi)
  .get(
    "/cl/search",
    zValidator("query", searchKnowledgeBaseSchema),
    SearchKnowledgeBaseApi,
  )
  .get("/cl/:clId", GetCollectionApi)
  .put("/cl/:clId", UpdateCollectionApi)
  .delete("/cl/:clId", DeleteCollectionApi)
  .get("/cl/:clId/items", ListCollectionItemsApi)
  .post("/cl/:clId/items/folder", CreateFolderApi)
  .post("/cl/:clId/items/upload", UploadFilesApi)
  .post("/cl/:clId/items/upload/batch", UploadFilesApi) // Batch upload endpoint
  .post("/cl/:clId/items/upload/complete", UploadFilesApi) // Complete batch session
  .delete("/cl/:clId/items/:itemId", DeleteItemApi)
  .get("/cl/:clId/files/:itemId/preview", GetFilePreviewApi)
  .get("/cl/:clId/files/:itemId/content", GetFileContentApi)
  .get("/cl/:clId/files/:itemId/download", DownloadFileApi)
  .get("/chunk/:cId/files/:itemId/content", GetChunkContentApi)
  .post("/highlight", zValidator("json", highlightSchema), HighlightApi)

  .post(
    "/oauth/create",
    zValidator("form", createOAuthProvider),
    CreateOAuthProvider,
  )
  .post(
    "/slack/ingest_more_channel",
    zValidator("json", ingestMoreChannelSchema),
    IngestMoreChannelApi,
  )
  .post(
    "/slack/start_ingestion",
    zValidator("json", startSlackIngestionSchema),
    StartSlackIngestionApi,
  )
  .delete(
    "/oauth/connector/delete",
    zValidator("form", deleteConnectorSchema),
    DeleteOauthConnector,
  )
  .post(
    "/connector/update_status",
    zValidator("form", updateConnectorStatusSchema),
    UpdateConnectorStatus,
  )
  .get("/connectors/all", GetConnectors)
  .get("/oauth/global-slack-provider", GetProviders)

  // Admin Routes
  .basePath("/admin")
  .use("*", AdminRoleMiddleware)
  // TODO: debug
  // for some reason the validation schema
  // is not making the keys mandatory
  .get("/list_loggedIn_users", ListAllLoggedInUsers)
  .get("/list_ingested_users", ListAllIngestedUsers)
  .post("/change_role", zValidator("form", UserRoleChangeSchema), UpdateUser)
  .post("/syncGoogleWorkSpaceByMail", HandlePerUserGoogleWorkSpaceSync)
  .post("syncSlackByMail", HandlePerUserSlackSync)
  // create the provider + connector
  .post(
    "/oauth/create",
    zValidator("form", createOAuthProvider),
    CreateOAuthProvider,
  )
  .post(
    "/slack/ingest_more_channel",
    zValidator("json", ingestMoreChannelSchema),
    IngestMoreChannelApi,
  )
  .post(
    "/slack/start_ingestion",
    zValidator("json", startSlackIngestionSchema),
    StartSlackIngestionApi,
  )
  .delete(
    "/oauth/connector/delete",
    zValidator("form", deleteConnectorSchema),
    DeleteOauthConnector,
  )
  .post(
    "/connector/update_status",
    zValidator("form", updateConnectorStatusSchema),
    UpdateConnectorStatus,
  )
  .get("/connectors/all", GetConnectors)
  .get("/oauth/global-slack-provider", GetProviders)

  .post(
    "/service_account",
    zValidator("form", addServiceConnectionSchema),
    AddServiceConnection,
  )
  .put(
    "/service_account",
    zValidator("form", updateServiceConnectionSchema),
    UpdateServiceConnection,
  )
  .post(
    "/google/service_account/ingest_more",
    zValidator("json", serviceAccountIngestMoreSchema),
    ServiceAccountIngestMoreUsersApi,
  )
  // create the provider + connector
  .post(
    "/apikey/create",
    zValidator("form", addApiKeyConnectorSchema),
    AddApiKeyConnector,
  )
  .post(
    "/apikey/mcp/create",
    zValidator("json", addApiKeyMCPConnectorSchema),
    AddApiKeyMCPConnector,
  )
  .post(
    "/stdio/mcp/create",
    zValidator("form", addStdioMCPConnectorSchema),
    AddStdioMCPConnector,
  )

  .get("/connector/:connectorId/tools", GetConnectorTools) // Added route for GetConnectorTools

  .delete(
    "/connector/delete",
    zValidator("form", deleteConnectorSchema),
    DeleteConnector,
  )

  .post(
    // Added route for updating tool statuses
    "/tools/update_status",
    zValidator("json", updateToolsStatusSchema),
    UpdateToolsStatusApi,
  )
  .post(
    "/user/delete_data",
    zValidator("json", deleteUserDataSchema),
    AdminDeleteUserData,
  )

  // Admin Dashboard Routes
  .get("/chats", zValidator("query", adminQuerySchema), GetAdminChats)
  .get("/agents", GetAdminAgents)
  .get("/users", GetAdminUsers)
  .get(
    "/users/:userId/feedback",
    zValidator("query", userAgentLeaderboardQuerySchema),
    GetAllUserFeedbackMessages,
  )
  .get(
    "/users/:userId/agent-leaderboard",
    zValidator("query", userAgentLeaderboardQuerySchema),
    GetUserAgentLeaderboard,
  )

  .get(
    "/agents/:agentId/analysis",
    zValidator("query", agentAnalysisQuerySchema),
    GetAgentAnalysis,
  )
  .get(
    "/agents/:agentId/feedback",
    zValidator("query", agentAnalysisQuerySchema),
    GetAgentFeedbackMessages,
  )

  .get(
    "/agents/:agentId/user-feedback/:userId",
    zValidator("query", agentAnalysisQuerySchema),
    GetAgentUserFeedbackMessages,
  )
  .get(
    "/admin/users/:userId/feedback",
    zValidator("query", userAgentLeaderboardQuerySchema),
    GetAllUserFeedbackMessages,
  )

app.get("/oauth/callback", AuthMiddleware, OAuthCallback)
app.get(
  "/oauth/start",
  AuthMiddleware,
  zValidator("query", oauthStartQuerySchema),
  StartOAuth,
)

// Consumer API endpoints, authenticated by ApiKeyMiddleware
app
  .basePath("/api/consumer")
  .use("*", ApiKeyMiddleware)
  .post("/agent/create", zValidator("json", createAgentSchema), CreateAgentApi) // Create Agent
  .post(
    "/agent/chat",
    zValidator("json", agentChatMessageSchema), // Agent Chat
    AgentMessageApi,
  )
  .post(
    "/agent/chat/stop",
    zValidator("json", chatStopSchema), // Agent Chat Stop
    StopStreamingApi,
  )
  .put(
    "/agent/:agentExternalId",
    zValidator("json", updateAgentSchema), // Update Agent
    UpdateAgentApi,
  )
  .delete("/agent/:agentExternalId", DeleteAgentApi) // Delete Agent
  .get("/chat/history", zValidator("query", chatHistorySchema), ChatHistory) // List chat history
  .post("/cl", CreateCollectionApi) // Create collection (KB)
  .get("/cl", ListCollectionsApi) // List all collections
  .get(
    "/cl/search",
    zValidator("query", searchKnowledgeBaseSchema), // Search over KB
    SearchKnowledgeBaseApi,
  )
  .delete("/cl/:clId", DeleteCollectionApi) // Delete collection (KB)
  .post("/cl/:clId/items/upload", UploadFilesApi) // Upload files to KB
  .delete("/cl/:clId/items/:itemId", DeleteItemApi) // Delete Item in KB

const generateTokens = async (
  email: string,
  role: string,
  workspaceId: string,
  forRefreshToken: boolean = false,
) => {
  const payload = forRefreshToken
    ? {
        sub: email,
        role: role,
        workspaceId,
        tokenType: "refresh",
        exp: Math.floor(Date.now() / 1000) + config.RefreshTokenTTL,
      }
    : {
        sub: email,
        role: role,
        workspaceId,
        tokenType: "access",
        exp: Math.floor(Date.now() / 1000) + config.AccessTokenTTL,
      }
  const jwtToken = await sign(
    payload,
    forRefreshToken ? refreshTokenSecret : accessTokenSecret,
  )
  return jwtToken
}
// we won't allow user to reach the login page if they are already logged in
// or if they have an expired token

// After google oauth is done, google redirects user
// here and this is where all the onboarding will happen
// if user account does not exist, then we will automatically
// create the user and workspace
// if workspace already exists for that domain then we just login
// the user and update the last logged in value
app.get(
  "/v1/auth/callback",
  googleAuth({
    client_id: clientId,
    client_secret: clientSecret,
    scope: ["openid", "email", "profile"],
    redirect_uri: redirectURI,
  }),
  async (c: Context) => {
    const token = c.get("token")
    const grantedScopes = c.get("granted-scopes")
    const user = c.get("user-google")

    const email = user?.email
    if (!email) {
      throw new HTTPException(500, {
        message: "Could not get the email of the user",
      })
    }

    if (!user?.verified_email) {
      throw new HTTPException(500, { message: "User email is not verified" })
    }
    // hosted domain
    // @ts-ignore
    let domain = user.hd
    if (!domain && email) {
      domain = email.split("@")[1]
    }
    const name = user?.name || user?.given_name || user?.family_name || ""
    const photoLink = user?.picture || ""

    const existingUserRes = await getUserByEmail(db, email)
    // if user exists then workspace exists too
    if (existingUserRes && existingUserRes.length) {
      Logger.info(
        {
          requestId: c.var.requestId, // Access the request ID
          user: {
            email: user.email,
            name: user.name,
            verified_email: user.verified_email,
          },
        },
        "User found and authenticated",
      )
      const existingUser = existingUserRes[0]
      const accessToken = await generateTokens(
        existingUser.email,
        existingUser.role,
        existingUser.workspaceExternalId,
      )
      const refreshToken = await generateTokens(
        existingUser.email,
        existingUser.role,
        existingUser.workspaceExternalId,
        true,
      )
      // save refresh token generated in user schema
      await saveRefreshTokenToDB(db, email, refreshToken)
      const opts = {
        secure: true,
        path: "/",
        httpOnly: true,
      }
      setCookieByEnv(c, AccessTokenCookieName, accessToken, opts)
      setCookieByEnv(c, RefreshTokenCookieName, refreshToken, opts)
      return c.redirect(postOauthRedirect)
    }

    // check if workspace exists
    // just create the user
    const existingWorkspaceRes = await getWorkspaceByDomain(domain)
    if (existingWorkspaceRes && existingWorkspaceRes.length) {
      Logger.info("Workspace found, creating user")
      const existingWorkspace = existingWorkspaceRes[0]
      const [user] = await createUser(
        db,
        existingWorkspace.id,
        email,
        name,
        photoLink,
        UserRole.User,
        existingWorkspace.externalId,
      )

      const accessToken = await generateTokens(
        user.email,
        user.role,
        user.workspaceExternalId,
      )
      const refreshToken = await generateTokens(
        user.email,
        user.role,
        user.workspaceExternalId,
        true,
      )
      // save refresh token generated in user schema
      await saveRefreshTokenToDB(db, email, refreshToken)
      const emailSent = await emailService.sendWelcomeEmail(
        user.email,
        user.name,
      )
      if (emailSent) {
        Logger.info(`Welcome email sent to ${user.email} and ${user.name}`)
      }
      const opts = {
        secure: true,
        path: "/",
        httpOnly: true,
      }
      setCookieByEnv(c, AccessTokenCookieName, accessToken, opts)
      setCookieByEnv(c, RefreshTokenCookieName, refreshToken, opts)
      return c.redirect(postOauthRedirect)
    }

    // we could not find the user and the workspace
    // creating both

    Logger.info("Creating workspace and user")
    const userAcc = await db.transaction(async (trx) => {
      const [workspace] = await createWorkspace(trx, email, domain)
      const [user] = await createUser(
        trx,
        workspace.id,
        email,
        name,
        photoLink,
        UserRole.SuperAdmin,
        workspace.externalId,
      )
      return user
    })

    const accessToken = await generateTokens(
      userAcc.email,
      userAcc.role,
      userAcc.workspaceExternalId,
    )
    const refreshToken = await generateTokens(
      userAcc.email,
      userAcc.role,
      userAcc.workspaceExternalId,
      true,
    )
    // save refresh token generated in user schema
    await saveRefreshTokenToDB(db, email, refreshToken)
    const emailSent = await emailService.sendWelcomeEmail(
      userAcc.email,
      userAcc.name,
    )
    if (emailSent) {
      Logger.info(
        `Welcome email sent to new workspace creator ${userAcc.email}`,
      )
    }
    const opts = {
      secure: true,
      path: "/",
      httpOnly: true,
    }
    setCookieByEnv(c, AccessTokenCookieName, accessToken, opts)
    setCookieByEnv(c, RefreshTokenCookieName, refreshToken, opts)
    return c.redirect(postOauthRedirect)
  },
)

<<<<<<< HEAD
// Serving exact frontend routes and adding AuthRedirect wherever needed
app.get("/", AuthRedirect, serveStatic({ path: "./dist/index.html" }))
app.get("/chat", AuthRedirect, async (c, next) => {
  if (c.req.query("shareToken")) {
    const staticHandler = serveStatic({ path: "./dist/index.html" })
    return await staticHandler(c, next)
  }
  return c.redirect("/")
})
app.get("/trace", AuthRedirect, (c) => c.redirect("/"))
app.get("/auth", serveStatic({ path: "./dist/index.html" }))
app.get("/agent", AuthRedirect, serveStatic({ path: "./dist/index.html" }))
app.get("/search", AuthRedirect, serveStatic({ path: "./dist/index.html" }))
app.get("/dashboard", AuthRedirect, serveStatic({ path: "./dist/index.html" }))
app.get("/pdf.worker.min.js", serveStatic({ path: "./dist/pdf.worker.min.js" }))
app.get(
  "/chat/:param",
  AuthRedirect,
  serveStatic({ path: "./dist/index.html" }),
)
app.get(
  "/trace/:chatId/:messageId",
  AuthRedirect,
  serveStatic({ path: "./dist/index.html" }),
)
app.get(
  "/integrations",
  AuthRedirect,
  serveStatic({ path: "./dist/index.html" }),
)
app.get(
  "/admin/integrations",
  AuthRedirect,
  serveStatic({ path: "./dist/index.html" }),
)
app.get(
  "/integrations/fileupload",
  AuthRedirect,
  serveStatic({ path: "./dist/index.html" }),
)
app.get(
  "/integrations/google",
  AuthRedirect,
  serveStatic({ path: "./dist/index.html" }),
)
app.get(
  "/integrations/slack",
  AuthRedirect,
  serveStatic({ path: "./dist/index.html" }),
)
app.get(
  "/integrations/mcp",
  AuthRedirect,
  serveStatic({ path: "./dist/index.html" }),
)
app.get(
  "/integrations/apiKey",
  AuthRedirect,
  serveStatic({ path: "./dist/index.html" }),
)
// Catch-all for any other integration routes
app.get(
  "/integrations/*",
  AuthRedirect,
  serveStatic({ path: "./dist/index.html" }),
)
app.get(
  "/admin/integrations",
  AuthRedirect,
  serveStatic({ path: "./dist/index.html" }),
)
app.get(
  "/admin/integrations/google",
  AuthRedirect,
  serveStatic({ path: "./dist/index.html" }),
)
app.get(
  "/admin/integrations/slack",
  AuthRedirect,
  serveStatic({ path: "./dist/index.html" }),
)
app.get(
  "/admin/integrations/mcp",
  AuthRedirect,
  serveStatic({ path: "./dist/index.html" }),
)
app.get(
  "/admin/integrations/*",
  AuthRedirect,
  serveStatic({ path: "./dist/index.html" }),
)
app.get("/tuning", AuthRedirect, serveStatic({ path: "./dist/index.html" }))
app.get("/oauth/success", serveStatic({ path: "./dist/index.html" }))
app.get("/assets/*", serveStatic({ root: "./dist" }))
app.get(
  "/knowledgeManagement",
  AuthRedirect,
  serveStatic({ path: "./dist/index.html" }),
)

=======
>>>>>>> 45ea2a7e
// START of Health Check Endpoints
// Comprehensive health check endpoint

const createHealthCheckHandler = (
  checkFn: () => Promise<HealthStatusResponse>,
  serviceName: ServiceName,
) => {
  return async (c: Context) => {
    try {
      const health = await checkFn()
      const statusCode =
        health.status === HealthStatusType.Healthy ||
        health.status === HealthStatusType.Degraded
          ? 200
          : 503
      return c.json(health, statusCode)
    } catch (error) {
      Logger.error(error, `Health check endpoint failed for ${serviceName}`)
      return c.json(
        {
          status: HealthStatusType.Unhealthy,
          timestamp: new Date().toISOString(),
          error: "Health check failed",
          details: error instanceof Error ? error.message : "Unknown error",
        },
        503,
      )
    }
  }
}

app.get("/health", async (c) => {
  try {
    const health = await checkOverallSystemHealth()
    const statusCode =
      health.status === HealthStatusType.Healthy
        ? 200
        : health.status === HealthStatusType.Degraded
          ? 200
          : 503

    return c.json(health, statusCode)
  } catch (error) {
    Logger.error(error, "Health check endpoint failed")
    return c.json(
      {
        status: HealthStatusType.Unhealthy,
        timestamp: new Date().toISOString(),
        error: "Health check failed",
        details: error instanceof Error ? error.message : "Unknown error",
      },
      503,
    )
  }
})

// Postgres health check endpoint
app.get(
  "/health/postgres",
  createHealthCheckHandler(checkPostgresHealth, ServiceName.postgres),
)
// Vespa health check endpoint
app.get(
  "/health/vespa",
  createHealthCheckHandler(checkVespaHealth, ServiceName.vespa),
)

// Serving exact frontend routes and adding AuthRedirect wherever needed
app.get("/auth", serveStatic({ path: "./dist/index.html" }))

// PDF.js worker files
app.get("/pdfjs/pdf.worker.min.mjs", serveStatic({ path: "./dist/pdfjs/pdf.worker.min.mjs" }))

// PDF.js character maps
app.get("/pdfjs/cmaps/*", serveStatic({ root: "./dist" }))

// PDF.js standard fonts
app.get("/pdfjs/standard_fonts/*", serveStatic({ root: "./dist" }))

// PDF.js WASM files
app.get("/pdfjs/wasm/*", serveStatic({ root: "./dist" }))

// PDF.js annotation images
app.get("/pdfjs/images/*", serveStatic({ root: "./dist" }))

// PDF.js ICC color profiles
app.get("/pdfjs/iccs/*", serveStatic({ root: "./dist" }))

app.get("/assets/*", serveStatic({ root: "./dist" }))
app.get("/*", AuthRedirect, serveStatic({ path: "./dist/index.html" }))

export const init = async () => {
  if (isSlackEnabled()) {
    Logger.info("Slack Web API client initialized and ready.")
    try {
      const socketStarted = await startSocketMode()
      if (socketStarted) {
        Logger.info("Slack Socket Mode connection initiated successfully.")
      } else {
        Logger.warn(
          "Failed to start Slack Socket Mode - missing configuration.",
        )
      }
    } catch (error) {
      Logger.error(error, "Error starting Slack Socket Mode")
    }
  } else {
    Logger.info("Slack integration disabled - no BOT_TOKEN/APP_TOKEN provided.")
  }
}

internalMetricRouter.get("/metrics", async (c) => {
  try {
    const metrics = await metricRegister.metrics()
    return c.text(metrics, 200, {
      "Content-Type": metricRegister.contentType,
    })
  } catch (err) {
    return c.text("Error generating metrics", 500)
  }
})

init().catch((error) => {
  throw new InitialisationError({ cause: error })
})

const errorHandler = (error: Error) => {
  // Added Error type
  return new Response(`<pre>${error}\n${error.stack}</pre>`, {
    headers: {
      "Content-Type": "text/html",
    },
  })
}

const server = Bun.serve({
  fetch: app.fetch,
  port: config.port,
  websocket,
  idleTimeout: 180,
  development: true,
  error: errorHandler,
})

const metricServer = Bun.serve({
  fetch: internalMetricRouter.fetch,
  port: config.metricsPort, // new port from config
  idleTimeout: 180,
  development: true,
  error: errorHandler,
})

Logger.info(`listening on port: ${config.port}`)

const errorEvents: string[] = [
  `uncaughtException`,
  `unhandledRejection`,
  `rejectionHandled`,
]
errorEvents.forEach((eventType: string) =>
  process.on(eventType, (error: Error) => {
    Logger.error(error, `Caught via event: ${eventType}`)
  }),
)<|MERGE_RESOLUTION|>--- conflicted
+++ resolved
@@ -74,15 +74,11 @@
   adminQuerySchema,
   userAgentLeaderboardQuerySchema,
   agentAnalysisQuerySchema,
-<<<<<<< HEAD
-=======
-  GetWorkspaceApiKeys,
   UpdateUser,
   HandlePerUserSlackSync,
   HandlePerUserGoogleWorkSpaceSync,
   ListAllLoggedInUsers,
   ListAllIngestedUsers,
->>>>>>> 45ea2a7e
 } from "@/api/admin"
 import { ProxyUrl } from "@/api/proxy"
 import { init as initQueue } from "@/queue"
@@ -1417,7 +1413,6 @@
   },
 )
 
-<<<<<<< HEAD
 // Serving exact frontend routes and adding AuthRedirect wherever needed
 app.get("/", AuthRedirect, serveStatic({ path: "./dist/index.html" }))
 app.get("/chat", AuthRedirect, async (c, next) => {
@@ -1518,8 +1513,6 @@
   serveStatic({ path: "./dist/index.html" }),
 )
 
-=======
->>>>>>> 45ea2a7e
 // START of Health Check Endpoints
 // Comprehensive health check endpoint
 
