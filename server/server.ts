--- conflicted
+++ resolved
@@ -746,12 +746,6 @@
 export const AppRoutes = app
   .basePath("/api/v1")
   .get(
-<<<<<<< HEAD
-    "/agents/:agentId/api-key",
-    GetAgentApiKeys,
-  )
-  .get("/agent/completion", zValidator("query", messageSchema), AgentMessageCustomApi)
-=======
     "/agent/completion",
     zValidator(
       "query",
@@ -767,7 +761,10 @@
     ),
     AgentMessageCustomApi,
   )
->>>>>>> cee5b7e5
+  .get(
+    "/agents/:agentId/api-key",
+    GetAgentApiKeys,
+  )
   .post("/validate-token", handleAppValidation)
   .post("/app-refresh-token", handleAppRefreshToken) // To refresh the access token for mobile app
   .post("/refresh-token", getNewAccessRefreshToken)
