import { type Context, Hono, type Next } from "hono"
import {
  AnswerApi,
  AutocompleteApi,
  autocompleteSchema,
  chatBookmarkSchema,
  chatDeleteSchema,
  chatHistorySchema,
  chatRenameSchema,
  chatTraceSchema,
  chatSchema,
  followUpQuestionsSchema,
  dashboardDataSchema,
  sharedAgentUsageSchema,
  messageRetrySchema,
  messageSchema,
  SearchApi,
  chatStopSchema,
  SearchSlackChannels,
  agentChatMessageSchema,
  chatTitleSchema,
  GetDriveItem,
  GetDriveItemsByDocIds,
  handleAttachmentDeleteSchema,
} from "@/api/search"
import { callNotificationService } from "@/services/callNotifications"
<<<<<<< HEAD
import { HighlightApi, highlightSchema } from "@/api/highlight"
import {
  SlackDocumentsApi,
  SlackEntitiesApi,
  slackListSchema,
  slackSearchSchema,
} from "@/api/slack"
=======
>>>>>>> 29de4786
import { zValidator } from "@hono/zod-validator"
import {
  addApiKeyConnectorSchema,
  addApiKeyMCPConnectorSchema,
  addServiceConnectionSchema,
  updateServiceConnectionSchema,
  addStdioMCPConnectorSchema,
  answerSchema,
  createOAuthProvider,
  deleteConnectorSchema,
  oauthStartQuerySchema,
  searchSchema,
  updateConnectorStatusSchema,
  updateToolsStatusSchema, // Added for tool status updates
  serviceAccountIngestMoreSchema,
  deleteUserDataSchema,
  ingestMoreChannelSchema,
  startSlackIngestionSchema,
  microsoftServiceSchema,
  UserRoleChangeSchema,
  chatIdParamSchema,
} from "@/types"
import {
  AddApiKeyConnector,
  AddApiKeyMCPConnector,
  AddServiceConnection,
  UpdateServiceConnection,
  CreateOAuthProvider,
  DeleteConnector,
  DeleteOauthConnector,
  GetConnectors,
  StartOAuth,
  AddStdioMCPConnector,
  UpdateConnectorStatus,
  ServiceAccountIngestMoreUsersApi,
  GetConnectorTools, // Added GetConnectorTools
  UpdateToolsStatusApi, // Added for tool status updates
  AdminDeleteUserData,
  GetProviders,
  GetAdminChats,
  GetAdminAgents,
  GetAdminUsers,
  GetUserAgentLeaderboard,
  GetAgentAnalysis,
  GetAgentFeedbackMessages,
  GetAgentUserFeedbackMessages,
  GetAllUserFeedbackMessages,
  adminQuerySchema,
  userAgentLeaderboardQuerySchema,
  agentAnalysisQuerySchema,
  AddServiceConnectionMicrosoft,
  UpdateUser,
  ListAllLoggedInUsers,
  ListAllIngestedUsers,
  GetKbVespaContent,
  GetChatQueriesApi,
} from "@/api/admin"
import { ProxyUrl } from "@/api/proxy"
import { initApiServerQueue } from "@/queue/api-server-queue"
import { createBunWebSocket } from "hono/bun"
import type { ServerWebSocket } from "bun"
import { googleAuth } from "@hono/oauth-providers/google"
import { jwt, verify } from "hono/jwt"
import type { JwtVariables } from "hono/jwt"
import { sign } from "hono/jwt"
import { db } from "@/db/client"
import { HTTPException } from "hono/http-exception"
import { createWorkspace, getWorkspaceByDomain } from "@/db/workspace"
import {
  createUser,
  deleteRefreshTokenFromDB,
  getPublicUserAndWorkspaceByEmail,
  getUserByEmail,
  saveRefreshTokenToDB,
} from "@/db/user"
import { getAppGlobalOAuthProvider } from "@/db/oauthProvider" // Import getAppGlobalOAuthProvider
import { getCookie } from "hono/cookie"
import { serveStatic } from "hono/bun"
import config from "@/config"
import { OAuthCallback } from "@/api/oauth"
import { deleteCookieByEnv, setCookieByEnv } from "@/utils"
import { getLogger, LogMiddleware } from "@/logger"
import { Subsystem } from "@/types"
import {
  GetUserWorkspaceInfo,
  GenerateUserApiKey,
  GetUserApiKeys,
  DeleteUserApiKey,
} from "@/api/auth"
import {
  getIngestionStatusSchema,
  cancelIngestionSchema,
  pauseIngestionSchema,
  resumeIngestionSchema,
} from "@/api/ingestion"
import { SearchWorkspaceUsersApi, searchUsersSchema } from "@/api/users"
import {
  InitiateCallApi,
  JoinCallApi,
  EndCallApi,
  LeaveCallApi,
  GetActiveCallsApi,
  GetCallHistoryApi,
  InviteToCallApi,
  initiateCallSchema,
  joinCallSchema,
  endCallSchema,
  leaveCallSchema,
  inviteToCallSchema,
} from "@/api/calls"
import { AuthRedirectError, InitialisationError } from "@/errors"
import {
  ListDataSourcesApi,
  ListDataSourceFilesApi,
  DeleteDocumentApi,
  deleteDocumentSchema,
  GetAgentsForDataSourceApi,
  GetDataSourceFile,
} from "@/api/dataSource"
import {
  ChatBookmarkApi,
  ChatDeleteApi,
  ChatFavoritesApi,
  ChatHistory,
  ChatRenameApi,
  DashboardDataApi,
  SharedAgentUsageApi,
  GetChatApi,
  MessageApi,
  MessageFeedbackApi,
  EnhancedMessageFeedbackApi,
  MessageRetryApi,
  GetChatTraceApi,
  StopStreamingApi,
  GenerateFollowUpQuestionsApi,
  GetAvailableModelsApi,
  GenerateChatTitleApi,
} from "@/api/chat/chat"
import {
  CreateSharedChatApi,
  GetSharedChatApi,
  ListSharedChatsApi,
  DeleteSharedChatApi,
  CheckSharedChatApi,
  createSharedChatSchema,
  getSharedChatSchema,
  listSharedChatsSchema,
  deleteSharedChatSchema,
  checkSharedChatSchema,
} from "@/api/chat/sharedChat"
import {
  UserRole,
  Apps,
  CreateApiKeySchema,
  getDocumentSchema,
} from "@/shared/types" // Import Apps
import {
  wsConnections,
  sendWebsocketMessage,
} from "@/integrations/metricStream"

import {
  EvaluateHandler,
  ListDatasetsHandler,
  TuneDatasetHandler,
  TuningWsRoute,
  tuneDatasetSchema,
  DeleteDatasetHandler,
} from "@/api/tuning"
import {
  CreateAgentApi,
  ListAgentsApi,
  UpdateAgentApi,
  DeleteAgentApi,
  GetWorkspaceUsersApi,
  GetAgentPermissionsApi,
  GetAgentIntegrationItemsApi,
  createAgentSchema,
  listAgentsSchema,
  updateAgentSchema,
  GetAgentApi,
} from "@/api/agent"
import { GeneratePromptApi } from "@/api/agent/promptGeneration"
import {
  CreateWorkflowTemplateApi,
  CreateComplexWorkflowTemplateApi,
  ExecuteTemplateApi,
  ExecuteWorkflowWithInputApi,
  GetWorkflowTemplateApi,
  ListWorkflowTemplatesApi,
  UpdateWorkflowTemplateApi,
  CreateWorkflowExecutionApi,
  GetWorkflowExecutionApi,
  GetWorkflowExecutionStatusApi,
  ListWorkflowExecutionsApi,
  CreateWorkflowToolApi,
  GetWorkflowToolApi,
  ListWorkflowToolsApi,
  UpdateWorkflowToolApi,
  DeleteWorkflowToolApi,
  AddStepToWorkflowApi,
  DeleteWorkflowStepTemplateApi,
  UpdateWorkflowStepExecutionApi,
  CompleteWorkflowStepExecutionApi,
  SubmitFormStepApi,
  GetFormDefinitionApi,
  ServeWorkflowFileApi,
  GetGeminiModelEnumsApi,
  GetVertexAIModelEnumsApi,
  createWorkflowTemplateSchema,
  createComplexWorkflowTemplateSchema,
  updateWorkflowTemplateSchema,
  createWorkflowExecutionSchema,
  updateWorkflowExecutionSchema,
  createWorkflowToolSchema,
  updateWorkflowStepExecutionSchema,
  formSubmissionSchema,
  listWorkflowExecutionsQuerySchema,
} from "@/api/workflow"
import metricRegister from "@/metrics/sharedRegistry"
import {
  handleAttachmentUpload,
  handleFileUpload,
  handleAttachmentServe,
  handleThumbnailServe,
  handleAttachmentDeleteApi,
} from "@/api/files"
import { z } from "zod" // Ensure z is imported if not already at the top for schemas
import {
  messageFeedbackSchema,
  enhancedMessageFeedbackSchema,
} from "@/api/chat/types"

import {
  CreateCollectionApi,
  ListCollectionsApi,
  GetCollectionApi,
  UpdateCollectionApi,
  DeleteCollectionApi,
  ListCollectionItemsApi,
  CreateFolderApi,
  UploadFilesApi,
  DeleteItemApi,
  GetFilePreviewApi,
  GetFileContentApi,
  DownloadFileApi,
  GetChunkContentApi,
  GetCollectionNameForSharedAgentApi,
  PollCollectionsStatusApi,
} from "@/api/knowledgeBase"
import {
  searchKnowledgeBaseSchema,
  SearchKnowledgeBaseApi,
} from "./api/knowledgeBase/search"

import {
  isSlackEnabled,
  startSocketMode,
  getSocketModeStatus,
} from "@/integrations/slack/client"
const { JwtPayloadKey } = config
import { updateMetricsFromThread } from "@/metrics/utils"

import {
  agents,
  apiKeys,
  users,
  type PublicUserWorkspace,
  updateWorkflowToolSchema,
  addStepToWorkflowSchema,
} from "./db/schema"
import { sendMailHelper } from "@/api/testEmail"
import { emailService } from "./services/emailService"
import { AgentMessageApi } from "./api/chat/agents"
import { eq } from "drizzle-orm"
import {
  checkOverallSystemHealth,
  checkPostgresHealth,
  checkVespaHealth,
} from "./health"
import {
  HealthStatusType,
  ServiceName,
  type HealthStatusResponse,
} from "@/health/type"

// Define Zod schema for delete datasource file query parameters
const deleteDataSourceFileQuerySchema = z.object({
  dataSourceName: z.string().min(1),
  fileName: z.string().min(1),
})

export type Variables = JwtVariables

const clientId = process.env.GOOGLE_CLIENT_ID!
const clientSecret = process.env.GOOGLE_CLIENT_SECRET!
const redirectURI = config.redirectUri
const postOauthRedirect = config.postOauthRedirect

const accessTokenSecret = process.env.ACCESS_TOKEN_SECRET!
const refreshTokenSecret = process.env.REFRESH_TOKEN_SECRET!

const AccessTokenCookieName = config.AccessTokenCookie
const RefreshTokenCookieName = "refresh-token"

const Logger = getLogger(Subsystem.Server)

const { upgradeWebSocket, websocket } = createBunWebSocket<ServerWebSocket>()

const app = new Hono<{ Variables: Variables }>()

const internalMetricRouter = new Hono<{ Variables: Variables }>()

const AuthMiddleware = jwt({
  secret: accessTokenSecret,
  cookie: AccessTokenCookieName,
})

// Middleware to check if user has admin or superAdmin role
const AdminRoleMiddleware = async (c: Context, next: Next) => {
  const { sub } = c.get(JwtPayloadKey)
  const user = await getUserByEmail(db, sub)
  if (!user.length) {
    throw new HTTPException(403, {
      message: `Access denied. user with email ${sub} does not exist.`,
    })
  }
  const userRole = user[0].role
  if (userRole !== UserRole.Admin && userRole !== UserRole.SuperAdmin) {
    throw new HTTPException(403, {
      message: "Access denied. Admin privileges required.",
    })
  }

  await next()
}

const ApiKeyMiddleware = async (c: Context, next: Next) => {
  let apiKey: string
  try {
    // Extract API key from request body
    apiKey = c.req.header("x-api-key") || (c.req.query("api_key") as string)

    if (!apiKey) {
      Logger.error(
        "API key verification failed: Missing apiKey in request body",
      )
      throw new HTTPException(401, {
        message: "Missing API key. Please provide apiKey in request body.",
      })
    }
    // Decrypt and validate the API key
    const [foundApiKey] = await db
      .select({
        workspaceId: apiKeys.workspaceId,
        userId: apiKeys.userId,
        userEmail: users.email,
        config: apiKeys.config,
      })
      .from(apiKeys)
      .leftJoin(users, eq(apiKeys.userId, users.externalId)) // or users.externalId depending on your schema
      .where(eq(apiKeys.key, apiKey))
      .limit(1)

    if (!foundApiKey) {
      throw new HTTPException(400, {
        message: "Invalid API KEY",
      })
    }
    c.set("apiKey", apiKey)
    c.set("workspaceId", foundApiKey.workspaceId)
    c.set("userEmail", foundApiKey.userEmail)
    c.set("config", foundApiKey.config)

    Logger.info(`API key verified for workspace ID: ${foundApiKey.workspaceId}`)

    await next()
  } catch (error) {
    if (error instanceof HTTPException) {
      throw error
    }
    Logger.warn("API key verification failed: Invalid JSON body")
    throw new HTTPException(400, {
      message: "Invalid API KEY",
    })
  }
}

// Middleware for frontend routes
// Checks if there is token in cookie or not
// If there is token, verify it is valid or not
// Redirect to auth page if no token or invalid token
const AuthRedirect = async (c: Context, next: Next) => {
  const authToken = getCookie(c, AccessTokenCookieName)

  // If no auth token is found
  if (!authToken) {
    Logger.warn("Redirected by server - No AuthToken")
    // Redirect to login page if no token found
    return c.redirect(`/auth`)
  }

  try {
    // Verify the token if available
    await AuthMiddleware(c, next)
  } catch (err) {
    Logger.error(
      err,
      `${new AuthRedirectError({ cause: err as Error })} ${
        (err as Error).stack
      }`,
    )
    Logger.warn("Redirected by server - Error in AuthMW")
    // Redirect to auth page if token invalid
    return c.redirect(`/auth`)
  }
}

const honoMiddlewareLogger = LogMiddleware(Subsystem.Server)

export const WsApp = app.get(
  "/ws",
  upgradeWebSocket((c) => {
    let connectorId: string | undefined
    return {
      onOpen(event, ws) {
        connectorId = c.req.query("id")
        Logger.info(`Websocket connection with id ${connectorId}`)
        wsConnections.set(connectorId, ws)
      },
      onMessage(event, ws) {
        Logger.info(`Message from client: ${event.data}`)
        ws.send(JSON.stringify({ message: "Hello from server!" }))
      },
      onClose: (event, ws) => {
        Logger.info("Connection closed")
        if (connectorId) {
          wsConnections.delete(connectorId)
        }
      },
    }
  }),
)

// const MobileWebSocketAuthMiddleware = async (c: Context, next: any) => {
//   // First try cookie-based auth (for web)
//   try {
//     const cookieToken =
//       getCookie(c, "access_token") || getCookie(c, "accessToken")
//     if (cookieToken) {
//       const decoded = await verify(cookieToken, accessTokenSecret)
//       c.set(JwtPayloadKey, decoded)
//       return await next()
//     }
//   } catch (error) {
//     // Cookie auth failed, try query parameter (for mobile)
//   }

//   // Try query parameter auth (for mobile)
//   const queryToken = c.req.query("token")
//   if (!queryToken) {
//     return c.text("Unauthorized: No token provided", 401)
//   }

//   try {
//     const decoded = await verify(queryToken, accessTokenSecret)
//     c.set(JwtPayloadKey, decoded)
//     await next()
//   } catch (error) {
//     Logger.error("WebSocket authentication failed:", error)
//     return c.text("Unauthorized: Invalid token", 401)
//   }
// }

// WebSocket endpoint for call notifications
export const CallNotificationWs = app.get(
  "/ws/calls",
  // MobileWebSocketAuthMiddleware,
  AuthMiddleware,
  upgradeWebSocket((c) => {
    const payload = c.get(JwtPayloadKey)
    const userEmail = payload.sub
    let userId: string | undefined

    return {
      async onOpen(event, ws) {
        // Get user details from database
        const user = await getUserByEmail(db, userEmail)
        if (user.length > 0) {
          userId = user[0].externalId
          // Register user for call notifications
          callNotificationService.registerUser(userId, ws)
          Logger.info(`User ${userId} connected for call notifications`)
        }
      },
      onMessage(event, ws) {
        try {
          const message = JSON.parse(event.data.toString())
          Logger.info(`Call notification message from user ${userId}:`, message)

          // Handle different message types (accept call, reject call, etc.)
          switch (message.type) {
            case "call_response":
              // Handle call acceptance/rejection
              if (message.callId && message.response) {
                callNotificationService.notifyCallStatus(
                  message.callerId,
                  message.response,
                  { callId: message.callId, targetUserId: userId },
                )
              }
              break
          }
        } catch (error) {
          Logger.error(`Error parsing call notification message: ${error}`)
        }
      },
      onClose: (event, ws) => {
        if (userId) {
          callNotificationService.removeUser(userId)
        }
        Logger.info(`Call notification connection closed for user ${userId}`)
      },
    }
  }),
)

const clearCookies = (c: Context) => {
  const opts = {
    secure: true,
    path: "/",
    httpOnly: true,
  }
  deleteCookieByEnv(c, AccessTokenCookieName, opts)
  deleteCookieByEnv(c, RefreshTokenCookieName, opts)
  Logger.info("Cookies deleted")
}

const LogOut = async (c: Context) => {
  const accessToken = getCookie(c, AccessTokenCookieName)
  const refreshToken = getCookie(c, RefreshTokenCookieName)

  if (!accessToken || !refreshToken) {
    Logger.warn("No tokens found during logout")
    clearCookies(c)
    return c.redirect(`/auth`)
  }

  try {
    const { payload } = await verify(refreshToken, refreshTokenSecret)
    const { sub, workspaceId } = payload as { sub: string; workspaceId: string }
    const email = sub
    const userAndWorkspace: PublicUserWorkspace =
      await getPublicUserAndWorkspaceByEmail(db, workspaceId, email)

    const existingUser = userAndWorkspace?.user
    if (existingUser) {
      await deleteRefreshTokenFromDB(db, existingUser.email)
      Logger.info("Deleted refresh token from DB")
    } else {
      Logger.warn("User not found during logout")
    }
  } catch (err) {
    Logger.error("Error during logout token verify or DB operation", err)
  } finally {
    clearCookies(c)
    Logger.info("Logged out, redirecting to /auth")
    return c.redirect(`/auth`)
  }
}

// Update Metrics From Script
const handleUpdatedMetrics = async (c: Context) => {
  Logger.info(`Started Adding Metrics`)

  const authHeader = c.req.raw.headers.get("authorization") ?? ""
  const secret = authHeader.replace(/^Bearer\s+/i, "").trim()

  if (secret !== process.env.METRICS_SECRET) {
    Logger.warn("Unauthorized metrics update attempt")
    return c.text("Unauthorized", 401)
  }

  const body = await c.req.json()
  const {
    email,
    messageCount,
    attachmentCount,
    failedMessages,
    failedAttachments,
    totalMails,
    skippedMail,
    eventsCount,
    contactsCount,
    pdfCount,
    docCount,
    sheetsCount,
    slidesCount,
    fileCount,
    totalDriveFiles,
    blockedPdfs,
  } = body
  await updateMetricsFromThread({
    email,
    messageCount,
    attachmentCount,
    failedMessages,
    failedAttachments,
    totalMails,
    skippedMail,
    eventsCount,
    contactsCount,
    pdfCount,
    docCount,
    sheetsCount,
    slidesCount,
    fileCount,
    totalDriveFiles,
    blockedPdfs,
  })
}

internalMetricRouter.post("/update-metrics", handleUpdatedMetrics)

// App validatione endpoint

const handleAppValidation = async (c: Context) => {
  const authHeader = c.req.header("Authorization")

  if (!authHeader) {
    throw new HTTPException(401, {
      message: "Missing Authorization header",
    })
  }

  if (!authHeader.startsWith("Bearer ")) {
    throw new HTTPException(400, { message: "Malformed Authorization header" })
  }

  const token = authHeader.slice("Bearer ".length).trim()

  const userInfoRes = await fetch(
    "https://www.googleapis.com/oauth2/v3/userinfo",
    {
      headers: {
        Authorization: `Bearer ${token}`,
      },
    },
  )
  if (!userInfoRes.ok) {
    throw new HTTPException(401, {
      message: "Invalid or expired token",
    })
  }

  const user = await userInfoRes.json()

  const email = user?.email
  if (!email) {
    throw new HTTPException(400, {
      message: "Could not get the email of the user",
    })
  }

  if (!user?.email_verified) {
    throw new HTTPException(403, { message: "User email is not verified" })
  }
  // hosted domain
  // @ts-ignore
  let domain = user.hd
  if (!domain && email) {
    domain = email.split("@")[1]
  }
  const name = user?.name || user?.given_name || user?.family_name || ""
  const photoLink = user?.picture || ""

  const existingUserRes = await getUserByEmail(db, email)

  // if user exists then workspace exists too
  if (existingUserRes && existingUserRes.length) {
    Logger.info(
      {
        requestId: c.var.requestId, // Access the request ID
        user: {
          email: user.email,
          name: user.name,
          verified_email: user.email_verified,
        },
      },
      "User found and authenticated",
    )
    const existingUser = existingUserRes[0]
    const workspaceId = existingUser.workspaceExternalId

    const accessToken = await generateTokens(
      user.email,
      existingUser.role,
      existingUser.workspaceExternalId,
    )
    const refreshToken = await generateTokens(
      user.email,
      existingUser.role,
      existingUser.workspaceExternalId,
      true,
    )
    // save refresh token generated in user schema
    await saveRefreshTokenToDB(db, email, refreshToken)

    return c.json({
      access_token: accessToken,
      refresh_token: refreshToken,
      workspace_id: workspaceId,
    })
  }
  Logger.error(`No existing user found`)
  return c.json(
    {
      success: false,
      message: "User is not provisioned / access forbidden",
    },
    403,
  )
}

const handleAppRefreshToken = async (c: Context) => {
  let body
  try {
    body = await c.req.json()
  } catch {
    Logger.warn("Failed to parse JSON body")
    return c.json({ msg: "Invalid request" }, 400)
  }

  const refreshToken =
    typeof body.refreshToken === "string" ? body.refreshToken : undefined

  if (!refreshToken) {
    Logger.warn("No refresh token provided")
    return c.json({ msg: "Missing refresh token" }, 401)
  }

  let payload: Record<string, unknown>
  try {
    payload = await verify(refreshToken, refreshTokenSecret)
  } catch (err) {
    Logger.warn("Invalid or expired refresh token", err)
    return c.json({ msg: "Invalid or expired refresh token" }, 401)
  }

  const { sub: email, workspaceId } = payload as {
    sub: string
    workspaceId: string
  }

  const uw = await getPublicUserAndWorkspaceByEmail(db, workspaceId, email)
  if (!uw?.user || !uw?.workspace) {
    Logger.warn("No user/workspace for token payload", { email, workspaceId })
    return c.json({ msg: "Unauthorized" }, 401)
  }
  const existingUser = uw.user

  if (existingUser.refreshToken !== refreshToken) {
    Logger.warn("Refresh token mismatch", { email })
    return c.json({ msg: "Unauthorized" }, 401)
  }

  try {
    const newAccessToken = await generateTokens(
      existingUser.email,
      existingUser.role,
      existingUser.workspaceExternalId,
    )
    const newRefreshToken = await generateTokens(
      existingUser.email,
      existingUser.role,
      existingUser.workspaceExternalId,
      true,
    )

    await saveRefreshTokenToDB(db, existingUser.email, newRefreshToken)
    Logger.info("Mobile tokens refreshed", { email })
    return c.json(
      {
        accessToken: newAccessToken,
        refreshToken: newRefreshToken,
      },
      200,
    )
  } catch (err) {
    Logger.error("Error generating tokens", err)
    return c.json({ msg: "Internal server error" }, 500)
  }
}

const getNewAccessRefreshToken = async (c: Context) => {
  const refreshToken = getCookie(c, RefreshTokenCookieName)

  const clearAndRedirect = () => {
    clearCookies(c)
    Logger.warn("Cleared tokens and redirecting to /auth")
    return c.redirect(`/auth`)
  }

  if (!refreshToken) {
    Logger.warn("No refresh token found")
    return clearAndRedirect()
  }

  let payload
  try {
    payload = await verify(refreshToken, refreshTokenSecret)
  } catch (err) {
    Logger.warn("Failed to verify refresh token", err)
    return clearAndRedirect()
  }

  const { sub, workspaceId } = payload as { sub: string; workspaceId: string }
  const email = sub
  const userAndWorkspace: PublicUserWorkspace =
    await getPublicUserAndWorkspaceByEmail(db, workspaceId, email)

  const existingUser = userAndWorkspace?.user
  const existingWorkspace = userAndWorkspace?.workspace

  if (!existingUser || !existingWorkspace) {
    Logger.warn("User or workspace not found for refresh token")
    return clearAndRedirect()
  }

  // Check if the refresh token matches the one in DB
  if (existingUser.refreshToken !== refreshToken) {
    Logger.warn("Refresh token does not match DB")
    return clearAndRedirect()
  }

  try {
    const newAccessToken = await generateTokens(
      existingUser.email,
      existingUser.role,
      existingUser.workspaceExternalId,
    )
    const newRefreshToken = await generateTokens(
      existingUser.email,
      existingUser.role,
      existingUser.workspaceExternalId,
      true,
    )
    // Save new refresh token in DB
    await saveRefreshTokenToDB(db, email, newRefreshToken)
    const opts = {
      secure: true,
      path: "/",
      httpOnly: true,
    }
    setCookieByEnv(c, AccessTokenCookieName, newAccessToken, opts)
    setCookieByEnv(c, RefreshTokenCookieName, newRefreshToken, opts)
    Logger.info("Both tokens refreshed successfully")
    return c.json({
      msg: "Access Token refreshed",
    })
  } catch (err) {
    Logger.error("Error generating new tokens", err)
    return clearAndRedirect()
  }
}

export const AppRoutes = app
  .basePath("/api/v1")
  .post("/validate-token", handleAppValidation)
  .post("/app-refresh-token", handleAppRefreshToken) // To refresh the access token for mobile app
  .post("/refresh-token", getNewAccessRefreshToken)
  .use("*", AuthMiddleware)
  .use("*", honoMiddlewareLogger)
  .post(
    "/autocomplete",
    zValidator("json", autocompleteSchema),
    AutocompleteApi,
  )
  .post("files/upload", handleFileUpload)
  .post("/files/upload-attachment", handleAttachmentUpload)
  .get("/attachments/:fileId", handleAttachmentServe)
  .get("/attachments/:fileId/thumbnail", handleThumbnailServe)
  .post(
    "/files/delete",
    zValidator("json", handleAttachmentDeleteSchema),
    handleAttachmentDeleteApi,
  )
  .post("/chat", zValidator("json", chatSchema), GetChatApi)
  .post(
    "/chat/generateTitle",
    zValidator("json", chatTitleSchema),
    GenerateChatTitleApi,
  )
  .post(
    "/chat/bookmark",
    zValidator("json", chatBookmarkSchema),
    ChatBookmarkApi,
  )
  .post("/chat/rename", zValidator("json", chatRenameSchema), ChatRenameApi)
  .post("/chat/delete", zValidator("json", chatDeleteSchema), ChatDeleteApi)
  .post("/chat/stop", zValidator("json", chatStopSchema), StopStreamingApi)
  .get("/chat/history", zValidator("query", chatHistorySchema), ChatHistory)
  .get(
    "/chat/favorites",
    zValidator("query", chatHistorySchema),
    ChatFavoritesApi,
  )
  .get(
    "/chat/dashboard-data",
    zValidator("query", dashboardDataSchema),
    DashboardDataApi,
  )
  .get(
    "/chat/shared-agent-usage",
    zValidator("query", sharedAgentUsageSchema),
    SharedAgentUsageApi,
  )
  .get("/chat/trace", zValidator("query", chatTraceSchema), GetChatTraceApi)
  .post(
    "/chat/followup-questions",
    zValidator("json", followUpQuestionsSchema),
    GenerateFollowUpQuestionsApi,
  )
  .get("/chat/models", GetAvailableModelsApi)
  // Shared chat routes
  .post(
    "/chat/share/create",
    zValidator("json", createSharedChatSchema),
    CreateSharedChatApi,
  )
  .get(
    "/chat/share",
    zValidator("query", getSharedChatSchema),
    GetSharedChatApi,
  )
  .get(
    "/chat/shares",
    zValidator("query", listSharedChatsSchema),
    ListSharedChatsApi,
  )
  .get(
    "/chat/share/check",
    zValidator("query", checkSharedChatSchema),
    CheckSharedChatApi,
  )
  .delete(
    "/chat/share/delete",
    zValidator("json", deleteSharedChatSchema),
    DeleteSharedChatApi,
  )
  // this is event streaming end point
  .get("/message/create", zValidator("query", messageSchema), MessageApi)
  .get(
    "/message/retry",
    zValidator("query", messageRetrySchema),
    MessageRetryApi,
  )
  .post(
    "/message/feedback",
    zValidator("json", messageFeedbackSchema),
    MessageFeedbackApi,
  )
  .post(
    "/message/feedback/enhanced",
    zValidator("json", enhancedMessageFeedbackSchema),
    EnhancedMessageFeedbackApi,
  )
  .get("/search", zValidator("query", searchSchema), SearchApi)
  .get(
    "/search/slack-channels",
    zValidator("query", searchSchema),
    SearchSlackChannels,
  )
  // Slack Entity API routes
  .get("/slack/entities", SlackEntitiesApi)
  .get('/slack/documents', SlackDocumentsApi)
  .get("/me", GetUserWorkspaceInfo)
  .get("/users/api-keys", GetUserApiKeys)
  .post(
    "/users/api-key",
    zValidator("json", CreateApiKeySchema),
    GenerateUserApiKey,
  )
  .delete("/users/api-keys/:keyId", DeleteUserApiKey)
  .get("/datasources", ListDataSourcesApi)
  .get("/datasources/:docId", GetDataSourceFile)
  .get("/datasources/:dataSourceName/files", ListDataSourceFilesApi)
  .get("/datasources/:dataSourceId/agents", GetAgentsForDataSourceApi)
  .get("/proxy/:url", ProxyUrl)
  .get("/answer", zValidator("query", answerSchema), AnswerApi)
  .post(
    "/search/document/delete",
    zValidator("json", deleteDocumentSchema),
    DeleteDocumentApi,
  )
  .post("/search/driveitem", GetDriveItem)
  .post("/search/driveitemsbydocids", GetDriveItemsByDocIds)
  .post("/tuning/evaluate", EvaluateHandler)
  .get("/tuning/datasets", ListDatasetsHandler)
  .post(
    "/tuning/tuneDataset",
    zValidator("json", tuneDatasetSchema),
    TuneDatasetHandler,
  )
  .delete("/tuning/datasets/:filename", DeleteDatasetHandler)
  .get("/tuning/ws/:jobId", TuningWsRoute)

  // Workflow Routes
  .post(
    "/workflow/templates",
    zValidator("json", createWorkflowTemplateSchema),
    CreateWorkflowTemplateApi,
  )
  .post(
    "/workflow/templates/complex",
    zValidator("json", createComplexWorkflowTemplateSchema),
    CreateComplexWorkflowTemplateApi,
  )
  .get("/workflow/templates", ListWorkflowTemplatesApi)
  .get("/workflow/templates/:templateId", GetWorkflowTemplateApi)
  .put(
    "/workflow/templates/:templateId",
    zValidator("json", updateWorkflowTemplateSchema),
    UpdateWorkflowTemplateApi,
  )
  .post("/workflow/templates/:templateId/execute", ExecuteTemplateApi)
  .post(
    "/workflow/templates/:templateId/execute-with-input",
    ExecuteWorkflowWithInputApi,
  )
  .post(
    "/workflow/templates/:templateId/steps",
    zValidator("json", addStepToWorkflowSchema),
    AddStepToWorkflowApi,
  )
  .post(
    "/workflow/executions",
    zValidator("json", createWorkflowExecutionSchema),
    CreateWorkflowExecutionApi,
  )
  .get(
    "/workflow/executions",
    zValidator("query", listWorkflowExecutionsQuerySchema),
    ListWorkflowExecutionsApi,
  )
  .get("/workflow/executions/:executionId", GetWorkflowExecutionApi)
  .get(
    "/workflow/executions/:executionId/status",
    GetWorkflowExecutionStatusApi,
  )
  .post(
    "/workflow/tools",
    zValidator("json", createWorkflowToolSchema),
    CreateWorkflowToolApi,
  )
  .get("/workflow/tools", ListWorkflowToolsApi)
  .get("/workflow/tools/:toolId", GetWorkflowToolApi)
  .put(
    "/workflow/tools/:toolId",
    zValidator("json", updateWorkflowToolSchema),
    UpdateWorkflowToolApi,
  )
  .delete("/workflow/tools/:toolId", DeleteWorkflowToolApi)
  .delete("/workflow/steps/:stepId", DeleteWorkflowStepTemplateApi)
  .put(
    "/workflow/steps/:stepId",
    zValidator("json", updateWorkflowStepExecutionSchema),
    UpdateWorkflowStepExecutionApi,
  )
  .post("/workflow/steps/:stepId/complete", CompleteWorkflowStepExecutionApi)
  .get("/workflow/steps/:stepId/form", GetFormDefinitionApi)
  .post("/workflow/steps/submit-form", SubmitFormStepApi)
  .get("/workflow/files/:fileId", ServeWorkflowFileApi)
  .get("/workflow/models/gemini", GetGeminiModelEnumsApi)
  .get("/workflow/models/vertexai", GetVertexAIModelEnumsApi)

  // Agent Routes
  .post("/agent/create", zValidator("json", createAgentSchema), CreateAgentApi)
  .get("/agent/generate-prompt", GeneratePromptApi)
  .get("/agents", zValidator("query", listAgentsSchema), ListAgentsApi)
  .get("/agent/:agentExternalId", GetAgentApi)
  .get("/workspace/users", GetWorkspaceUsersApi)
  .get(
    "/workspace/users/search",
    zValidator("query", searchUsersSchema),
    SearchWorkspaceUsersApi,
  )
  // Call routes
  .post(
    "/calls/initiate",
    zValidator("json", initiateCallSchema),
    InitiateCallApi,
  )
  .post(
    "/calls/invite",
    zValidator("json", inviteToCallSchema),
    InviteToCallApi,
  )
  .post("/calls/join", zValidator("json", joinCallSchema), JoinCallApi)
  .post("/calls/end", zValidator("json", endCallSchema), EndCallApi)
  .post("/calls/leave", zValidator("json", leaveCallSchema), LeaveCallApi)
  .get("/calls/active", GetActiveCallsApi)
  .get("/calls/history", GetCallHistoryApi)
  .get("/agent/:agentExternalId/permissions", GetAgentPermissionsApi)
  .get("/agent/:agentExternalId/integration-items", GetAgentIntegrationItemsApi)
  .put(
    "/agent/:agentExternalId",
    zValidator("json", updateAgentSchema),
    UpdateAgentApi,
  )
  .delete("/agent/:agentExternalId", DeleteAgentApi)
  .post("/auth/logout", LogOut)
  //send Email Route
  .post("/email/send", sendMailHelper)

  // Collection Routes
  .post("/cl", CreateCollectionApi)
  .get("/cl", ListCollectionsApi)
  .get(
    "/cl/search",
    zValidator("query", searchKnowledgeBaseSchema),
    SearchKnowledgeBaseApi,
  )
  .post("/cl/poll-status", PollCollectionsStatusApi)
  .get("/cl/:clId", GetCollectionApi)
  .get("/cl/:clId/name", GetCollectionNameForSharedAgentApi)
  .put("/cl/:clId", UpdateCollectionApi)
  .delete("/cl/:clId", DeleteCollectionApi)
  .get("/cl/:clId/items", ListCollectionItemsApi)
  .post("/cl/:clId/items/folder", CreateFolderApi)
  .post("/cl/:clId/items/upload", UploadFilesApi)
  .post("/cl/:clId/items/upload/batch", UploadFilesApi) // Batch upload endpoint
  .post("/cl/:clId/items/upload/complete", UploadFilesApi) // Complete batch session
  .delete("/cl/:clId/items/:itemId", DeleteItemApi)
  .get("/cl/:clId/files/:itemId/preview", GetFilePreviewApi)
  .get("/cl/:clId/files/:itemId/content", GetFileContentApi)
  .get("/cl/:clId/files/:itemId/download", DownloadFileApi)
  .get("/chunk/:cId/files/:docId/content", GetChunkContentApi)

  .post(
    "/oauth/create",
    zValidator("form", createOAuthProvider),
    CreateOAuthProvider,
  )
  .post("/slack/ingest_more_channel", (c) =>
    proxyToSyncServer(c, "/slack/ingest_more_channel"),
  )
  .post("/slack/start_ingestion", (c) =>
    proxyToSyncServer(c, "/slack/start_ingestion"),
  )
  .post("/google/start_ingestion", (c) =>
    proxyToSyncServer(c, "/google/start_ingestion"),
  )
  // Ingestion Management APIs - new polling-based approach for Slack channel ingestion
  .get(
    "/ingestion/status",
    zValidator("query", getIngestionStatusSchema),
    (c) => proxyToSyncServer(c, "/ingestion/status", "GET"),
  )
  .post("/ingestion/cancel", zValidator("json", cancelIngestionSchema), (c) =>
    proxyToSyncServer(c, "/ingestion/cancel"),
  )
  .post("/ingestion/pause", zValidator("json", pauseIngestionSchema), (c) =>
    proxyToSyncServer(c, "/ingestion/pause"),
  )
  .post("/ingestion/resume", zValidator("json", resumeIngestionSchema), (c) =>
    proxyToSyncServer(c, "/ingestion/resume"),
  )
  .delete(
    "/oauth/connector/delete",
    zValidator("form", deleteConnectorSchema),
    DeleteOauthConnector,
  )
  .post(
    "/connector/update_status",
    zValidator("form", updateConnectorStatusSchema),
    UpdateConnectorStatus,
  )
  .get("/connectors/all", GetConnectors)
  .get("/oauth/global-slack-provider", GetProviders)

  // Admin Routes
  .basePath("/admin")
  .use("*", AdminRoleMiddleware)
  // TODO: debug
  // for some reason the validation schema
  // is not making the keys mandatory
  .get("/list_loggedIn_users", ListAllLoggedInUsers)
  .get("/list_ingested_users", ListAllIngestedUsers)
  .post("/change_role", zValidator("form", UserRoleChangeSchema), UpdateUser)
  .post("/syncGoogleWorkSpaceByMail", (c) =>
    proxyToSyncServer(c, "/syncGoogleWorkSpaceByMail"),
  )
  .post("syncSlackByMail", (c) => proxyToSyncServer(c, "/syncSlackByMail"))
  // create the provider + connector
  .post(
    "/oauth/create",
    zValidator("form", createOAuthProvider),
    CreateOAuthProvider,
  )
  .post(
    "/microsoft/service_account",
    zValidator("form", microsoftServiceSchema),
    AddServiceConnectionMicrosoft,
  )
  .post("/slack/ingest_more_channel", (c) =>
    proxyToSyncServer(c, "/slack/ingest_more_channel"),
  )
  .post("/slack/start_ingestion", (c) =>
    proxyToSyncServer(c, "/slack/start_ingestion"),
  )
  .post("/google/start_ingestion", (c) =>
    proxyToSyncServer(c, "/google/start_ingestion"),
  )
  .delete(
    "/oauth/connector/delete",
    zValidator("form", deleteConnectorSchema),
    DeleteOauthConnector,
  )
  .post(
    "/connector/update_status",
    zValidator("form", updateConnectorStatusSchema),
    UpdateConnectorStatus,
  )
  .get("/connectors/all", GetConnectors)
  .get("/oauth/global-slack-provider", GetProviders)

  .post(
    "/service_account",
    zValidator("form", addServiceConnectionSchema),
    AddServiceConnection,
  )
  .put(
    "/service_account",
    zValidator("form", updateServiceConnectionSchema),
    UpdateServiceConnection,
  )
  .post("/google/service_account/ingest_more", (c) =>
    proxyToSyncServer(c, "/google/service_account/ingest_more"),
  )
  // create the provider + connector
  .post(
    "/apikey/create",
    zValidator("form", addApiKeyConnectorSchema),
    AddApiKeyConnector,
  )
  .post(
    "/apikey/mcp/create",
    zValidator("json", addApiKeyMCPConnectorSchema),
    AddApiKeyMCPConnector,
  )
  .post(
    "/stdio/mcp/create",
    zValidator("form", addStdioMCPConnectorSchema),
    AddStdioMCPConnector,
  )

  .get("/connector/:connectorId/tools", GetConnectorTools) // Added route for GetConnectorTools

  .delete(
    "/connector/delete",
    zValidator("form", deleteConnectorSchema),
    DeleteConnector,
  )

  .post(
    // Added route for updating tool statuses
    "/tools/update_status",
    zValidator("json", updateToolsStatusSchema),
    UpdateToolsStatusApi,
  )
  .post(
    "/user/delete_data",
    zValidator("json", deleteUserDataSchema),
    AdminDeleteUserData,
  )
  .post(
    "/kb/vespa-data",
    zValidator("json", getDocumentSchema),
    GetKbVespaContent,
  )

  // Admin Dashboard Routes
  .get("/chats", zValidator("query", adminQuerySchema), GetAdminChats)
  .get("/agents", GetAdminAgents)
  .get("/users", GetAdminUsers)
  .get(
    "/users/:userId/feedback",
    zValidator("query", userAgentLeaderboardQuerySchema),
    GetAllUserFeedbackMessages,
  )
  .get(
    "/users/:userId/agent-leaderboard",
    zValidator("query", userAgentLeaderboardQuerySchema),
    GetUserAgentLeaderboard,
  )
  .get(
    "/chat/queries/:chatId",
    zValidator("param", chatIdParamSchema),
    GetChatQueriesApi,
  )

  .get(
    "/agents/:agentId/analysis",
    zValidator("query", agentAnalysisQuerySchema),
    GetAgentAnalysis,
  )
  .get(
    "/agents/:agentId/feedback",
    zValidator("query", agentAnalysisQuerySchema),
    GetAgentFeedbackMessages,
  )

  .get(
    "/agents/:agentId/user-feedback/:userId",
    zValidator("query", agentAnalysisQuerySchema),
    GetAgentUserFeedbackMessages,
  )
  .get(
    "/admin/users/:userId/feedback",
    zValidator("query", userAgentLeaderboardQuerySchema),
    GetAllUserFeedbackMessages,
  )

// WebSocket endpoint for sync-server connections
export const SyncServerWsApp = app.get(
  "/internal/sync-websocket",
  upgradeWebSocket((c) => {
    // Verify authentication
    const authHeader = c.req.header("Authorization")
    const expectedSecret = process.env.METRICS_SECRET

    if (
      !authHeader ||
      !authHeader.startsWith("Bearer ") ||
      authHeader.slice(7) !== expectedSecret
    ) {
      Logger.warn("Unauthorized sync-server WebSocket connection attempt")
      return {
        onOpen() {
          // Close immediately if unauthorized
        },
      }
    }

    return {
      onOpen(event, ws) {
        Logger.info("Sync-server WebSocket connected")
      },
      onMessage(event, ws) {
        try {
          const { message, connectorId } = JSON.parse(event.data.toString())

          // Forward message to the appropriate frontend WebSocket connection
          const frontendWs = wsConnections.get(connectorId)
          if (frontendWs) {
            frontendWs.send(JSON.stringify({ message }))
            Logger.info(
              `WebSocket message forwarded from sync-server to frontend for connector ${connectorId}`,
            )
          } else {
            Logger.warn(
              `No frontend WebSocket connection found for connector ${connectorId}`,
            )
          }
        } catch (error) {
          Logger.error(error, "Error processing sync-server WebSocket message")
        }
      },
      onClose: (event, ws) => {
        Logger.info("Sync-server WebSocket connection closed")
      },
    }
  }),
)

app.get("/oauth/callback", AuthMiddleware, OAuthCallback)
app.get(
  "/oauth/start",
  AuthMiddleware,
  zValidator("query", oauthStartQuerySchema),
  StartOAuth,
)

// Consumer API endpoints, authenticated by ApiKeyMiddleware
app
  .basePath("/api/consumer")
  .use("*", ApiKeyMiddleware)
  .post("/agent/create", zValidator("json", createAgentSchema), CreateAgentApi) // Create Agent
  .post(
    "/agent/chat",
    zValidator("json", agentChatMessageSchema), // Agent Chat
    AgentMessageApi,
  )
  .post(
    "/agent/chat/stop",
    zValidator("json", chatStopSchema), // Agent Chat Stop
    StopStreamingApi,
  )
  .put(
    "/agent/:agentExternalId",
    zValidator("json", updateAgentSchema), // Update Agent
    UpdateAgentApi,
  )
  .delete("/agent/:agentExternalId", DeleteAgentApi) // Delete Agent
  .get("/agent/:agentExternalId", GetAgentApi) // Get Agent details
  .get("/chat/history", zValidator("query", chatHistorySchema), ChatHistory) // List chat history
  .post("/cl", CreateCollectionApi) // Create collection (KB)
  .get("/cl", ListCollectionsApi) // List all collections
  .get(
    "/cl/search",
    zValidator("query", searchKnowledgeBaseSchema), // Search over KB
    SearchKnowledgeBaseApi,
  )
  .get("/cl/:clId", GetCollectionApi) // Get collection by ID
  .put("/cl/:clId", UpdateCollectionApi) // Update collection (rename, etc.)
  .delete("/cl/:clId", DeleteCollectionApi) // Delete collection (KB)
  .post("/cl/:clId/items/upload", UploadFilesApi) // Upload files to KB (supports zip files)
  .delete("/cl/:clId/items/:itemId", DeleteItemApi) // Delete Item in KB by ID
  .post("/cl/poll-status", PollCollectionsStatusApi) // Poll collection items status

// Proxy function to forward ingestion API calls to sync server
const proxyToSyncServer = async (
  c: Context,
  endpoint: string,
  method: string = "POST",
) => {
  try {
    // Get JWT token from cookie
    const token = getCookie(c, AccessTokenCookieName)
    if (!token) {
      throw new HTTPException(401, { message: "No authentication token" })
    }

    // Prepare URL - for GET requests, add query parameters
    let url = `http://${config.syncServerHost}:${config.syncServerPort}${endpoint}`
    if (method === "GET") {
      const urlObj = new URL(url)
      const queryParams = c.req.query()
      Object.keys(queryParams).forEach((key) => {
        if (queryParams[key]) {
          urlObj.searchParams.set(key, queryParams[key])
        }
      })
      url = urlObj.toString()
    }

    // Prepare request configuration
    const requestConfig: RequestInit = {
      method,
      headers: {
        "Content-Type": "application/json",
        Cookie: `${AccessTokenCookieName}=${token}`,
      },
    }

    // Add body for non-GET requests
    if (method !== "GET") {
      const body = await c.req.json()
      requestConfig.body = JSON.stringify(body)
    }

    // Forward to sync server
    const response = await fetch(url, requestConfig)

    if (!response.ok) {
      const errorData = await response
        .json()
        .catch(() => ({ message: "Proxy request failed" }))
      throw new HTTPException(response.status as any, {
        message: errorData.message || "Proxy request failed",
      })
    }

    return c.json(await response.json())
  } catch (error) {
    if (error instanceof HTTPException) throw error
    Logger.error(error, `Proxy request to ${endpoint} failed`)
    throw new HTTPException(500, { message: "Proxy request failed" })
  }
}

const generateTokens = async (
  email: string,
  role: string,
  workspaceId: string,
  forRefreshToken: boolean = false,
) => {
  const payload = forRefreshToken
    ? {
        sub: email,
        role: role,
        workspaceId,
        tokenType: "refresh",
        exp: Math.floor(Date.now() / 1000) + config.RefreshTokenTTL,
      }
    : {
        sub: email,
        role: role,
        workspaceId,
        tokenType: "access",
        exp: Math.floor(Date.now() / 1000) + config.AccessTokenTTL,
      }
  const jwtToken = await sign(
    payload,
    forRefreshToken ? refreshTokenSecret : accessTokenSecret,
  )
  return jwtToken
}
// we won't allow user to reach the login page if they are already logged in
// or if they have an expired token

// After google oauth is done, google redirects user
// here and this is where all the onboarding will happen
// if user account does not exist, then we will automatically
// create the user and workspace
// if workspace already exists for that domain then we just login
// the user and update the last logged in value
app.get(
  "/v1/auth/callback",
  googleAuth({
    client_id: clientId,
    client_secret: clientSecret,
    scope: ["openid", "email", "profile"],
    redirect_uri: redirectURI,
  }),
  async (c: Context) => {
    const token = c.get("token")
    const grantedScopes = c.get("granted-scopes")
    const user = c.get("user-google")

    const email = user?.email
    if (!email) {
      throw new HTTPException(400, {
        message: "Could not get the email of the user",
      })
    }

    if (!user?.verified_email) {
      throw new HTTPException(403, { message: "User email is not verified" })
    }
    // hosted domain
    // @ts-ignore
    let domain = user.hd
    if (!domain && email) {
      domain = email.split("@")[1]
    }
    const name = user?.name || user?.given_name || user?.family_name || ""
    const photoLink = user?.picture || ""

    const existingUserRes = await getUserByEmail(db, email)
    // if user exists then workspace exists too
    if (existingUserRes && existingUserRes.length) {
      Logger.info(
        {
          requestId: c.var.requestId, // Access the request ID
          user: {
            email: user.email,
            name: user.name,
            verified_email: user.verified_email,
          },
        },
        "User found and authenticated",
      )
      const existingUser = existingUserRes[0]
      const accessToken = await generateTokens(
        existingUser.email,
        existingUser.role,
        existingUser.workspaceExternalId,
      )
      const refreshToken = await generateTokens(
        existingUser.email,
        existingUser.role,
        existingUser.workspaceExternalId,
        true,
      )
      // save refresh token generated in user schema
      await saveRefreshTokenToDB(db, email, refreshToken)
      const opts = {
        secure: true,
        path: "/",
        httpOnly: true,
      }
      setCookieByEnv(c, AccessTokenCookieName, accessToken, opts)
      setCookieByEnv(c, RefreshTokenCookieName, refreshToken, opts)
      return c.redirect(postOauthRedirect)
    }

    // check if workspace exists
    // just create the user
    const existingWorkspaceRes = await getWorkspaceByDomain(domain)
    if (existingWorkspaceRes && existingWorkspaceRes.length) {
      Logger.info("Workspace found, creating user")
      const existingWorkspace = existingWorkspaceRes[0]
      const [user] = await createUser(
        db,
        existingWorkspace.id,
        email,
        name,
        photoLink,
        UserRole.User,
        existingWorkspace.externalId,
      )

      const accessToken = await generateTokens(
        user.email,
        user.role,
        user.workspaceExternalId,
      )
      const refreshToken = await generateTokens(
        user.email,
        user.role,
        user.workspaceExternalId,
        true,
      )
      // save refresh token generated in user schema
      await saveRefreshTokenToDB(db, email, refreshToken)
      const emailSent = await emailService.sendWelcomeEmail(
        user.email,
        user.name,
      )
      if (emailSent) {
        Logger.info(`Welcome email sent to ${user.email} and ${user.name}`)
      }
      const opts = {
        secure: true,
        path: "/",
        httpOnly: true,
      }
      setCookieByEnv(c, AccessTokenCookieName, accessToken, opts)
      setCookieByEnv(c, RefreshTokenCookieName, refreshToken, opts)
      return c.redirect(postOauthRedirect)
    }

    // we could not find the user and the workspace
    // creating both

    Logger.info("Creating workspace and user")
    const userAcc = await db.transaction(async (trx) => {
      const [workspace] = await createWorkspace(trx, email, domain)
      const [user] = await createUser(
        trx,
        workspace.id,
        email,
        name,
        photoLink,
        UserRole.SuperAdmin,
        workspace.externalId,
      )
      return user
    })

    const accessToken = await generateTokens(
      userAcc.email,
      userAcc.role,
      userAcc.workspaceExternalId,
    )
    const refreshToken = await generateTokens(
      userAcc.email,
      userAcc.role,
      userAcc.workspaceExternalId,
      true,
    )
    // save refresh token generated in user schema
    await saveRefreshTokenToDB(db, email, refreshToken)
    const emailSent = await emailService.sendWelcomeEmail(
      userAcc.email,
      userAcc.name,
    )
    if (emailSent) {
      Logger.info(
        `Welcome email sent to new workspace creator ${userAcc.email}`,
      )
    }
    const opts = {
      secure: true,
      path: "/",
      httpOnly: true,
    }
    setCookieByEnv(c, AccessTokenCookieName, accessToken, opts)
    setCookieByEnv(c, RefreshTokenCookieName, refreshToken, opts)
    return c.redirect(postOauthRedirect)
  },
)

// START of Health Check Endpoints
// Comprehensive health check endpoint

const createHealthCheckHandler = (
  checkFn: () => Promise<HealthStatusResponse>,
  serviceName: ServiceName,
) => {
  return async (c: Context) => {
    try {
      const health = await checkFn()
      const statusCode =
        health.status === HealthStatusType.Healthy ||
        health.status === HealthStatusType.Degraded
          ? 200
          : 503
      return c.json(health, statusCode)
    } catch (error) {
      Logger.error(error, `Health check endpoint failed for ${serviceName}`)
      return c.json(
        {
          status: HealthStatusType.Unhealthy,
          timestamp: new Date().toISOString(),
          error: "Health check failed",
          details: error instanceof Error ? error.message : "Unknown error",
        },
        503,
      )
    }
  }
}

app.get("/health", async (c) => {
  try {
    const health = await checkOverallSystemHealth()
    const statusCode =
      health.status === HealthStatusType.Healthy
        ? 200
        : health.status === HealthStatusType.Degraded
          ? 200
          : 503

    return c.json(health, statusCode)
  } catch (error) {
    Logger.error(error, "Health check endpoint failed")
    return c.json(
      {
        status: HealthStatusType.Unhealthy,
        timestamp: new Date().toISOString(),
        error: "Health check failed",
        details: error instanceof Error ? error.message : "Unknown error",
      },
      503,
    )
  }
})

// Postgres health check endpoint
app.get(
  "/health/postgres",
  createHealthCheckHandler(checkPostgresHealth, ServiceName.postgres),
)
// Vespa health check endpoint
app.get(
  "/health/vespa",
  createHealthCheckHandler(checkVespaHealth, ServiceName.vespa),
)

// Serving exact frontend routes and adding AuthRedirect wherever needed
app.get("/auth", serveStatic({ path: "./dist/index.html" }))

// PDF.js worker files
app.get(
  "/pdfjs/pdf.worker.min.mjs",
  serveStatic({ path: "./dist/pdfjs/pdf.worker.min.mjs" }),
)

// PDF.js character maps
app.get("/pdfjs/cmaps/*", serveStatic({ root: "./dist" }))

// PDF.js standard fonts
app.get("/pdfjs/standard_fonts/*", serveStatic({ root: "./dist" }))

// PDF.js WASM files
app.get("/pdfjs/wasm/*", serveStatic({ root: "./dist" }))

// PDF.js annotation images
app.get("/pdfjs/images/*", serveStatic({ root: "./dist" }))

// PDF.js ICC color profiles
app.get("/pdfjs/iccs/*", serveStatic({ root: "./dist" }))

app.get("/assets/*", serveStatic({ root: "./dist" }))
app.get("/*", AuthRedirect, serveStatic({ path: "./dist/index.html" }))

export const init = async () => {
  // Initialize API server queue (only FileProcessingQueue, no workers)
  await initApiServerQueue()

  if (isSlackEnabled()) {
    Logger.info("Slack Web API client initialized and ready.")
    try {
      const socketStarted = await startSocketMode()
      if (socketStarted) {
        Logger.info("Slack Socket Mode connection initiated successfully.")
      } else {
        Logger.warn(
          "Failed to start Slack Socket Mode - missing configuration.",
        )
      }
    } catch (error) {
      Logger.error(error, "Error starting Slack Socket Mode")
    }
  } else {
    Logger.info("Slack integration disabled - no BOT_TOKEN/APP_TOKEN provided.")
  }
}

internalMetricRouter.get("/metrics", async (c) => {
  try {
    const metrics = await metricRegister.metrics()
    return c.text(metrics, 200, {
      "Content-Type": metricRegister.contentType,
    })
  } catch (err) {
    return c.text("Error generating metrics", 500)
  }
})

init().catch((error) => {
  throw new InitialisationError({ cause: error })
})

const errorHandler = (error: Error) => {
  // Added Error type
  return new Response(`<pre>${error}\n${error.stack}</pre>`, {
    headers: {
      "Content-Type": "text/html",
    },
  })
}

const server = Bun.serve({
  fetch: app.fetch,
  port: config.port,
  websocket,
  idleTimeout: 180,
  development: true,
  error: errorHandler,
})

const metricServer = Bun.serve({
  fetch: internalMetricRouter.fetch,
  port: config.metricsPort, // new port from config
  idleTimeout: 180,
  development: true,
  error: errorHandler,
})

Logger.info(`listening on port: ${config.port}`)

const errorEvents: string[] = [
  `uncaughtException`,
  `unhandledRejection`,
  `rejectionHandled`,
]
errorEvents.forEach((eventType: string) =>
  process.on(eventType, (error: Error) => {
    Logger.error(error, `Caught via event: ${eventType}`)
  }),
)<|MERGE_RESOLUTION|>--- conflicted
+++ resolved
@@ -24,7 +24,6 @@
   handleAttachmentDeleteSchema,
 } from "@/api/search"
 import { callNotificationService } from "@/services/callNotifications"
-<<<<<<< HEAD
 import { HighlightApi, highlightSchema } from "@/api/highlight"
 import {
   SlackDocumentsApi,
@@ -32,8 +31,6 @@
   slackListSchema,
   slackSearchSchema,
 } from "@/api/slack"
-=======
->>>>>>> 29de4786
 import { zValidator } from "@hono/zod-validator"
 import {
   addApiKeyConnectorSchema,
