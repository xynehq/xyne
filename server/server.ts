--- conflicted
+++ resolved
@@ -76,10 +76,7 @@
   adminQuerySchema,
   userAgentLeaderboardQuerySchema,
   agentAnalysisQuerySchema,
-<<<<<<< HEAD
-=======
   AddServiceConnectionMicrosoft,
->>>>>>> aa29edab
   UpdateUser,
   HandlePerUserSlackSync,
   HandlePerUserGoogleWorkSpaceSync,
@@ -119,8 +116,6 @@
   GetUserApiKeys,
   DeleteUserApiKey,
 } from "@/api/auth"
-<<<<<<< HEAD
-=======
 import { SearchWorkspaceUsersApi, searchUsersSchema } from "@/api/users"
 import {
   InitiateCallApi,
@@ -133,7 +128,6 @@
   endCallSchema,
   inviteToCallSchema,
 } from "@/api/calls"
->>>>>>> aa29edab
 import { AuthRedirectError, InitialisationError } from "@/errors"
 import {
   ListDataSourcesApi,
@@ -174,16 +168,12 @@
   deleteSharedChatSchema,
   checkSharedChatSchema,
 } from "@/api/chat/sharedChat"
-<<<<<<< HEAD
-import { UserRole, Apps, CreateApiKeySchema, getDocumentSchema } from "@/shared/types" // Import Apps
-=======
 import {
   UserRole,
   Apps,
   CreateApiKeySchema,
   getDocumentSchema,
 } from "@/shared/types" // Import Apps
->>>>>>> aa29edab
 import { wsConnections } from "@/integrations/metricStream"
 import {
   EvaluateHandler,
