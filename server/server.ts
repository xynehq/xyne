import { type Context, Hono, type Next } from "hono"
import {
  AnswerApi,
  AutocompleteApi,
  autocompleteSchema,
  chatBookmarkSchema,
  chatDeleteSchema,
  chatHistorySchema,
  chatRenameSchema,
  chatTraceSchema,
  chatSchema,
  followUpQuestionsSchema,
  dashboardDataSchema,
  sharedAgentUsageSchema,
  messageRetrySchema,
  messageSchema,
  SearchApi,
  chatStopSchema,
  SearchSlackChannels,
  agentChatMessageSchema,
  chatTitleSchema,
  GetDriveItem,
  GetDriveItemsByDocIds,
} from "@/api/search"
import { callNotificationService } from "@/services/callNotifications"
import { HighlightApi, highlightSchema } from "@/api/highlight"
import { zValidator } from "@hono/zod-validator"
import {
  addApiKeyConnectorSchema,
  addApiKeyMCPConnectorSchema,
  addServiceConnectionSchema,
  updateServiceConnectionSchema,
  addStdioMCPConnectorSchema,
  answerSchema,
  createOAuthProvider,
  deleteConnectorSchema,
  oauthStartQuerySchema,
  searchSchema,
  updateConnectorStatusSchema,
  updateToolsStatusSchema, // Added for tool status updates
  serviceAccountIngestMoreSchema,
  deleteUserDataSchema,
  ingestMoreChannelSchema,
  startSlackIngestionSchema,
  microsoftServiceSchema,
  UserRoleChangeSchema,
} from "@/types"
import {
  AddApiKeyConnector,
  AddApiKeyMCPConnector,
  AddServiceConnection,
  UpdateServiceConnection,
  CreateOAuthProvider,
  DeleteConnector,
  DeleteOauthConnector,
  GetConnectors,
  StartOAuth,
  AddStdioMCPConnector,
  UpdateConnectorStatus,
  ServiceAccountIngestMoreUsersApi,
  GetConnectorTools, // Added GetConnectorTools
  UpdateToolsStatusApi, // Added for tool status updates
  AdminDeleteUserData,
  IngestMoreChannelApi,
  StartSlackIngestionApi,
  GetProviders,
  GetAdminChats,
  GetAdminAgents,
  GetAdminUsers,
  GetUserAgentLeaderboard,
  GetAgentAnalysis,
  GetAgentFeedbackMessages,
  GetAgentUserFeedbackMessages,
  GetAllUserFeedbackMessages,
  adminQuerySchema,
  userAgentLeaderboardQuerySchema,
  agentAnalysisQuerySchema,
  AddServiceConnectionMicrosoft,
  UpdateUser,
  HandlePerUserSlackSync,
  HandlePerUserGoogleWorkSpaceSync,
  ListAllLoggedInUsers,
  ListAllIngestedUsers,
  GetKbVespaContent,
} from "@/api/admin"
import { ProxyUrl } from "@/api/proxy"
import { initApiServerQueue } from "@/queue/api-server-queue"
import { createBunWebSocket } from "hono/bun"
import type { ServerWebSocket } from "bun"
import { googleAuth } from "@hono/oauth-providers/google"
import { jwt, verify } from "hono/jwt"
import type { JwtVariables } from "hono/jwt"
import { sign } from "hono/jwt"
import { db } from "@/db/client"
import { HTTPException } from "hono/http-exception"
import { createWorkspace, getWorkspaceByDomain } from "@/db/workspace"
import {
  createUser,
  deleteRefreshTokenFromDB,
  getPublicUserAndWorkspaceByEmail,
  getUserByEmail,
  saveRefreshTokenToDB,
} from "@/db/user"
import { getAppGlobalOAuthProvider } from "@/db/oauthProvider" // Import getAppGlobalOAuthProvider
import { getCookie } from "hono/cookie"
import { serveStatic } from "hono/bun"
import config from "@/config"
import { OAuthCallback } from "@/api/oauth"
import { deleteCookieByEnv, setCookieByEnv } from "@/utils"
import { getLogger, LogMiddleware } from "@/logger"
import { Subsystem } from "@/types"
import {
  GetUserWorkspaceInfo,
  GenerateUserApiKey,
  GetUserApiKeys,
  DeleteUserApiKey,
} from "@/api/auth"
import { SearchWorkspaceUsersApi, searchUsersSchema } from "@/api/users"
import {
  InitiateCallApi,
  JoinCallApi,
  EndCallApi,
  GetActiveCallsApi,
  InviteToCallApi,
  initiateCallSchema,
  joinCallSchema,
  endCallSchema,
  inviteToCallSchema,
} from "@/api/calls"
import { AuthRedirectError, InitialisationError } from "@/errors"
import {
  ListDataSourcesApi,
  ListDataSourceFilesApi,
  DeleteDocumentApi,
  deleteDocumentSchema,
  GetAgentsForDataSourceApi,
  GetDataSourceFile,
} from "@/api/dataSource"
import {
  ChatBookmarkApi,
  ChatDeleteApi,
  ChatFavoritesApi,
  ChatHistory,
  ChatRenameApi,
  DashboardDataApi,
  SharedAgentUsageApi,
  GetChatApi,
  MessageApi,
  MessageFeedbackApi,
  EnhancedMessageFeedbackApi,
  MessageRetryApi,
  GetChatTraceApi,
  StopStreamingApi,
  GenerateFollowUpQuestionsApi,
  GetAvailableModelsApi,
  GenerateChatTitleApi,
} from "@/api/chat/chat"
import {
  CreateSharedChatApi,
  GetSharedChatApi,
  ListSharedChatsApi,
  DeleteSharedChatApi,
  CheckSharedChatApi,
  createSharedChatSchema,
  getSharedChatSchema,
  listSharedChatsSchema,
  deleteSharedChatSchema,
  checkSharedChatSchema,
} from "@/api/chat/sharedChat"
import {
  UserRole,
  Apps,
  CreateApiKeySchema,
  getDocumentSchema,
} from "@/shared/types" // Import Apps
import { wsConnections } from "@/integrations/metricStream"
import {
  EvaluateHandler,
  ListDatasetsHandler,
  TuneDatasetHandler,
  TuningWsRoute,
  tuneDatasetSchema,
  DeleteDatasetHandler,
} from "@/api/tuning"
import {
  CreateAgentApi,
  ListAgentsApi,
  UpdateAgentApi,
  DeleteAgentApi,
  GetWorkspaceUsersApi,
  GetAgentPermissionsApi,
  GetAgentIntegrationItemsApi,
  createAgentSchema,
  listAgentsSchema,
  updateAgentSchema,
  GetAgentApi,
} from "@/api/agent"
import { GeneratePromptApi } from "@/api/agent/promptGeneration"
import {
  CreateWorkflowTemplateApi,
  CreateComplexWorkflowTemplateApi,
  ExecuteTemplateApi,
  ExecuteWorkflowWithInputApi,
  GetWorkflowTemplateApi,
  ListWorkflowTemplatesApi,
  UpdateWorkflowTemplateApi,
  CreateWorkflowExecutionApi,
  GetWorkflowExecutionApi,
  GetWorkflowExecutionStatusApi,
  ListWorkflowExecutionsApi,
  CreateWorkflowToolApi,
  GetWorkflowToolApi,
  ListWorkflowToolsApi,
  UpdateWorkflowToolApi,
  DeleteWorkflowToolApi,
  AddStepToWorkflowApi,
  DeleteWorkflowStepTemplateApi,
  UpdateWorkflowStepExecutionApi,
  CompleteWorkflowStepExecutionApi,
  SubmitFormStepApi,
  GetFormDefinitionApi,
  ServeWorkflowFileApi,
  GetGeminiModelEnumsApi,
  GetVertexAIModelEnumsApi,
  createWorkflowTemplateSchema,
  createComplexWorkflowTemplateSchema,
  updateWorkflowTemplateSchema,
  createWorkflowExecutionSchema,
  updateWorkflowExecutionSchema,
  createWorkflowToolSchema,
  updateWorkflowStepExecutionSchema,
  formSubmissionSchema,
  listWorkflowExecutionsQuerySchema,
} from "@/api/workflow"
import metricRegister from "@/metrics/sharedRegistry"
import {
  handleAttachmentUpload,
  handleFileUpload,
  handleAttachmentServe,
  handleThumbnailServe,
} from "@/api/files"
import { z } from "zod" // Ensure z is imported if not already at the top for schemas
import {
  messageFeedbackSchema,
  enhancedMessageFeedbackSchema,
} from "@/api/chat/types"

import {
  CreateCollectionApi,
  ListCollectionsApi,
  GetCollectionApi,
  UpdateCollectionApi,
  DeleteCollectionApi,
  ListCollectionItemsApi,
  CreateFolderApi,
  UploadFilesApi,
  DeleteItemApi,
  GetFilePreviewApi,
  GetFileContentApi,
  DownloadFileApi,
  GetChunkContentApi,
<<<<<<< HEAD
  GetCollectionNameForSharedAgentApi,
=======
  PollCollectionsStatusApi,
>>>>>>> fab12523
} from "@/api/knowledgeBase"
import {
  searchKnowledgeBaseSchema,
  SearchKnowledgeBaseApi,
} from "./api/knowledgeBase/search"

import {
  isSlackEnabled,
  startSocketMode,
  getSocketModeStatus,
} from "@/integrations/slack/client"
const { JwtPayloadKey } = config
import { updateMetricsFromThread } from "@/metrics/utils"

import {
  agents,
  apiKeys,
  users,
  type PublicUserWorkspace,
  updateWorkflowToolSchema,
  addStepToWorkflowSchema,
} from "./db/schema"
import { sendMailHelper } from "@/api/testEmail"
import { emailService } from "./services/emailService"
import { AgentMessageApi } from "./api/chat/agents"
import { eq } from "drizzle-orm"
import {
  checkOverallSystemHealth,
  checkPostgresHealth,
  checkVespaHealth,
} from "./health"
import {
  HealthStatusType,
  ServiceName,
  type HealthStatusResponse,
} from "@/health/type"

// Define Zod schema for delete datasource file query parameters
const deleteDataSourceFileQuerySchema = z.object({
  dataSourceName: z.string().min(1),
  fileName: z.string().min(1),
})

export type Variables = JwtVariables

const clientId = process.env.GOOGLE_CLIENT_ID!
const clientSecret = process.env.GOOGLE_CLIENT_SECRET!
const redirectURI = config.redirectUri
const postOauthRedirect = config.postOauthRedirect

const accessTokenSecret = process.env.ACCESS_TOKEN_SECRET!
const refreshTokenSecret = process.env.REFRESH_TOKEN_SECRET!

const AccessTokenCookieName = "access-token"
const RefreshTokenCookieName = "refresh-token"

const Logger = getLogger(Subsystem.Server)

const { upgradeWebSocket, websocket } = createBunWebSocket<ServerWebSocket>()

const app = new Hono<{ Variables: Variables }>()

const internalMetricRouter = new Hono<{ Variables: Variables }>()

const AuthMiddleware = jwt({
  secret: accessTokenSecret,
  cookie: AccessTokenCookieName,
})

// Middleware to check if user has admin or superAdmin role
const AdminRoleMiddleware = async (c: Context, next: Next) => {
  const { sub } = c.get(JwtPayloadKey)
  const user = await getUserByEmail(db, sub)
  if (!user.length) {
    throw new HTTPException(403, {
      message: `Access denied. user with email ${sub} does not exist.`,
    })
  }
  const userRole = user[0].role
  if (userRole !== UserRole.Admin && userRole !== UserRole.SuperAdmin) {
    throw new HTTPException(403, {
      message: "Access denied. Admin privileges required.",
    })
  }

  await next()
}

const ApiKeyMiddleware = async (c: Context, next: Next) => {
  let apiKey: string
  try {
    // Extract API key from request body
    apiKey = c.req.header("x-api-key") || (c.req.query("api_key") as string)

    if (!apiKey) {
      Logger.error(
        "API key verification failed: Missing apiKey in request body",
      )
      throw new HTTPException(401, {
        message: "Missing API key. Please provide apiKey in request body.",
      })
    }
    // Decrypt and validate the API key
    const [foundApiKey] = await db
      .select({
        workspaceId: apiKeys.workspaceId,
        userId: apiKeys.userId,
        userEmail: users.email,
        config: apiKeys.config,
      })
      .from(apiKeys)
      .leftJoin(users, eq(apiKeys.userId, users.externalId)) // or users.externalId depending on your schema
      .where(eq(apiKeys.key, apiKey))
      .limit(1)

    if (!foundApiKey) {
      throw new HTTPException(400, {
        message: "Invalid API KEY",
      })
    }
    c.set("apiKey", apiKey)
    c.set("workspaceId", foundApiKey.workspaceId)
    c.set("userEmail", foundApiKey.userEmail)
    c.set("config", foundApiKey.config)

    Logger.info(`API key verified for workspace ID: ${foundApiKey.workspaceId}`)

    await next()
  } catch (error) {
    if (error instanceof HTTPException) {
      throw error
    }
    Logger.warn("API key verification failed: Invalid JSON body")
    throw new HTTPException(400, {
      message: "Invalid API KEY",
    })
  }
}

// Middleware for frontend routes
// Checks if there is token in cookie or not
// If there is token, verify it is valid or not
// Redirect to auth page if no token or invalid token
const AuthRedirect = async (c: Context, next: Next) => {
  const authToken = getCookie(c, AccessTokenCookieName)

  // If no auth token is found
  if (!authToken) {
    Logger.warn("Redirected by server - No AuthToken")
    // Redirect to login page if no token found
    return c.redirect(`/auth`)
  }

  try {
    // Verify the token if available
    await AuthMiddleware(c, next)
  } catch (err) {
    Logger.error(
      err,
      `${new AuthRedirectError({ cause: err as Error })} ${
        (err as Error).stack
      }`,
    )
    Logger.warn("Redirected by server - Error in AuthMW")
    // Redirect to auth page if token invalid
    return c.redirect(`/auth`)
  }
}

const honoMiddlewareLogger = LogMiddleware(Subsystem.Server)

export const WsApp = app.get(
  "/ws",
  upgradeWebSocket((c) => {
    let connectorId: string | undefined
    return {
      onOpen(event, ws) {
        connectorId = c.req.query("id")
        Logger.info(`Websocket connection with id ${connectorId}`)
        wsConnections.set(connectorId, ws)
      },
      onMessage(event, ws) {
        Logger.info(`Message from client: ${event.data}`)
        ws.send(JSON.stringify({ message: "Hello from server!" }))
      },
      onClose: (event, ws) => {
        Logger.info("Connection closed")
        if (connectorId) {
          wsConnections.delete(connectorId)
        }
      },
    }
  }),
)

// const MobileWebSocketAuthMiddleware = async (c: Context, next: any) => {
//   // First try cookie-based auth (for web)
//   try {
//     const cookieToken =
//       getCookie(c, "access_token") || getCookie(c, "accessToken")
//     if (cookieToken) {
//       const decoded = await verify(cookieToken, accessTokenSecret)
//       c.set(JwtPayloadKey, decoded)
//       return await next()
//     }
//   } catch (error) {
//     // Cookie auth failed, try query parameter (for mobile)
//   }

//   // Try query parameter auth (for mobile)
//   const queryToken = c.req.query("token")
//   if (!queryToken) {
//     return c.text("Unauthorized: No token provided", 401)
//   }

//   try {
//     const decoded = await verify(queryToken, accessTokenSecret)
//     c.set(JwtPayloadKey, decoded)
//     await next()
//   } catch (error) {
//     Logger.error("WebSocket authentication failed:", error)
//     return c.text("Unauthorized: Invalid token", 401)
//   }
// }

// WebSocket endpoint for call notifications
export const CallNotificationWs = app.get(
  "/ws/calls",
  // MobileWebSocketAuthMiddleware,
  AuthMiddleware,
  upgradeWebSocket((c) => {
    const payload = c.get(JwtPayloadKey)
    const userEmail = payload.sub
    let userId: string | undefined

    return {
      async onOpen(event, ws) {
        // Get user details from database
        const user = await getUserByEmail(db, userEmail)
        if (user.length > 0) {
          userId = user[0].externalId
          // Register user for call notifications
          callNotificationService.registerUser(userId, ws)
          Logger.info(`User ${userId} connected for call notifications`)
        }
      },
      onMessage(event, ws) {
        try {
          const message = JSON.parse(event.data.toString())
          Logger.info(`Call notification message from user ${userId}:`, message)

          // Handle different message types (accept call, reject call, etc.)
          switch (message.type) {
            case "call_response":
              // Handle call acceptance/rejection
              if (message.callId && message.response) {
                callNotificationService.notifyCallStatus(
                  message.callerId,
                  message.response,
                  { callId: message.callId, targetUserId: userId },
                )
              }
              break
          }
        } catch (error) {
          Logger.error(`Error parsing call notification message: ${error}`)
        }
      },
      onClose: (event, ws) => {
        if (userId) {
          callNotificationService.removeUser(userId)
        }
        Logger.info(`Call notification connection closed for user ${userId}`)
      },
    }
  }),
)

const clearCookies = (c: Context) => {
  const opts = {
    secure: true,
    path: "/",
    httpOnly: true,
  }
  deleteCookieByEnv(c, AccessTokenCookieName, opts)
  deleteCookieByEnv(c, RefreshTokenCookieName, opts)
  Logger.info("Cookies deleted")
}

const LogOut = async (c: Context) => {
  const accessToken = getCookie(c, AccessTokenCookieName)
  const refreshToken = getCookie(c, RefreshTokenCookieName)

  if (!accessToken || !refreshToken) {
    Logger.warn("No tokens found during logout")
    clearCookies(c)
    return c.redirect(`/auth`)
  }

  try {
    const { payload } = await verify(refreshToken, refreshTokenSecret)
    const { sub, workspaceId } = payload as { sub: string; workspaceId: string }
    const email = sub
    const userAndWorkspace: PublicUserWorkspace =
      await getPublicUserAndWorkspaceByEmail(db, workspaceId, email)

    const existingUser = userAndWorkspace?.user
    if (existingUser) {
      await deleteRefreshTokenFromDB(db, existingUser.email)
      Logger.info("Deleted refresh token from DB")
    } else {
      Logger.warn("User not found during logout")
    }
  } catch (err) {
    Logger.error("Error during logout token verify or DB operation", err)
  } finally {
    clearCookies(c)
    Logger.info("Logged out, redirecting to /auth")
    return c.redirect(`/auth`)
  }
}

// Update Metrics From Script
const handleUpdatedMetrics = async (c: Context) => {
  Logger.info(`Started Adding Metrics`)

  const authHeader = c.req.raw.headers.get("authorization") ?? ""
  const secret = authHeader.replace(/^Bearer\s+/i, "").trim()

  if (secret !== process.env.METRICS_SECRET) {
    Logger.warn("Unauthorized metrics update attempt")
    return c.text("Unauthorized", 401)
  }

  const body = await c.req.json()
  const {
    email,
    messageCount,
    attachmentCount,
    failedMessages,
    failedAttachments,
    totalMails,
    skippedMail,
    eventsCount,
    contactsCount,
    pdfCount,
    docCount,
    sheetsCount,
    slidesCount,
    fileCount,
    totalDriveFiles,
    blockedPdfs,
  } = body
  await updateMetricsFromThread({
    email,
    messageCount,
    attachmentCount,
    failedMessages,
    failedAttachments,
    totalMails,
    skippedMail,
    eventsCount,
    contactsCount,
    pdfCount,
    docCount,
    sheetsCount,
    slidesCount,
    fileCount,
    totalDriveFiles,
    blockedPdfs,
  })
}

internalMetricRouter.post("/update-metrics", handleUpdatedMetrics)

// App validatione endpoint

const handleAppValidation = async (c: Context) => {
  const authHeader = c.req.header("Authorization")

  if (!authHeader || !authHeader.startsWith("Bearer ")) {
    throw new HTTPException(401, {
      message: "Missing or malformed Authorization header",
    })
  }

  const token = authHeader.slice("Bearer ".length).trim()

  const userInfoRes = await fetch(
    "https://www.googleapis.com/oauth2/v3/userinfo",
    {
      headers: {
        Authorization: `Bearer ${token}`,
      },
    },
  )
  if (!userInfoRes.ok) {
    throw new HTTPException(401, {
      message: "Invalid or expired token",
    })
  }

  const user = await userInfoRes.json()

  const email = user?.email
  if (!email) {
    throw new HTTPException(500, {
      message: "Could not get the email of the user",
    })
  }

  if (!user?.email_verified) {
    throw new HTTPException(403, { message: "User email is not verified" })
  }
  // hosted domain
  // @ts-ignore
  let domain = user.hd
  if (!domain && email) {
    domain = email.split("@")[1]
  }
  const name = user?.name || user?.given_name || user?.family_name || ""
  const photoLink = user?.picture || ""

  const existingUserRes = await getUserByEmail(db, email)

  // if user exists then workspace exists too
  if (existingUserRes && existingUserRes.length) {
    Logger.info(
      {
        requestId: c.var.requestId, // Access the request ID
        user: {
          email: user.email,
          name: user.name,
          verified_email: user.email_verified,
        },
      },
      "User found and authenticated",
    )
    const existingUser = existingUserRes[0]
    const workspaceId = existingUser.workspaceExternalId

    const accessToken = await generateTokens(
      user.email,
      existingUser.role,
      existingUser.workspaceExternalId,
    )
    const refreshToken = await generateTokens(
      user.email,
      existingUser.role,
      existingUser.workspaceExternalId,
      true,
    )
    // save refresh token generated in user schema
    await saveRefreshTokenToDB(db, email, refreshToken)

    return c.json({
      access_token: accessToken,
      refresh_token: refreshToken,
      workspace_id: workspaceId,
    })
  }
  Logger.error(`No existing user found`)
  return c.json(
    {
      success: false,
      message: "No existing User found",
    },
    404,
  )
}

const handleAppRefreshToken = async (c: Context) => {
  let body
  try {
    body = await c.req.json()
  } catch {
    Logger.warn("Failed to parse JSON body")
    return c.json({ msg: "Invalid request" }, 400)
  }

  const refreshToken =
    typeof body.refreshToken === "string" ? body.refreshToken : undefined

  if (!refreshToken) {
    Logger.warn("No refresh token provided")
    return c.json({ msg: "Missing refresh token" }, 401)
  }

  let payload: Record<string, unknown>
  try {
    payload = await verify(refreshToken, refreshTokenSecret)
  } catch (err) {
    Logger.warn("Invalid or expired refresh token", err)
    return c.json({ msg: "Invalid or expired refresh token" }, 401)
  }

  const { sub: email, workspaceId } = payload as {
    sub: string
    workspaceId: string
  }

  const uw = await getPublicUserAndWorkspaceByEmail(db, workspaceId, email)
  if (!uw?.user || !uw?.workspace) {
    Logger.warn("No user/workspace for token payload", { email, workspaceId })
    return c.json({ msg: "Unauthorized" }, 401)
  }
  const existingUser = uw.user

  if (existingUser.refreshToken !== refreshToken) {
    Logger.warn("Refresh token mismatch", { email })
    return c.json({ msg: "Unauthorized" }, 401)
  }

  try {
    const newAccessToken = await generateTokens(
      existingUser.email,
      existingUser.role,
      existingUser.workspaceExternalId,
    )
    const newRefreshToken = await generateTokens(
      existingUser.email,
      existingUser.role,
      existingUser.workspaceExternalId,
      true,
    )

    await saveRefreshTokenToDB(db, existingUser.email, newRefreshToken)
    Logger.info("Mobile tokens refreshed", { email })
    return c.json(
      {
        accessToken: newAccessToken,
        refreshToken: newRefreshToken,
      },
      200,
    )
  } catch (err) {
    Logger.error("Error generating tokens", err)
    return c.json({ msg: "Internal server error" }, 500)
  }
}

const getNewAccessRefreshToken = async (c: Context) => {
  const refreshToken = getCookie(c, RefreshTokenCookieName)

  const clearAndRedirect = () => {
    clearCookies(c)
    Logger.warn("Cleared tokens and redirecting to /auth")
    return c.redirect(`/auth`)
  }

  if (!refreshToken) {
    Logger.warn("No refresh token found")
    return clearAndRedirect()
  }

  let payload
  try {
    payload = await verify(refreshToken, refreshTokenSecret)
  } catch (err) {
    Logger.warn("Failed to verify refresh token", err)
    return clearAndRedirect()
  }

  const { sub, workspaceId } = payload as { sub: string; workspaceId: string }
  const email = sub
  const userAndWorkspace: PublicUserWorkspace =
    await getPublicUserAndWorkspaceByEmail(db, workspaceId, email)

  const existingUser = userAndWorkspace?.user
  const existingWorkspace = userAndWorkspace?.workspace

  if (!existingUser || !existingWorkspace) {
    Logger.warn("User or workspace not found for refresh token")
    return clearAndRedirect()
  }

  // Check if the refresh token matches the one in DB
  if (existingUser.refreshToken !== refreshToken) {
    Logger.warn("Refresh token does not match DB")
    return clearAndRedirect()
  }

  try {
    const newAccessToken = await generateTokens(
      existingUser.email,
      existingUser.role,
      existingUser.workspaceExternalId,
    )
    const newRefreshToken = await generateTokens(
      existingUser.email,
      existingUser.role,
      existingUser.workspaceExternalId,
      true,
    )
    // Save new refresh token in DB
    await saveRefreshTokenToDB(db, email, newRefreshToken)
    const opts = {
      secure: true,
      path: "/",
      httpOnly: true,
    }
    setCookieByEnv(c, AccessTokenCookieName, newAccessToken, opts)
    setCookieByEnv(c, RefreshTokenCookieName, newRefreshToken, opts)
    Logger.info("Both tokens refreshed successfully")
    return c.json({
      msg: "Access Token refreshed",
    })
  } catch (err) {
    Logger.error("Error generating new tokens", err)
    return clearAndRedirect()
  }
}

export const AppRoutes = app
  .basePath("/api/v1")
  .post("/validate-token", handleAppValidation)
  .post("/app-refresh-token", handleAppRefreshToken) // To refresh the access token for mobile app
  .post("/refresh-token", getNewAccessRefreshToken)
  .use("*", AuthMiddleware)
  .use("*", honoMiddlewareLogger)
  .post(
    "/autocomplete",
    zValidator("json", autocompleteSchema),
    AutocompleteApi,
  )
  .post("files/upload", handleFileUpload)
  .post("/files/upload-attachment", handleAttachmentUpload)
  .get("/attachments/:fileId", handleAttachmentServe)
  .get("/attachments/:fileId/thumbnail", handleThumbnailServe)
  .post("/chat", zValidator("json", chatSchema), GetChatApi)
  .post(
    "/chat/generateTitle",
    zValidator("json", chatTitleSchema),
    GenerateChatTitleApi,
  )
  .post(
    "/chat/bookmark",
    zValidator("json", chatBookmarkSchema),
    ChatBookmarkApi,
  )
  .post("/chat/rename", zValidator("json", chatRenameSchema), ChatRenameApi)
  .post("/chat/delete", zValidator("json", chatDeleteSchema), ChatDeleteApi)
  .post("/chat/stop", zValidator("json", chatStopSchema), StopStreamingApi)
  .get("/chat/history", zValidator("query", chatHistorySchema), ChatHistory)
  .get(
    "/chat/favorites",
    zValidator("query", chatHistorySchema),
    ChatFavoritesApi,
  )
  .get(
    "/chat/dashboard-data",
    zValidator("query", dashboardDataSchema),
    DashboardDataApi,
  )
  .get(
    "/chat/shared-agent-usage",
    zValidator("query", sharedAgentUsageSchema),
    SharedAgentUsageApi,
  )
  .get("/chat/trace", zValidator("query", chatTraceSchema), GetChatTraceApi)
  .post(
    "/chat/followup-questions",
    zValidator("json", followUpQuestionsSchema),
    GenerateFollowUpQuestionsApi,
  )
  .get("/chat/models", GetAvailableModelsApi)
  // Shared chat routes
  .post(
    "/chat/share/create",
    zValidator("json", createSharedChatSchema),
    CreateSharedChatApi,
  )
  .get(
    "/chat/share",
    zValidator("query", getSharedChatSchema),
    GetSharedChatApi,
  )
  .get(
    "/chat/shares",
    zValidator("query", listSharedChatsSchema),
    ListSharedChatsApi,
  )
  .get(
    "/chat/share/check",
    zValidator("query", checkSharedChatSchema),
    CheckSharedChatApi,
  )
  .delete(
    "/chat/share/delete",
    zValidator("json", deleteSharedChatSchema),
    DeleteSharedChatApi,
  )
  // this is event streaming end point
  .get("/message/create", zValidator("query", messageSchema), MessageApi)
  .get(
    "/message/retry",
    zValidator("query", messageRetrySchema),
    MessageRetryApi,
  )
  .post(
    "/message/feedback",
    zValidator("json", messageFeedbackSchema),
    MessageFeedbackApi,
  )
  .post(
    "/message/feedback/enhanced",
    zValidator("json", enhancedMessageFeedbackSchema),
    EnhancedMessageFeedbackApi,
  )
  .get("/search", zValidator("query", searchSchema), SearchApi)
  .get(
    "/search/slack-channels",
    zValidator("query", searchSchema),
    SearchSlackChannels,
  )
  .get("/me", GetUserWorkspaceInfo)
  .get("/users/api-keys", GetUserApiKeys)
  .post(
    "/users/api-key",
    zValidator("json", CreateApiKeySchema),
    GenerateUserApiKey,
  )
  .delete("/users/api-keys/:keyId", DeleteUserApiKey)
  .get("/datasources", ListDataSourcesApi)
  .get("/datasources/:docId", GetDataSourceFile)
  .get("/datasources/:dataSourceName/files", ListDataSourceFilesApi)
  .get("/datasources/:dataSourceId/agents", GetAgentsForDataSourceApi)
  .get("/proxy/:url", ProxyUrl)
  .get("/answer", zValidator("query", answerSchema), AnswerApi)
  .post(
    "/search/document/delete",
    zValidator("json", deleteDocumentSchema),
    DeleteDocumentApi,
  )
  .post("/search/driveitem", GetDriveItem)
  .post("/search/driveitemsbydocids", GetDriveItemsByDocIds)
  .post("/tuning/evaluate", EvaluateHandler)
  .get("/tuning/datasets", ListDatasetsHandler)
  .post(
    "/tuning/tuneDataset",
    zValidator("json", tuneDatasetSchema),
    TuneDatasetHandler,
  )
  .delete("/tuning/datasets/:filename", DeleteDatasetHandler)
  .get("/tuning/ws/:jobId", TuningWsRoute)

  // Workflow Routes
  .post(
    "/workflow/templates",
    zValidator("json", createWorkflowTemplateSchema),
    CreateWorkflowTemplateApi,
  )
  .post(
    "/workflow/templates/complex",
    zValidator("json", createComplexWorkflowTemplateSchema),
    CreateComplexWorkflowTemplateApi,
  )
  .get("/workflow/templates", ListWorkflowTemplatesApi)
  .get("/workflow/templates/:templateId", GetWorkflowTemplateApi)
  .put(
    "/workflow/templates/:templateId",
    zValidator("json", updateWorkflowTemplateSchema),
    UpdateWorkflowTemplateApi,
  )
  .post("/workflow/templates/:templateId/execute", ExecuteTemplateApi)
  .post(
    "/workflow/templates/:templateId/execute-with-input",
    ExecuteWorkflowWithInputApi,
  )
  .post(
    "/workflow/templates/:templateId/steps",
    zValidator("json", addStepToWorkflowSchema),
    AddStepToWorkflowApi,
  )
  .post(
    "/workflow/executions",
    zValidator("json", createWorkflowExecutionSchema),
    CreateWorkflowExecutionApi,
  )
  .get(
    "/workflow/executions",
    zValidator("query", listWorkflowExecutionsQuerySchema),
    ListWorkflowExecutionsApi,
  )
  .get("/workflow/executions/:executionId", GetWorkflowExecutionApi)
  .get(
    "/workflow/executions/:executionId/status",
    GetWorkflowExecutionStatusApi,
  )
  .post(
    "/workflow/tools",
    zValidator("json", createWorkflowToolSchema),
    CreateWorkflowToolApi,
  )
  .get("/workflow/tools", ListWorkflowToolsApi)
  .get("/workflow/tools/:toolId", GetWorkflowToolApi)
  .put(
    "/workflow/tools/:toolId",
    zValidator("json", updateWorkflowToolSchema),
    UpdateWorkflowToolApi,
  )
  .delete("/workflow/tools/:toolId", DeleteWorkflowToolApi)
  .delete("/workflow/steps/:stepId", DeleteWorkflowStepTemplateApi)
  .put(
    "/workflow/steps/:stepId",
    zValidator("json", updateWorkflowStepExecutionSchema),
    UpdateWorkflowStepExecutionApi,
  )
  .post("/workflow/steps/:stepId/complete", CompleteWorkflowStepExecutionApi)
  .get("/workflow/steps/:stepId/form", GetFormDefinitionApi)
  .post("/workflow/steps/submit-form", SubmitFormStepApi)
  .get("/workflow/files/:fileId", ServeWorkflowFileApi)
  .get("/workflow/models/gemini", GetGeminiModelEnumsApi)
  .get("/workflow/models/vertexai", GetVertexAIModelEnumsApi)

  // Agent Routes
  .post("/agent/create", zValidator("json", createAgentSchema), CreateAgentApi)
  .get("/agent/generate-prompt", GeneratePromptApi)
  .get("/agents", zValidator("query", listAgentsSchema), ListAgentsApi)
  .get("/agent/:agentExternalId", GetAgentApi)
  .get("/workspace/users", GetWorkspaceUsersApi)
  .get(
    "/workspace/users/search",
    zValidator("query", searchUsersSchema),
    SearchWorkspaceUsersApi,
  )
  // Call routes
  .post(
    "/calls/initiate",
    zValidator("json", initiateCallSchema),
    InitiateCallApi,
  )
  .post(
    "/calls/invite",
    zValidator("json", inviteToCallSchema),
    InviteToCallApi,
  )
  .post("/calls/join", zValidator("json", joinCallSchema), JoinCallApi)
  .post("/calls/end", zValidator("json", endCallSchema), EndCallApi)
  .get("/calls/active", GetActiveCallsApi)
  .get("/agent/:agentExternalId/permissions", GetAgentPermissionsApi)
  .get("/agent/:agentExternalId/integration-items", GetAgentIntegrationItemsApi)
  .put(
    "/agent/:agentExternalId",
    zValidator("json", updateAgentSchema),
    UpdateAgentApi,
  )
  .delete("/agent/:agentExternalId", DeleteAgentApi)
  .post("/auth/logout", LogOut)
  //send Email Route
  .post("/email/send", sendMailHelper)

  // Collection Routes
  .post("/cl", CreateCollectionApi)
  .get("/cl", ListCollectionsApi)
  .get(
    "/cl/search",
    zValidator("query", searchKnowledgeBaseSchema),
    SearchKnowledgeBaseApi,
  )
  .post("/cl/poll-status", PollCollectionsStatusApi)
  .get("/cl/:clId", GetCollectionApi)
  .get("/cl/:clId/name", GetCollectionNameForSharedAgentApi)
  .put("/cl/:clId", UpdateCollectionApi)
  .delete("/cl/:clId", DeleteCollectionApi)
  .get("/cl/:clId/items", ListCollectionItemsApi)
  .post("/cl/:clId/items/folder", CreateFolderApi)
  .post("/cl/:clId/items/upload", UploadFilesApi)
  .post("/cl/:clId/items/upload/batch", UploadFilesApi) // Batch upload endpoint
  .post("/cl/:clId/items/upload/complete", UploadFilesApi) // Complete batch session
  .delete("/cl/:clId/items/:itemId", DeleteItemApi)
  .get("/cl/:clId/files/:itemId/preview", GetFilePreviewApi)
  .get("/cl/:clId/files/:itemId/content", GetFileContentApi)
  .get("/cl/:clId/files/:itemId/download", DownloadFileApi)
  .get("/chunk/:cId/files/:itemId/content", GetChunkContentApi)
  .post("/highlight", zValidator("json", highlightSchema), HighlightApi)

  .post(
    "/oauth/create",
    zValidator("form", createOAuthProvider),
    CreateOAuthProvider,
  )
  .post(
    "/slack/ingest_more_channel",
    zValidator("json", ingestMoreChannelSchema),
    IngestMoreChannelApi,
  )
  .post(
    "/slack/start_ingestion",
    zValidator("json", startSlackIngestionSchema),
    StartSlackIngestionApi,
  )
  .delete(
    "/oauth/connector/delete",
    zValidator("form", deleteConnectorSchema),
    DeleteOauthConnector,
  )
  .post(
    "/connector/update_status",
    zValidator("form", updateConnectorStatusSchema),
    UpdateConnectorStatus,
  )
  .get("/connectors/all", GetConnectors)
  .get("/oauth/global-slack-provider", GetProviders)

  // Admin Routes
  .basePath("/admin")
  .use("*", AdminRoleMiddleware)
  // TODO: debug
  // for some reason the validation schema
  // is not making the keys mandatory
  .get("/list_loggedIn_users", ListAllLoggedInUsers)
  .get("/list_ingested_users", ListAllIngestedUsers)
  .post("/change_role", zValidator("form", UserRoleChangeSchema), UpdateUser)
  .post("/syncGoogleWorkSpaceByMail", HandlePerUserGoogleWorkSpaceSync)
  .post("syncSlackByMail", HandlePerUserSlackSync)
  // create the provider + connector
  .post(
    "/oauth/create",
    zValidator("form", createOAuthProvider),
    CreateOAuthProvider,
  )
  .post(
    "/microsoft/service_account",
    zValidator("form", microsoftServiceSchema),
    AddServiceConnectionMicrosoft,
  )
  .post(
    "/slack/ingest_more_channel",
    zValidator("json", ingestMoreChannelSchema),
    IngestMoreChannelApi,
  )
  .post(
    "/slack/start_ingestion",
    zValidator("json", startSlackIngestionSchema),
    StartSlackIngestionApi,
  )
  .delete(
    "/oauth/connector/delete",
    zValidator("form", deleteConnectorSchema),
    DeleteOauthConnector,
  )
  .post(
    "/connector/update_status",
    zValidator("form", updateConnectorStatusSchema),
    UpdateConnectorStatus,
  )
  .get("/connectors/all", GetConnectors)
  .get("/oauth/global-slack-provider", GetProviders)

  .post(
    "/service_account",
    zValidator("form", addServiceConnectionSchema),
    AddServiceConnection,
  )
  .put(
    "/service_account",
    zValidator("form", updateServiceConnectionSchema),
    UpdateServiceConnection,
  )
  .post(
    "/google/service_account/ingest_more",
    zValidator("json", serviceAccountIngestMoreSchema),
    ServiceAccountIngestMoreUsersApi,
  )
  // create the provider + connector
  .post(
    "/apikey/create",
    zValidator("form", addApiKeyConnectorSchema),
    AddApiKeyConnector,
  )
  .post(
    "/apikey/mcp/create",
    zValidator("json", addApiKeyMCPConnectorSchema),
    AddApiKeyMCPConnector,
  )
  .post(
    "/stdio/mcp/create",
    zValidator("form", addStdioMCPConnectorSchema),
    AddStdioMCPConnector,
  )

  .get("/connector/:connectorId/tools", GetConnectorTools) // Added route for GetConnectorTools

  .delete(
    "/connector/delete",
    zValidator("form", deleteConnectorSchema),
    DeleteConnector,
  )

  .post(
    // Added route for updating tool statuses
    "/tools/update_status",
    zValidator("json", updateToolsStatusSchema),
    UpdateToolsStatusApi,
  )
  .post(
    "/user/delete_data",
    zValidator("json", deleteUserDataSchema),
    AdminDeleteUserData,
  )
  .post(
    "/kb/vespa-data",
    zValidator("json", getDocumentSchema),
    GetKbVespaContent,
  )

  // Admin Dashboard Routes
  .get("/chats", zValidator("query", adminQuerySchema), GetAdminChats)
  .get("/agents", GetAdminAgents)
  .get("/users", GetAdminUsers)
  .get(
    "/users/:userId/feedback",
    zValidator("query", userAgentLeaderboardQuerySchema),
    GetAllUserFeedbackMessages,
  )
  .get(
    "/users/:userId/agent-leaderboard",
    zValidator("query", userAgentLeaderboardQuerySchema),
    GetUserAgentLeaderboard,
  )

  .get(
    "/agents/:agentId/analysis",
    zValidator("query", agentAnalysisQuerySchema),
    GetAgentAnalysis,
  )
  .get(
    "/agents/:agentId/feedback",
    zValidator("query", agentAnalysisQuerySchema),
    GetAgentFeedbackMessages,
  )

  .get(
    "/agents/:agentId/user-feedback/:userId",
    zValidator("query", agentAnalysisQuerySchema),
    GetAgentUserFeedbackMessages,
  )
  .get(
    "/admin/users/:userId/feedback",
    zValidator("query", userAgentLeaderboardQuerySchema),
    GetAllUserFeedbackMessages,
  )

app.get("/oauth/callback", AuthMiddleware, OAuthCallback)
app.get(
  "/oauth/start",
  AuthMiddleware,
  zValidator("query", oauthStartQuerySchema),
  StartOAuth,
)

// Consumer API endpoints, authenticated by ApiKeyMiddleware
app
  .basePath("/api/consumer")
  .use("*", ApiKeyMiddleware)
  .post("/agent/create", zValidator("json", createAgentSchema), CreateAgentApi) // Create Agent
  .post(
    "/agent/chat",
    zValidator("json", agentChatMessageSchema), // Agent Chat
    AgentMessageApi,
  )
  .post(
    "/agent/chat/stop",
    zValidator("json", chatStopSchema), // Agent Chat Stop
    StopStreamingApi,
  )
  .put(
    "/agent/:agentExternalId",
    zValidator("json", updateAgentSchema), // Update Agent
    UpdateAgentApi,
  )
  .delete("/agent/:agentExternalId", DeleteAgentApi) // Delete Agent
  .get("/chat/history", zValidator("query", chatHistorySchema), ChatHistory) // List chat history
  .post("/cl", CreateCollectionApi) // Create collection (KB)
  .get("/cl", ListCollectionsApi) // List all collections
  .get(
    "/cl/search",
    zValidator("query", searchKnowledgeBaseSchema), // Search over KB
    SearchKnowledgeBaseApi,
  )
  .delete("/cl/:clId", DeleteCollectionApi) // Delete collection (KB)
  .post("/cl/:clId/items/upload", UploadFilesApi) // Upload files to KB
  .delete("/cl/:clId/items/:itemId", DeleteItemApi) // Delete Item in KB

const generateTokens = async (
  email: string,
  role: string,
  workspaceId: string,
  forRefreshToken: boolean = false,
) => {
  const payload = forRefreshToken
    ? {
        sub: email,
        role: role,
        workspaceId,
        tokenType: "refresh",
        exp: Math.floor(Date.now() / 1000) + config.RefreshTokenTTL,
      }
    : {
        sub: email,
        role: role,
        workspaceId,
        tokenType: "access",
        exp: Math.floor(Date.now() / 1000) + config.AccessTokenTTL,
      }
  const jwtToken = await sign(
    payload,
    forRefreshToken ? refreshTokenSecret : accessTokenSecret,
  )
  return jwtToken
}
// we won't allow user to reach the login page if they are already logged in
// or if they have an expired token

// After google oauth is done, google redirects user
// here and this is where all the onboarding will happen
// if user account does not exist, then we will automatically
// create the user and workspace
// if workspace already exists for that domain then we just login
// the user and update the last logged in value
app.get(
  "/v1/auth/callback",
  googleAuth({
    client_id: clientId,
    client_secret: clientSecret,
    scope: ["openid", "email", "profile"],
    redirect_uri: redirectURI,
  }),
  async (c: Context) => {
    const token = c.get("token")
    const grantedScopes = c.get("granted-scopes")
    const user = c.get("user-google")

    const email = user?.email
    if (!email) {
      throw new HTTPException(500, {
        message: "Could not get the email of the user",
      })
    }

    if (!user?.verified_email) {
      throw new HTTPException(500, { message: "User email is not verified" })
    }
    // hosted domain
    // @ts-ignore
    let domain = user.hd
    if (!domain && email) {
      domain = email.split("@")[1]
    }
    const name = user?.name || user?.given_name || user?.family_name || ""
    const photoLink = user?.picture || ""

    const existingUserRes = await getUserByEmail(db, email)
    // if user exists then workspace exists too
    if (existingUserRes && existingUserRes.length) {
      Logger.info(
        {
          requestId: c.var.requestId, // Access the request ID
          user: {
            email: user.email,
            name: user.name,
            verified_email: user.verified_email,
          },
        },
        "User found and authenticated",
      )
      const existingUser = existingUserRes[0]
      const accessToken = await generateTokens(
        existingUser.email,
        existingUser.role,
        existingUser.workspaceExternalId,
      )
      const refreshToken = await generateTokens(
        existingUser.email,
        existingUser.role,
        existingUser.workspaceExternalId,
        true,
      )
      // save refresh token generated in user schema
      await saveRefreshTokenToDB(db, email, refreshToken)
      const opts = {
        secure: true,
        path: "/",
        httpOnly: true,
      }
      setCookieByEnv(c, AccessTokenCookieName, accessToken, opts)
      setCookieByEnv(c, RefreshTokenCookieName, refreshToken, opts)
      return c.redirect(postOauthRedirect)
    }

    // check if workspace exists
    // just create the user
    const existingWorkspaceRes = await getWorkspaceByDomain(domain)
    if (existingWorkspaceRes && existingWorkspaceRes.length) {
      Logger.info("Workspace found, creating user")
      const existingWorkspace = existingWorkspaceRes[0]
      const [user] = await createUser(
        db,
        existingWorkspace.id,
        email,
        name,
        photoLink,
        UserRole.User,
        existingWorkspace.externalId,
      )

      const accessToken = await generateTokens(
        user.email,
        user.role,
        user.workspaceExternalId,
      )
      const refreshToken = await generateTokens(
        user.email,
        user.role,
        user.workspaceExternalId,
        true,
      )
      // save refresh token generated in user schema
      await saveRefreshTokenToDB(db, email, refreshToken)
      const emailSent = await emailService.sendWelcomeEmail(
        user.email,
        user.name,
      )
      if (emailSent) {
        Logger.info(`Welcome email sent to ${user.email} and ${user.name}`)
      }
      const opts = {
        secure: true,
        path: "/",
        httpOnly: true,
      }
      setCookieByEnv(c, AccessTokenCookieName, accessToken, opts)
      setCookieByEnv(c, RefreshTokenCookieName, refreshToken, opts)
      return c.redirect(postOauthRedirect)
    }

    // we could not find the user and the workspace
    // creating both

    Logger.info("Creating workspace and user")
    const userAcc = await db.transaction(async (trx) => {
      const [workspace] = await createWorkspace(trx, email, domain)
      const [user] = await createUser(
        trx,
        workspace.id,
        email,
        name,
        photoLink,
        UserRole.SuperAdmin,
        workspace.externalId,
      )
      return user
    })

    const accessToken = await generateTokens(
      userAcc.email,
      userAcc.role,
      userAcc.workspaceExternalId,
    )
    const refreshToken = await generateTokens(
      userAcc.email,
      userAcc.role,
      userAcc.workspaceExternalId,
      true,
    )
    // save refresh token generated in user schema
    await saveRefreshTokenToDB(db, email, refreshToken)
    const emailSent = await emailService.sendWelcomeEmail(
      userAcc.email,
      userAcc.name,
    )
    if (emailSent) {
      Logger.info(
        `Welcome email sent to new workspace creator ${userAcc.email}`,
      )
    }
    const opts = {
      secure: true,
      path: "/",
      httpOnly: true,
    }
    setCookieByEnv(c, AccessTokenCookieName, accessToken, opts)
    setCookieByEnv(c, RefreshTokenCookieName, refreshToken, opts)
    return c.redirect(postOauthRedirect)
  },
)

// START of Health Check Endpoints
// Comprehensive health check endpoint

const createHealthCheckHandler = (
  checkFn: () => Promise<HealthStatusResponse>,
  serviceName: ServiceName,
) => {
  return async (c: Context) => {
    try {
      const health = await checkFn()
      const statusCode =
        health.status === HealthStatusType.Healthy ||
        health.status === HealthStatusType.Degraded
          ? 200
          : 503
      return c.json(health, statusCode)
    } catch (error) {
      Logger.error(error, `Health check endpoint failed for ${serviceName}`)
      return c.json(
        {
          status: HealthStatusType.Unhealthy,
          timestamp: new Date().toISOString(),
          error: "Health check failed",
          details: error instanceof Error ? error.message : "Unknown error",
        },
        503,
      )
    }
  }
}

app.get("/health", async (c) => {
  try {
    const health = await checkOverallSystemHealth()
    const statusCode =
      health.status === HealthStatusType.Healthy
        ? 200
        : health.status === HealthStatusType.Degraded
          ? 200
          : 503

    return c.json(health, statusCode)
  } catch (error) {
    Logger.error(error, "Health check endpoint failed")
    return c.json(
      {
        status: HealthStatusType.Unhealthy,
        timestamp: new Date().toISOString(),
        error: "Health check failed",
        details: error instanceof Error ? error.message : "Unknown error",
      },
      503,
    )
  }
})

// Postgres health check endpoint
app.get(
  "/health/postgres",
  createHealthCheckHandler(checkPostgresHealth, ServiceName.postgres),
)
// Vespa health check endpoint
app.get(
  "/health/vespa",
  createHealthCheckHandler(checkVespaHealth, ServiceName.vespa),
)

// Serving exact frontend routes and adding AuthRedirect wherever needed
app.get("/auth", serveStatic({ path: "./dist/index.html" }))

// PDF.js worker files
app.get(
  "/pdfjs/pdf.worker.min.mjs",
  serveStatic({ path: "./dist/pdfjs/pdf.worker.min.mjs" }),
)

// PDF.js character maps
app.get("/pdfjs/cmaps/*", serveStatic({ root: "./dist" }))

// PDF.js standard fonts
app.get("/pdfjs/standard_fonts/*", serveStatic({ root: "./dist" }))

// PDF.js WASM files
app.get("/pdfjs/wasm/*", serveStatic({ root: "./dist" }))

// PDF.js annotation images
app.get("/pdfjs/images/*", serveStatic({ root: "./dist" }))

// PDF.js ICC color profiles
app.get("/pdfjs/iccs/*", serveStatic({ root: "./dist" }))

app.get("/assets/*", serveStatic({ root: "./dist" }))
app.get("/*", AuthRedirect, serveStatic({ path: "./dist/index.html" }))

export const init = async () => {
  // Initialize API server queue (only FileProcessingQueue, no workers)
  await initApiServerQueue()
  
  if (isSlackEnabled()) {
    Logger.info("Slack Web API client initialized and ready.")
    try {
      const socketStarted = await startSocketMode()
      if (socketStarted) {
        Logger.info("Slack Socket Mode connection initiated successfully.")
      } else {
        Logger.warn(
          "Failed to start Slack Socket Mode - missing configuration.",
        )
      }
    } catch (error) {
      Logger.error(error, "Error starting Slack Socket Mode")
    }
  } else {
    Logger.info("Slack integration disabled - no BOT_TOKEN/APP_TOKEN provided.")
  }
}

internalMetricRouter.get("/metrics", async (c) => {
  try {
    const metrics = await metricRegister.metrics()
    return c.text(metrics, 200, {
      "Content-Type": metricRegister.contentType,
    })
  } catch (err) {
    return c.text("Error generating metrics", 500)
  }
})

init().catch((error) => {
  throw new InitialisationError({ cause: error })
})

const errorHandler = (error: Error) => {
  // Added Error type
  return new Response(`<pre>${error}\n${error.stack}</pre>`, {
    headers: {
      "Content-Type": "text/html",
    },
  })
}

const server = Bun.serve({
  fetch: app.fetch,
  port: config.port,
  websocket,
  idleTimeout: 180,
  development: true,
  error: errorHandler,
})

const metricServer = Bun.serve({
  fetch: internalMetricRouter.fetch,
  port: config.metricsPort, // new port from config
  idleTimeout: 180,
  development: true,
  error: errorHandler,
})

Logger.info(`listening on port: ${config.port}`)

const errorEvents: string[] = [
  `uncaughtException`,
  `unhandledRejection`,
  `rejectionHandled`,
]
errorEvents.forEach((eventType: string) =>
  process.on(eventType, (error: Error) => {
    Logger.error(error, `Caught via event: ${eventType}`)
  }),
)<|MERGE_RESOLUTION|>--- conflicted
+++ resolved
@@ -259,11 +259,8 @@
   GetFileContentApi,
   DownloadFileApi,
   GetChunkContentApi,
-<<<<<<< HEAD
   GetCollectionNameForSharedAgentApi,
-=======
   PollCollectionsStatusApi,
->>>>>>> fab12523
 } from "@/api/knowledgeBase"
 import {
   searchKnowledgeBaseSchema,
