import { type Context, Hono, type Next } from "hono"
import {
  AnswerApi,
  AutocompleteApi,
  autocompleteSchema,
  chatBookmarkSchema,
  chatDeleteSchema,
  chatHistorySchema,
  chatRenameSchema,
  chatTraceSchema,
  chatSchema,
  followUpQuestionsSchema,
  dashboardDataSchema,
  sharedAgentUsageSchema,
  messageRetrySchema,
  messageSchema,
  SearchApi,
  chatStopSchema,
  SearchSlackChannels,
  agentChatMessageSchema,
  chatTitleSchema,
  GetDriveItem,
  GetDriveItemsByDocIds,
  HighlightApi,
  highlightSchema,
} from "@/api/search"
import { zValidator } from "@hono/zod-validator"
import {
  addApiKeyConnectorSchema,
  addApiKeyMCPConnectorSchema,
  addServiceConnectionSchema,
  updateServiceConnectionSchema,
  addStdioMCPConnectorSchema,
  answerSchema,
  createOAuthProvider,
  deleteConnectorSchema,
  oauthStartQuerySchema,
  searchSchema,
  updateConnectorStatusSchema,
  updateToolsStatusSchema, // Added for tool status updates
  serviceAccountIngestMoreSchema,
  deleteUserDataSchema,
  ingestMoreChannelSchema,
  startSlackIngestionSchema,
  UserRoleChangeSchema,
} from "@/types"
import {
  AddApiKeyConnector,
  AddApiKeyMCPConnector,
  AddServiceConnection,
  UpdateServiceConnection,
  CreateOAuthProvider,
  DeleteConnector,
  DeleteOauthConnector,
  GetConnectors,
  StartOAuth,
  AddStdioMCPConnector,
  UpdateConnectorStatus,
  ServiceAccountIngestMoreUsersApi,
  GetConnectorTools, // Added GetConnectorTools
  UpdateToolsStatusApi, // Added for tool status updates
  AdminDeleteUserData,
  IngestMoreChannelApi,
  StartSlackIngestionApi,
  GetProviders,
  GetAdminChats,
  GetAdminAgents,
  GetAdminUsers,
  GetUserAgentLeaderboard,
  GetAgentAnalysis,
  GetAgentFeedbackMessages,
  GetAgentUserFeedbackMessages,
  GetAllUserFeedbackMessages,
  adminQuerySchema,
  userAgentLeaderboardQuerySchema,
  agentAnalysisQuerySchema,
  GetWorkspaceApiKeys,
  UpdateUser,
  HandlePerUserSlackSync,
  HandlePerUserGoogleWorkSpaceSync,
  ListAllLoggedInUsers,
  ListAllIngestedUsers,
} from "@/api/admin"
import { ProxyUrl } from "@/api/proxy"
import { init as initQueue } from "@/queue"
import { createBunWebSocket } from "hono/bun"
import type { ServerWebSocket } from "bun"
import { googleAuth } from "@hono/oauth-providers/google"
import { jwt, verify } from "hono/jwt"
import type { JwtVariables } from "hono/jwt"
import { sign } from "hono/jwt"
import { db } from "@/db/client"
import { HTTPException } from "hono/http-exception"
import { createWorkspace, getWorkspaceByDomain } from "@/db/workspace"
import {
  createUser,
  deleteRefreshTokenFromDB,
  getPublicUserAndWorkspaceByEmail,
  getUserByEmail,
  saveRefreshTokenToDB,
} from "@/db/user"
import { getAppGlobalOAuthProvider } from "@/db/oauthProvider" // Import getAppGlobalOAuthProvider
import { getCookie } from "hono/cookie"
import { serveStatic } from "hono/bun"
import config from "@/config"
import { OAuthCallback } from "@/api/oauth"
import { deleteCookieByEnv, setCookieByEnv } from "@/utils"
import { getLogger, LogMiddleware } from "@/logger"
import { Subsystem } from "@/types"
import { GetUserWorkspaceInfo } from "@/api/auth"
import { AuthRedirectError, InitialisationError } from "@/errors"
import {
  ListDataSourcesApi,
  ListDataSourceFilesApi,
  DeleteDocumentApi,
  deleteDocumentSchema,
  GetAgentsForDataSourceApi,
  GetDataSourceFile,
} from "@/api/dataSource"
import {
  ChatBookmarkApi,
  ChatDeleteApi,
  ChatFavoritesApi,
  ChatHistory,
  ChatRenameApi,
  DashboardDataApi,
  SharedAgentUsageApi,
  GetChatApi,
  MessageApi,
  MessageFeedbackApi,
  EnhancedMessageFeedbackApi,
  MessageRetryApi,
  GetChatTraceApi,
  StopStreamingApi,
  GenerateFollowUpQuestionsApi,
  GetAvailableModelsApi,
  GenerateChatTitleApi,
} from "@/api/chat/chat"
import {
  CreateSharedChatApi,
  GetSharedChatApi,
  ListSharedChatsApi,
  DeleteSharedChatApi,
  CheckSharedChatApi,
  createSharedChatSchema,
  getSharedChatSchema,
  listSharedChatsSchema,
  deleteSharedChatSchema,
  checkSharedChatSchema,
} from "@/api/chat/sharedChat"
import { UserRole, Apps } from "@/shared/types" // Import Apps
import { wsConnections } from "@/integrations/metricStream"
import {
  EvaluateHandler,
  ListDatasetsHandler,
  TuneDatasetHandler,
  TuningWsRoute,
  tuneDatasetSchema,
  DeleteDatasetHandler,
} from "@/api/tuning"
import {
  CreateAgentApi,
  ListAgentsApi,
  UpdateAgentApi,
  DeleteAgentApi,
  GetWorkspaceUsersApi,
  GetAgentPermissionsApi,
  GetAgentIntegrationItemsApi,
  createAgentSchema,
  listAgentsSchema,
  updateAgentSchema,
  GetAgentApi,
} from "@/api/agent"
import { GeneratePromptApi } from "@/api/agent/promptGeneration"
import {
  CreateWorkflowTemplateApi,
  CreateComplexWorkflowTemplateApi,
  ExecuteTemplateApi,
  ExecuteWorkflowWithInputApi,
  GetWorkflowTemplateApi,
  ListWorkflowTemplatesApi,
  UpdateWorkflowTemplateApi,
  CreateWorkflowExecutionApi,
  GetWorkflowExecutionApi,
  GetWorkflowExecutionStatusApi,
  ListWorkflowExecutionsApi,
  CreateWorkflowToolApi,
  GetWorkflowToolApi,
  ListWorkflowToolsApi,
  UpdateWorkflowToolApi,
  DeleteWorkflowToolApi,
  AddStepToWorkflowApi,
  DeleteWorkflowStepTemplateApi,
  UpdateWorkflowStepExecutionApi,
  CompleteWorkflowStepExecutionApi,
  SubmitFormStepApi,
  GetFormDefinitionApi,
  ServeWorkflowFileApi,
  GetGeminiModelEnumsApi,
  GetVertexAIModelEnumsApi,
  createWorkflowTemplateSchema,
  createComplexWorkflowTemplateSchema,
  updateWorkflowTemplateSchema,
  createWorkflowExecutionSchema,
  updateWorkflowExecutionSchema,
  createWorkflowToolSchema,
  updateWorkflowStepExecutionSchema,
  formSubmissionSchema,
  listWorkflowExecutionsQuerySchema,
} from "@/api/workflow"
import metricRegister from "@/metrics/sharedRegistry"
import {
  handleAttachmentUpload,
  handleFileUpload,
  handleAttachmentServe,
  handleThumbnailServe,
} from "@/api/files"
import { z } from "zod" // Ensure z is imported if not already at the top for schemas
import {
  messageFeedbackSchema,
  enhancedMessageFeedbackSchema,
} from "@/api/chat/types"

import {
  CreateCollectionApi,
  ListCollectionsApi,
  GetCollectionApi,
  UpdateCollectionApi,
  DeleteCollectionApi,
  ListCollectionItemsApi,
  CreateFolderApi,
  UploadFilesApi,
  DeleteItemApi,
  GetFilePreviewApi,
  GetFileContentApi,
  DownloadFileApi,
  GetChunkContentApi,
} from "@/api/knowledgeBase"
import {
  searchKnowledgeBaseSchema,
  SearchKnowledgeBaseApi,
} from "./api/knowledgeBase/search"

import {
  isSlackEnabled,
  startSocketMode,
  getSocketModeStatus,
} from "@/integrations/slack/client"
const { JwtPayloadKey } = config
import { updateMetricsFromThread } from "@/metrics/utils"

import {
  agents,
  apiKeys,
  users,
  type PublicUserWorkspace,
  updateWorkflowToolSchema,
  addStepToWorkflowSchema,
} from "./db/schema"
import { sendMailHelper } from "@/api/testEmail"
import { emailService } from "./services/emailService"
import { AgentMessageApi } from "./api/chat/agents"
import { eq } from "drizzle-orm"
import {
  checkOverallSystemHealth,
  checkPostgresHealth,
  checkVespaHealth,
} from "./health"
import {
  HealthStatusType,
  ServiceName,
  type HealthStatusResponse,
} from "@/health/type"

// Define Zod schema for delete datasource file query parameters
const deleteDataSourceFileQuerySchema = z.object({
  dataSourceName: z.string().min(1),
  fileName: z.string().min(1),
})

export type Variables = JwtVariables

const clientId = process.env.GOOGLE_CLIENT_ID!
const clientSecret = process.env.GOOGLE_CLIENT_SECRET!
const redirectURI = config.redirectUri
const postOauthRedirect = config.postOauthRedirect

const accessTokenSecret = process.env.ACCESS_TOKEN_SECRET!
const refreshTokenSecret = process.env.REFRESH_TOKEN_SECRET!

const AccessTokenCookieName = "access-token"
const RefreshTokenCookieName = "refresh-token"

const Logger = getLogger(Subsystem.Server)

const { upgradeWebSocket, websocket } = createBunWebSocket<ServerWebSocket>()

const app = new Hono<{ Variables: Variables }>()

const internalMetricRouter = new Hono<{ Variables: Variables }>()

const AuthMiddleware = jwt({
  secret: accessTokenSecret,
  cookie: AccessTokenCookieName,
})

// Middleware to check if user has admin or superAdmin role
const AdminRoleMiddleware = async (c: Context, next: Next) => {
  const { sub } = c.get(JwtPayloadKey)
  const user = await getUserByEmail(db, sub)
  if (!user.length) {
    throw new HTTPException(403, {
      message: `Access denied. user with email ${sub} does not exist.`,
    })
  }
  const userRole = user[0].role
  if (userRole !== UserRole.Admin && userRole !== UserRole.SuperAdmin) {
    throw new HTTPException(403, {
      message: "Access denied. Admin privileges required.",
    })
  }

  await next()
}

const ApiKeyMiddleware = async (c: Context, next: Next) => {
  let apiKey: string
  try {
    // Extract API key from request body
    apiKey = c.req.header("x-api-key") || (c.req.query("api_key") as string)

    if (!apiKey) {
      Logger.error(
        "API key verification failed: Missing apiKey in request body",
      )
      throw new HTTPException(401, {
        message: "Missing API key. Please provide apiKey in request body.",
      })
    }
    // Decrypt and validate the API key
    const [foundApiKey] = await db
      .select({
        workspaceId: apiKeys.workspaceId,
        userId: apiKeys.userId,
        userEmail: users.email,
      })
      .from(apiKeys)
      .leftJoin(users, eq(apiKeys.userId, users.externalId)) // or users.externalId depending on your schema
      .where(eq(apiKeys.key, apiKey))
      .limit(1)

    if (!foundApiKey) {
      throw new HTTPException(400, {
        message: "Invalid API KEY",
      })
    }
    c.set("apiKey", apiKey)
    c.set("workspaceId", foundApiKey.workspaceId)
    c.set("userEmail", foundApiKey.userEmail)

    Logger.info(`API key verified for workspace ID: ${foundApiKey.workspaceId}`)

    await next()
  } catch (error) {
    if (error instanceof HTTPException) {
      throw error
    }
    Logger.warn("API key verification failed: Invalid JSON body")
    throw new HTTPException(400, {
      message: "Invalid API KEY",
    })
  }
}

// Middleware for frontend routes
// Checks if there is token in cookie or not
// If there is token, verify it is valid or not
// Redirect to auth page if no token or invalid token
const AuthRedirect = async (c: Context, next: Next) => {
  const authToken = getCookie(c, AccessTokenCookieName)

  // If no auth token is found
  if (!authToken) {
    Logger.warn("Redirected by server - No AuthToken")
    // Redirect to login page if no token found
    return c.redirect(`/auth`)
  }

  try {
    // Verify the token if available
    await AuthMiddleware(c, next)
  } catch (err) {
    Logger.error(
      err,
      `${new AuthRedirectError({ cause: err as Error })} ${
        (err as Error).stack
      }`,
    )
    Logger.warn("Redirected by server - Error in AuthMW")
    // Redirect to auth page if token invalid
    return c.redirect(`/auth`)
  }
}

const honoMiddlewareLogger = LogMiddleware(Subsystem.Server)

export const WsApp = app.get(
  "/ws",
  upgradeWebSocket((c) => {
    let connectorId: string | undefined
    return {
      onOpen(event, ws) {
        connectorId = c.req.query("id")
        Logger.info(`Websocket connection with id ${connectorId}`)
        wsConnections.set(connectorId, ws)
      },
      onMessage(event, ws) {
        Logger.info(`Message from client: ${event.data}`)
        ws.send(JSON.stringify({ message: "Hello from server!" }))
      },
      onClose: (event, ws) => {
        Logger.info("Connection closed")
        if (connectorId) {
          wsConnections.delete(connectorId)
        }
      },
    }
  }),
)

const clearCookies = (c: Context) => {
  const opts = {
    secure: true,
    path: "/",
    httpOnly: true,
  }
  deleteCookieByEnv(c, AccessTokenCookieName, opts)
  deleteCookieByEnv(c, RefreshTokenCookieName, opts)
  Logger.info("Cookies deleted")
}

const LogOut = async (c: Context) => {
  const accessToken = getCookie(c, AccessTokenCookieName)
  const refreshToken = getCookie(c, RefreshTokenCookieName)

  if (!accessToken || !refreshToken) {
    Logger.warn("No tokens found during logout")
    clearCookies(c)
    return c.redirect(`/auth`)
  }

  try {
    const { payload } = await verify(refreshToken, refreshTokenSecret)
    const { sub, workspaceId } = payload as { sub: string; workspaceId: string }
    const email = sub
    const userAndWorkspace: PublicUserWorkspace =
      await getPublicUserAndWorkspaceByEmail(db, workspaceId, email)

    const existingUser = userAndWorkspace?.user
    if (existingUser) {
      await deleteRefreshTokenFromDB(db, existingUser.email)
      Logger.info("Deleted refresh token from DB")
    } else {
      Logger.warn("User not found during logout")
    }
  } catch (err) {
    Logger.error("Error during logout token verify or DB operation", err)
  } finally {
    clearCookies(c)
    Logger.info("Logged out, redirecting to /auth")
    return c.redirect(`/auth`)
  }
}

// Update Metrics From Script
const handleUpdatedMetrics = async (c: Context) => {
  Logger.info(`Started Adding Metrics`)

  const authHeader = c.req.raw.headers.get("authorization") ?? ""
  const secret = authHeader.replace(/^Bearer\s+/i, "").trim()

  if (secret !== process.env.METRICS_SECRET) {
    Logger.warn("Unauthorized metrics update attempt")
    return c.text("Unauthorized", 401)
  }

  const body = await c.req.json()
  const {
    email,
    messageCount,
    attachmentCount,
    failedMessages,
    failedAttachments,
    totalMails,
    skippedMail,
    eventsCount,
    contactsCount,
    pdfCount,
    docCount,
    sheetsCount,
    slidesCount,
    fileCount,
    totalDriveFiles,
    blockedPdfs,
  } = body
  await updateMetricsFromThread({
    email,
    messageCount,
    attachmentCount,
    failedMessages,
    failedAttachments,
    totalMails,
    skippedMail,
    eventsCount,
    contactsCount,
    pdfCount,
    docCount,
    sheetsCount,
    slidesCount,
    fileCount,
    totalDriveFiles,
    blockedPdfs,
  })
}

internalMetricRouter.post("/update-metrics", handleUpdatedMetrics)

// App validatione endpoint

const handleAppValidation = async (c: Context) => {
  const authHeader = c.req.header("Authorization")

  if (!authHeader || !authHeader.startsWith("Bearer ")) {
    throw new HTTPException(401, {
      message: "Missing or malformed Authorization header",
    })
  }

  const token = authHeader.slice("Bearer ".length).trim()

  const userInfoRes = await fetch(
    "https://www.googleapis.com/oauth2/v3/userinfo",
    {
      headers: {
        Authorization: `Bearer ${token}`,
      },
    },
  )
  if (!userInfoRes.ok) {
    throw new HTTPException(401, {
      message: "Invalid or expired token",
    })
  }

  const user = await userInfoRes.json()

  const email = user?.email
  if (!email) {
    throw new HTTPException(500, {
      message: "Could not get the email of the user",
    })
  }

  if (!user?.email_verified) {
    throw new HTTPException(403, { message: "User email is not verified" })
  }
  // hosted domain
  // @ts-ignore
  let domain = user.hd
  if (!domain && email) {
    domain = email.split("@")[1]
  }
  const name = user?.name || user?.given_name || user?.family_name || ""
  const photoLink = user?.picture || ""

  const existingUserRes = await getUserByEmail(db, email)

  // if user exists then workspace exists too
  if (existingUserRes && existingUserRes.length) {
    Logger.info(
      {
        requestId: c.var.requestId, // Access the request ID
        user: {
          email: user.email,
          name: user.name,
          verified_email: user.email_verified,
        },
      },
      "User found and authenticated",
    )
    const existingUser = existingUserRes[0]
    const workspaceId = existingUser.workspaceExternalId

    const accessToken = await generateTokens(
      user.email,
      user.role,
      user.workspaceExternalId,
    )
    const refreshToken = await generateTokens(
      user.email,
      user.role,
      user.workspaceExternalId,
      true,
    )
    // save refresh token generated in user schema
    await saveRefreshTokenToDB(db, email, refreshToken)

    return c.json({
      access_token: accessToken,
      refresh_token: refreshToken,
      workspace_id: workspaceId,
    })
  }
  Logger.error(`No existing user found`)
  return c.json(
    {
      success: false,
      message: "No existing User found",
    },
    404,
  )
}

const handleAppRefreshToken = async (c: Context) => {
  let body
  try {
    body = await c.req.json()
  } catch {
    Logger.warn("Failed to parse JSON body")
    return c.json({ msg: "Invalid request" }, 400)
  }

  const refreshToken =
    typeof body.refreshToken === "string" ? body.refreshToken : undefined

  if (!refreshToken) {
    Logger.warn("No refresh token provided")
    return c.json({ msg: "Missing refresh token" }, 401)
  }

  let payload: Record<string, unknown>
  try {
    payload = await verify(refreshToken, refreshTokenSecret)
  } catch (err) {
    Logger.warn("Invalid or expired refresh token", err)
    return c.json({ msg: "Invalid or expired refresh token" }, 401)
  }

  const { sub: email, workspaceId } = payload as {
    sub: string
    workspaceId: string
  }

  const uw = await getPublicUserAndWorkspaceByEmail(db, workspaceId, email)
  if (!uw?.user || !uw?.workspace) {
    Logger.warn("No user/workspace for token payload", { email, workspaceId })
    return c.json({ msg: "Unauthorized" }, 401)
  }
  const existingUser = uw.user

  if (existingUser.refreshToken !== refreshToken) {
    Logger.warn("Refresh token mismatch", { email })
    return c.json({ msg: "Unauthorized" }, 401)
  }

  try {
    const newAccessToken = await generateTokens(
      existingUser.email,
      existingUser.role,
      existingUser.workspaceExternalId,
    )
    const newRefreshToken = await generateTokens(
      existingUser.email,
      existingUser.role,
      existingUser.workspaceExternalId,
      true,
    )

    await saveRefreshTokenToDB(db, existingUser.email, newRefreshToken)
    Logger.info("Mobile tokens refreshed", { email })
    return c.json(
      {
        accessToken: newAccessToken,
        refreshToken: newRefreshToken,
      },
      200,
    )
  } catch (err) {
    Logger.error("Error generating tokens", err)
    return c.json({ msg: "Internal server error" }, 500)
  }
}

const getNewAccessRefreshToken = async (c: Context) => {
  const refreshToken = getCookie(c, RefreshTokenCookieName)

  const clearAndRedirect = () => {
    clearCookies(c)
    Logger.warn("Cleared tokens and redirecting to /auth")
    return c.redirect(`/auth`)
  }

  if (!refreshToken) {
    Logger.warn("No refresh token found")
    return clearAndRedirect()
  }

  let payload
  try {
    payload = await verify(refreshToken, refreshTokenSecret)
  } catch (err) {
    Logger.warn("Failed to verify refresh token", err)
    return clearAndRedirect()
  }

  const { sub, workspaceId } = payload as { sub: string; workspaceId: string }
  const email = sub
  const userAndWorkspace: PublicUserWorkspace =
    await getPublicUserAndWorkspaceByEmail(db, workspaceId, email)

  const existingUser = userAndWorkspace?.user
  const existingWorkspace = userAndWorkspace?.workspace

  if (!existingUser || !existingWorkspace) {
    Logger.warn("User or workspace not found for refresh token")
    return clearAndRedirect()
  }

  // Check if the refresh token matches the one in DB
  if (existingUser.refreshToken !== refreshToken) {
    Logger.warn("Refresh token does not match DB")
    return clearAndRedirect()
  }

  try {
    const newAccessToken = await generateTokens(
      existingUser.email,
      existingUser.role,
      existingUser.workspaceExternalId,
    )
    const newRefreshToken = await generateTokens(
      existingUser.email,
      existingUser.role,
      existingUser.workspaceExternalId,
      true,
    )
    // Save new refresh token in DB
    await saveRefreshTokenToDB(db, email, newRefreshToken)
    const opts = {
      secure: true,
      path: "/",
      httpOnly: true,
    }
    setCookieByEnv(c, AccessTokenCookieName, newAccessToken, opts)
    setCookieByEnv(c, RefreshTokenCookieName, newRefreshToken, opts)
    Logger.info("Both tokens refreshed successfully")
    return c.json({
      msg: "Access Token refreshed",
    })
  } catch (err) {
    Logger.error("Error generating new tokens", err)
    return clearAndRedirect()
  }
}

export const AppRoutes = app
  .basePath("/api/v1")
  .post(
    "/agent/chat",
    ApiKeyMiddleware,
    zValidator("json", agentChatMessageSchema),
    AgentMessageApi,
  )
  .post(
    "/agent/chat/stop",
    ApiKeyMiddleware,
    zValidator("json", chatStopSchema),
    StopStreamingApi,
  )
  .post("/validate-token", handleAppValidation)
  .post("/app-refresh-token", handleAppRefreshToken) // To refresh the access token for mobile app
  .post("/refresh-token", getNewAccessRefreshToken)
  .use("*", AuthMiddleware)
  .use("*", honoMiddlewareLogger)
  .post(
    "/autocomplete",
    zValidator("json", autocompleteSchema),
    AutocompleteApi,
  )
  .post("files/upload", handleFileUpload)
  .post("/files/upload-attachment", handleAttachmentUpload)
  .get("/attachments/:fileId", handleAttachmentServe)
  .get("/attachments/:fileId/thumbnail", handleThumbnailServe)
  .post("/chat", zValidator("json", chatSchema), GetChatApi)
  .post("/chat/generateTitle", zValidator("json", chatTitleSchema), GenerateChatTitleApi)
  .post(
    "/chat/bookmark",
    zValidator("json", chatBookmarkSchema),
    ChatBookmarkApi,
  )
  .post("/chat/rename", zValidator("json", chatRenameSchema), ChatRenameApi)
  .post("/chat/delete", zValidator("json", chatDeleteSchema), ChatDeleteApi)
  .post("/chat/stop", zValidator("json", chatStopSchema), StopStreamingApi)
  .get("/chat/history", zValidator("query", chatHistorySchema), ChatHistory)
  .get(
    "/chat/favorites",
    zValidator("query", chatHistorySchema),
    ChatFavoritesApi,
  )
  .get(
    "/chat/dashboard-data",
    zValidator("query", dashboardDataSchema),
    DashboardDataApi,
  )
  .get(
    "/chat/shared-agent-usage",
    zValidator("query", sharedAgentUsageSchema),
    SharedAgentUsageApi,
  )
  .get("/chat/trace", zValidator("query", chatTraceSchema), GetChatTraceApi)
  .post(
    "/chat/followup-questions",
    zValidator("json", followUpQuestionsSchema),
    GenerateFollowUpQuestionsApi,
  )
  .get("/chat/models", GetAvailableModelsApi)
  // Shared chat routes
  .post(
    "/chat/share/create",
    zValidator("json", createSharedChatSchema),
    CreateSharedChatApi,
  )
  .get(
    "/chat/share",
    zValidator("query", getSharedChatSchema),
    GetSharedChatApi,
  )
  .get(
    "/chat/shares",
    zValidator("query", listSharedChatsSchema),
    ListSharedChatsApi,
  )
  .get(
    "/chat/share/check",
    zValidator("query", checkSharedChatSchema),
    CheckSharedChatApi,
  )
  .delete(
    "/chat/share/delete",
    zValidator("json", deleteSharedChatSchema),
    DeleteSharedChatApi,
  )
  // this is event streaming end point
  .get("/message/create", zValidator("query", messageSchema), MessageApi)
  .get(
    "/message/retry",
    zValidator("query", messageRetrySchema),
    MessageRetryApi,
  )
  .post(
    "/message/feedback",
    zValidator("json", messageFeedbackSchema),
    MessageFeedbackApi,
  )
  .post(
    "/message/feedback/enhanced",
    zValidator("json", enhancedMessageFeedbackSchema),
    EnhancedMessageFeedbackApi,
  )
  .get("/search", zValidator("query", searchSchema), SearchApi)
  .get(
    "/search/slack-channels",
    zValidator("query", searchSchema),
    SearchSlackChannels,
  )
  .get("/me", GetUserWorkspaceInfo)
  .get("/datasources", ListDataSourcesApi)
  .get("/datasources/:docId", GetDataSourceFile)
  .get("/datasources/:dataSourceName/files", ListDataSourceFilesApi)
  .get("/datasources/:dataSourceId/agents", GetAgentsForDataSourceApi)
  .get("/proxy/:url", ProxyUrl)
  .get("/answer", zValidator("query", answerSchema), AnswerApi)
  .post(
    "/search/document/delete",
    zValidator("json", deleteDocumentSchema),
    DeleteDocumentApi,
  )
  .post("/search/driveitem", GetDriveItem)
  .post("/search/driveitemsbydocids", GetDriveItemsByDocIds)
  .post("/tuning/evaluate", EvaluateHandler)
  .get("/tuning/datasets", ListDatasetsHandler)
  .post(
    "/tuning/tuneDataset",
    zValidator("json", tuneDatasetSchema),
    TuneDatasetHandler,
  )
  .delete("/tuning/datasets/:filename", DeleteDatasetHandler)
  .get("/tuning/ws/:jobId", TuningWsRoute)

  // Workflow Routes
  .post(
    "/workflow/templates",
    zValidator("json", createWorkflowTemplateSchema),
    CreateWorkflowTemplateApi,
  )
  .post(
    "/workflow/templates/complex",
    zValidator("json", createComplexWorkflowTemplateSchema),
    CreateComplexWorkflowTemplateApi,
  )
  .get("/workflow/templates", ListWorkflowTemplatesApi)
  .get("/workflow/templates/:templateId", GetWorkflowTemplateApi)
  .put(
    "/workflow/templates/:templateId",
    zValidator("json", updateWorkflowTemplateSchema),
    UpdateWorkflowTemplateApi,
  )
  .post("/workflow/templates/:templateId/execute", ExecuteTemplateApi)
  .post(
    "/workflow/templates/:templateId/execute-with-input",
    ExecuteWorkflowWithInputApi,
  )
  .post(
    "/workflow/templates/:templateId/steps",
    zValidator("json", addStepToWorkflowSchema),
    AddStepToWorkflowApi,
  )
  .post(
    "/workflow/executions",
    zValidator("json", createWorkflowExecutionSchema),
    CreateWorkflowExecutionApi,
  )
  .get(
    "/workflow/executions",
    zValidator("query", listWorkflowExecutionsQuerySchema),
    ListWorkflowExecutionsApi,
  )
  .get("/workflow/executions/:executionId", GetWorkflowExecutionApi)
  .get(
    "/workflow/executions/:executionId/status",
    GetWorkflowExecutionStatusApi,
  )
  .post(
    "/workflow/tools",
    zValidator("json", createWorkflowToolSchema),
    CreateWorkflowToolApi,
  )
  .get("/workflow/tools", ListWorkflowToolsApi)
  .get("/workflow/tools/:toolId", GetWorkflowToolApi)
  .put(
    "/workflow/tools/:toolId",
    zValidator("json", updateWorkflowToolSchema),
    UpdateWorkflowToolApi,
  )
  .delete("/workflow/tools/:toolId", DeleteWorkflowToolApi)
  .delete("/workflow/steps/:stepId", DeleteWorkflowStepTemplateApi)
  .put(
    "/workflow/steps/:stepId",
    zValidator("json", updateWorkflowStepExecutionSchema),
    UpdateWorkflowStepExecutionApi,
  )
  .post("/workflow/steps/:stepId/complete", CompleteWorkflowStepExecutionApi)
  .get("/workflow/steps/:stepId/form", GetFormDefinitionApi)
  .post("/workflow/steps/submit-form", SubmitFormStepApi)
  .get("/workflow/files/:fileId", ServeWorkflowFileApi)
  .get("/workflow/models/gemini", GetGeminiModelEnumsApi)
  .get("/workflow/models/vertexai", GetVertexAIModelEnumsApi)

  // Agent Routes
  .post("/agent/create", zValidator("json", createAgentSchema), CreateAgentApi)
  .get("/agent/generate-prompt", GeneratePromptApi)
  .get("/agents", zValidator("query", listAgentsSchema), ListAgentsApi)
  .get("/agent/:agentExternalId", GetAgentApi)
  .get("/workspace/users", GetWorkspaceUsersApi)
  .get("/agent/:agentExternalId/permissions", GetAgentPermissionsApi)
  .get("/agent/:agentExternalId/integration-items", GetAgentIntegrationItemsApi)
  .put(
    "/agent/:agentExternalId",
    zValidator("json", updateAgentSchema),
    UpdateAgentApi,
  )
  .delete("/agent/:agentExternalId", DeleteAgentApi)
  .post("/auth/logout", LogOut)
  //send Email Route
  .post("/email/send", sendMailHelper)

  // Collection Routes
  .post("/cl", CreateCollectionApi)
  .get("/cl", ListCollectionsApi)
  .get(
    "/cl/search",
    zValidator("query", searchKnowledgeBaseSchema),
    SearchKnowledgeBaseApi,
  )
  .get("/cl/:clId", GetCollectionApi)
  .put("/cl/:clId", UpdateCollectionApi)
  .delete("/cl/:clId", DeleteCollectionApi)
  .get("/cl/:clId/items", ListCollectionItemsApi)
  .post("/cl/:clId/items/folder", CreateFolderApi)
  .post("/cl/:clId/items/upload", UploadFilesApi)
  .post("/cl/:clId/items/upload/batch", UploadFilesApi) // Batch upload endpoint
  .post("/cl/:clId/items/upload/complete", UploadFilesApi) // Complete batch session
  .delete("/cl/:clId/items/:itemId", DeleteItemApi)
  .get("/cl/:clId/files/:itemId/preview", GetFilePreviewApi)
  .get("/cl/:clId/files/:itemId/content", GetFileContentApi)
  .get("/cl/:clId/files/:itemId/download", DownloadFileApi)
  .get("/chunk/:cId/files/:itemId/content", GetChunkContentApi)
  .post("/highlight", zValidator("json", highlightSchema), HighlightApi)

  .post(
    "/oauth/create",
    zValidator("form", createOAuthProvider),
    CreateOAuthProvider,
  )
  .post(
    "/slack/ingest_more_channel",
    zValidator("json", ingestMoreChannelSchema),
    IngestMoreChannelApi,
  )
  .post(
    "/slack/start_ingestion",
    zValidator("json", startSlackIngestionSchema),
    StartSlackIngestionApi,
  )
  .delete(
    "/oauth/connector/delete",
    zValidator("form", deleteConnectorSchema),
    DeleteOauthConnector,
  )
  .post(
    "/connector/update_status",
    zValidator("form", updateConnectorStatusSchema),
    UpdateConnectorStatus,
  )
  .get("/connectors/all", GetConnectors)
  .get("/oauth/global-slack-provider", GetProviders)

  // Admin Routes
  .basePath("/admin")
  .use("*", AdminRoleMiddleware)
  // TODO: debug
  // for some reason the validation schema
  // is not making the keys mandatory
  .get("/list_loggedIn_users", ListAllLoggedInUsers)
  .get("/list_ingested_users", ListAllIngestedUsers)
  .post("/change_role", zValidator("form", UserRoleChangeSchema), UpdateUser)
  .post("/syncGoogleWorkSpaceByMail", HandlePerUserGoogleWorkSpaceSync)
  .post("syncSlackByMail", HandlePerUserSlackSync)
  // create the provider + connector
  .post(
    "/oauth/create",
    zValidator("form", createOAuthProvider),
    CreateOAuthProvider,
  )
  .post(
    "/slack/ingest_more_channel",
    zValidator("json", ingestMoreChannelSchema),
    IngestMoreChannelApi,
  )
  .post(
    "/slack/start_ingestion",
    zValidator("json", startSlackIngestionSchema),
    StartSlackIngestionApi,
  )
  .delete(
    "/oauth/connector/delete",
    zValidator("form", deleteConnectorSchema),
    DeleteOauthConnector,
  )
  .post(
    "/connector/update_status",
    zValidator("form", updateConnectorStatusSchema),
    UpdateConnectorStatus,
  )
  .get("/connectors/all", GetConnectors)
  .get("/oauth/global-slack-provider", GetProviders)

  .post(
    "/service_account",
    zValidator("form", addServiceConnectionSchema),
    AddServiceConnection,
  )
  .put(
    "/service_account",
    zValidator("form", updateServiceConnectionSchema),
    UpdateServiceConnection,
  )
  .post(
    "/google/service_account/ingest_more",
    zValidator("json", serviceAccountIngestMoreSchema),
    ServiceAccountIngestMoreUsersApi,
  )
  // create the provider + connector
  .post(
    "/apikey/create",
    zValidator("form", addApiKeyConnectorSchema),
    AddApiKeyConnector,
  )
  .post(
    "/apikey/mcp/create",
    zValidator("json", addApiKeyMCPConnectorSchema),
    AddApiKeyMCPConnector,
  )
  .post(
    "/stdio/mcp/create",
    zValidator("form", addStdioMCPConnectorSchema),
    AddStdioMCPConnector,
  )

  .get("/connector/:connectorId/tools", GetConnectorTools) // Added route for GetConnectorTools

  .delete(
    "/connector/delete",
    zValidator("form", deleteConnectorSchema),
    DeleteConnector,
  )

  .post(
    // Added route for updating tool statuses
    "/tools/update_status",
    zValidator("json", updateToolsStatusSchema),
    UpdateToolsStatusApi,
  )
  .post(
    "/user/delete_data",
    zValidator("json", deleteUserDataSchema),
    AdminDeleteUserData,
  )

  // Admin Dashboard Routes
  .get("/chats", zValidator("query", adminQuerySchema), GetAdminChats)
  .get("/agents", GetAdminAgents)
  .get("/users", GetAdminUsers)
  .get(
    "/users/:userId/feedback",
    zValidator("query", userAgentLeaderboardQuerySchema),
    GetAllUserFeedbackMessages,
  )
  .get(
    "/users/:userId/agent-leaderboard",
    zValidator("query", userAgentLeaderboardQuerySchema),
    GetUserAgentLeaderboard,
  )
  .get(
    "/agents/:agentId/analysis",
    zValidator("query", agentAnalysisQuerySchema),
    GetAgentAnalysis,
  )
  .get(
    "/agents/:agentId/feedback",
    zValidator("query", agentAnalysisQuerySchema),
    GetAgentFeedbackMessages,
  )

  .get(
    "/agents/:agentId/user-feedback/:userId",
    zValidator("query", agentAnalysisQuerySchema),
    GetAgentUserFeedbackMessages,
  )
  .get("/workspace/api-key", GetWorkspaceApiKeys)
  .get(
    "/admin/users/:userId/feedback",
    zValidator("query", userAgentLeaderboardQuerySchema),
    GetAllUserFeedbackMessages,
  )

app.get("/oauth/callback", AuthMiddleware, OAuthCallback)
app.get(
  "/oauth/start",
  AuthMiddleware,
  zValidator("query", oauthStartQuerySchema),
  StartOAuth,
)

const generateTokens = async (
  email: string,
  role: string,
  workspaceId: string,
  forRefreshToken: boolean = false,
) => {
  const payload = forRefreshToken
    ? {
        sub: email,
        role: role,
        workspaceId,
        tokenType: "refresh",
        exp: Math.floor(Date.now() / 1000) + config.RefreshTokenTTL,
      }
    : {
        sub: email,
        role: role,
        workspaceId,
        tokenType: "access",
        exp: Math.floor(Date.now() / 1000) + config.AccessTokenTTL,
      }
  const jwtToken = await sign(
    payload,
    forRefreshToken ? refreshTokenSecret : accessTokenSecret,
  )
  return jwtToken
}
// we won't allow user to reach the login page if they are already logged in
// or if they have an expired token

// After google oauth is done, google redirects user
// here and this is where all the onboarding will happen
// if user account does not exist, then we will automatically
// create the user and workspace
// if workspace already exists for that domain then we just login
// the user and update the last logged in value
app.get(
  "/v1/auth/callback",
  googleAuth({
    client_id: clientId,
    client_secret: clientSecret,
    scope: ["openid", "email", "profile"],
    redirect_uri: redirectURI,
  }),
  async (c: Context) => {
    const token = c.get("token")
    const grantedScopes = c.get("granted-scopes")
    const user = c.get("user-google")

    const email = user?.email
    if (!email) {
      throw new HTTPException(500, {
        message: "Could not get the email of the user",
      })
    }

    if (!user?.verified_email) {
      throw new HTTPException(500, { message: "User email is not verified" })
    }
    // hosted domain
    // @ts-ignore
    let domain = user.hd
    if (!domain && email) {
      domain = email.split("@")[1]
    }
    const name = user?.name || user?.given_name || user?.family_name || ""
    const photoLink = user?.picture || ""

    const existingUserRes = await getUserByEmail(db, email)
    // if user exists then workspace exists too
    if (existingUserRes && existingUserRes.length) {
      Logger.info(
        {
          requestId: c.var.requestId, // Access the request ID
          user: {
            email: user.email,
            name: user.name,
            verified_email: user.verified_email,
          },
        },
        "User found and authenticated",
      )
      const existingUser = existingUserRes[0]
      const accessToken = await generateTokens(
        existingUser.email,
        existingUser.role,
        existingUser.workspaceExternalId,
      )
      const refreshToken = await generateTokens(
        existingUser.email,
        existingUser.role,
        existingUser.workspaceExternalId,
        true,
      )
      // save refresh token generated in user schema
      await saveRefreshTokenToDB(db, email, refreshToken)
      const opts = {
        secure: true,
        path: "/",
        httpOnly: true,
      }
      setCookieByEnv(c, AccessTokenCookieName, accessToken, opts)
      setCookieByEnv(c, RefreshTokenCookieName, refreshToken, opts)
      return c.redirect(postOauthRedirect)
    }

    // check if workspace exists
    // just create the user
    const existingWorkspaceRes = await getWorkspaceByDomain(domain)
    if (existingWorkspaceRes && existingWorkspaceRes.length) {
      Logger.info("Workspace found, creating user")
      const existingWorkspace = existingWorkspaceRes[0]
      const [user] = await createUser(
        db,
        existingWorkspace.id,
        email,
        name,
        photoLink,
        UserRole.User,
        existingWorkspace.externalId,
      )

      const accessToken = await generateTokens(
        user.email,
        user.role,
        user.workspaceExternalId,
      )
      const refreshToken = await generateTokens(
        user.email,
        user.role,
        user.workspaceExternalId,
        true,
      )
      // save refresh token generated in user schema
      await saveRefreshTokenToDB(db, email, refreshToken)
      const emailSent = await emailService.sendWelcomeEmail(
        user.email,
        user.name,
      )
      if (emailSent) {
        Logger.info(`Welcome email sent to ${user.email} and ${user.name}`)
      }
      const opts = {
        secure: true,
        path: "/",
        httpOnly: true,
      }
      setCookieByEnv(c, AccessTokenCookieName, accessToken, opts)
      setCookieByEnv(c, RefreshTokenCookieName, refreshToken, opts)
      return c.redirect(postOauthRedirect)
    }

    // we could not find the user and the workspace
    // creating both

    Logger.info("Creating workspace and user")
    const userAcc = await db.transaction(async (trx) => {
      const [workspace] = await createWorkspace(trx, email, domain)
      const [user] = await createUser(
        trx,
        workspace.id,
        email,
        name,
        photoLink,
        UserRole.SuperAdmin,
        workspace.externalId,
      )
      return user
    })

    const accessToken = await generateTokens(
      userAcc.email,
      userAcc.role,
      userAcc.workspaceExternalId,
    )
    const refreshToken = await generateTokens(
      userAcc.email,
      userAcc.role,
      userAcc.workspaceExternalId,
      true,
    )
    // save refresh token generated in user schema
    await saveRefreshTokenToDB(db, email, refreshToken)
    const emailSent = await emailService.sendWelcomeEmail(
      userAcc.email,
      userAcc.name,
    )
    if (emailSent) {
      Logger.info(
        `Welcome email sent to new workspace creator ${userAcc.email}`,
      )
    }
    const opts = {
      secure: true,
      path: "/",
      httpOnly: true,
    }
    setCookieByEnv(c, AccessTokenCookieName, accessToken, opts)
    setCookieByEnv(c, RefreshTokenCookieName, refreshToken, opts)
    return c.redirect(postOauthRedirect)
  },
)

<<<<<<< HEAD
=======
// Serving exact frontend routes and adding AuthRedirect wherever needed
app.get("/", AuthRedirect, serveStatic({ path: "./dist/index.html" }))
app.get("/chat", AuthRedirect, async (c, next) => {
  if (c.req.query("shareToken")) {
    const staticHandler = serveStatic({ path: "./dist/index.html" })
    return await staticHandler(c, next)
  }
  return c.redirect("/")
})
app.get("/trace", AuthRedirect, (c) => c.redirect("/"))
app.get("/auth", serveStatic({ path: "./dist/index.html" }))
app.get("/workflow", AuthRedirect, serveStatic({ path: "./dist/index.html" }))
app.get("/agent", AuthRedirect, serveStatic({ path: "./dist/index.html" }))
app.get("/search", AuthRedirect, serveStatic({ path: "./dist/index.html" }))
app.get("/dashboard", AuthRedirect, serveStatic({ path: "./dist/index.html" }))
app.get("/pdf.worker.min.js", serveStatic({ path: "./dist/pdf.worker.min.js" }))
app.get(
  "/chat/:param",
  AuthRedirect,
  serveStatic({ path: "./dist/index.html" }),
)
app.get(
  "/trace/:chatId/:messageId",
  AuthRedirect,
  serveStatic({ path: "./dist/index.html" }),
)
app.get(
  "/integrations",
  AuthRedirect,
  serveStatic({ path: "./dist/index.html" }),
)
app.get(
  "/admin/integrations",
  AuthRedirect,
  serveStatic({ path: "./dist/index.html" }),
)
app.get(
  "/integrations/fileupload",
  AuthRedirect,
  serveStatic({ path: "./dist/index.html" }),
)
app.get(
  "/integrations/google",
  AuthRedirect,
  serveStatic({ path: "./dist/index.html" }),
)
app.get(
  "/integrations/slack",
  AuthRedirect,
  serveStatic({ path: "./dist/index.html" }),
)
app.get(
  "/integrations/mcp",
  AuthRedirect,
  serveStatic({ path: "./dist/index.html" }),
)
// Catch-all for any other integration routes
app.get(
  "/integrations/*",
  AuthRedirect,
  serveStatic({ path: "./dist/index.html" }),
)
app.get(
  "/admin/integrations",
  AuthRedirect,
  serveStatic({ path: "./dist/index.html" }),
)
app.get(
  "/admin/integrations/google",
  AuthRedirect,
  serveStatic({ path: "./dist/index.html" }),
)
app.get(
  "/admin/integrations/slack",
  AuthRedirect,
  serveStatic({ path: "./dist/index.html" }),
)
app.get(
  "/admin/integrations/mcp",
  AuthRedirect,
  serveStatic({ path: "./dist/index.html" }),
)
app.get(
  "/admin/integrations/*",
  AuthRedirect,
  serveStatic({ path: "./dist/index.html" }),
)
app.get("/tuning", AuthRedirect, serveStatic({ path: "./dist/index.html" }))
app.get("/oauth/success", serveStatic({ path: "./dist/index.html" }))
app.get("/assets/*", serveStatic({ root: "./dist" }))
app.get("/api-key", AuthRedirect, serveStatic({ path: "./dist/index.html" }))
app.get(
  "/knowledgeManagement",
  AuthRedirect,
  serveStatic({ path: "./dist/index.html" }),
)

>>>>>>> baa13395
// START of Health Check Endpoints
// Comprehensive health check endpoint

const createHealthCheckHandler = (
  checkFn: () => Promise<HealthStatusResponse>,
  serviceName: ServiceName,
) => {
  return async (c: Context) => {
    try {
      const health = await checkFn()
      const statusCode =
        health.status === HealthStatusType.Healthy ||
        health.status === HealthStatusType.Degraded
          ? 200
          : 503
      return c.json(health, statusCode)
    } catch (error) {
      Logger.error(error, `Health check endpoint failed for ${serviceName}`)
      return c.json(
        {
          status: HealthStatusType.Unhealthy,
          timestamp: new Date().toISOString(),
          error: "Health check failed",
          details: error instanceof Error ? error.message : "Unknown error",
        },
        503,
      )
    }
  }
}

app.get("/health", async (c) => {
  try {
    const health = await checkOverallSystemHealth()
    const statusCode =
      health.status === HealthStatusType.Healthy
        ? 200
        : health.status === HealthStatusType.Degraded
          ? 200
          : 503

    return c.json(health, statusCode)
  } catch (error) {
    Logger.error(error, "Health check endpoint failed")
    return c.json(
      {
        status: HealthStatusType.Unhealthy,
        timestamp: new Date().toISOString(),
        error: "Health check failed",
        details: error instanceof Error ? error.message : "Unknown error",
      },
      503,
    )
  }
})

// Postgres health check endpoint
app.get(
  "/health/postgres",
  createHealthCheckHandler(checkPostgresHealth, ServiceName.postgres),
)
// Vespa health check endpoint
app.get(
  "/health/vespa",
  createHealthCheckHandler(checkVespaHealth, ServiceName.vespa),
)

// Serving exact frontend routes and adding AuthRedirect wherever needed
app.get("/auth", serveStatic({ path: "./dist/index.html" }))

// PDF.js worker files
app.get("/pdfjs/pdf.worker.min.mjs", serveStatic({ path: "./dist/pdfjs/pdf.worker.min.mjs" }))

// PDF.js character maps
app.get("/pdfjs/cmaps/*", serveStatic({ root: "./dist" }))

// PDF.js standard fonts
app.get("/pdfjs/standard_fonts/*", serveStatic({ root: "./dist" }))

// PDF.js WASM files
app.get("/pdfjs/wasm/*", serveStatic({ root: "./dist" }))

// PDF.js annotation images
app.get("/pdfjs/images/*", serveStatic({ root: "./dist" }))

// PDF.js ICC color profiles
app.get("/pdfjs/iccs/*", serveStatic({ root: "./dist" }))

app.get("/assets/*", serveStatic({ root: "./dist" }))
app.get("/*", AuthRedirect, serveStatic({ path: "./dist/index.html" }))

export const init = async () => {
  if (isSlackEnabled()) {
    Logger.info("Slack Web API client initialized and ready.")
    try {
      const socketStarted = await startSocketMode()
      if (socketStarted) {
        Logger.info("Slack Socket Mode connection initiated successfully.")
      } else {
        Logger.warn(
          "Failed to start Slack Socket Mode - missing configuration.",
        )
      }
    } catch (error) {
      Logger.error(error, "Error starting Slack Socket Mode")
    }
  } else {
    Logger.info("Slack integration disabled - no BOT_TOKEN/APP_TOKEN provided.")
  }
}

internalMetricRouter.get("/metrics", async (c) => {
  try {
    const metrics = await metricRegister.metrics()
    return c.text(metrics, 200, {
      "Content-Type": metricRegister.contentType,
    })
  } catch (err) {
    return c.text("Error generating metrics", 500)
  }
})

init().catch((error) => {
  throw new InitialisationError({ cause: error })
})

const errorHandler = (error: Error) => {
  // Added Error type
  return new Response(`<pre>${error}\n${error.stack}</pre>`, {
    headers: {
      "Content-Type": "text/html",
    },
  })
}

const server = Bun.serve({
  fetch: app.fetch,
  port: config.port,
  websocket,
  idleTimeout: 180,
  development: true,
  error: errorHandler,
})

const metricServer = Bun.serve({
  fetch: internalMetricRouter.fetch,
  port: config.metricsPort, // new port from config
  idleTimeout: 180,
  development: true,
  error: errorHandler,
})

Logger.info(`listening on port: ${config.port}`)

const errorEvents: string[] = [
  `uncaughtException`,
  `unhandledRejection`,
  `rejectionHandled`,
]
errorEvents.forEach((eventType: string) =>
  process.on(eventType, (error: Error) => {
    Logger.error(error, `Caught via event: ${eventType}`)
  }),
)<|MERGE_RESOLUTION|>--- conflicted
+++ resolved
@@ -1375,8 +1375,6 @@
   },
 )
 
-<<<<<<< HEAD
-=======
 // Serving exact frontend routes and adding AuthRedirect wherever needed
 app.get("/", AuthRedirect, serveStatic({ path: "./dist/index.html" }))
 app.get("/chat", AuthRedirect, async (c, next) => {
@@ -1474,7 +1472,6 @@
   serveStatic({ path: "./dist/index.html" }),
 )
 
->>>>>>> baa13395
 // START of Health Check Endpoints
 // Comprehensive health check endpoint
 
