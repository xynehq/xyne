--- conflicted
+++ resolved
@@ -23,10 +23,7 @@
   GetDriveItemsByDocIds,
 } from "@/api/search"
 import { callNotificationService } from "@/services/callNotifications"
-<<<<<<< HEAD
 import { HighlightApi, highlightSchema } from "@/api/highlight"
-=======
->>>>>>> 536849cd
 import { zValidator } from "@hono/zod-validator"
 import {
   addApiKeyConnectorSchema,
@@ -112,18 +109,6 @@
 import { deleteCookieByEnv, setCookieByEnv } from "@/utils"
 import { getLogger, LogMiddleware } from "@/logger"
 import { Subsystem } from "@/types"
-import { SearchWorkspaceUsersApi, searchUsersSchema } from "@/api/users"
-import {
-  InitiateCallApi,
-  JoinCallApi,
-  EndCallApi,
-  GetActiveCallsApi,
-  InviteToCallApi,
-  initiateCallSchema,
-  joinCallSchema,
-  endCallSchema,
-  inviteToCallSchema,
-} from "@/api/calls"
 import {
   GetUserWorkspaceInfo,
   GenerateUserApiKey,
