--- conflicted
+++ resolved
@@ -24,15 +24,11 @@
   handleAttachmentDeleteSchema,
 } from "@/api/search"
 import { callNotificationService } from "@/services/callNotifications"
-<<<<<<< HEAD
-import { HighlightApi, highlightSchema } from "@/api/highlight"
 import {
   SlackEntitiesApi,
   slackListSchema,
   slackSearchSchema,
 } from "@/api/slack"
-=======
->>>>>>> 328cdb7c
 import { zValidator } from "@hono/zod-validator"
 import {
   addApiKeyConnectorSchema,
