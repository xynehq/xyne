--- conflicted
+++ resolved
@@ -797,7 +797,7 @@
     zValidator("query", generateApiKeySchema),
     GenerateApiKey,
   )
-<<<<<<< HEAD
+
   // Collection Routes
   .post("/cl", CreateCollectionApi)
   .get("/cl", ListCollectionsApi)
@@ -812,7 +812,7 @@
   .delete("/cl/:clId/items/:itemId", DeleteItemApi)
   .get("/cl/:clId/files/:itemId/preview", GetFilePreviewApi)
   .get("/cl/:clId/files/:itemId/content", GetFileContentApi)
-=======
+
   .post(
     "/oauth/create",
     zValidator("form", createOAuthProvider),
@@ -840,7 +840,7 @@
   )
   .get("/connectors/all", GetConnectors)
   .get("/oauth/global-slack-provider", GetProviders)
->>>>>>> 6c505ab5
+
   // Admin Routes
   .basePath("/admin")
   .use("*", AdminRoleMiddleware)
