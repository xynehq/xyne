import { type Context, Hono, type Next } from "hono"
import {
  AnswerApi,
  AutocompleteApi,
  autocompleteSchema,
  chatBookmarkSchema,
  chatDeleteSchema,
  chatHistorySchema,
  chatRenameSchema,
  chatSchema,
  messageRetrySchema,
  messageSchema,
  SearchApi,
} from "@/api/search"
import { zValidator } from "@hono/zod-validator"
import {
  addServiceConnectionSchema,
  answerSchema,
  createOAuthProvider,
  oauthStartQuerySchema,
  searchSchema,
  UserRole,
} from "@/types"
import {
  AddServiceConnection,
  CreateOAuthProvider,
  GetConnectors,
  StartOAuth,
} from "@/api/admin"
import { ProxyUrl } from "@/api/proxy"
import { init as initQueue } from "@/queue"
import { createBunWebSocket } from "hono/bun"
import type { ServerWebSocket } from "bun"
import { googleAuth } from "@hono/oauth-providers/google"
import { jwt } from "hono/jwt"
import type { JwtVariables } from "hono/jwt"
import { sign } from "hono/jwt"
import { db } from "@/db/client"
import { HTTPException } from "hono/http-exception"
import { createWorkspace, getWorkspaceByDomain } from "@/db/workspace"
import { createUser, getUserByEmail } from "@/db/user"
import { getCookie } from "hono/cookie"
import { serveStatic } from "hono/bun"
import config from "@/config"
import { OAuthCallback } from "./api/oauth"
import { setCookieByEnv } from "./utils"
import { getLogger, LogMiddleware } from "@/logger"
import { Subsystem } from "@/types"
import { GetUserWorkspaceInfo } from "@/api/auth"
import { AuthRedirectError, InitialisationError } from "@/errors"
import {
  ChatBookmarkApi,
  ChatDeleteApi,
  ChatHistory,
  ChatRenameApi,
  GetChatApi,
  MessageApi,
  MessageRetryApi,
} from "./api/chat"
import { z } from "zod"
type Variables = JwtVariables

const clientId = process.env.GOOGLE_CLIENT_ID!
const clientSecret = process.env.GOOGLE_CLIENT_SECRET!
const redirectURI = config.redirectUri
const postOauthRedirect = config.postOauthRedirect;

const jwtSecret = process.env.JWT_SECRET!

const CookieName = "auth-token"

const Logger = getLogger(Subsystem.Server)

const { upgradeWebSocket, websocket } = createBunWebSocket<ServerWebSocket>()

const app = new Hono<{ Variables: Variables }>()

const AuthMiddleware = jwt({
  secret: jwtSecret,
  cookie: CookieName,
})

// Middleware for frontend routes
// Checks if there is token in cookie or not
// If there is token, verify it is valid or not
// Redirect to auth page if no token or invalid token
const AuthRedirect = async (c: Context, next: Next) => {
  const authToken = getCookie(c, CookieName)

  // If no auth token is found
  if (!authToken) {
    Logger.warn("Redirected by server - No AuthToken")
    // Redirect to login page if no token found
    return c.redirect(`/auth`)
  }

  try {
    // Verify the token if available
    await AuthMiddleware(c, next)
  } catch (err) {
    Logger.error(
      `${new AuthRedirectError({ cause: err as Error })} ${(err as Error).stack}`,
    )
    Logger.warn("Redirected by server - Error in AuthMW")
    // Redirect to auth page if token invalid
    return c.redirect(`/auth`)
  }
}

const honoMiddlewareLogger = LogMiddleware(Subsystem.Server)

app.use("*", honoMiddlewareLogger)

export const wsConnections = new Map()

export const WsApp = app.get(
  "/ws",
  upgradeWebSocket((c) => {
    let connectorId: string | undefined
    return {
      onOpen(event, ws) {
        connectorId = c.req.query("id")
        wsConnections.set(connectorId, ws)
      },
      onMessage(event, ws) {
        Logger.info(`Message from client: ${event.data}`)
        ws.send(JSON.stringify({ message: "Hello from server!" }))
      },
      onClose: (event, ws) => {
        Logger.info("Connection closed")
        if (connectorId) {
          wsConnections.delete(connectorId)
        }
      },
    }
  }),
)

export const AppRoutes = app
  .basePath("/api/v1")
  .use("*", AuthMiddleware)
  .post(
    "/autocomplete",
    zValidator("json", autocompleteSchema),
    AutocompleteApi,
  )
  .post("/chat", zValidator("json", chatSchema), GetChatApi)
  .post(
    "/chat/bookmark",
    zValidator("json", chatBookmarkSchema),
    ChatBookmarkApi,
  )
  .post("/chat/rename", zValidator("json", chatRenameSchema), ChatRenameApi)
  .post("/chat/delete", zValidator("json", chatDeleteSchema), ChatDeleteApi)
  .get("/chat/history", zValidator("query", chatHistorySchema), ChatHistory)
  // this is event streaming end point
  .get("/message/create", zValidator("query", messageSchema), MessageApi)
  .get(
    "/message/retry",
    zValidator("query", messageRetrySchema),
    MessageRetryApi,
  )
  .get("/search", zValidator("query", searchSchema), SearchApi)
  .get("/me", GetUserWorkspaceInfo)
  .get("/proxy/:url", ProxyUrl)
  .get("/answer", zValidator("query", answerSchema), AnswerApi)
  .basePath("/admin")
  // TODO: debug
  // for some reason the validation schema
  // is not making the keys mandatory
  .post(
    "/service_account",
    zValidator("form", addServiceConnectionSchema),
    AddServiceConnection,
  )
  // create the provider + connector
  .post(
    "/oauth/create",
    zValidator("form", createOAuthProvider),
    CreateOAuthProvider,
  )
  .get("/connectors/all", GetConnectors)

app.get("/oauth/callback", AuthMiddleware, OAuthCallback)
app.get(
  "/oauth/start",
  AuthMiddleware,
  zValidator("query", oauthStartQuerySchema),
  StartOAuth,
)

const generateToken = async (
  email: string,
  role: string,
  workspaceId: string,
) => {
  Logger.info(
    {
      tokenInfo: {
        // email: email,
        role: role,
        workspaceId,
      },
    },
    "generating token for the following",
  )
  const payload = {
    sub: email,
    role: role,
    workspaceId,
    exp: Math.floor(Date.now() / 1000) + 60 * 60 * 24 * 60, // Token expires in 2 months
  }
  const jwtToken = await sign(payload, jwtSecret)
  return jwtToken
}
// we won't allow user to reach the login page if they are already logged in
// or if they have an expired token

// After google oauth is done, google redirects user
// here and this is where all the onboarding will happen
// if user account does not exist, then we will automatically
// create the user and workspace
// if workspace already exists for that domain then we just login
// the user and update the last logged in value
app.get(
  "/v1/auth/callback",
  googleAuth({
    client_id: clientId,
    client_secret: clientSecret,
    scope: ["openid", "email", "profile"],
    redirect_uri: redirectURI,
  }),
  async (c: Context) => {
    const token = c.get("token")
    const grantedScopes = c.get("granted-scopes")
    const user = c.get("user-google")

    const email = user?.email
    if (!email) {
      throw new HTTPException(500, {
        message: "Could not get the email of the user",
      })
    }

    if (!user?.verified_email) {
      throw new HTTPException(500, { message: "User email is not verified" })
    }
    // hosted domain
    // @ts-ignore
    let domain = user.hd
    if (!domain && email) {
      domain = email.split("@")[1]
    }
    const name = user?.name || user?.given_name || user?.family_name || ""
    const photoLink = user?.picture || ""

    const existingUserRes = await getUserByEmail(db, email)
    // if user exists then workspace exists too
    if (existingUserRes && existingUserRes.length) {
      Logger.info(
        {
          requestId: c.var.requestId, // Access the request ID
          user: {
            email: user.email,
            name: user.name,
            verified_email: user.verified_email,
          },
        },
        "User found and authenticated",
      )
      const existingUser = existingUserRes[0]
      const jwtToken = await generateToken(
        existingUser.email,
        existingUser.role,
        existingUser.workspaceExternalId,
      )
      setCookieByEnv(c, CookieName, jwtToken)
<<<<<<< HEAD
      return c.redirect(postOauthRedirect)
=======
      return c.redirect("/")
>>>>>>> d14363cb
    }

    // check if workspace exists
    // just create the user
    const existingWorkspaceRes = await getWorkspaceByDomain(domain)
    if (existingWorkspaceRes && existingWorkspaceRes.length) {
      Logger.info("Workspace found, creating user")
      const existingWorkspace = existingWorkspaceRes[0]
      const [user] = await createUser(
        db,
        existingWorkspace.id,
        email,
        name,
        photoLink,
        UserRole.User,
        existingWorkspace.externalId,
      )
      const jwtToken = await generateToken(
        user.email,
        user.role,
        user.workspaceExternalId,
      )
      setCookieByEnv(c, CookieName, jwtToken)
<<<<<<< HEAD
      return c.redirect(postOauthRedirect)
=======
      return c.redirect("/")
>>>>>>> d14363cb
    }

    // we could not find the user and the workspace
    // creating both

    Logger.info("Creating workspace and user")
    const userAcc = await db.transaction(async (trx) => {
      const [workspace] = await createWorkspace(trx, email, domain)
      const [user] = await createUser(
        trx,
        workspace.id,
        email,
        name,
        photoLink,
        UserRole.SuperAdmin,
        workspace.externalId,
      )
      return user
    })

    const jwtToken = await generateToken(
      userAcc.email,
      userAcc.role,
      userAcc.workspaceExternalId,
    )
    setCookieByEnv(c, CookieName, jwtToken)
<<<<<<< HEAD
    return c.redirect(postOauthRedirect)
=======
    return c.redirect("/")
>>>>>>> d14363cb
  },
)

// Serving exact frontend routes and adding AuthRedirect wherever needed
app.get("/", AuthRedirect, serveStatic({ path: "./dist/index.html" }))
app.get("/chat", AuthRedirect, (c) => c.redirect('/'))
app.get("/auth", serveStatic({ path: "./dist/index.html" }))
app.get("/search", AuthRedirect, serveStatic({ path: "./dist/index.html" }))
app.get(
  "/chat/:param",
  AuthRedirect,
  serveStatic({ path: "./dist/index.html" }),
)
app.get(
  "/admin/integrations",
  AuthRedirect,
  serveStatic({ path: "./dist/index.html" }),
)
app.get("/oauth/success", serveStatic({ path: "./dist/index.html" }))

// Serve assets (CSS, JS, etc.)
app.get("/assets/*", serveStatic({ root: "./dist" }))

export const init = async () => {
  await initQueue()
}
init().catch((error) => {
  throw new InitialisationError({ cause: error })
})

const server = Bun.serve({
  fetch: app.fetch,
  port: config.port,
  websocket,
  idleTimeout: 60,
})
Logger.info(`listening on port: ${config.port}`)<|MERGE_RESOLUTION|>--- conflicted
+++ resolved
@@ -275,11 +275,7 @@
         existingUser.workspaceExternalId,
       )
       setCookieByEnv(c, CookieName, jwtToken)
-<<<<<<< HEAD
-      return c.redirect(postOauthRedirect)
-=======
       return c.redirect("/")
->>>>>>> d14363cb
     }
 
     // check if workspace exists
@@ -303,11 +299,7 @@
         user.workspaceExternalId,
       )
       setCookieByEnv(c, CookieName, jwtToken)
-<<<<<<< HEAD
-      return c.redirect(postOauthRedirect)
-=======
       return c.redirect("/")
->>>>>>> d14363cb
     }
 
     // we could not find the user and the workspace
@@ -334,11 +326,7 @@
       userAcc.workspaceExternalId,
     )
     setCookieByEnv(c, CookieName, jwtToken)
-<<<<<<< HEAD
-    return c.redirect(postOauthRedirect)
-=======
     return c.redirect("/")
->>>>>>> d14363cb
   },
 )
 
