--- conflicted
+++ resolved
@@ -293,11 +293,8 @@
   Eval = "Eval",
   AI = "AI",
   Tuning = "Tuning",
-<<<<<<< HEAD
   AgentApi = "AgentApi",
-=======
-  Metric = "Metric"
->>>>>>> 246ced84
+  Metric = "Metric",
 }
 
 export enum OperationStatus {
@@ -322,7 +319,6 @@
   answer: z.string(),
   citations: z.array(z.number()),
 })
-
 
 // METRICS ENUMS
 export enum metricNames {
@@ -330,12 +326,12 @@
   syncServiceAccountChanges = "google_service_account_changes",
   syncGoogleWorkspaceChange = "google_workspace_changes",
   syncSlackChanges = "slack_changes",
-  checkDownloadsFolder = "check_downloads_folder"
+  checkDownloadsFolder = "check_downloads_folder",
 }
 
 export enum metricAppType {
   google = "Google",
-  slack = "Slack"
+  slack = "Slack",
 }
 
 export enum metricAccountType {
@@ -343,5 +339,5 @@
   service = "google_service_account",
   slackAdmin = "slack_admin",
   slackUser = "slackUser",
-  admin = "admin"
+  admin = "admin",
 }