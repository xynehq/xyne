--- conflicted
+++ resolved
@@ -59,10 +59,6 @@
   VespaChatContainerSearch,
   VespaChatUserSearch,
   VespaSearchResults
-<<<<<<< HEAD
-  
-=======
->>>>>>> ae854764
 } from "@xyne/vespa-ts/types"
 
 export type VespaFile = z.infer<typeof VespaFileSchema>
