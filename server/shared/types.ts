import {
  entitySchema,
  VespaFileSchema,
  VespaUserSchema,
  Apps,
  mailSchema,
  userSchema,
  fileSchema,
  MailResponseSchema,
  eventSchema,
  VespaEventSchema,
  userQuerySchema,
  MailAttachmentResponseSchema,
  mailAttachmentSchema,
  scoredChunk,
  chatUserSchema,
  ChatMessageResponseSchema,
  dataSourceFileSchema,
  chatContainerSchema,
  VespaChatContainerSchema,
  KbItemsSchema,
  VespaKbFileSchemaBase,
} from "search/types"
export {
  GooglePeopleEntity,
  DriveEntity,
  NotionEntity,
  CalendarEntity,
  MailAttachmentEntity,
  SlackEntity,
  Apps,
  isMailAttachment,
  SystemEntity,
  dataSourceFileSchema,
  DataSourceEntity,
  WebSearchEntity,
  KnowledgeBaseEntity,
} from "search/types"
export type { Entity, VespaDataSourceFile, VespaGetResult } from "search/types"

// Define an enum for connection types - MOVED HERE FROM server/types.ts
export enum ConnectorType {
  // Google, Notion, Github
  SaaS = "SaaS",
  // DuckDB, Postgres, MySQL
  Database = "Database",
  // Weather api?
  API = "Api",
  // Manually uploaded data like pdf
  File = "File",
  // Where we can scrape and crawl
  Website = "Website",
  // All MCP Clients
  MCP = "Mcp",
}

// @ts-ignore
import type { AppRoutes, WsApp } from "@/server"
import { z } from "zod"

// @ts-ignore
export type { MessageReqType } from "@/api/search"
// @ts-ignore
export type { Citation, ImageCitation } from "@/api/chat"
export type {
  SelectPublicMessage,
  PublicUser,
  SelectPublicChat,
  PublicWorkspace,
  SelectPublicAgent,
  // @ts-ignore
} from "@/db/schema"

export type AppType = typeof AppRoutes
export type WebSocketApp = typeof WsApp

export enum AuthType {
  OAuth = "oauth",
  ServiceAccount = "service_account",
  // where there is a custom JSON
  // we store all the key information
  // needed for end to end encryption
  Custom = "custom",
  ApiKey = "api_key",
}

export enum ConnectorStatus {
  Connected = "connected",
  // Pending = 'pending',
  Connecting = "connecting",
  Paused = "paused",
  Failed = "failed",
  // for oauth we will default to this
  NotConnected = "not-connected",
}

export enum SyncJobStatus {
  // never ran
  NotStarted = "NotStarted",
  // Ongoing
  Started = "Started",
  // last status failed
  Failed = "Failed",
  // last status was good
  Successful = "Successful",
}

export enum OpenAIError {
  RateLimitError = "rate_limit_exceeded",
  InvalidAPIKey = "invalid_api_key",
}

// File type categories enum for better type safety and consistency
export enum FileType {
  IMAGE = "Image",
  DOCUMENT = "Document",
  SPREADSHEET = "Spreadsheet",
  PRESENTATION = "Presentation",
  PDF = "PDF",
  TEXT = "Text",
  FILE = "File", // Default fallback
}

// MIME type mappings for better organization
export const MIME_TYPE_MAPPINGS = {
  [FileType.IMAGE]: [
    "image/jpeg",
    "image/jpg",
    "image/png",
    "image/gif",
    "image/webp",
  ],
  [FileType.DOCUMENT]: [
    "application/msword",
    "application/vnd.openxmlformats-officedocument.wordprocessingml.document",
  ],
  [FileType.SPREADSHEET]: [
    "application/vnd.ms-excel",
    "application/vnd.openxmlformats-officedocument.spreadsheetml.sheet",
    "text/csv",
  ],
  [FileType.PRESENTATION]: [
    "application/vnd.ms-powerpoint",
    "application/vnd.openxmlformats-officedocument.presentationml.presentation",
  ],
  [FileType.PDF]: ["application/pdf"],
  [FileType.TEXT]: ["text/plain", "text/markdown"],
} as const

// File extension mappings for fallback detection
export const EXTENSION_MAPPINGS = {
  [FileType.IMAGE]: [".jpg", ".jpeg", ".png", ".gif", ".webp"],
  [FileType.DOCUMENT]: [".doc", ".docx"],
  [FileType.SPREADSHEET]: [".xls", ".xlsx", ".csv"],
  [FileType.PRESENTATION]: [".ppt", ".pptx"],
  [FileType.PDF]: [".pdf"],
  [FileType.TEXT]: [".txt", ".md"],
} as const
<<<<<<< HEAD
export enum ApiKeyScopes {
  CREATE_AGENT = "CREATE_AGENT",
  AGENT_CHAT = "AGENT_CHAT",
  AGENT_CHAT_STOP = "AGENT_CHAT_STOP",
  UPDATE_AGENT = "UPDATE_AGENT",
  DELETE_AGENT = "DELETE_AGENT",
  CHAT_HISTORY = "CHAT_HISTORY",
  CREATE_COLLECTION = "CREATE_COLLECTION",
  LIST_COLLECTIONS = "LIST_COLLECTIONS",
  UPLOAD_FILES = "UPLOAD_FILES",
  SEARCH_COLLECTION = "SEARCH_COLLECTION",
  DELETE_COLLECTION = "DELETE_COLLECTION",
  DELETE_COLLECTION_ITEM = "DELETE_COLLECTION_ITEM",
}
=======
>>>>>>> 8f5eee0d

export const AutocompleteFileSchema = z
  .object({
    type: z.literal(fileSchema),
    relevance: z.number(),
    title: z.string(),
    app: z.nativeEnum(Apps),
    entity: entitySchema,
  })
  .strip()

export const AutocompleteUserSchema = z
  .object({
    type: z.literal(userSchema),
    relevance: z.number(),
    // optional due to contacts
    name: z.string().optional(),
    email: z.string(),
    app: z.nativeEnum(Apps),
    entity: entitySchema,
    photoLink: z.string().optional(),
  })
  .strip()

export const AutocompleteUserQueryHSchema = z
  .object({
    type: z.literal(userQuerySchema),
    docId: z.string(),
    query_text: z.string(),
    timestamp: z.number().optional(),
  })
  .strip()

export const AutocompleteMailSchema = z
  .object({
    type: z.literal(mailSchema),
    relevance: z.number(),
    // optional due to contacts
    subject: z.string().optional(),
    app: z.nativeEnum(Apps),
    entity: entitySchema,
    threadId: z.string().optional(),
    docId: z.string(),
  })
  .strip()

export const AutocompleteMailAttachmentSchema = z
  .object({
    type: z.literal(mailAttachmentSchema),
    relevance: z.number(),
    app: z.nativeEnum(Apps),
    entity: entitySchema,
    filename: z.string(),
    docId: z.string(),
  })
  .strip()

export const AutocompleteEventSchema = z
  .object({
    type: z.literal(eventSchema),
    relevance: z.number(),
    name: z.string().optional(),
    app: z.nativeEnum(Apps),
    entity: entitySchema,
    docId: z.string(),
  })
  .strip()

export const AutocompleteChatUserSchema = z
  .object({
    type: z.literal(chatUserSchema),
    relevance: z.number(),
    // optional due to contacts
    name: z.string().optional(),
    email: z.string().optional(),
    app: z.nativeEnum(Apps),
    entity: entitySchema,
    image: z.string(),
  })
  .strip()

export const AutocompleteChatContainerSchema = z
  .object({
    type: z.literal(chatContainerSchema),
    relevance: z.number(),
    name: z.string(),
    app: z.nativeEnum(Apps),
    entity: entitySchema,
    docId: z.string(),
  })
  .strip()

const AutocompleteSchema = z.discriminatedUnion("type", [
  AutocompleteFileSchema,
  AutocompleteUserSchema,
  AutocompleteMailSchema,
  AutocompleteEventSchema,
  AutocompleteUserQueryHSchema,
  AutocompleteMailAttachmentSchema,
  AutocompleteChatUserSchema,
  AutocompleteChatContainerSchema,
])

export const AutocompleteResultsSchema = z.object({
  results: z.array(AutocompleteSchema),
})

export type AutocompleteResults = z.infer<typeof AutocompleteResultsSchema>

// when imported from the frontend the type comes with unknown types
// possibly related to
// https://github.com/colinhacks/zod/issues/3536#issuecomment-2374074951
export type FileAutocomplete = z.infer<typeof AutocompleteFileSchema>
export type UserAutocomplete = z.infer<typeof AutocompleteUserSchema>
export type MailAutocomplete = z.infer<typeof AutocompleteMailSchema>
export type ChatUserAutocomplete = z.infer<typeof AutocompleteChatUserSchema>
export type AutocompleteChatContainer = z.infer<
  typeof AutocompleteChatContainerSchema
>
export type MailAttachmentAutocomplete = z.infer<
  typeof AutocompleteMailAttachmentSchema
>
export type EventAutocomplete = z.infer<typeof AutocompleteEventSchema>
export type UserQueryHAutocomplete = z.infer<
  typeof AutocompleteUserQueryHSchema
>
export type Autocomplete = z.infer<typeof AutocompleteSchema>

// search result

export const FileResponseSchema = VespaFileSchema.pick({
  docId: true,
  title: true,
  url: true,
  app: true,
  entity: true,
  owner: true,
  ownerEmail: true,
  photoLink: true,
  updatedAt: true,
})
  .extend({
    type: z.literal(fileSchema),
    chunk: z.string().optional(),
    chunkIndex: z.number().optional(),
    mimeType: z.string(),
    chunks_summary: z.array(scoredChunk).optional(),
    relevance: z.number(),
    matchfeatures: z.any().optional(), // Add matchfeatures
    rankfeatures: z.any().optional(),
  })
  .strip()

export const KbFileResponseSchema = VespaKbFileSchemaBase.pick({
  docId: true,
  fileName: true,
  app: true,
  entity: true,
  createdBy: true,
  updatedAt: true,
  itemId: true,
  clId: true,
  mimeType: true,
})
  .extend({
    app: z.literal(Apps.KnowledgeBase),
    type: z.literal(KbItemsSchema),
    chunk: z.string().optional(),
    chunkIndex: z.number().optional(),
    chunks_summary: z.array(scoredChunk).optional(),
    relevance: z.number(),
    matchfeatures: z.any().optional(), // Add matchfeatures
    rankfeatures: z.any().optional(),
  })
  .strip()
export const EventResponseSchema = VespaEventSchema.pick({
  docId: true,
  name: true,
  url: true,
  app: true,
  entity: true,
  updatedAt: true,
})
  .extend({
    type: z.literal(eventSchema),
    relevance: z.number(),
    description: z.string().optional(),
    chunks_summary: z.array(z.string()).optional(),
    attendeesNames: z.array(z.string()).optional(),
    matchfeatures: z.any().optional(), // Add matchfeatures
    rankfeatures: z.any().optional(),
  })
  .strip()

export const UserResponseSchema = VespaUserSchema.pick({
  name: true,
  email: true,
  app: true,
  entity: true,
  photoLink: true,
  docId: true,
})
  .strip()
  .extend({
    type: z.literal(userSchema),
    relevance: z.number(),
    matchfeatures: z.any().optional(), // Add matchfeatures
    rankfeatures: z.any().optional(),
  })

export const DataSourceFileResponseSchema = z
  .object({
    docId: z.string(),
    title: z.string().optional(),
    fileName: z.string().optional(),
    url: z.string().optional(),
    owner: z.string().optional(),
    ownerEmail: z.string().email().optional(),
    updatedAt: z.number().optional(),
    createdAt: z.number().optional(),
    mimeType: z.string().optional(),
    size: z.number().optional(),

    type: z.literal(dataSourceFileSchema),
    app: z.literal(Apps.DataSource),
    entity: z.literal("file"),

    chunks_summary: z.array(scoredChunk).optional(),
    relevance: z.number(),
    matchfeatures: z.any().optional(),
    rankfeatures: z.any().optional(),
  })
  .strip()

export const ChatContainerResponseSchema = VespaChatContainerSchema.pick({
  docId: true,
  name: true,
  app: true,
  entity: true,
  updatedAt: true,
  isPrivate: true,
  isArchived: true,
  isGeneral: true,
  isIm: true,
  isMpim: true,
  topic: true,
  description: true,
  count: true,
})
  .extend({
    type: z.literal(chatContainerSchema),
    relevance: z.number(),
    matchfeatures: z.any().optional(),
    rankfeatures: z.any().optional(),
  })
  .strip()

// Search Response Schema
export const SearchResultsSchema = z.discriminatedUnion("type", [
  UserResponseSchema,
  FileResponseSchema,
  DataSourceFileResponseSchema,
  MailResponseSchema,
  EventResponseSchema,
  MailAttachmentResponseSchema,
  ChatMessageResponseSchema,
  ChatContainerResponseSchema,
  KbFileResponseSchema,
])

export type SearchResultDiscriminatedUnion = z.infer<typeof SearchResultsSchema>

export const SearchResponseSchema = z.object({
  count: z.number(),
  results: z.array(SearchResultsSchema),
  groupCount: z.any(),
  trace: z.any().optional(),
})

export type FileResponse = z.infer<typeof FileResponseSchema>

export type SearchResponse = z.infer<typeof SearchResponseSchema>

export const AnswerResponseSchema = z.object({})

// kept it minimal to prevent
// unnecessary data transfer
export enum AnswerSSEvents {
  Start = "s",
  AnswerUpdate = "u",
  End = "e",
}

export enum ChatSSEvents {
  ResponseMetadata = "rm",
  Start = "s",
  ResponseUpdate = "u",
  End = "e",
  ChatTitleUpdate = "ct",
  CitationsUpdate = "cu",
  ImageCitationUpdate = "icu",
  Reasoning = "rz",
  DeepResearchReasoning = "drr",
  Error = "er",
  AttachmentUpdate = "au",
}

const messageMetadataSchema = z.object({
  chatId: z.string(),
  messageId: z.string(),
})

export type MessageMetadataResponse = z.infer<typeof messageMetadataSchema>

// very rudimentary
export enum UserRole {
  User = "User", // can do oauth of their own data or api key based
  TeamLeader = "TeamLeader", // manage Users
  Admin = "Admin", // Service account related changes
  SuperAdmin = "SuperAdmin", // Admin level changes
}

export enum UserAgentRole {
  Owner = "owner", // User who owns/created the agent
  Editor = "editor", // User who can edit the agent
  Viewer = "viewer", // User who can only view/use the agent
  Shared = "shared", // User who has been shared the agent (general access)
}

export enum MessageFeedback {
  Like = "like",
  Dislike = "dislike",
}

export enum MessageMode {
  Ask = "ask",
  Agentic = "agentic",
}
export enum AgentToolName {
  MetadataRetrieval = "metadata_retrieval",
  Search = "search",
  FilteredSearch = "filtered_search",
  TimeSearch = "time_search",
  SynthesizeAnswer = "SYNTHESIZE_ANSWER", // For the explicit synthesis step
  FallBack = "fall_back",
}

export enum AgentReasoningStepType {
  Iteration = "iteration",
  Planning = "planning",
  ToolSelected = "tool_selected",
  ToolParameters = "tool_parameters",
  ToolExecuting = "tool_executing",
  ToolResult = "tool_result",
  Synthesis = "synthesis",
  ValidationError = "validation_error", // For when single result validation fails
  BroadeningSearch = "broadening_search", // When the agent decides to broaden the search
  AnalyzingQuery = "analyzing_query", // Initial analysis step
  LogMessage = "log_message", // For generic log messages from the agent
}

export enum ContextSysthesisState {
  Complete = "complete",
  Partial = "partial_information",
  NotFound = "information_not_found",
}

// Enhanced reasoning step interfaces with summary support
export interface AgentReasoningStepEnhanced {
  stepId?: string
  stepSummary?: string
  aiGeneratedSummary?: string
  status?: "in_progress" | "completed" | "failed"
  timestamp?: number
  iteration?: number
  isIterationSummary?: boolean
}

export interface AgentReasoningIteration extends AgentReasoningStepEnhanced {
  type: AgentReasoningStepType.Iteration
  iteration: number
  app?: string
  entity?: string
}

export interface AgentReasoningPlanning extends AgentReasoningStepEnhanced {
  type: AgentReasoningStepType.Planning
  details: string // e.g., "Planning next step..."
}

export interface AgentReasoningToolSelected extends AgentReasoningStepEnhanced {
  type: AgentReasoningStepType.ToolSelected
  toolName: AgentToolName | string // string for flexibility if new tools are added without enum update
}

export interface AgentReasoningToolParameters
  extends AgentReasoningStepEnhanced {
  type: AgentReasoningStepType.ToolParameters
  parameters: Record<string, any> // Parameters as an object
}

export interface AgentReasoningToolExecuting
  extends AgentReasoningStepEnhanced {
  type: AgentReasoningStepType.ToolExecuting
  toolName: AgentToolName | string
}

export interface AgentReasoningToolResult extends AgentReasoningStepEnhanced {
  type: AgentReasoningStepType.ToolResult
  toolName: AgentToolName | string
  resultSummary: string
  itemsFound?: number
  error?: string // If the tool execution resulted in an error
}

export interface AgentReasoningSynthesis extends AgentReasoningStepEnhanced {
  type: AgentReasoningStepType.Synthesis
  details: string // e.g., "Synthesizing answer from X fragments..."
}

export interface AgentReasoningValidationError
  extends AgentReasoningStepEnhanced {
  type: AgentReasoningStepType.ValidationError
  details: string // e.g., "Single result validation failed (POOR_MATCH #X). Will continue searching."
}

export interface AgentReasoningBroadeningSearch
  extends AgentReasoningStepEnhanced {
  type: AgentReasoningStepType.BroadeningSearch
  details: string // e.g., "Specific search failed validation X times. Attempting to broaden search."
}

export interface AgentReasoningAnalyzingQuery
  extends AgentReasoningStepEnhanced {
  type: AgentReasoningStepType.AnalyzingQuery
  details: string // e.g., "Analyzing your question..."
}

export interface AgentReasoningLogMessage extends AgentReasoningStepEnhanced {
  type: AgentReasoningStepType.LogMessage
  message: string // Generic message from the agent's log
}

export type AgentReasoningStep =
  | AgentReasoningIteration
  | AgentReasoningPlanning
  | AgentReasoningToolSelected
  | AgentReasoningToolParameters
  | AgentReasoningToolExecuting
  | AgentReasoningToolResult
  | AgentReasoningSynthesis
  | AgentReasoningValidationError
  | AgentReasoningBroadeningSearch
  | AgentReasoningAnalyzingQuery
  | AgentReasoningLogMessage

export enum XyneTools {
  GetUserInfo = "get_user_info",
  MetadataRetrieval = "metadata_retrieval",
  Search = "search",
  FilteredSearch = "filtered_search",
  TimeSearch = "time_search",

  // Conversational tool
  Conversational = "conversational",

  // slack tools
  getSlackRelatedMessages = "get_slack_related_messages",
  getSlackThreads = "get_slack_threads",
  getUserSlackProfile = "get_user_slack_profile",
}

export enum IngestionType {
  fullIngestion = "full_ingestion",
  partialIngestion = "partial_ingestion",
}

// Attachment metadata types for enhanced attachment handling
export const attachmentMetadataSchema = z.object({
  fileId: z.string(),
  fileName: z.string(),
  fileType: z.string(),
  fileSize: z.number(),
  isImage: z.boolean(),
  thumbnailPath: z.string().optional(),
  createdAt: z.union([z.string(), z.date()]).transform((val) => {
    if (typeof val === "string") {
      return new Date(val)
    }
    return val
  }),
  url: z.string().optional(),
})

export type AttachmentMetadata = z.infer<typeof attachmentMetadataSchema>

export const ApiKeyPermissionsSchema = z.object({
  scopes: z.array(z.nativeEnum(ApiKeyScopes)),
  agents: z.array(z.string()).optional(),
})

export const CreateApiKeySchema = z.object({
  name: z.string().min(1, "Name is required"),
  permissions: ApiKeyPermissionsSchema,
})

export type ApiKeyPermissions = z.infer<typeof ApiKeyPermissionsSchema>
export type CreateApiKeyRequest = z.infer<typeof CreateApiKeySchema>

export const DEFAULT_TEST_AGENT_ID = "default-test-agent"

export const agentPromptPayloadSchema = z.preprocess(
  (val) => {
    if (typeof val === "string") {
      try {
        return JSON.parse(val)
      } catch {
        throw new Error("Invalid agentPromptPayload JSON")
      }
    }
    return val
  },
  z
    .object({
      name: z.string().optional(),
      description: z.string().optional(),
      prompt: z.string().optional(),
      model: z.string().optional(),
      isPublic: z.boolean().optional(),
      isRagOn: z.boolean().optional(),
      appIntegrations: z
        .record(
          z.object({
            itemIds: z.array(z.string()),
            selectedAll: z.boolean(),
          }),
        )
        .optional(),
      docIds: z
        .array(
          z.object({
            docId: z.string(),
            name: z.string(),
            app: z.string(),
            entity: z.string(),
          }),
        )
        .optional(),
      userEmails: z.array(z.string()).optional(),
      allowWebSearch: z.boolean().optional(),
    })
    .optional(),
)

export type AgentPromptPayload = z.infer<typeof agentPromptPayloadSchema>

export interface ModelConfiguration {
  actualName?: string
  labelName: string
  provider?: string
  reasoning: boolean
  websearch: boolean
  deepResearch: boolean
  description: string
}<|MERGE_RESOLUTION|>--- conflicted
+++ resolved
@@ -156,7 +156,6 @@
   [FileType.PDF]: [".pdf"],
   [FileType.TEXT]: [".txt", ".md"],
 } as const
-<<<<<<< HEAD
 export enum ApiKeyScopes {
   CREATE_AGENT = "CREATE_AGENT",
   AGENT_CHAT = "AGENT_CHAT",
@@ -171,8 +170,6 @@
   DELETE_COLLECTION = "DELETE_COLLECTION",
   DELETE_COLLECTION_ITEM = "DELETE_COLLECTION_ITEM",
 }
-=======
->>>>>>> 8f5eee0d
 
 export const AutocompleteFileSchema = z
   .object({
