import {
  entitySchema,
  VespaFileSchema,
  VespaUserSchema,
  Apps,
  mailSchema,
  userSchema,
  fileSchema,
  MailResponseSchema,
  eventSchema,
  VespaEventSchema,
  userQuerySchema,
  MailAttachmentResponseSchema,
  mailAttachmentSchema,
  scoredChunk,
  chatUserSchema,
  ChatMessageResponseSchema,
} from "search/types"
export {
  GooglePeopleEntity,
  DriveEntity,
  NotionEntity,
  CalendarEntity,
  MailAttachmentEntity,
  SlackEntity,
  Apps,
  isMailAttachment,
} from "search/types"
export type { Entity } from "search/types"

// Define an enum for connection types - MOVED HERE FROM server/types.ts
export enum ConnectorType {
  // Google, Notion, Github
  SaaS = "SaaS",
  // DuckDB, Postgres, MySQL
  Database = "Database",
  // Weather api?
  API = "Api",
  // Manually uploaded data like pdf
  File = "File",
  // Where we can scrape and crawl
  Website = "Website",
  // All MCP Clients
  MCP = "Mcp",
}

// @ts-ignore
import type { AppRoutes, WsApp } from "@/server"
import { z } from "zod"

// @ts-ignore
export type { MessageReqType } from "@/api/search"
// @ts-ignore
export type { Citation } from "@/api/chat"
export type {
  SelectPublicMessage,
  PublicUser,
  SelectPublicChat,
  PublicWorkspace,
  SelectPublicAgent,
  // @ts-ignore
} from "@/db/schema"

export type AppType = typeof AppRoutes
export type WebSocketApp = typeof WsApp

export enum AuthType {
  OAuth = "oauth",
  ServiceAccount = "service_account",
  // where there is a custom JSON
  // we store all the key information
  // needed for end to end encryption
  Custom = "custom",
  ApiKey = "api_key",
}

export enum ConnectorStatus {
  Connected = "connected",
  // Pending = 'pending',
  Connecting = "connecting",
  Paused = "paused",
  Failed = "failed",
  // for oauth we will default to this
  NotConnected = "not-connected",
}

export enum SyncJobStatus {
  // never ran
  NotStarted = "NotStarted",
  // Ongoing
  Started = "Started",
  // last status failed
  Failed = "Failed",
  // last status was good
  Successful = "Successful",
}

export enum OpenAIError {
  RateLimitError = "rate_limit_exceeded",
  InvalidAPIKey = "invalid_api_key",
}

export const AutocompleteFileSchema = z
  .object({
    type: z.literal(fileSchema),
    relevance: z.number(),
    title: z.string(),
    app: z.nativeEnum(Apps),
    entity: entitySchema,
  })
  .strip()

export const AutocompleteUserSchema = z
  .object({
    type: z.literal(userSchema),
    relevance: z.number(),
    // optional due to contacts
    name: z.string().optional(),
    email: z.string(),
    app: z.nativeEnum(Apps),
    entity: entitySchema,
    photoLink: z.string().optional(),
  })
  .strip()

export const AutocompleteUserQueryHSchema = z
  .object({
    type: z.literal(userQuerySchema),
    docId: z.string(),
    query_text: z.string(),
    timestamp: z.number().optional(),
  })
  .strip()

export const AutocompleteMailSchema = z
  .object({
    type: z.literal(mailSchema),
    relevance: z.number(),
    // optional due to contacts
    subject: z.string().optional(),
    app: z.nativeEnum(Apps),
    entity: entitySchema,
    threadId: z.string().optional(),
    docId: z.string(),
  })
  .strip()

export const AutocompleteMailAttachmentSchema = z
  .object({
    type: z.literal(mailAttachmentSchema),
    relevance: z.number(),
    app: z.nativeEnum(Apps),
    entity: entitySchema,
    filename: z.string(),
    docId: z.string(),
  })
  .strip()

export const AutocompleteEventSchema = z
  .object({
    type: z.literal(eventSchema),
    relevance: z.number(),
    name: z.string().optional(),
    app: z.nativeEnum(Apps),
    entity: entitySchema,
    docId: z.string(),
  })
  .strip()

export const AutocompleteChatUserSchema = z
  .object({
    type: z.literal(chatUserSchema),
    relevance: z.number(),
    // optional due to contacts
    name: z.string().optional(),
    email: z.string().optional(),
    app: z.nativeEnum(Apps),
    entity: entitySchema,
    image: z.string(),
  })
  .strip()

const AutocompleteSchema = z.discriminatedUnion("type", [
  AutocompleteFileSchema,
  AutocompleteUserSchema,
  AutocompleteMailSchema,
  AutocompleteEventSchema,
  AutocompleteUserQueryHSchema,
  AutocompleteMailAttachmentSchema,
  AutocompleteChatUserSchema,
])

export const AutocompleteResultsSchema = z.object({
  results: z.array(AutocompleteSchema),
})

export type AutocompleteResults = z.infer<typeof AutocompleteResultsSchema>

// when imported from the frontend the type comes with unknown types
// possibly related to
// https://github.com/colinhacks/zod/issues/3536#issuecomment-2374074951
export type FileAutocomplete = z.infer<typeof AutocompleteFileSchema>
export type UserAutocomplete = z.infer<typeof AutocompleteUserSchema>
export type MailAutocomplete = z.infer<typeof AutocompleteMailSchema>
export type ChatUserAutocomplete = z.infer<typeof AutocompleteChatUserSchema>
export type MailAttachmentAutocomplete = z.infer<
  typeof AutocompleteMailAttachmentSchema
>
export type EventAutocomplete = z.infer<typeof AutocompleteEventSchema>
export type UserQueryHAutocomplete = z.infer<
  typeof AutocompleteUserQueryHSchema
>
export type Autocomplete = z.infer<typeof AutocompleteSchema>

// search result

export const FileResponseSchema = VespaFileSchema.pick({
  docId: true,
  title: true,
  url: true,
  app: true,
  entity: true,
  owner: true,
  ownerEmail: true,
  photoLink: true,
  updatedAt: true,
})
  .extend({
    type: z.literal(fileSchema),
    chunk: z.string().optional(),
    chunkIndex: z.number().optional(),
    mimeType: z.string(),
    chunks_summary: z.array(scoredChunk).optional(),
    relevance: z.number(),
    matchfeatures: z.any().optional(), // Add matchfeatures
    rankfeatures: z.any().optional(),
  })
  .strip()

export const EventResponseSchema = VespaEventSchema.pick({
  docId: true,
  name: true,
  url: true,
  app: true,
  entity: true,
  updatedAt: true,
})
  .extend({
    type: z.literal(eventSchema),
    relevance: z.number(),
    description: z.string().optional(),
    chunks_summary: z.array(z.string()).optional(),
    attendeesNames: z.array(z.string()).optional(),
    matchfeatures: z.any().optional(), // Add matchfeatures
    rankfeatures: z.any().optional(),
  })
  .strip()

export const UserResponseSchema = VespaUserSchema.pick({
  name: true,
  email: true,
  app: true,
  entity: true,
  photoLink: true,
  docId: true,
})
  .strip()
  .extend({
    type: z.literal(userSchema),
    relevance: z.number(),
    matchfeatures: z.any().optional(), // Add matchfeatures
    rankfeatures: z.any().optional(),
  })

// Search Response Schema
export const SearchResultsSchema = z.discriminatedUnion("type", [
  UserResponseSchema,
  FileResponseSchema,
  MailResponseSchema,
  EventResponseSchema,
  MailAttachmentResponseSchema,
  ChatMessageResponseSchema,
])

export type SearchResultDiscriminatedUnion = z.infer<typeof SearchResultsSchema>

export const SearchResponseSchema = z.object({
  count: z.number(),
  results: z.array(SearchResultsSchema),
  groupCount: z.any(),
  trace: z.any().optional(),
})

export type FileResponse = z.infer<typeof FileResponseSchema>

export type SearchResponse = z.infer<typeof SearchResponseSchema>

export const AnswerResponseSchema = z.object({})

// kept it minimal to prevent
// unnecessary data transfer
export enum AnswerSSEvents {
  Start = "s",
  AnswerUpdate = "u",
  End = "e",
}

export enum ChatSSEvents {
  ResponseMetadata = "rm",
  Start = "s",
  ResponseUpdate = "u",
  End = "e",
  ChatTitleUpdate = "ct",
  CitationsUpdate = "cu",
  Reasoning = "rz",
  Error = "er",
}

const messageMetadataSchema = z.object({
  chatId: z.string(),
  messageId: z.string(),
})

export type MessageMetadataResponse = z.infer<typeof messageMetadataSchema>

// very rudimentary
export enum UserRole {
  User = "User", // can do oauth of their own data or api key based
  TeamLeader = "TeamLeader", // manage Users
  Admin = "Admin", // Service account related changes
  SuperAdmin = "SuperAdmin", // Admin level changes
}

export enum MessageFeedback {
  Like = "like",
  Dislike = "dislike",
}

<<<<<<< HEAD

export enum MessageMode {
  Ask = "ask",
  Agentic = "agentic",
}
export enum AgentToolName {
  MetadataRetrieval = "metadata_retrieval",
  Search = "search",
  FilteredSearch = "filtered_search",
  TimeSearch = "time_search",
  SynthesizeAnswer = "SYNTHESIZE_ANSWER", // For the explicit synthesis step
}

export enum AgentReasoningStepType {
  Iteration = "iteration",
  Planning = "planning",
  ToolSelected = "tool_selected",
  ToolParameters = "tool_parameters",
  ToolExecuting = "tool_executing",
  ToolResult = "tool_result",
  Synthesis = "synthesis",
  ValidationError = "validation_error", // For when single result validation fails
  BroadeningSearch = "broadening_search", // When the agent decides to broaden the search
  AnalyzingQuery = "analyzing_query", // Initial analysis step
  LogMessage = "log_message", // For generic log messages from the agent
}

export enum ContextSysthesisState  {
  Complete = "complete" ,
  Partial = "partial_information",
  NotFound = "information_not_found"
}

export interface AgentReasoningIteration {
  type: AgentReasoningStepType.Iteration
  iteration: number
}

export interface AgentReasoningPlanning {
  type: AgentReasoningStepType.Planning
  details: string // e.g., "Planning next step..."
}

export interface AgentReasoningToolSelected {
  type: AgentReasoningStepType.ToolSelected
  toolName: AgentToolName | string // string for flexibility if new tools are added without enum update
}

export interface AgentReasoningToolParameters {
  type: AgentReasoningStepType.ToolParameters
  parameters: Record<string, any> // Parameters as an object
}

export interface AgentReasoningToolExecuting {
  type: AgentReasoningStepType.ToolExecuting
  toolName: AgentToolName | string
}

export interface AgentReasoningToolResult {
  type: AgentReasoningStepType.ToolResult
  toolName: AgentToolName | string
  resultSummary: string
  itemsFound?: number
  error?: string // If the tool execution resulted in an error
}

export interface AgentReasoningSynthesis {
  type: AgentReasoningStepType.Synthesis
  details: string // e.g., "Synthesizing answer from X fragments..."
}

export interface AgentReasoningValidationError {
  type: AgentReasoningStepType.ValidationError
  details: string // e.g., "Single result validation failed (POOR_MATCH #X). Will continue searching."
}

export interface AgentReasoningBroadeningSearch {
  type: AgentReasoningStepType.BroadeningSearch
  details: string // e.g., "Specific search failed validation X times. Attempting to broaden search."
}

export interface AgentReasoningAnalyzingQuery {
  type: AgentReasoningStepType.AnalyzingQuery
  details: string // e.g., "Analyzing your question..."
}

export interface AgentReasoningLogMessage {
  type: AgentReasoningStepType.LogMessage
  message: string // Generic message from the agent's log
}

export type AgentReasoningStep =
  | AgentReasoningIteration
  | AgentReasoningPlanning
  | AgentReasoningToolSelected
  | AgentReasoningToolParameters
  | AgentReasoningToolExecuting
  | AgentReasoningToolResult
  | AgentReasoningSynthesis
  | AgentReasoningValidationError
  | AgentReasoningBroadeningSearch
  | AgentReasoningAnalyzingQuery
  | AgentReasoningLogMessage


  export enum XyneTools {
    GetUserInfo = "get_user_info",
    MetadataRetrieval = "metadata_retrieval",
    Search = "search",
    FilteredSearch = "filtered_search",
    TimeSearch = "time_search",
  }
  
=======
export enum IngestionType {
  fullIngestion = "full_ingestion",
  partialIngestion = "partial_ingestion",
}
>>>>>>> 7c0377fb
<|MERGE_RESOLUTION|>--- conflicted
+++ resolved
@@ -336,7 +336,6 @@
   Dislike = "dislike",
 }
 
-<<<<<<< HEAD
 
 export enum MessageMode {
   Ask = "ask",
@@ -450,9 +449,7 @@
     TimeSearch = "time_search",
   }
   
-=======
 export enum IngestionType {
   fullIngestion = "full_ingestion",
   partialIngestion = "partial_ingestion",
-}
->>>>>>> 7c0377fb
+}