--- conflicted
+++ resolved
@@ -207,8 +207,6 @@
   [FileType.TEXT]: [".txt", ".md"],
 } as const
 
-<<<<<<< HEAD
-=======
 export const attachmentFileTypeMap: Record<string, AttachmentEntity> = {
   [FileType.DOCUMENT]: AttachmentEntity.Docs,
   [FileType.SPREADSHEET]: AttachmentEntity.Sheets,
@@ -219,7 +217,6 @@
   [FileType.FILE]: AttachmentEntity.File,
 }
 
->>>>>>> aa29edab
 export enum ApiKeyScopes {
   CREATE_AGENT = "CREATE_AGENT",
   AGENT_CHAT = "AGENT_CHAT",
@@ -782,9 +779,6 @@
 export const getDocumentSchema = z.object({
   docId: z.string().min(1),
   schema: z.string().min(1),
-<<<<<<< HEAD
-})
-=======
 })
 
 export enum UploadStatus {
@@ -792,5 +786,4 @@
   PROCESSING = "processing",
   COMPLETED = "completed", 
   FAILED = "failed",
-}
->>>>>>> aa29edab
+}