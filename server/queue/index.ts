--- conflicted
+++ resolved
@@ -3,18 +3,8 @@
   handleGoogleServiceAccountIngestion,
   syncGoogleWorkspace,
 } from "@/integrations/google"
-<<<<<<< HEAD
 import { metricAccountType, metricNames, Subsystem, type SaaSJob } from "@/types" // ConnectorType removed
 import { ConnectorType } from "@/shared/types" // ConnectorType added
-=======
-import {
-  ConnectorType,
-  metricAccountType,
-  metricNames,
-  Subsystem,
-  type SaaSJob,
-} from "@/types"
->>>>>>> 7c0377fb
 import PgBoss from "pg-boss"
 import config from "@/config"
 import { Apps, AuthType } from "@/shared/types"
