import {
  handleGoogleOAuthIngestion,
  handleGoogleServiceAccountIngestion,
  syncGoogleWorkspace,
} from "@/integrations/google"
import { ConnectorType, Subsystem, type SaaSJob } from "@/types"
import PgBoss from "pg-boss"
import config from "@/config"
import { Apps, AuthType } from "@/shared/types"
import {
  handleGoogleOAuthChanges,
  handleGoogleServiceAccountChanges,
} from "@/integrations/google/sync"
import { checkDownloadsFolder } from "@/integrations/google/utils"
import { getLogger } from "@/logger"
import { getErrorMessage } from "@/utils"
import { handleSlackIngestion } from "@/integrations/slack"
<<<<<<< HEAD
import { handleWhatsAppIngestion } from "@/integrations/whatsapp"
import type { Job } from "pg-boss"
=======
>>>>>>> a9326f48

const Logger = getLogger(Subsystem.Queue)
const JobExpiryHours = config.JobExpiryHours

const url = `postgres://xyne:xyne@${config.postgresBaseHost}:5432/xyne`
export const boss = new PgBoss({
  connectionString: url,
  monitorStateIntervalMinutes: 1, // Monitor state every minute
  archiveCompletedAfterSeconds: 3600, // Archive completed jobs after 1 hour
})

// run it if we are re-doing ingestion
// await boss.clearStorage()

export const SaaSQueue = `ingestion-${ConnectorType.SaaS}`
export const SyncOAuthSaaSQueue = `sync-${ConnectorType.SaaS}-${AuthType.OAuth}`
export const SyncServiceAccountSaaSQueue = `sync-${ConnectorType.SaaS}-${AuthType.ServiceAccount}`
export const SyncGoogleWorkspace = `sync-${Apps.GoogleWorkspace}-${AuthType.ServiceAccount}`
export const CheckDownloadsFolderQueue = `check-downloads-folder`

const Every10Minutes = `*/10 * * * *`
const EveryHour = `0 * * * *`
const Every6Hours = `0 */6 * * *`
const EveryWeek = `0 0 */7 * *`
const EveryMin = `*/1 * * * *`

export const init = async () => {
  Logger.info("Starting queue initialization...")
  
  Logger.info("Starting pg-boss...")
  await boss.start()
  Logger.info("pg-boss started successfully")
  
  Logger.info("Creating queues...")
  await boss.createQueue(SaaSQueue)
  await boss.createQueue(SyncOAuthSaaSQueue)
  await boss.createQueue(SyncServiceAccountSaaSQueue)
  await boss.createQueue(SyncGoogleWorkspace)
  await boss.createQueue(CheckDownloadsFolderQueue)
  Logger.info("All queues created successfully")
  
  Logger.info("Initializing workers...")
  await initWorkers()
  Logger.info("Workers initialized successfully")
  
  Logger.info("Queue system fully initialized")
}

// when the Service account is connected
export const setupServiceAccountCronjobs = async () => {
  Logger.info("Setting up service account cronjobs...")
  await boss.schedule(
    SyncServiceAccountSaaSQueue,
    Every10Minutes,
    {},
    { retryLimit: 0, expireInHours: JobExpiryHours },
  )
  await boss.schedule(
    SyncGoogleWorkspace,
    Every6Hours,
    {},
    { retryLimit: 0, expireInHours: JobExpiryHours },
  )
  Logger.info("Service account cronjobs set up successfully")
}

const initWorkers = async () => {
  Logger.info("Starting worker initialization...")
  await boss.work(SaaSQueue, async ([job]) => {
    const start = new Date()
    Logger.info(`Processing SaaSQueue job ${job.id} started at ${start}`)
    const jobData: SaaSJob = job.data as SaaSJob
<<<<<<< HEAD
    Logger.info(`Job data: ${JSON.stringify(jobData, null, 2)}`)
    
    try {
      if (
        jobData.app === Apps.GoogleDrive &&
        jobData.authType === AuthType.ServiceAccount
      ) {
        Logger.info("Handling Google Service Account Ingestion from Queue")
        await handleGoogleServiceAccountIngestion(boss, job)
      } else if (
        jobData.app === Apps.GoogleDrive &&
        jobData.authType === AuthType.OAuth
      ) {
        Logger.info("Handling Google OAuth Ingestion from Queue")
        await handleGoogleOAuthIngestion(boss, job)
      } else if (
        jobData.app == Apps.Slack &&
        jobData.authType === AuthType.OAuth
      ) {
        Logger.info("Handling Slack Ingestion from Queue")
        await handleSlackIngestion(boss, job)
      } else if (jobData.app === Apps.WhatsApp && jobData.authType === AuthType.Custom) {
        Logger.info(`Starting WhatsApp Ingestion for job ${job.id} with connector ${jobData.externalId}`)
        await handleWhatsAppIngestion(boss, job)
        Logger.info(`Completed WhatsApp Ingestion for job ${job.id}`)
      } else {
        Logger.error(`Unsupported job type: ${jobData.app} with auth type ${jobData.authType}`)
        throw new Error("Unsupported job")
      }
      
      const end = new Date()
      const duration = end.getTime() - start.getTime()
      Logger.info(`Job ${job.id} completed successfully in ${duration}ms`)
    } catch (error: any) {
      Logger.error(error, `Error processing job ${job.id}: ${error.message}`)
      await boss.fail(job.name, job.id)
      throw error;
=======
    if (
      jobData.app === Apps.GoogleDrive &&
      jobData.authType === AuthType.ServiceAccount
    ) {
      Logger.info("Handling Google Service Account Ingestion from Queue")
      // await handleGoogleServiceAccountIngestion(boss, job)
    } else if (
      jobData.app === Apps.GoogleDrive &&
      jobData.authType === AuthType.OAuth
    ) {
      // await handleGoogleOAuthIngestion(boss, job)
    } else {
      throw new Error("Unsupported job")
>>>>>>> a9326f48
    }
  })

  // do not retry
  Logger.info("Setting up scheduled jobs...")
  await boss.schedule(
    SyncOAuthSaaSQueue,
    Every10Minutes,
    {},
    { retryLimit: 0, expireInHours: JobExpiryHours },
  )
  await boss.schedule(
    CheckDownloadsFolderQueue,
    EveryWeek,
    {},
    { retryLimit: 0, expireInHours: JobExpiryHours },
  )

  await setupServiceAccountCronjobs()

  Logger.info("Setting up SyncOAuthSaaSQueue worker...")
  await boss.work(SyncOAuthSaaSQueue, async ([job]) => {
    try {
      await handleGoogleOAuthChanges(boss, job)
    } catch (error) {
      const errorMessage = getErrorMessage(error)
      Logger.error(
        error,
        `Unhandled Error while syncing OAuth SaaS ${errorMessage} ${(error as Error).stack}`,
      )
    }
  })

  Logger.info("Setting up SyncServiceAccountSaaSQueue worker...")
  await boss.work(SyncServiceAccountSaaSQueue, async ([job]) => {
    await handleGoogleServiceAccountChanges(boss, job)
  })

  Logger.info("Setting up SyncGoogleWorkspace worker...")
  await boss.work(SyncGoogleWorkspace, async ([job]) => {
    await syncGoogleWorkspace(boss, job)
  })

  Logger.info("Setting up CheckDownloadsFolderQueue worker...")
  await boss.work(CheckDownloadsFolderQueue, async ([job]) => {
    await checkDownloadsFolder(boss, job)
  })
  
  Logger.info("All workers initialized successfully")
}

export const ProgressEvent = "progress-event"

boss.on("error", (error) => {
  Logger.error(error, `Queue error: ${error} ${(error as Error).stack}`)
})

boss.on("monitor-states", (states) => {
  Logger.info(`Queue States: ${JSON.stringify(states, null, 2)}`)
})

boss.on("job", (job: Job) => {
  Logger.info(`New job received: ${JSON.stringify({
    id: job.id,
    name: job.name,
    data: job.data
  }, null, 2)}`)
})

boss.on("failed", (job: Job) => {
  Logger.error(`Job failed: ${JSON.stringify({
    id: job.id,
    name: job.name,
    data: job.data
  }, null, 2)}`)
})

boss.on("completed", (job: Job) => {
  Logger.info(`Job completed: ${JSON.stringify({
    id: job.id,
    name: job.name,
    data: job.data
  }, null, 2)}`)
})<|MERGE_RESOLUTION|>--- conflicted
+++ resolved
@@ -15,11 +15,8 @@
 import { getLogger } from "@/logger"
 import { getErrorMessage } from "@/utils"
 import { handleSlackIngestion } from "@/integrations/slack"
-<<<<<<< HEAD
 import { handleWhatsAppIngestion } from "@/integrations/whatsapp"
 import type { Job } from "pg-boss"
-=======
->>>>>>> a9326f48
 
 const Logger = getLogger(Subsystem.Queue)
 const JobExpiryHours = config.JobExpiryHours
@@ -92,7 +89,6 @@
     const start = new Date()
     Logger.info(`Processing SaaSQueue job ${job.id} started at ${start}`)
     const jobData: SaaSJob = job.data as SaaSJob
-<<<<<<< HEAD
     Logger.info(`Job data: ${JSON.stringify(jobData, null, 2)}`)
     
     try {
@@ -101,13 +97,13 @@
         jobData.authType === AuthType.ServiceAccount
       ) {
         Logger.info("Handling Google Service Account Ingestion from Queue")
-        await handleGoogleServiceAccountIngestion(boss, job)
+        // await handleGoogleServiceAccountIngestion(boss, job)
       } else if (
         jobData.app === Apps.GoogleDrive &&
         jobData.authType === AuthType.OAuth
       ) {
         Logger.info("Handling Google OAuth Ingestion from Queue")
-        await handleGoogleOAuthIngestion(boss, job)
+        // await handleGoogleOAuthIngestion(boss, job)
       } else if (
         jobData.app == Apps.Slack &&
         jobData.authType === AuthType.OAuth
@@ -130,21 +126,6 @@
       Logger.error(error, `Error processing job ${job.id}: ${error.message}`)
       await boss.fail(job.name, job.id)
       throw error;
-=======
-    if (
-      jobData.app === Apps.GoogleDrive &&
-      jobData.authType === AuthType.ServiceAccount
-    ) {
-      Logger.info("Handling Google Service Account Ingestion from Queue")
-      // await handleGoogleServiceAccountIngestion(boss, job)
-    } else if (
-      jobData.app === Apps.GoogleDrive &&
-      jobData.authType === AuthType.OAuth
-    ) {
-      // await handleGoogleOAuthIngestion(boss, job)
-    } else {
-      throw new Error("Unsupported job")
->>>>>>> a9326f48
     }
   })
 
