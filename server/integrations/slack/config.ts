--- conflicted
+++ resolved
@@ -31,20 +31,19 @@
   SHARE_IN_THREAD_FROM_MODAL: "share_in_thread_from_modal", // For sharing to a thread
   SHARE_AGENT_FROM_MODAL: "share_agent_from_modal", // For sharing agent responses
   SHARE_AGENT_IN_THREAD_FROM_MODAL: "share_agent_in_thread_from_modal", // For sharing agent responses to a thread
-<<<<<<< HEAD
+
   VIEW_ALL_SOURCES: "view_all_sources", // For viewing all sources in a modal
+  NEXT_SOURCE_PAGE: "next_source_page",
+  PREVIOUS_SOURCE_PAGE: "previous_source_page",
 }
 
-// Constants from client.ts
-export const EVENT_CACHE_TTL = 30000 // 30 seconds
+
 
 // Constants for slack Ingestion
-export const periodicSaveState = 4000
-=======
-  NEXT_SOURCE_PAGE: "next_source_page",
-  PREVIOUS_SOURCE_PAGE: "previous_source_page",
-};
+export const periodicSaveState = 4000 // 4 seconds
+
+  
+
 
 // Constants from client.ts
 export const EVENT_CACHE_TTL = 30000; // 30 seconds
->>>>>>> e2df5b11
