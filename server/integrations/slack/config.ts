--- conflicted
+++ resolved
@@ -44,11 +44,7 @@
 }
 
 // Constants for slack Ingestion
-<<<<<<< HEAD
 export const periodicSaveState = 4000 // 4 seconds  
-=======
-export const periodicSaveState = 4000 // 4 seconds
->>>>>>> 21eba7d3
 
 // Constants from client.ts
 export const EVENT_CACHE_TTL = 30000 // 30 seconds