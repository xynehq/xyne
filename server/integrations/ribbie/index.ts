import { chromium, type Browser, type Page } from 'playwright';
import { promises as fs } from 'fs';
import * as path from 'path';
import * as crypto from 'crypto';
import { RIBBIE_CONFIG } from './config.js';
import { FileProcessorService } from '@/services/fileProcessor';
import { insert } from '@/search/vespa';
import { KbItemsSchema } from '@xyne/vespa-ts/types';
import { Apps, KnowledgeBaseEntity } from '@xyne/vespa-ts/types';
import { getUserByEmail } from '@/db/user';
import { getLogger } from "@/logger"
import { Subsystem } from '@/logger';
import {
    createCollection,
    createFileItem,
    getCollectionsByOwner,
    generateFileVespaDocId,
    generateStorageKey,
    generateCollectionVespaDocId,
} from '@/db/knowledgeBase';
import { db } from '@/db/client';


// Knowledge Base storage path
const KB_STORAGE_ROOT = path.join(process.cwd(), "storage", "kb_files");
const Logger = getLogger(Subsystem.Integrations)
class RIBBIECircularDownloader {
    private downloadedCircularIds = new Set<string>();

    // Add method to check duplicates
    private isAlreadyDownloaded(circularId: string): boolean {
        return this.downloadedCircularIds.has(circularId);
    }

    private markAsDownloaded(circularId: string): void {
        this.downloadedCircularIds.add(circularId);
    }
    private browser: Browser | null = null;
    private page: Page | null = null;

    async initialize(): Promise<void> {
        Logger.info('🚀 Initializing browser...');

        // Launch browser with configuration
        this.browser = await chromium.launch({
            headless: RIBBIE_CONFIG.HEADLESS,
            channel: RIBBIE_CONFIG.USE_SYSTEM_CHROME ? 'chrome' : undefined,
        });

        // Create new page/tab
        this.page = await this.browser.newPage();

        Logger.info('✅ Browser initialized successfully');
    }

    async navigateToHomePage(): Promise<void> {
        if (!this.page) throw new Error('Page not initialized');

        Logger.info(`🌐 Navigating to: ${process.env.RIBBIE_CONFIG_URL}`);

        try {
            // Navigate to the RIBBIE page
            await this.page.goto(`${process.env.RIBBIE_CONFIG_URL}`, {
                waitUntil: 'domcontentloaded',
                timeout: RIBBIE_CONFIG.TIMEOUT
            });

            // Wait for page to be fully interactive
            await this.page.waitForLoadState('networkidle');
            Logger.info('✅ Successfully loaded RIBBIE circulars page');

        } catch (error) {
            throw new Error(`Failed to load RIBBIE homepage`, { cause: error });
        }
    }

    async clickYearLink(year: number): Promise<void> {
        if (!this.page) throw new Error('Page not initialized');
        const targetYear = year.toString();  // Convert year to string
        Logger.info(`📅 Looking for year ${targetYear} link...`);

        // More precise selectors based on actual DOM structure
        const yearSelectors = [
            `#btn${targetYear}`,                     // Most specific: ID selector
            `a[id="btn${targetYear}"]`,              // ID with tag
            `text=${targetYear}`,                    // Text content fallback
            `a:has-text("${targetYear}")`,           // Link containing text
            `xpath=//a[@id='btn${targetYear}']`      // XPath with ID
        ];

        let yearElement = null;

        // Try each selector until one works
        for (const selector of yearSelectors) {
            try {
                Logger.info(`  🔍 Trying selector: ${selector}`);
                yearElement = await this.page.waitForSelector(selector, { timeout: 5000 });

                if (yearElement) {
                    Logger.info(`✅ Found year link with: ${selector}`);
                    break;
                }
            } catch (error) {
                Logger.info(`  ❌ Selector failed: ${selector}`);
                continue;
            }
        }

        if (!yearElement) {
            throw new Error(`Year ${targetYear} link not found with any selector`);
        }

        try {
            await yearElement.click();
            Logger.info(`✅ Clicked ${targetYear} year link`);

            // Wait for the year section to expand by waiting for a month link to be visible.
            await this.page.waitForSelector(`a[id^="${targetYear}"]`, { timeout: 5000 });

        } catch (error) {
            throw new Error(`Failed to click year ${targetYear}: ${error}`);
        }
    }

    async clickAllMonths(year: number): Promise<void> {
        if (!this.page) throw new Error('Page not initialized');

        Logger.info(`📅 Looking for "All Months" link for year ${year}...`);

        // Strategy: Look for "All Months" link 
        const allMonthsSelectors = [
            `#${year}0`,                        // ID pattern: 20250 for 2025
            `a[id="${year}0"]`,                 // More specific ID selector
            `text=All Months`,                                    // Direct text match
            `a:has-text("All Months")`,                           // Link containing "All Months"
            `xpath=//a[contains(text(), "All Months")]`,          // XPath fallback
            `[onclick*="GetYearMonth"]`                           // onclick function pattern
        ];

        let allMonthsElement = null;

        // Try each selector until one works
        for (const selector of allMonthsSelectors) {
            try {
                Logger.info(`  🔍 Trying selector: ${selector}`);
                allMonthsElement = await this.page.waitForSelector(selector, { timeout: 5000 });

                if (allMonthsElement) {
                    Logger.info(`✅ Found "All Months" link with: ${selector}`);
                    break;
                }
            } catch (error) {
                Logger.info(`  ❌ Selector failed: ${selector}`);
                continue;
            }
        }

        if (!allMonthsElement) {
            throw new Error(`"All Months" link not found with any selector`);
        }

        try {
            await allMonthsElement.click();
            Logger.info(`✅ Clicked "All Months" link`);

            // Wait for the circular table to load (this might take longer)
            Logger.info('⏳ Waiting for all circulars to load...');
            await this.page.waitForLoadState('networkidle', { timeout: RIBBIE_CONFIG.TIMEOUT });

        } catch (error) {
            throw new Error(`Failed to click "All Months": ${error}`);
        }
    }
    async getAllCircularsFromTable(): Promise<Array<{ href: string, text: string, id: string, department: string }>> {
        if (!this.page) throw new Error('Page not initialized');

        Logger.info('🔍 Getting ALL circular links from the "All Months" table...');

        // Wait for table to be fully loaded
        await this.page.waitForSelector('table.tablebg', { timeout: 10000 });
        Logger.info('✅ Found circular table');

        // Get ALL circular data including department information
        const allCircularData = await this.page.$$eval(
            'table.tablebg tr',
            (rows) => {
                const results = [];

                // Skip header rows (first 2 rows)
                for (let i = 2; i < rows.length; i++) {
                    const row = rows[i];
                    const cells = row.querySelectorAll('td');

                    // Make sure we have all 5 columns: [Circular Number, Date, Department, Subject, Meant For]
                    if (cells.length >= 5) {
                        const linkElement = cells[0].querySelector('a[href*="Id="]');

                        if (linkElement) {
                            results.push({
                                href: linkElement.getAttribute('href') || '',
                                text: linkElement.textContent?.trim().substring(0, 80) + '...' || `Circular ${i - 1}`,
                                id: linkElement.getAttribute('href')?.match(/Id=(\d+)/)?.[1] || `${i - 1}`,
                                department: cells[2].textContent?.trim() || '', // Column 2 = Department
                                date: cells[1].textContent?.trim() || '',      // Column 1 = Date  
                                subject: cells[3].textContent?.trim() || ''    // Column 3 = Subject
                            });
                        }
                    }
                }

                return results;
            }
        );

        Logger.info(`✅ Found ${allCircularData.length} total circulars in table`);

        // Apply department filter
        const targetDepartment = RIBBIE_CONFIG.TARGET_DEPARTMENT;
        const filteredCirculars = allCircularData.filter(circular => {
            // Check for exact match or partial match with variations
            const dept = circular.department.toLowerCase();
            const target = targetDepartment.toLowerCase();

            // Handle variations in department names
            return dept.includes('payment and settlement system') ||
                dept.includes('payment and settlement systems') ||
                dept === target.toLowerCase();
        });

        Logger.info(`🎯 Filtered to ${filteredCirculars.length} circulars from "${targetDepartment}"`);

        // Log first few filtered results for verification
        filteredCirculars.slice(0, 3).forEach((circular, index) => {
            Logger.info(`  ${index + 1}. [${circular.department}] ${circular.text}`);
        });

        if (filteredCirculars.length > 3) {
            Logger.info(`  ... and ${filteredCirculars.length - 3} more from ${targetDepartment}`);
        }

        if (filteredCirculars.length === 0) {
            Logger.info(`⚠️ No circulars found for department: ${targetDepartment}`);
            Logger.info('📋 Available departments in this year:');

            // Show unique departments for debugging
            const uniqueDepartments = [...new Set(allCircularData.map(c => c.department))];
            uniqueDepartments.slice(0, 10).forEach(dept => {
                Logger.info(`   - ${dept}`);
            });
        }

        return filteredCirculars;
    }

    async navigateToCircular(circular: { href: string, text: string, id: string }): Promise<void> {
        if (!this.page) throw new Error('Page not initialized');

        Logger.info(`🔗 Navigating to circular: ${circular.text}`);

        try {
            // Convert relative URL to absolute URL if needed
            const fullUrl = circular.href.startsWith('http')
                ? circular.href
                : `${process.env.RIBBIE_CONFIG_BASE_URL}/Scripts/${circular.href}`;

            Logger.info(`🔗 Full URL: ${fullUrl}`);

            // Navigate to the circular detail page
            await this.page.goto(fullUrl, {
                waitUntil: 'networkidle',
                timeout: RIBBIE_CONFIG.TIMEOUT
            });

            Logger.info('✅ Loaded circular detail page');

        } catch (error) {
            throw new Error(`Failed to navigate to circular: ${error}`);
        }
    }



    async downloadPDF(): Promise<{ downloadPath: string }> {
        if (!this.page) throw new Error('Page not initialized');

        Logger.info('📄 Looking for PDF download link...');

        // Create downloads folder if it doesn't exist
        await fs.mkdir(RIBBIE_CONFIG.DOWNLOADS_FOLDER, { recursive: true });

        const pdfSelectors = [
            'a[href*=".PDF"]',
            'a[href*=".pdf"]',
            'a img[src*="pdf.gif"]',
            'a:has(img[src*="pdf"])',
            'a[id^="APDF_"]',
        ];

        let pdfElement = null;
        for (const selector of pdfSelectors) {
            try {
                Logger.info(`  🔍 Trying selector: ${selector}`);
                pdfElement = await this.page.waitForSelector(selector, { timeout: 5000 });

                if (pdfElement) {
                    Logger.info(`✅ Found PDF link with: ${selector}`);
                    break;
                }
            } catch (error) {
                Logger.info(`  ❌ Selector failed: ${selector}`);
                continue;
            }
        }

        if (!pdfElement) {
            throw new Error('No PDF download link found');
        }

        try {
            // Get the PDF URL
            const pdfUrl = await pdfElement.getAttribute('href');
            if (!pdfUrl) {
                throw new Error('PDF link has no href');
            }

            Logger.info(`🔗 PDF URL: ${pdfUrl}`);

            // Convert relative URL to absolute URL if needed
            const absolutePdfUrl = pdfUrl.startsWith('http')
                ? pdfUrl
                : `${process.env.RIBBIE_ABSOLUTE_PDF_URL}${pdfUrl.startsWith('/') ? '' : '/'}${pdfUrl}`;

            Logger.info(`🔗 Absolute PDF URL: ${absolutePdfUrl}`);

            // Extract filename from URL
            const urlParts = absolutePdfUrl.split('/');
            const filename = urlParts[urlParts.length - 1];
            const downloadPath = path.join(RIBBIE_CONFIG.DOWNLOADS_FOLDER, filename);

            Logger.info(`📁 Will save to: ${downloadPath}`);

            // Setup listener for new page (PDF will open in new tab)
            const newPagePromise = this.page.context().waitForEvent('page');

            // Click the PDF link (this will open new tab)
            await pdfElement.click();
            Logger.info('✅ Clicked PDF link, waiting for new page...');

            // Wait for new page to open
            const newPage = await newPagePromise;
            await newPage.waitForLoadState('networkidle');
            Logger.info('✅ New PDF page opened');

            // Now we can download directly from the PDF URL
            Logger.info('📥 Downloading PDF directly...');

            // Use the browser context to download the PDF
            const downloadedBuffer = await newPage.evaluate(async (url) => {
                const response = await fetch(url);
                if (!response.ok) {
                    throw new Error(`HTTP ${response.status}: ${response.statusText}`);
                }
                const arrayBuffer = await response.arrayBuffer();
                return Array.from(new Uint8Array(arrayBuffer));
            }, absolutePdfUrl);

            // Convert to Buffer and save
            const buffer = Buffer.from(downloadedBuffer);
            await fs.writeFile(downloadPath, buffer);

            // Close the new PDF page
            await newPage.close();
            Logger.info('✅ Closed PDF page');

            // Verify the download
            const stats = await fs.stat(downloadPath);
            if (stats.size === 0) {
                throw new Error('Downloaded file is empty');
            }

            Logger.info(`✅ PDF downloaded successfully: ${downloadPath}`);
            Logger.info(`📊 File size: ${(stats.size / 1024).toFixed(2)} KB`);
            return { downloadPath };

        } catch (error) {
            throw new Error(`Failed to download PDF: ${error}`);
        }
    }

    async createOrGetRBICollection(userEmail: string, workspaceId: number): Promise<string> {
        Logger.info('📁 Setting up RIBBIE Circulars collection...');

        try {
            // Get user
            const users = await getUserByEmail(db, userEmail);
            if (!users || users.length === 0) {
                throw new Error(`User not found: ${userEmail}`);
            }
            const user = users[0];

            // Check if RIBBIE collection exists
            const collections = await getCollectionsByOwner(db, user.id);
            const rbiCollection = collections.find(c => c.name === 'RIBBIE Payment Systems Circulars');

            if (rbiCollection) {
                Logger.info(`✅ Found existing RIBBIE collection: ${rbiCollection.id}`);
                return rbiCollection.id;
            }

            // Create new RIBBIE collection
            const newCollection = await db.transaction(async (tx) => {
                const vespaDocId = generateCollectionVespaDocId()
                const collection = await createCollection(tx, {
                    name: 'RIBBIE Payment Systems Circulars',
                    description: 'Automated collection of RIBBIE circular documents',
                    workspaceId,
                    ownerId: user.id,
                    isPrivate: true,
                    lastUpdatedById: user.id,
                    lastUpdatedByEmail: userEmail,
                    metadata: { source: 'RIBBIE-automation', vespaDocId: vespaDocId }
                });

                // Add to Vespa for search
                const vespaDoc = {
                    docId: vespaDocId,
                    clId: collection.id,
                    itemId: collection.id,
                    fileName: 'RIBBIE Circulars',
                    app: Apps.KnowledgeBase as const,
                    entity: KnowledgeBaseEntity.Collection,
                    description: 'Automated RIBBIE circular collection',
                    storagePath: "",
                    chunks: [],
                    chunks_pos: [],
                    image_chunks: [],
                    image_chunks_pos: [],
                    chunks_map: [],
                    image_chunks_map: [],
                    metadata: JSON.stringify({ source: 'RIBBIE-automation', vespaDocId: vespaDocId }),
                    createdBy: userEmail,
                    duration: 0,
                    mimeType: 'application/pdf',
                    fileSize: 0,
                    createdAt: Date.now(),
                    updatedAt: Date.now(),
                };

                await insert(vespaDoc, KbItemsSchema);
                return collection;
            });

            Logger.info(`✅ Created RIBBIE collection: ${newCollection.id}`);
            return newCollection.id;

        } catch (error) {
            throw new Error(`Failed to create RIBBIE collection: ${error}`);
        }
    }

    async processAndIngestPDF(downloadPath: string, userEmail: string, workspaceId: number, circular: { href: string, text: string, id: string, department: string }): Promise<void> {
        Logger.info('🔄 Processing PDF for complete Knowledge Base ingestion...');

        try {
            // STEP 1: Get user and RIBBIE collection
            const users = await getUserByEmail(db, userEmail);
            // logger.info('Users fetched', { users });
            Logger.info(`👤 Fetched user for ingestion: ${userEmail} and ${users.length} found`);
            if (!users || users.length === 0) {
                throw new Error(`User not found: ${userEmail}`);
            }
            const user = users[0];
            Logger.info(`👤 User ID: ${user.id}, Email: ${user.email}`);

            // Get or create RIBBIE collection
            const collectionId = await this.createOrGetRBICollection(userEmail, workspaceId);

            // STEP 2: Read and process the PDF
            const pdfBuffer = await fs.readFile(downloadPath);
            const stats = await fs.stat(downloadPath);
            const fileName = path.basename(downloadPath);

            // Generate unique IDs
            const vespaDocId = generateFileVespaDocId();
            const storageKey = generateStorageKey();

            Logger.info(`📝 Processing: ${fileName} (${(stats.size / 1024).toFixed(2)} KB)`);

            // STEP 3: Process PDF into chunks
            Logger.info('⚙️ Extracting text and chunks from PDF...');
            const processingResults = await FileProcessorService.processFile(
                pdfBuffer,
                'application/pdf',
                fileName,
                vespaDocId,
                undefined,  // No storage path needed for processing
                true,       // Extract images
                false       // Don't describe images
            );

            // For PDFs, we expect only one result, but handle array for consistency
            const processingResult = processingResults[0];
            if (!processingResult) {
                throw new Error('No processing result returned for PDF');
            }

            Logger.info(`✅ Extracted ${processingResult.chunks.length} text chunks and ${processingResult.image_chunks.length} image chunks`);

            // STEP 4: Create proper storage path (following your app's pattern)
            const year = new Date().getFullYear();
            const month = String(new Date().getMonth() + 1).padStart(2, '0');
            const storagePath = path.join(
                KB_STORAGE_ROOT,
                user.workspaceExternalId,
                collectionId,
                year.toString(),
                month,
                `${storageKey}_${fileName}`
            );

            // Ensure directory exists and copy file
            await fs.mkdir(path.dirname(storagePath), { recursive: true });
            await fs.copyFile(downloadPath, storagePath);

            Logger.info(`📁 File copied from downloads to KB storage: ${storagePath}`);

            // STEP 5: Database transaction - Create both collection item AND Vespa document
            await db.transaction(async (tx) => {
                // Create collection item (PostgreSQL record) - CORRECT FUNCTION SIGNATURE
                const collectionItem = await createFileItem(
                    tx,                    // transaction
                    collectionId,          // collectionId
                    null,                  // parentId (root level)
                    fileName,              // name
                    vespaDocId,           // vespaDocId
                    fileName,              // originalName
                    storagePath,          // storagePath
                    storageKey,           // storageKey
                    'application/pdf',    // mimeType
                    stats.size,           // fileSize
                    crypto.createHash('sha256').update(pdfBuffer).digest('hex'), // checksum
                    {                     // metadata
                        source: 'RIBBIE-automation',
                        originalUrl: this.page?.url() || '',
                        downloadedAt: Date.now(),
                    },
                    user.id,              // userId
                    userEmail             // userEmail
                );

                Logger.info(`✅ Created collection item: ${collectionItem.id}`);

                // Create Vespa document (searchable content)
                const vespaDoc = {
                    docId: vespaDocId,
                    clId: collectionId,
                    itemId: collectionItem.id,  // Use the actual collection item ID
                    fileName: fileName,
                    app: Apps.KnowledgeBase as const,
                    entity: KnowledgeBaseEntity.File,
                    description: 'RIBBIE Circular Document',
                    storagePath: storagePath,
                    chunks: processingResult.chunks,
                    chunks_pos: processingResult.chunks_pos,
                    image_chunks: processingResult.image_chunks || [],
                    image_chunks_pos: processingResult.image_chunks_pos || [],
<<<<<<< HEAD
                    chunks_map: [],
                    image_chunks_map: [],
=======
                    chunks_map: processingResult.chunks_map || [],
                    image_chunks_map: processingResult.image_chunks_map || [],
>>>>>>> 45295a0b
                    metadata: JSON.stringify({
                        source: 'RIBBIE-automation',
                        circularNumber: circular.id,
                        department: circular.department,
                        subject: circular.text,
                        dateOfIssue: new Date().toISOString().split('T')[0],
                        originalUrl: this.page?.url() || '',
                        downloadedAt: Date.now(),
                        chunksCount: processingResult.chunks.length,
                        imageChunksCount: processingResult.image_chunks.length,
                        processingMethod: 'FileProcessorService',
                    }),
                    createdBy: userEmail,
                    duration: 0,
                    mimeType: 'application/pdf',
                    fileSize: stats.size,
                    createdAt: Date.now(),
                    updatedAt: Date.now(),
                };

                await insert(vespaDoc, KbItemsSchema);
                Logger.info(`✅ Created Vespa document: ${vespaDocId}`);
            });

            Logger.info(`🎉 SUCCESS: RIBBIE PDF fully integrated into Knowledge Base!`);
            Logger.info(`📊 Collection: RIBBIE Circulars`);
            Logger.info(`📄 File: ${fileName}`);
            Logger.info(`💾 Stored: ${storagePath}`);
            Logger.info(`🔍 Now searchable and visible in UI`);

        } catch (error) {
            throw new Error(`Failed to process and ingest PDF: ${error}`);
        }
    }

    async cleanup(): Promise<void> {
        Logger.info('🧹 Cleaning up...');
        if (this.browser) {
            await this.browser.close();
            Logger.info('✅ Browser closed');
        }
    }

    async testCompleteFlow(): Promise<string[]> {
        try {
            // Hardcode user details (or make them parameters)
            const userEmail = `${process.env.RIBBIE_CONFIG_USER_EMAIL}`;
            const workspaceId = parseInt(process.env.RIBBIE_CONFIG_WORKSPACE_ID ||'1');
            const allDownloadedFiles: string[] = [];
            let totalSuccessfulYears = 0;
            let totalFailedYears = 0;
            let totalCirculars = 0;
            let totalSuccessfulCirculars = 0;

            await this.initialize();

            // Add this type guard right after initialize()
            if (!this.page) throw new Error('Page not initialized after browser setup');

            const years = RIBBIE_CONFIG.TARGET_YEARS;
            Logger.info(`🎯 Starting to process ${years.length} years: ${years.join(', ')}`);

            // Loop through each year
            for (let yearIndex = 0; yearIndex < years.length; yearIndex++) {
                const year = years[yearIndex];

                try {
                    Logger.info(`\n📅 Processing year ${year} (${yearIndex + 1}/${years.length})...`);

                    // Navigate to homepage for each year (fresh start)
                    await this.navigateToHomePage();

                    // Click the specific year
                    await this.clickYearLink(year);

                    // Click "All Months" for this year
                    await this.clickAllMonths(year);

                    // Get ALL circulars from the "All Months" table for this year
                    const allCirculars = await this.getAllCircularsFromTable();
                    Logger.info(`🎯 Found ${allCirculars.length} circulars for year ${year}`);
                    totalCirculars += allCirculars.length;

                    let yearSuccessCount = 0;
                    let yearErrorCount = 0;

                    // Process each circular for this year
                    for (let i = 0; i < allCirculars.length; i++) {
                        const circular = allCirculars[i];
                        Logger.info(`\n📄 [${year}] Processing ${i + 1}/${allCirculars.length}: ${circular.text}`);
                        Logger.info(`🏢 Department: ${circular.department}`);
                        Logger.info(`\n📄 [${year}] Processing ${i + 1}/${allCirculars.length}: ${circular.text}`);
                        Logger.info(`🏢 Department: ${circular.department}`);

                        try {
                            // Skip if already downloaded (optional optimization)
                            if (this.isAlreadyDownloaded(circular.id)) {
                                Logger.info(`⏭️ Skipping already processed circular ID: ${circular.id}`);
                                continue;
                            }

                            // Navigate to circular detail page
                            await this.navigateToCircular(circular);

                            // Download PDF from detail page
                            const { downloadPath } = await this.downloadPDF();

                            // Process and ingest into Knowledge Base
                            await this.processAndIngestPDF(downloadPath, userEmail, workspaceId, circular);

                            // Mark as successful
                            allDownloadedFiles.push(downloadPath);
                            this.markAsDownloaded(circular.id);
                            yearSuccessCount++;
                            totalSuccessfulCirculars++;

                            Logger.info(`✅ [${year}] Successfully processed ${i + 1}/${allCirculars.length}: ${downloadPath}`);

                        } catch (circularError) {
                            yearErrorCount++;
                            console.error(`❌ [${year}] Failed to process circular ${i + 1}/${allCirculars.length} (${circular.text}):`, circularError);

                            // Continue with next circular instead of failing completely
                            Logger.info(`⏭️ Continuing with next circular...`);
                        }

                        // Small delay between circulars to be respectful to the server
                        await this.page.waitForTimeout(1000);
                    }

                    // Year summary
                    totalSuccessfulYears++;
                    Logger.info(`\n✅ Year ${year} COMPLETE!`);
                    Logger.info(`📊 Year ${year}: ${yearSuccessCount} success, ${yearErrorCount} errors, ${allCirculars.length} total`);

                } catch (yearError) {
                    totalFailedYears++;
                    console.error(`❌ Failed to process year ${year}:`, yearError);
                    Logger.info(`⏭️ Continuing with next year...`);
                }

                // Delay between years
                if (yearIndex < years.length - 1) {
                    Logger.info(`⏳ Waiting 5 seconds before next year...`);
                    await this.page.waitForTimeout(5000);
                }
            }

            // Final summary
            Logger.info(`\n🎉 ALL YEARS COMPLETE!`);
            Logger.info(`📊 Final Results:`);
            Logger.info(`   Years processed: ${totalSuccessfulYears}/${years.length} successful`);
            Logger.info(`   Years failed: ${totalFailedYears}/${years.length}`);
            Logger.info(`   Total circulars found: ${totalCirculars}`);
            Logger.info(`   Total circulars downloaded: ${totalSuccessfulCirculars}`);
            Logger.info(`   Success rate: ${((totalSuccessfulCirculars / totalCirculars) * 100).toFixed(1)}%`);
            Logger.info(`📁 All PDFs are now searchable in your "RIBBIE Circulars" Knowledge Base collection!`);

            return allDownloadedFiles;

        } catch (error) {
            console.error('❌ Automation failed:', error);
            throw error;
        } finally {
            await this.cleanup();
        }
    }

}

export async function testCompleteFlow(): Promise<void> {
    const downloader = new RIBBIECircularDownloader();
    try {
        const downloadPath = await downloader.testCompleteFlow();
        Logger.info(`\n🎯 SUCCESS: RIBBIE circular is now searchable in your AI knowledge base!`);
        Logger.info(`📁 Local copy: ${downloadPath.join(', ')}`);
    } catch (error) {
        console.error('\n💥 FAILED:', error);
        process.exit(1);
    }
}

// Run test if this file is executed directly
if (import.meta.main) {
    if (!process.env.RIBBIE_ABSOLUTE_PDF_URL || !process.env.RIBBIE_CONFIG_URL || !process.env.RIBBIE_CONFIG_BASE_URL) {
        throw new Error('Environment variables RIBBIE_ABSOLUTE_PDF_URL, RIBBIE_CONFIG_URL, and RIBBIE_CONFIG_BASE_URL must be set');
    }

    testCompleteFlow().catch(console.error);
}<|MERGE_RESOLUTION|>--- conflicted
+++ resolved
@@ -564,13 +564,8 @@
                     chunks_pos: processingResult.chunks_pos,
                     image_chunks: processingResult.image_chunks || [],
                     image_chunks_pos: processingResult.image_chunks_pos || [],
-<<<<<<< HEAD
-                    chunks_map: [],
-                    image_chunks_map: [],
-=======
                     chunks_map: processingResult.chunks_map || [],
                     image_chunks_map: processingResult.image_chunks_map || [],
->>>>>>> 45295a0b
                     metadata: JSON.stringify({
                         source: 'RIBBIE-automation',
                         circularNumber: circular.id,
