<<<<<<< HEAD
import {
  admin_directory_v1,
  admin_reports_v1,
  docs_v1,
  drive_v3,
  google,
} from "googleapis"
import {
  Subsystem,
  SyncCron,
  type ChangeToken,
  type GoogleClient,
  type GoogleServiceAccount,
  type SaaSJob,
  type SaaSOAuthJob,
} from "@/types"
import { JWT } from "google-auth-library"
import PgBoss from "pg-boss"
import { getConnector, getOAuthConnectorWithCredentials } from "@/db/connector"
import {
  DeleteDocument,
  GetDocument,
  insertDocument,
  UpdateDocumentPermissions,
} from "@/search/vespa"
import { db } from "@/db/client"
import { Apps, AuthType, SyncJobStatus, DriveEntity } from "@/shared/types"
import type { GoogleTokens } from "arctic"
import { getAppSyncJobs, updateSyncJob } from "@/db/syncJob"
import { getUserById } from "@/db/user"
import { insertSyncHistory } from "@/db/syncHistory"
import { getErrorMessage } from "@/utils"
import {
  createJwtClient,
  driveFileToIndexed,
  getFile,
  getFileContent,
  MimeMapForContent,
  toPermissionsList,
} from "./utils"
import { SyncJobFailed } from "@/errors"
import { getLogger } from "@/shared/logger"
=======
import { admin_directory_v1, admin_reports_v1, docs_v1, drive_v3, google } from "googleapis";
import { Subsystem, SyncCron, type ChangeToken, type GoogleClient, type GoogleServiceAccount, type SaaSJob, type SaaSOAuthJob } from "@/types";
import { JWT } from "google-auth-library";
import PgBoss from "pg-boss";
import { getConnector, getOAuthConnectorWithCredentials } from "@/db/connector";
import { DeleteDocument, GetDocument, insertDocument, UpdateDocumentPermissions } from "@/search/vespa";
import { db } from "@/db/client";
import { Apps, AuthType, SyncJobStatus, DriveEntity } from "@/shared/types";
import type { GoogleTokens } from "arctic";
import { getAppSyncJobs, updateSyncJob } from "@/db/syncJob";
import { getUserById } from "@/db/user";
import { insertSyncHistory } from "@/db/syncHistory";
import { getErrorMessage } from "@/utils";
import { createJwtClient, driveFileToIndexed, getFile, getFileContent, MimeMapForContent, toPermissionsList } from "./utils";
import { SyncJobFailed } from "@/errors";
import { getLogger } from "@/shared/logger";
import type { VespaFile } from "@/search/types";
>>>>>>> c45e2fd6

const Logger = getLogger(Subsystem.Integrations).child({ module: "google" })

// TODO: change summary to json
// and store all the structured details
type ChangeStats = {
  added: number
  removed: number
  updated: number
  summary: string
}

<<<<<<< HEAD
const handleGoogleDriveChange = async (
  change: drive_v3.Schema$Change,
  client: GoogleClient,
  email: string,
): Promise<ChangeStats> => {
  const stats = newStats()
  const docId = change.fileId
  // remove item
  if (change.removed) {
    if (docId) {
      const doc = await GetDocument(docId)
      const permissions = doc.fields.permissions
      if (permissions.length === 1) {
        // remove it
=======
const handleGoogleDriveChange = async (change: drive_v3.Schema$Change, client: GoogleClient, email: string): Promise<ChangeStats> => {
    const stats = newStats()
    const docId = change.fileId
    // remove item
    if (change.removed) {
        if (docId) {
            const doc = await GetDocument(docId)
            if (doc.fields.sddocname === 'file') {
                const permissions = (doc.fields as VespaFile).permissions
                if (permissions.length === 1) {
                    // remove it
                    try {
                        // also ensure that we are that permission
                        if (!(permissions[0] === email)) {
                            throw new Error("We got a change for us that we didn't have access to in Vespa")
                        }
                        await DeleteDocument(docId)
                        stats.removed += 1
                        stats.summary += `${docId} removed\n`
                    } catch (e) {
                        // TODO: detect vespa 404 and only ignore for that case
                        // otherwise throw it further
                    }
                } else {
                    // remove our user's permission from the email
                    const newPermissions = permissions.filter(v => v !== email)
                    await UpdateDocumentPermissions(docId, newPermissions)
                    stats.updated += 1
                    stats.summary += `user lost permission for doc: ${docId}\n`
                }
            }
        }
    } else if (docId && change.file) {
        const file = await getFile(client, docId)
        // we want to check if the doc already existed in vespa
        // and we are just updating the content of it
        // or user got access to a completely new doc
        let doc = null
>>>>>>> c45e2fd6
        try {
          // also ensure that we are that permission
          if (!(permissions[0] === email)) {
            throw new Error(
              "We got a change for us that we didn't have access to in Vespa",
            )
          }
          await DeleteDocument(docId)
          stats.removed += 1
          stats.summary += `${docId} removed\n`
        } catch (e) {
          // TODO: detect vespa 404 and only ignore for that case
          // otherwise throw it further
        }
      } else {
        // remove our user's permission from the email
        const newPermissions = permissions.filter((v) => v !== email)
        await UpdateDocumentPermissions(docId, newPermissions)
        stats.updated += 1
        stats.summary += `user lost permission for doc: ${docId}\n`
      }
    }
  } else if (docId && change.file) {
    const file = await getFile(client, docId)
    // we want to check if the doc already existed in vespa
    // and we are just updating the content of it
    // or user got access to a completely new doc
    let doc = null
    try {
      doc = await GetDocument(docId)
      stats.updated += 1
    } catch (e) {
      // catch the 404 error
      Logger.error(
        `Could not get document ${docId}, probably does not exist, ${e}`,
      )
      stats.added += 1
    }
    // for these mime types we fetch the file
    // with the full processing
    let vespaData
    if (file.mimeType && MimeMapForContent[file.mimeType]) {
      // TODO: make this generic
      vespaData = await getFileContent(client, file, DriveEntity.Docs)
      if (doc) {
        stats.summary += `updated the content for ${docId}\n`
      } else {
        stats.summary += `indexed new content ${docId}\n`
      }
    } else {
      if (doc) {
        stats.summary += `updated file ${docId}\n`
      } else {
        stats.summary += `added new file ${docId}\n`
      }
      // just update it as is
      vespaData = driveFileToIndexed(file)
    }
    vespaData.permissions = toPermissionsList(vespaData.permissions, email)
    if (vespaData) {
      insertDocument(vespaData)
    }
  } else if (change.driveId) {
    // TODO: handle this once we support multiple drives
  } else {
    Logger.error("Could not handle change: ", change)
  }
  return stats
}

export const handleGoogleOAuthChanges = async (
  boss: PgBoss,
  job: PgBoss.Job<any>,
) => {
  Logger.info("handleGoogleOAuthChanges")
  const data = job.data
  const syncJobs = await getAppSyncJobs(db, Apps.GoogleDrive, AuthType.OAuth)
  for (const syncJob of syncJobs) {
    let stats = newStats()
    try {
      const connector = await getOAuthConnectorWithCredentials(
        db,
        syncJob.connectorId,
      )
      const user = await getUserById(db, connector.userId)
      const oauthTokens: GoogleTokens = connector.oauthCredentials
      const oauth2Client = new google.auth.OAuth2()
      const config: ChangeToken = syncJob.config as ChangeToken
      // we have guarantee that when we started this job access Token at least
      // hand one hour, we should increase this time
      oauth2Client.setCredentials({ access_token: oauthTokens.accessToken })
      const driveClient = google.drive({ version: "v3", auth: oauth2Client })
      // TODO: add pagination for all the possible changes
      const { changes, newStartPageToken } = (
        await driveClient.changes.list({ pageToken: config.token })
      ).data
      // there are changes

      // Potential issues:
      // we remove the doc but don't update the syncJob
      // leading to us trying to remove the doc again which throws error
      // as it is already removed
      // we should still update it in that case?
      if (
        changes?.length &&
        newStartPageToken &&
        newStartPageToken !== config.token
      ) {
        Logger.info(`total changes:  ${changes.length}`)
        for (const change of changes) {
          let changeStats = await handleGoogleDriveChange(
            change,
            oauth2Client,
            user.email,
          )
          stats = mergeStats(stats, changeStats)
        }
        const newConfig = {
          lastSyncedAt: new Date(),
          token: newStartPageToken,
        }
        // update this sync job and
        // create sync history
        await db.transaction(async (trx) => {
          await updateSyncJob(trx, syncJob.id, {
            config: newConfig,
            lastRanOn: new Date(),
            status: SyncJobStatus.Successful,
          })
          // make it compatible with sync history config type
          await insertSyncHistory(trx, {
            workspaceId: syncJob.workspaceId,
            workspaceExternalId: syncJob.workspaceExternalId,
            dataAdded: stats.added,
            dataDeleted: stats.removed,
            dataUpdated: stats.updated,
            authType: AuthType.OAuth,
            summary: { description: stats.summary },
            errorMessage: "",
            app: Apps.GoogleDrive,
            status: SyncJobStatus.Successful,
            config: {
              token: newConfig.token,
              lastSyncedAt: newConfig.lastSyncedAt.toISOString(),
            },
            type: SyncCron.ChangeToken,
            lastRanOn: new Date(),
          })
        })
        Logger.info(`Changes successfully synced: ${JSON.stringify(stats)}`)
      }
    } catch (error) {
      const errorMessage = getErrorMessage(error)
      Logger.error(
        `Could not successfully complete sync job: ${syncJob.id} due to ${errorMessage}`,
      )
      const config: ChangeToken = syncJob.config as ChangeToken
      const newConfig = {
        token: config.token as string,
        lastSyncedAt: config.lastSyncedAt.toISOString(),
      }
      await insertSyncHistory(db, {
        workspaceId: syncJob.workspaceId,
        workspaceExternalId: syncJob.workspaceExternalId,
        dataAdded: stats.added,
        dataDeleted: stats.removed,
        dataUpdated: stats.updated,
        authType: AuthType.OAuth,
        summary: { description: stats.summary },
        errorMessage,
        app: Apps.GoogleDrive,
        status: SyncJobStatus.Failed,
        config: newConfig,
        type: SyncCron.ChangeToken,
        lastRanOn: new Date(),
      })
      throw new SyncJobFailed({
        message: "Could not complete sync job",
        cause: error as Error,
        integration: Apps.GoogleDrive,
        entity: "",
      })
    }
  }
}
export const handleGoogleServiceAccountChanges = async (
  boss: PgBoss,
  job: PgBoss.Job<any>,
) => {
  Logger.info("handleGoogleServiceAccountChanges")
  const data = job.data
  const syncJobs = await getAppSyncJobs(
    db,
    Apps.GoogleDrive,
    AuthType.ServiceAccount,
  )
  for (const syncJob of syncJobs) {
    let stats = newStats()
    try {
      const connector = await getConnector(db, syncJob.connectorId)
      const user = await getUserById(db, connector.userId)
      const serviceAccountKey: GoogleServiceAccount = JSON.parse(
        connector.credentials as string,
      )
      // const subject: string = connector.subject as string
      let jwtClient = createJwtClient(serviceAccountKey, syncJob.email)
      const driveClient = google.drive({ version: "v3", auth: jwtClient })
      const config: ChangeToken = syncJob.config as ChangeToken
      // TODO: add pagination for all the possible changes
      const { changes, newStartPageToken } = (
        await driveClient.changes.list({ pageToken: config.token })
      ).data
      // there are changes

      // Potential issues:
      // we remove the doc but don't update the syncJob
      // leading to us trying to remove the doc again which throws error
      // as it is already removed
      // we should still update it in that case?
      if (
        changes?.length &&
        newStartPageToken &&
        newStartPageToken !== config.token
      ) {
        Logger.info(`total changes:  ${changes.length}`)
        for (const change of changes) {
          let changeStats = await handleGoogleDriveChange(
            change,
            jwtClient,
            user.email,
          )
          stats = mergeStats(stats, changeStats)
        }
        const newConfig = {
          lastSyncedAt: new Date(),
          token: newStartPageToken,
        }
        // update this sync job and
        // create sync history
        await db.transaction(async (trx) => {
          await updateSyncJob(trx, syncJob.id, {
            config: newConfig,
            lastRanOn: new Date(),
            status: SyncJobStatus.Successful,
          })
          // make it compatible with sync history config type
          await insertSyncHistory(trx, {
            workspaceId: syncJob.workspaceId,
            workspaceExternalId: syncJob.workspaceExternalId,
            dataAdded: stats.added,
            dataDeleted: stats.removed,
            dataUpdated: stats.updated,
            authType: AuthType.ServiceAccount,
            summary: { description: stats.summary },
            errorMessage: "",
            app: Apps.GoogleDrive,
            status: SyncJobStatus.Successful,
            config: {
              token: newConfig.token,
              lastSyncedAt: newConfig.lastSyncedAt.toISOString(),
            },
            type: SyncCron.ChangeToken,
            lastRanOn: new Date(),
          })
        })
        Logger.info(`Changes successfully synced: ${JSON.stringify(stats)}`)
      }
    } catch (error) {
      const errorMessage = getErrorMessage(error)
      Logger.error(
        `Could not successfully complete sync job: ${syncJob.id} due to ${errorMessage}`,
      )
      const config: ChangeToken = syncJob.config as ChangeToken
      const newConfig = {
        token: config.token as string,
        lastSyncedAt: config.lastSyncedAt.toISOString(),
      }
      await insertSyncHistory(db, {
        workspaceId: syncJob.workspaceId,
        workspaceExternalId: syncJob.workspaceExternalId,
        dataAdded: stats.added,
        dataDeleted: stats.removed,
        dataUpdated: stats.updated,
        authType: AuthType.ServiceAccount,
        summary: { description: stats.summary },
        errorMessage,
        app: Apps.GoogleDrive,
        status: SyncJobStatus.Failed,
        config: newConfig,
        type: SyncCron.ChangeToken,
        lastRanOn: new Date(),
      })
      throw new SyncJobFailed({
        message: "Could not complete sync job",
        cause: error as Error,
        integration: Apps.GoogleDrive,
        entity: "",
      })
    }
  }
}

const newStats = (): ChangeStats => {
  return {
    added: 0,
    removed: 0,
    updated: 0,
    summary: "",
  }
}

const mergeStats = (prev: ChangeStats, current: ChangeStats): ChangeStats => {
  prev.added += current.added
  prev.updated += current.updated
  prev.removed += current.removed
  prev.summary += `\n${current.summary}`
  return prev
}<|MERGE_RESOLUTION|>--- conflicted
+++ resolved
@@ -1,4 +1,3 @@
-<<<<<<< HEAD
 import {
   admin_directory_v1,
   admin_reports_v1,
@@ -41,25 +40,7 @@
 } from "./utils"
 import { SyncJobFailed } from "@/errors"
 import { getLogger } from "@/shared/logger"
-=======
-import { admin_directory_v1, admin_reports_v1, docs_v1, drive_v3, google } from "googleapis";
-import { Subsystem, SyncCron, type ChangeToken, type GoogleClient, type GoogleServiceAccount, type SaaSJob, type SaaSOAuthJob } from "@/types";
-import { JWT } from "google-auth-library";
-import PgBoss from "pg-boss";
-import { getConnector, getOAuthConnectorWithCredentials } from "@/db/connector";
-import { DeleteDocument, GetDocument, insertDocument, UpdateDocumentPermissions } from "@/search/vespa";
-import { db } from "@/db/client";
-import { Apps, AuthType, SyncJobStatus, DriveEntity } from "@/shared/types";
-import type { GoogleTokens } from "arctic";
-import { getAppSyncJobs, updateSyncJob } from "@/db/syncJob";
-import { getUserById } from "@/db/user";
-import { insertSyncHistory } from "@/db/syncHistory";
-import { getErrorMessage } from "@/utils";
-import { createJwtClient, driveFileToIndexed, getFile, getFileContent, MimeMapForContent, toPermissionsList } from "./utils";
-import { SyncJobFailed } from "@/errors";
-import { getLogger } from "@/shared/logger";
-import type { VespaFile } from "@/search/types";
->>>>>>> c45e2fd6
+import type { VespaFile } from "@/search/types"
 
 const Logger = getLogger(Subsystem.Integrations).child({ module: "google" })
 
@@ -72,7 +53,6 @@
   summary: string
 }
 
-<<<<<<< HEAD
 const handleGoogleDriveChange = async (
   change: drive_v3.Schema$Change,
   client: GoogleClient,
@@ -84,69 +64,31 @@
   if (change.removed) {
     if (docId) {
       const doc = await GetDocument(docId)
-      const permissions = doc.fields.permissions
-      if (permissions.length === 1) {
-        // remove it
-=======
-const handleGoogleDriveChange = async (change: drive_v3.Schema$Change, client: GoogleClient, email: string): Promise<ChangeStats> => {
-    const stats = newStats()
-    const docId = change.fileId
-    // remove item
-    if (change.removed) {
-        if (docId) {
-            const doc = await GetDocument(docId)
-            if (doc.fields.sddocname === 'file') {
-                const permissions = (doc.fields as VespaFile).permissions
-                if (permissions.length === 1) {
-                    // remove it
-                    try {
-                        // also ensure that we are that permission
-                        if (!(permissions[0] === email)) {
-                            throw new Error("We got a change for us that we didn't have access to in Vespa")
-                        }
-                        await DeleteDocument(docId)
-                        stats.removed += 1
-                        stats.summary += `${docId} removed\n`
-                    } catch (e) {
-                        // TODO: detect vespa 404 and only ignore for that case
-                        // otherwise throw it further
-                    }
-                } else {
-                    // remove our user's permission from the email
-                    const newPermissions = permissions.filter(v => v !== email)
-                    await UpdateDocumentPermissions(docId, newPermissions)
-                    stats.updated += 1
-                    stats.summary += `user lost permission for doc: ${docId}\n`
-                }
+      if (doc.fields.sddocname === "file") {
+        const permissions = (doc.fields as VespaFile).permissions
+        if (permissions.length === 1) {
+          // remove it
+          try {
+            // also ensure that we are that permission
+            if (!(permissions[0] === email)) {
+              throw new Error(
+                "We got a change for us that we didn't have access to in Vespa",
+              )
             }
-        }
-    } else if (docId && change.file) {
-        const file = await getFile(client, docId)
-        // we want to check if the doc already existed in vespa
-        // and we are just updating the content of it
-        // or user got access to a completely new doc
-        let doc = null
->>>>>>> c45e2fd6
-        try {
-          // also ensure that we are that permission
-          if (!(permissions[0] === email)) {
-            throw new Error(
-              "We got a change for us that we didn't have access to in Vespa",
-            )
+            await DeleteDocument(docId)
+            stats.removed += 1
+            stats.summary += `${docId} removed\n`
+          } catch (e) {
+            // TODO: detect vespa 404 and only ignore for that case
+            // otherwise throw it further
           }
-          await DeleteDocument(docId)
-          stats.removed += 1
-          stats.summary += `${docId} removed\n`
-        } catch (e) {
-          // TODO: detect vespa 404 and only ignore for that case
-          // otherwise throw it further
-        }
-      } else {
-        // remove our user's permission from the email
-        const newPermissions = permissions.filter((v) => v !== email)
-        await UpdateDocumentPermissions(docId, newPermissions)
-        stats.updated += 1
-        stats.summary += `user lost permission for doc: ${docId}\n`
+        } else {
+          // remove our user's permission from the email
+          const newPermissions = permissions.filter((v) => v !== email)
+          await UpdateDocumentPermissions(docId, newPermissions)
+          stats.updated += 1
+          stats.summary += `user lost permission for doc: ${docId}\n`
+        }
       }
     }
   } else if (docId && change.file) {
