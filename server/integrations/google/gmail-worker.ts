--- conflicted
+++ resolved
@@ -259,7 +259,7 @@
               // Increment counters only on success
               insertedMessagesInBatch++
               insertedPdfAttachmentsInBatch += insertedPdfCount
-<<<<<<< HEAD
+
               totalIngestedMails.inc(
                 {
                   mail_id: message.id ?? "",
@@ -271,9 +271,7 @@
                 },
                 1,
               )
-=======
-              totalIngestedMails.inc({mime_type: message.payload?.mimeType??"GOOGLE_MAIL", status:"GMAIL_INGEST_SUCCESS", email: email, account_type:"SERVICE_ACCOUNT"}, 1)
->>>>>>> 69583680
+
             }
           } catch (error) {
             Logger.error(
@@ -490,7 +488,7 @@
 
             await insert(attachmentDoc, mailAttachmentSchema)
             insertedPdfCount++
-<<<<<<< HEAD
+
             totalAttachmentIngested.inc(
               {
                 mail_id: messageId,
@@ -502,9 +500,6 @@
               },
               1,
             )
-=======
-            totalAttachmentIngested.inc({mime_type:mimeType, status:"SUCCESS", account_type:"OAUTH_ACCOUNT",email: userEmail}, 1)
->>>>>>> 69583680
           } catch (error) {
             // not throwing error; avoid disrupting the flow if retrieving an attachment fails,
             // log the error and proceed.
