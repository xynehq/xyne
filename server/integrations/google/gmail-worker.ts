// prevents TS errors
declare var self: Worker
import { scopes } from "@/integrations/google/config"

import { chunkTextByParagraph } from "@/chunks"
import { EmailParsingError } from "@/errors"
import { getLogger } from "@/logger"
import {
  Apps,
  MailAttachmentEntity,
  mailAttachmentSchema,
  MailEntity,
  mailSchema,
  type Attachment,
  type Mail,
  type MailAttachment,
} from "@/search/types"
import { ifDocumentsExist, ifMailDocumentsExist, insert } from "@/search/vespa"
import {
  MessageTypes,
  Subsystem,
  WorkerResponseTypes,
  type GoogleClient,
  type GoogleServiceAccount,
} from "@/types"
import { gmail_v1, google } from "googleapis"
import { parseEmailBody } from "@/integrations/google/gmail/quote-parser"
import pLimit from "p-limit"
import { GmailConcurrency } from "@/integrations/google/config"
import { retryWithBackoff } from "@/utils"
const htmlToText = require("html-to-text")
const Logger = getLogger(Subsystem.Integrations)
import { batchFetchImplementation } from "@jrmdayn/googleapis-batcher"

// import { createJwtClient } from "@/integrations/google/utils"
import { z } from "zod"
import { JWT } from "google-auth-library"
import {
  getGmailAttachmentChunks,
  parseAttachments,
} from "@/integrations/google/worker-utils"
import { StatType } from "@/integrations/tracker"
import { ingestionMailErrorsTotal, totalAttachmentError, totalAttachmentIngested, totalIngestedMails } from "@/metrics/google/gmail-metrics"

const jwtValue = z.object({
  type: z.literal(MessageTypes.JwtParams),
  userEmail: z.string(),
  serviceAccountKey: z.object({
    client_email: z.string(),
    private_key: z.string(),
  }),
  startDate: z.string().optional(),
  endDate: z.string().optional(),
})
const messageTypes = z.discriminatedUnion("type", [jwtValue])

type MessageType = z.infer<typeof messageTypes>
export const createJwtClient = (
  serviceAccountKey: GoogleServiceAccount,
  subject: string,
): JWT => {
  return new JWT({
    email: serviceAccountKey.client_email,
    key: serviceAccountKey.private_key,
    scopes,
    subject,
  })
}

// self.addEventListener('message', async (event) => {
// })
self.onmessage = async (event: MessageEvent<MessageType>) => {
  try {
    if (event.type === "message") {
      const msg = event.data
      if (msg.type === MessageTypes.JwtParams) {
        const { userEmail, serviceAccountKey, startDate, endDate } = msg
        Logger.info(`Got the jwt params: ${userEmail}`)
        const jwtClient = createJwtClient(serviceAccountKey, userEmail)
        const historyId = await handleGmailIngestion(
          jwtClient,
          userEmail,
          startDate,
          endDate,
        )
        postMessage({
          type: WorkerResponseTypes.HistoryId,
          userEmail,
          historyId,
        })
      }
    }
  } catch (error) {
    Logger.error(error, `Error in Gmail worker: ${error}`)
  }
}

self.onerror = (error: ErrorEvent) => {
  Logger.error(error, `Error in Gmail worker: ${JSON.stringify(error)}`)
}

export const handleGmailIngestion = async (
  client: GoogleClient,
  email: string,
  startDate?: string,
  endDate?: string,
): Promise<string> => {
  const batchSize = 100
  const fetchImpl = batchFetchImplementation({ maxBatchSize: batchSize })
  const gmail = google.gmail({
    version: "v1",
    auth: client,
    fetchImplementation: fetchImpl,
  })
  let totalMails = 0
  let nextPageToken = ""
  const limit = pLimit(GmailConcurrency)

  const profile = await retryWithBackoff(
    () => gmail.users.getProfile({ userId: "me" }),
    "Fetching Gmail user profile",
    Apps.Gmail,
    0,
    client,
  )
  const historyId = profile.data.historyId!
  if (!historyId) {
    throw new Error("Could not get historyId from getProfile")
  }

  // Build query with date filters
  let query = "-in:promotions"
  const dateFilters: string[] = []

  if (startDate) {
    const startDateObj = new Date(startDate)
    const formattedStartDate = startDateObj
      .toISOString()
      .split("T")[0]
      .replace(/-/g, "/")
    dateFilters.push(`after:${formattedStartDate}`)
  }
  if (endDate) {
    const endDateObj = new Date(endDate)
    const formattedEndDate = endDateObj
      .toISOString()
      .split("T")[0]
      .replace(/-/g, "/")
    dateFilters.push(`before:${formattedEndDate}`)
  }

  if (dateFilters.length > 0) {
    query = `${query} ${dateFilters.join(" ")}`
  }

  do {
    const resp = await retryWithBackoff(
      () =>
        gmail.users.messages.list({
          userId: "me",
          includeSpamTrash: false,
          maxResults: batchSize,
          pageToken: nextPageToken,
          fields: "messages(id), nextPageToken",
          q: query,
        }),
      `Fetching Gmail messages list (pageToken: ${nextPageToken})`,
      Apps.Gmail,
      0,
      client,
    )

    nextPageToken = resp.data.nextPageToken ?? ""
    if (resp.data.messages) {
      let messageBatch = resp.data.messages.slice(0, batchSize)
      let insertedMessagesInBatch = 0 // Counter for successful messages
      let insertedPdfAttachmentsInBatch = 0 // Counter for successful PDFs in this batch

      let batchRequests = messageBatch.map((message) =>
        limit(async () => {
          let msgResp
          try {
            msgResp = await retryWithBackoff(
              () =>
                gmail.users.messages.get({
                  userId: "me",
                  id: message.id!,
                  format: "full",
                }),
              `Fetching Gmail message (id: ${message.id})`,
              Apps.Gmail,
              0,
              client,
            )
            // Call modified parseMail to get data and PDF count
            const { mailData, insertedPdfCount, exist } = await parseMail(
              msgResp.data,
              gmail,
              client,
              email,
            )
<<<<<<< HEAD
            await insert(mailData, mailSchema)
            // Increment counters only on success
            insertedMessagesInBatch++
            insertedPdfAttachmentsInBatch += insertedPdfCount
            totalIngestedMails.inc({status:"GMAIL_INGEST_SUCCESS", email: email, account_type:"SERVICE_ACCOUNT"}, 1)
=======

            if (!exist) {
              await insert(mailData, mailSchema)
              // Increment counters only on success
              insertedMessagesInBatch++
              insertedPdfAttachmentsInBatch += insertedPdfCount
              totalIngestedMails.inc({mail_id:message.id??"", mail_title:message.payload?.filename??"", mime_type:message.payload?.mimeType??"GOOGLE_MAIL", status:"GMAIL_INGEST_SUCCESS", email: email, account_type:"SERVICE_ACCOUNT"}, 1)
            }
>>>>>>> daef00cd
          } catch (error) {
            Logger.error(
              error,
              `Failed to process message ${message.id}: ${(error as Error).message}`,
            )
            ingestionMailErrorsTotal.inc({mail_id:message.id??"",mail_title:message.payload?.filename??"",mime_type:message.payload?.mimeType??"GOOGLE_MAIL",status:"FAILED", error_type:"ERROR_IN_GMAIL_INGESTION"}, 1)
          } finally {
            // release from memory
            msgResp = null
          }
        }),
      )

      await Promise.allSettled(batchRequests)
      totalMails += insertedMessagesInBatch // Update total based on success

      // Post stats based on successful operations in this batch
      // Only post Gmail count if successful messages > 0
      if (insertedMessagesInBatch > 0) {
        postMessage({
          type: WorkerResponseTypes.Stats,
          userEmail: email,
          count: insertedMessagesInBatch,
          statType: StatType.Gmail,
        })
      }
      // Post PDF attachment count only if > 0
      if (insertedPdfAttachmentsInBatch > 0) {
        postMessage({
          type: WorkerResponseTypes.Stats,
          userEmail: email,
          count: insertedPdfAttachmentsInBatch,
          statType: StatType.Mail_Attachments,
        })
      }

      // clean up explicitly
      batchRequests = []
      messageBatch = []
    }
    // clean up explicitly
  } while (nextPageToken)

  Logger.info(`Inserted ${totalMails} mails`)
  return historyId
}

const extractEmailAddresses = (headerValue: string): string[] => {
  if (!headerValue) return []

  // Regular expression to match anything inside angle brackets
  const emailRegex = /<([^>]+)>/g

  const addresses: string[] = []
  let match

  const emailWithNames = headerValue
    .split(",")
    .map((addr) => addr.trim().toLowerCase())
    .filter(Boolean)
  for (const emailWithName of emailWithNames) {
    // it's not in the name <emai> format
    if (emailWithName.indexOf("<") == -1) {
      addresses.push(emailWithName)
      continue
    }
    match = emailRegex.exec(emailWithName)
    if (match !== null && match[1]) {
      addresses.push(match[1].toLowerCase())
    }
  }
  return addresses
}

// Function to parse and validate email data
// Returns the parsed Mail object and the count of successfully inserted PDF attachments
export const parseMail = async (
  email: gmail_v1.Schema$Message,
  gmail: gmail_v1.Gmail,
  client: GoogleClient,
  userEmail: string,
): Promise<{ mailData: Mail; insertedPdfCount: number; exist: boolean }> => {
  const messageId = email.id
  const threadId = email.threadId
  let insertedPdfCount = 0
  let timestamp = parseInt(email.internalDate ?? "", 10)
  const labels = email.labelIds

  const payload: gmail_v1.Schema$MessagePart | undefined = email.payload
  const headers = payload?.headers || []

  const getHeader = (name: string) => {
    const header = headers.find(
      (h: any) => h.name.toLowerCase() === name.toLowerCase(),
    )
    return header ? header.value : ""
  }

  const fromEmailArray = extractEmailAddresses(getHeader("From") ?? "")
  if (!fromEmailArray || !fromEmailArray.length) {
    throw new EmailParsingError({
      integration: Apps.Gmail,
      entity: "",
      message: `Could not get From email address: ${getHeader("From")}`,
    })
  }
  const from = fromEmailArray[0]
  const to = extractEmailAddresses(
    getHeader("To") ?? getHeader("Delivered-To") ?? "",
  )
  const cc = extractEmailAddresses(getHeader("Cc") ?? "")
  const bcc = extractEmailAddresses(getHeader("Bcc") ?? "")
  const subject = getHeader("Subject") || ""
  const mailId = getHeader("Message-Id")?.replace(/^<|>$/g, "") || messageId || undefined
  let exist = false
  if (mailId) {
    try {
        const res = await ifMailDocumentsExist([mailId])
        if (res[mailId]?.exists) {
           exist = true
          }
        } catch (error) {
          Logger.warn(
            error,
            `Failed to check mail existence for mailId: ${mailId}, proceeding with insertion`
          )
          exist = false
        }
      }
  const dateHeader = getHeader("Date")
  if (dateHeader) {
    const date = new Date(dateHeader)
    if (!isNaN(date.getTime())) {
      timestamp = date.getTime()
    }
  } else if (!timestamp) {
    console.warn("No valid date found for email:", messageId)
    timestamp = Date.now()
  }

  // Permissions include all unique email addresses involved
  const permissions = Array.from(
    new Set(
      [from, ...to, ...cc, ...bcc]
        .map((email) => email?.toLowerCase() ?? "")
        .filter((v) => !!v),
    ),
  )

  // Extract body and chunks
  const body = getBody(payload)
  const chunks = chunkTextByParagraph(body).filter((v) => v)

  if (!messageId || !threadId) {
    throw new Error("Invalid message")
  }

  let attachments: Attachment[] = []
  let filenames: string[] = []
  if (payload && !exist) {
    const parsedParts = parseAttachments(payload)
    attachments = parsedParts.attachments
    filenames = parsedParts.filenames

    // ingest attachments
    if (payload.parts) {
      for (const part of payload.parts) {
        const { body, filename, mimeType } = part
        if (
          mimeType === "application/pdf" &&
          filename &&
          body &&
          body.attachmentId
        ) {
          try {
            const { attachmentId, size } = body
            const attachmentChunks = await getGmailAttachmentChunks(
              gmail,
              {
                attachmentId: attachmentId,
                filename: filename,
                size: size ? size : 0,
                messageId: messageId,
              },
              client,
            )
            if (!attachmentChunks) continue

            const attachmentDoc: MailAttachment = {
              app: Apps.Gmail,
              entity: MailAttachmentEntity.PDF,
              mailId: messageId,
              partId: part.partId ? parseInt(part.partId) : null,
              docId: attachmentId,
              filename: filename,
              fileSize: size,
              fileType: mimeType,
              chunks: attachmentChunks,
              threadId,
              timestamp,
              permissions,
            }

            await insert(attachmentDoc, mailAttachmentSchema)
            insertedPdfCount++
            totalAttachmentIngested.inc({mime_type:mimeType, status:"SUCCESS", account_type:"OAUTH_ACCOUNT",email: userEmail}, 1)
          } catch (error) {
            // not throwing error; avoid disrupting the flow if retrieving an attachment fails,
            // log the error and proceed.
            Logger.error(
              error,
              `Error retrieving attachment files: ${error} ${(error as Error).stack}, Skipping it`,
              error,
            )
             totalAttachmentError.inc({mail_id:messageId, mime_type:mimeType, attachment_id:body.attachmentId??"", status:"FAILED",email:userEmail, error_type:"ERROR_INSERTING_ATTACHMENT"}, 1)
          }
        }
      }
    }
  }

  const emailData: Mail = {
    docId: messageId,
    threadId: threadId,
    mailId: mailId,
    subject: subject,
    chunks: chunks,
    timestamp: timestamp,
    app: Apps.Gmail,
    entity: MailEntity.Email,
    permissions: permissions,
    from: from,
    to: to,
    cc: cc,
    bcc: bcc,
    mimeType: payload?.mimeType ?? "text/plain",
    attachmentFilenames: filenames,
    attachments,
    labels: labels ?? [],
  }

  return { mailData: emailData, insertedPdfCount, exist }
}

const getBody = (payload: any): string => {
  let body = ""

  if (payload.parts && payload.parts.length > 0) {
    for (const part of payload.parts) {
      if (part.body?.data) {
        const decodedData = Buffer.from(part.body.data, "base64").toString(
          "utf-8",
        )

        // Check if the part is HTML or plain text and process accordingly
        if (part.mimeType === "text/html") {
          body += htmlToText.convert(decodedData, { wordwrap: 130 }) + "\n"
        } else if (part.mimeType === "text/plain") {
          body += decodedData + "\n"
        }
      } else if (part.parts) {
        // Recursively extract body from nested parts
        body += getBody(part)
      }
    }
  } else if (payload.body?.data) {
    // Base case for simple body structure
    const decodedData = Buffer.from(payload.body.data, "base64").toString(
      "utf-8",
    )
    body +=
      payload.mimeType === "text/html"
        ? htmlToText.convert(decodedData, { wordwrap: 130 })
        : decodedData
  }

  const data = parseEmailBody(body).replace(/[\r?\n]+/g, "\n")

  return data
}<|MERGE_RESOLUTION|>--- conflicted
+++ resolved
@@ -199,22 +199,14 @@
               client,
               email,
             )
-<<<<<<< HEAD
-            await insert(mailData, mailSchema)
-            // Increment counters only on success
-            insertedMessagesInBatch++
-            insertedPdfAttachmentsInBatch += insertedPdfCount
-            totalIngestedMails.inc({status:"GMAIL_INGEST_SUCCESS", email: email, account_type:"SERVICE_ACCOUNT"}, 1)
-=======
 
             if (!exist) {
               await insert(mailData, mailSchema)
               // Increment counters only on success
               insertedMessagesInBatch++
               insertedPdfAttachmentsInBatch += insertedPdfCount
-              totalIngestedMails.inc({mail_id:message.id??"", mail_title:message.payload?.filename??"", mime_type:message.payload?.mimeType??"GOOGLE_MAIL", status:"GMAIL_INGEST_SUCCESS", email: email, account_type:"SERVICE_ACCOUNT"}, 1)
+              totalIngestedMails.inc({status:"GMAIL_INGEST_SUCCESS", email: email, account_type:"SERVICE_ACCOUNT"}, 1)
             }
->>>>>>> daef00cd
           } catch (error) {
             Logger.error(
               error,
