--- conflicted
+++ resolved
@@ -1,10 +1,5 @@
-<<<<<<< HEAD
 import type { GaxiosResponse } from "gaxios"
-import {
-  type GoogleClient,
-  type GoogleServiceAccount,
-  type VespaFileWithDrivePermission,
-} from "@/types"
+import { type GoogleClient, type GoogleServiceAccount } from "@/types"
 import { docs_v1, drive_v3, google } from "googleapis"
 import {
   extractFootnotes,
@@ -17,18 +12,7 @@
 import { Apps, DriveEntity } from "@/shared/types"
 import { JWT } from "google-auth-library"
 import { scopes } from "@/integrations/google/config"
-=======
-import type { GaxiosResponse } from "gaxios";
-import { type GoogleClient, type GoogleServiceAccount } from "@/types";
-import { docs_v1, drive_v3, google } from "googleapis";
-import { extractFootnotes, extractHeadersAndFooters, extractText, postProcessText } from "@/doc";
-import { chunkDocument } from "@/chunks";
-import { getExtractor } from "@/embedding";
-import { Apps, DriveEntity } from "@/shared/types";
-import { JWT } from "google-auth-library";
-import { scopes } from '@/integrations/google/config'
-import type { VespaFileWithDrivePermission } from "@/search/types";
->>>>>>> c45e2fd6
+import type { VespaFileWithDrivePermission } from "@/search/types"
 
 // TODO: make it even more extensive
 export const mimeTypeMap: Record<string, DriveEntity> = {
@@ -90,7 +74,6 @@
   return file.data
 }
 
-<<<<<<< HEAD
 export const getFileContent = async (
   client: GoogleClient,
   file: drive_v3.Schema$File,
@@ -110,10 +93,12 @@
   }
   const documentContent: docs_v1.Schema$Document = docResponse.data
   const rawTextContent = documentContent?.body?.content
-    ?.map((e) => extractText(e))
+    ?.map((e) => extractText(documentContent, e))
     .join("")
+
   const footnotes = extractFootnotes(documentContent)
   const headerFooter = extractHeadersAndFooters(documentContent)
+
   const cleanedTextContent = postProcessText(
     rawTextContent + "\n\n" + footnotes + "\n\n" + headerFooter,
   )
@@ -137,57 +122,12 @@
     ownerEmail: file.owners ? (file.owners[0]?.emailAddress ?? "") : "",
     entity,
     chunks: chunks.map((v) => v.chunk),
+    // TODO: fix this correctly
+    // @ts-ignore
     chunk_embeddings: chunkMap,
     permissions: file.permissions ?? [],
     mimeType: file.mimeType ?? "",
   }
-=======
-export const getFileContent = async (client: GoogleClient, file: drive_v3.Schema$File, entity: DriveEntity): Promise<VespaFileWithDrivePermission> => {
-    const extractor = await getExtractor()
-    console.log('getFileContent')
-    const docs = google.docs({ version: "v1", auth: client });
-    const docResponse: GaxiosResponse<docs_v1.Schema$Document> = await docs.documents.get({
-        documentId: file.id as string,
-    });
-    if (!docResponse || !docResponse.data) {
-        throw new DocsParsingError(`Could not get document content for file: ${file.id}`)
-    }
-    const documentContent: docs_v1.Schema$Document = docResponse.data
-    const rawTextContent = documentContent?.body?.content
-        ?.map((e) => extractText(documentContent, e))
-        .join("");
-
-    const footnotes = extractFootnotes(documentContent);
-    const headerFooter = extractHeadersAndFooters(documentContent);
-
-    const cleanedTextContent = postProcessText(
-        rawTextContent + "\n\n" + footnotes + "\n\n" + headerFooter
-    );
-
-    const chunks = chunkDocument(cleanedTextContent)
-    // let title_embedding = (await extractor(doc.name, { pooling: 'mean', normalize: true })).tolist()[0]
-    let chunkMap: Record<string, number[]> = {}
-    for (const c of chunks) {
-        const { chunk, chunkIndex } = c
-        chunkMap[chunkIndex] = (await extractor(chunk, { pooling: 'mean', normalize: true })).tolist()[0]
-    }
-    return {
-        title: file.name!,
-        url: file.webViewLink ?? "",
-        app: Apps.GoogleDrive,
-        docId: file.id!,
-        owner: file.owners ? file.owners[0].displayName ?? "" : "",
-        photoLink: file.owners ? file.owners[0].photoLink ?? "" : "",
-        ownerEmail: file.owners ? file.owners[0]?.emailAddress ?? "" : "",
-        entity,
-        chunks: chunks.map(v => v.chunk),
-        // TODO: fix this correctly
-        // @ts-ignore
-        chunk_embeddings: chunkMap,
-        permissions: file.permissions ?? [],
-        mimeType: file.mimeType ?? ""
-    }
->>>>>>> c45e2fd6
 }
 
 export const driveFileToIndexed = (
@@ -195,7 +135,6 @@
 ): VespaFileWithDrivePermission => {
   let entity = mimeTypeMap[file.mimeType!] ?? DriveEntity.Misc
 
-<<<<<<< HEAD
   return {
     title: file.name!,
     url: file.webViewLink ?? "",
@@ -206,28 +145,12 @@
     owner: file.owners ? (file.owners[0].displayName ?? "") : "",
     photoLink: file.owners ? (file.owners[0].photoLink ?? "") : "",
     ownerEmail: file.owners ? (file.owners[0]?.emailAddress ?? "") : "",
+    // TODO: fix this correctly
+    // @ts-ignore
     chunk_embeddings: {},
     permissions: file.permissions ?? [],
     mimeType: file.mimeType ?? "",
   }
-=======
-    return {
-        title: file.name!,
-        url: file.webViewLink ?? "",
-        app: Apps.GoogleDrive,
-        docId: file.id!,
-        entity,
-        chunks: [],
-        owner: file.owners ? file.owners[0].displayName ?? "" : "",
-        photoLink: file.owners ? file.owners[0].photoLink ?? "" : "",
-        ownerEmail: file.owners ? file.owners[0]?.emailAddress ?? "" : "",
-        // TODO: fix this correctly
-        // @ts-ignore
-        chunk_embeddings: {},
-        permissions: file.permissions ?? [],
-        mimeType: file.mimeType ?? ""
-    }
->>>>>>> c45e2fd6
 }
 
 // we need to support alias?
