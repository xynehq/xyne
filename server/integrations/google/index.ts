--- conflicted
+++ resolved
@@ -1642,7 +1642,7 @@
       try {
         const existenceMap = await ifDocumentsExist(fileIds)
 
-<<<<<<< HEAD
+
         pageFiles = filterUnchanged(existenceMap, pageFiles)
 
         const skippedFilesCount = initialCount - pageFiles.length
@@ -1655,15 +1655,6 @@
         }
       } catch (error) {
         Logger.error(`Could not check the file existance:Insering all files`)
-=======
-      const skippedFilesCount = initialCount - pageFiles.length
-      if (skippedFilesCount > 0) {
-        processedFiles += skippedFilesCount
-        tracker.updateUserStats(userEmail, StatType.Drive, skippedFilesCount)
-        loggerWithChild({ email: userEmail! }).info(
-          `Skipped ${skippedFilesCount} unchanged Drive files`,
-        )
->>>>>>> 85f51e97
       }
       const googleDocsMetadata = pageFiles.filter(
         (v: drive_v3.Schema$File) => v.mimeType === DriveMime.Docs,
