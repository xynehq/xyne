import {
  admin_directory_v1,
  calendar_v3,
  docs_v1,
  drive_v3,
  google,
  people_v1,
  sheets_v4,
} from "googleapis"
import {
  extractFootnotes,
  extractHeadersAndFooters,
  extractText,
  postProcessText,
} from "@/doc"
import { chunkDocument } from "@/chunks"
import {
  MessageTypes,
  Subsystem,
  SyncCron,
  WorkerResponseTypes,
  type GoogleClient,
  type GoogleServiceAccount,
  type OAuthCredentials,
  type SaaSJob,
  type SaaSOAuthJob,
} from "@/types"
import PgBoss from "pg-boss"
import { getConnector, getOAuthConnectorWithCredentials } from "@/db/connector"
import {
  deleteAllDocuments,
  GetDocument,
  insert,
  insertDocument,
  insertUser,
  UpdateEventCancelledInstances,
} from "@/search/vespa"
import {
  initSyncJobs,
  RemoveConnectorQueue,
  SaaSQueue,
  SyncGoogleWorkspace,
  SyncOAuthSaaSQueue,
  SyncServiceAccountSaaSQueue,
} from "@/queue"
import { wsConnections } from "@/integrations/google/ws"
import type { WSContext } from "hono/ws"
import { db } from "@/db/client"
import { connectors, type SelectConnector } from "@/db/schema"
import { eq } from "drizzle-orm"
import { getWorkspaceById } from "@/db/workspace"
import {
  Apps,
  AuthType,
  ConnectorStatus,
  SyncJobStatus,
  DriveEntity,
  GooglePeopleEntity,
} from "@/shared/types"
import { getAppSyncJobs, insertSyncJob, updateSyncJob } from "@/db/syncJob"
import { GaxiosError, type GaxiosResponse } from "gaxios"
import { insertSyncHistory } from "@/db/syncHistory"
import { getErrorMessage, isAbortError, retryWithBackoff } from "@/utils"
import {
  createJwtClient,
  DocsParsingError,
  driveFileToIndexed,
  DriveMime,
  getFile,
  toPermissionsList,
} from "@/integrations/google/utils"
import { getLogger } from "@/logger"
import {
  CalendarEntity,
  eventSchema,
  userQuerySchema,
  VespaSchemaSources,
  type VespaEvent,
  type VespaFileWithDrivePermission,
  type VespaSchema,
} from "@/search/types"
import {
  UserListingError,
  CouldNotFinishJobSuccessfully,
  ContactListingError,
  ContactMappingError,
  ErrorInsertingDocument,
  DeleteDocumentError,
  DownloadDocumentError,
  CalendarEventsListingError,
  IngestionAbortError,
} from "@/errors"
import fs, { existsSync, mkdirSync } from "node:fs"
import path, { join } from "node:path"
import { PDFLoader } from "@langchain/community/document_loaders/fs/pdf"
import { unlink } from "node:fs/promises"
import type { Document } from "@langchain/core/documents"
import {
  MAX_GD_PDF_SIZE,
  MAX_GD_SHEET_ROWS,
  MAX_GD_SHEET_TEXT_LEN,
  MAX_GD_SLIDES_TEXT_LEN,
  PDFProcessingConcurrency,
  ServiceAccountUserConcurrency,
} from "@/integrations/google/config"
import { handleGmailIngestion } from "@/integrations/google/gmail"
import pLimit from "p-limit"
import { GoogleDocsConcurrency } from "./config"
import {
  emptyUserStats,
  getProgress,
  markUserComplete,
  oAuthTracker,
  serviceAccountTracker,
  setOAuthUser,
  setTotalUsers,
  StatType,
  updateUserStats,
} from "./tracking"
import {
  deleteConnectors,
  deleteOauthProviders,
  deleteSyncHistory,
  deleteSyncJobs,
} from "@/db/connector"

const htmlToText = require("html-to-text")
const Logger = getLogger(Subsystem.Integrations).child({ module: "google" })

const gmailWorker = new Worker(new URL("gmail-worker.ts", import.meta.url).href)

export type GaxiosPromise<T = any> = Promise<GaxiosResponse<T>>

const listUsers = async (
  admin: admin_directory_v1.Admin,
  domain: string,
): Promise<admin_directory_v1.Schema$User[]> => {
  let users: admin_directory_v1.Schema$User[] = []
  let nextPageToken = null
  try {
    do {
      const res: GaxiosResponse<admin_directory_v1.Schema$Users> =
        await retryWithBackoff(
          () =>
            admin.users.list({
              domain: domain,
              maxResults: 500,
              orderBy: "email",
              ...(nextPageToken! ? { pageToken: nextPageToken } : {}),
            }),
          `Fetching all users`,
        )
      if (res.data.users) {
        users = users.concat(res.data.users)
      }

      nextPageToken = res.data.nextPageToken
    } while (nextPageToken)
    return users
  } catch (error) {
    Logger.error(
      error,
      `Error listing users: ${error} ${(error as Error).stack}`,
    )
    throw new UserListingError({
      cause: error as Error,
      integration: Apps.GoogleWorkspace,
      entity: "user",
    })
  }
}

class SyncJobsCountError extends Error {}

export const syncGoogleWorkspace = async (
  boss: PgBoss,
  job: PgBoss.Job<any>,
) => {
  // catch needs access to this
  const syncJobs = await getAppSyncJobs(
    db,
    Apps.GoogleWorkspace,
    AuthType.ServiceAccount,
  )
  try {
    // there should only be 1 job for syncing the google workspace
    if (syncJobs.length > 1 || !syncJobs.length) {
      throw new SyncJobsCountError(
        "Could not sync Google Workspace invalid sync job count",
      )
    }
    const syncJob = syncJobs[0]
    const data = job.data
    const connector = await getConnector(db, data.connectorId)
    const serviceAccountKey: GoogleServiceAccount = JSON.parse(
      connector.credentials as string,
    )
    const subject: string = connector.subject as string
    let jwtClient = createJwtClient(serviceAccountKey, subject)
    const admin = google.admin({ version: "directory_v1", auth: jwtClient })

    const workspace = await getWorkspaceById(db, connector.workspaceId)
    // TODO: handle multiple domains
    const users = await listUsers(admin, workspace.domain)

    const updatedCount = users.length
    // TODO: better handle the data stats
    await insertUsersForWorkspace(users)
    await db.transaction(async (trx) => {
      await updateSyncJob(trx, syncJob.id, {
        config: { updatedAt: new Date(), type: "updatedAt" },
        lastRanOn: new Date(),
        status: SyncJobStatus.Successful,
      })
      // make it compatible with sync history config type
      await insertSyncHistory(trx, {
        workspaceId: syncJob.workspaceId,
        workspaceExternalId: syncJob.workspaceExternalId,
        dataAdded: 0,
        dataDeleted: 0,
        dataUpdated: updatedCount,
        authType: AuthType.ServiceAccount,
        summary: { description: `updated ${updatedCount} users` },
        errorMessage: "",
        app: Apps.GoogleWorkspace,
        status: SyncJobStatus.Successful,
        config: { updatedAt: new Date().toISOString(), type: "updatedAt" },
        type: SyncCron.FullSync,
        lastRanOn: new Date(),
      })
    })
  } catch (error) {
    const errorMessage = getErrorMessage(error)
    Logger.error(
      error,
      `Could not sync Google workspace: , ${errorMessage} ${(error as Error).stack}`,
    )
    if (error instanceof SyncJobsCountError) {
      boss.fail(job.name, job.id)
      return
    }
    const syncJob = syncJobs[0]
    // sync job has to exist
    await insertSyncHistory(db, {
      workspaceId: syncJob.workspaceId,
      workspaceExternalId: syncJob.workspaceExternalId,
      dataAdded: 0,
      dataDeleted: 0,
      dataUpdated: 0,
      authType: AuthType.ServiceAccount,
      summary: { description: "" },
      errorMessage,
      app: Apps.GoogleWorkspace,
      status: SyncJobStatus.Failed,
      config: { updatedAt: new Date().toISOString(), type: "updatedAt" },
      type: SyncCron.FullSync,
      lastRanOn: new Date(),
    })
    boss.fail(job.name, job.id)
    throw new CouldNotFinishJobSuccessfully({
      integration: Apps.GoogleWorkspace,
      entity: "",
      cause: error as Error,
    })
  }
}

export const disconnectConnector = async (
  boss: PgBoss,
  job: PgBoss.Job<any>,
) => {
  const jobId = job.id
  const jobName = job.name
  const disConnectingKey = "disconnect"
  let disconnectingState = {
    [disConnectingKey]: {
      disconnecting: true,
      completed: false,
    },
  }
  const { connectorId } = job.data

  Logger.info(
    `Starting connector removal job jobId: ${jobId} job-name: ${jobName}`,
  )
  const interval = setInterval(() => {
    sendWebsocketMessage(JSON.stringify(disconnectingState), "remove-connector")
  }, 2000)

  try {
    await db.transaction(async (trx) => {
      await deleteOauthProviders(trx, connectorId)
      await deleteSyncJobs(trx, connectorId)
      await deleteConnectors(trx, connectorId)

      // await deleteSyncHistory()
    })

    // unschedule all the scheduled jobs
    const unschedulePromises = [
      SyncGoogleWorkspace,
      SyncOAuthSaaSQueue,
      SyncServiceAccountSaaSQueue,
    ].map(async (queue) => {
      try {
        await boss.unschedule(queue)
      } catch (error) {
        Logger.error(error, `Error unscheduling ${queue}`)
        throw error
      }
    })

    await Promise.all(unschedulePromises)

    // we will keep user queries
    const deleteDocsPromises = VespaSchemaSources.filter(
      (v) => v !== userQuerySchema,
    ).map(async (schema) => {
      try {
        await deleteAllDocuments(schema as VespaSchema)
      } catch (error) {
        Logger.error(
          error,
          `Error deleting documents for schema ${schema} in jobId: ${jobId} job-name: ${jobName}`,
        )
        throw error
      }
    })

    await Promise.all(deleteDocsPromises)
    await boss.complete(RemoveConnectorQueue, jobId)
    emptyUserStats()

    disconnectingState[disConnectingKey].completed = true
    disconnectingState[disConnectingKey].disconnecting = false
    Logger.info(`Remove connector job successful`)
  } catch (error) {
    disconnectingState[disConnectingKey].completed = false
    disconnectingState[disConnectingKey].disconnecting = false
    const errMessage = getErrorMessage(error)
    Logger.error(
      error,
      `Remove connector job successful jobId: ${jobId} job-name: ${jobName}: ${errMessage}`,
    )
    await boss.fail(jobId, jobName)
    throw new Error(
      `Remove connector job failed jobId: ${jobId} job-name: ${jobName}: ${errMessage}`,
    )
  } finally {
    setTimeout(() => {
      clearInterval(interval)
    }, 4000)
  }
}

export const getTextFromEventDescription = (description: string): string => {
  return htmlToText.convert(description, { wordwrap: 130 })
}

const getBaseUrlFromUrl = (url: string) => {
  try {
    if (url) {
      const parsedUrl = new URL(url)
      return `${parsedUrl.protocol}//${parsedUrl.host}`
    }
  } catch (error) {
    console.error("Invalid URL:", error)
    return ""
  }
}

const getLinkFromDescription = (description: string): string => {
  // Check if the description is provided and not empty
  if (description) {
    const htmlString = htmlToText.convert(description, {
      // If html is normally parsed, an `a` tag is parsed like below:
      // <---- Link Title [https://actualLink.com] ----> OR <---- https://actualLink.com [https://actualLink.com] ---->
      // This gives us only => https://actualLink.com
      selectors: [
        {
          selector: "a",
          options: {
            hideLinkHrefIfSameAsText: true, // Hide href if it's the same as text
            linkBrackets: false, // Exclude brackets around links
          },
        },
      ],
    })

    // Regular expression to match URLs
    const urlRegex = /(https?:\/\/[^\s]+)/g

    // Extract all possible links from the htmlString
    const links = htmlString.match(urlRegex) || []

    // Define the Zoom link identifier
    const zoomLinkIdentifier = "zoom.us"

    if (links?.length !== 0) {
      // Search through each link to find a Zoom link
      for (const link of links) {
        const url = new URL(link)
        const hostname = url.hostname
        if (
          hostname.endsWith(zoomLinkIdentifier) ||
          hostname === zoomLinkIdentifier
        ) {
          return link // Return the href if it contains 'zoom.us'
        }
      }
    }
  }
  return "" // Return "" if no Zoom link is found
}

export const getJoiningLink = (event: calendar_v3.Schema$Event) => {
  const conferenceLink = event?.conferenceData?.entryPoints![0]?.uri
  if (conferenceLink) {
    return {
      baseUrl: getBaseUrlFromUrl(conferenceLink) ?? "",
      joiningUrl: conferenceLink ?? "",
    }
  } else {
    // Check if any joining Link is there in description
    // By deafult only Google meet links are there in confereneData
    const description = event.description ?? ""
    const linkFromDesc = getLinkFromDescription(description)
    return {
      baseUrl: getBaseUrlFromUrl(linkFromDesc) ?? "",
      joiningUrl: linkFromDesc ?? "",
    }
  }
}

export const getAttendeesOfEvent = (
  allAttendes: calendar_v3.Schema$EventAttendee[],
) => {
  if (allAttendes.length === 0) {
    return { attendeesInfo: [], attendeesEmails: [], attendeesNames: [] }
  }

  const attendeesInfo: { email: string; displayName: string }[] = []
  const attendeesNames: string[] = []
  const attendeesEmails: string[] = []
  for (const attendee of allAttendes) {
    if (attendee.displayName) {
      attendeesNames.push(attendee.displayName ?? "")
    }

    if (attendee.email) {
      attendeesEmails.push(attendee.email)
    }

    const oneAttendee = { email: "", displayName: "" }
    oneAttendee.email = attendee.email ?? ""
    if (attendee.displayName) {
      oneAttendee.displayName = attendee.displayName ?? ""
    }

    attendeesInfo.push(oneAttendee)
  }

  return { attendeesInfo, attendeesEmails, attendeesNames }
}

export const getAttachments = (
  allAttachments: calendar_v3.Schema$EventAttachment[],
) => {
  if (allAttachments.length === 0) {
    return { attachmentsInfo: [], attachmentFilenames: [] }
  }

  const attachmentsInfo = []
  const attachmentFilenames = []

  for (const attachment of allAttachments) {
    attachmentFilenames.push(attachment.title ?? "")

    const oneAttachment = { fileId: "", title: "", mimeType: "", fileUrl: "" }
    oneAttachment.fileId = attachment.fileId ?? ""
    oneAttachment.title = attachment.title ?? ""
    oneAttachment.mimeType = attachment.mimeType ?? ""
    oneAttachment.fileUrl = attachment.fileUrl ?? ""

    attachmentsInfo.push(oneAttachment)
  }

  return { attachmentsInfo, attachmentFilenames }
}

export const getUniqueEmails = (permissions: string[]): string[] => {
  return Array.from(new Set(permissions.filter((email) => email.trim() !== "")))
}

export const getEventStartTime = (event: calendar_v3.Schema$Event) => {
  if (event?.start?.dateTime) {
    return {
      isDefaultStartTime: false,
      startTime: new Date(event.start?.dateTime!).getTime(),
    }
  } else if (event?.start?.date) {
    return {
      isDefaultStartTime: true,
      startTime: new Date(event.start.date!).getTime(),
    }
  } else {
    return { isDefaultStartTime: true, startTime: new Date().getTime() }
  }
}

export const eventFields =
  "nextPageToken, nextSyncToken, items(id, status, htmlLink, created, updated, location, summary, description, creator(email, displayName), organizer(email, displayName), start, end, recurrence, attendees(email, displayName), conferenceData, attachments)"

export const maxCalendarEventResults = 2500

const insertCalendarEvents = async (
  client: GoogleClient,
  userEmail: string,
  signal: AbortSignal | undefined,
) => {
  let nextPageToken = ""
  // will be returned in the end
  let newSyncTokenCalendarEvents: string = ""

  let events: calendar_v3.Schema$Event[] = []
  const calendar = google.calendar({ version: "v3", auth: client, signal })

  const currentDateTime = new Date()
  const nextYearDateTime = new Date(currentDateTime)

  // Set the date one year later
  // To get all events from current Date to One Year later
  nextYearDateTime.setFullYear(currentDateTime.getFullYear() + 1)

  // we will fetch from one year back
  currentDateTime.setFullYear(currentDateTime.getFullYear() - 1)
  do {
    const res = await retryWithBackoff(
      () =>
        calendar.events.list({
          calendarId: "primary",
          timeMin: currentDateTime.toISOString(),
          timeMax: nextYearDateTime.toISOString(),
          maxResults: maxCalendarEventResults, // Limit the number of results
          pageToken: nextPageToken,
          fields: eventFields,
        }),
      `Fetching all calendar events`,
    )
    if (res.data.items) {
      events = events.concat(res.data.items)
    }
    nextPageToken = res.data.nextPageToken ?? ""
    newSyncTokenCalendarEvents = res.data.nextSyncToken ?? ""
  } while (nextPageToken)

  if (events.length === 0) {
    return { events: [], calendarEventsToken: newSyncTokenCalendarEvents }
  }

  const confirmedEvents = events.filter((e) => e.status === "confirmed")
  // Handle cancelledEvents separately
  const cancelledEvents = events.filter((e) => e.status === "cancelled")

  // First insert only the confirmed events
  for (const event of confirmedEvents) {
    const { baseUrl, joiningUrl } = getJoiningLink(event)
    const { attendeesInfo, attendeesEmails, attendeesNames } =
      getAttendeesOfEvent(event.attendees ?? [])
    const { attachmentsInfo, attachmentFilenames } = getAttachments(
      event.attachments ?? [],
    )
    const { isDefaultStartTime, startTime } = getEventStartTime(event)
    const eventToBeIngested = {
      docId: event.id ?? "",
      name: event.summary ?? "",
      description: getTextFromEventDescription(event?.description ?? ""),
      url: event.htmlLink ?? "", // eventLink, not joiningLink
      status: event.status ?? "",
      location: event.location ?? "",
      createdAt: new Date(event.created!).getTime(),
      updatedAt: new Date(event.updated!).getTime(),
      app: Apps.GoogleCalendar,
      entity: CalendarEntity.Event,
      creator: {
        email: event.creator?.email ?? "",
        displayName: event.creator?.displayName ?? "",
      },
      organizer: {
        email: event.organizer?.email ?? "",
        displayName: event.organizer?.displayName ?? "",
      },
      attendees: attendeesInfo,
      attendeesNames: attendeesNames,
      startTime: startTime,
      endTime: new Date(event.end?.dateTime!).getTime(),
      attachmentFilenames,
      attachments: attachmentsInfo,
      recurrence: event.recurrence ?? [], // Contains recurrence metadata of recurring events like RRULE, etc
      baseUrl,
      joiningLink: joiningUrl,
      permissions: getUniqueEmails([
        event.organizer?.email ?? "",
        ...attendeesEmails,
      ]),
      cancelledInstances: [],
      defaultStartTime: isDefaultStartTime,
    }

    try {
      await insert(eventToBeIngested, eventSchema, signal)
      updateUserStats(userEmail, StatType.Events, 1)
    } catch (error) {
      // only throw if user stopped Integration
      const errMessage = getErrorMessage(error)
      if (isAbortError(error)) {
        Logger.error(
          error,
          `AbortError occurred: ${errMessage} ${(error as Error).stack}`,
        )
        throw new IngestionAbortError({ message: errMessage })
      }
    }
  }

  // Add the cancelled events into cancelledInstances array of their respective main event
  for (const event of cancelledEvents) {
    // add this instance to the cancelledInstances arr of main recurring event
    // don't add it as seperate event
    const instanceEventId = event.id ?? ""
    const splittedId = instanceEventId?.split("_") ?? ""
    const mainEventId = splittedId[0]
    const instanceDateTime = splittedId[1]

    try {
      // Get the main event from Vespa
      // Add the new instanceDateTime to its cancelledInstances
      const eventFromVespa = await GetDocument(eventSchema, mainEventId)
      const oldCancelledInstances =
        (eventFromVespa.fields as VespaEvent).cancelledInstances ?? []

      if (!oldCancelledInstances?.includes(instanceDateTime)) {
        // Do this only if instanceDateTime not already inside oldCancelledInstances
        const newCancelledInstances = [
          ...oldCancelledInstances,
          instanceDateTime,
        ]
        if (eventFromVespa) {
          await UpdateEventCancelledInstances(
            eventSchema,
            mainEventId,
            newCancelledInstances,
          )
        }
      }
    } catch (error) {
      Logger.error(
        error,
        `Main Event ${mainEventId} not found in Vespa to update cancelled instance ${instanceDateTime} of ${instanceEventId}`,
      )
    }
  }

  if (!newSyncTokenCalendarEvents) {
    throw new CalendarEventsListingError({
      message: "Could not get sync tokens for Google Calendar Events",
      integration: Apps.GoogleCalendar,
      entity: CalendarEntity.Event,
    })
  }

  return { events, calendarEventsToken: newSyncTokenCalendarEvents }
}

export const handleGoogleOAuthIngestion = async (
  boss: PgBoss,
  job: PgBoss.Job<any>,
) => {
  Logger.info("handleGoogleOauthIngestion", job.data)
  const data: SaaSOAuthJob = job.data as SaaSOAuthJob
  const signal = AbortControllerMap.get(job.name)?.signal
  const stopKey = "stop"
  const stopProgress = {
    [stopKey]: {
      isStopIngestionCompleted: false,
    },
  }
  let stopProgressInterval: Timer
  try {
    // we will first fetch the change token
    // and poll the changes in a new Cron Job
    const connector: SelectConnector = await getOAuthConnectorWithCredentials(
      db,
      data.connectorId,
    )
    const userEmail = job.data.email
    const oauthTokens = (connector.oauthCredentials as OAuthCredentials).data
    const oauth2Client = new google.auth.OAuth2()

    setOAuthUser(userEmail)
    const interval = setInterval(() => {
      sendWebsocketMessage(
        JSON.stringify({
          progress: () => {},
          userStats: oAuthTracker.userStats,
        }),
        connector.externalId,
      )
    }, 4000)

    if (signal) {
      signal.addEventListener("abort", () => {
        clearInterval(interval)
        stopProgressInterval = setInterval(() => {
          sendWebsocketMessage(JSON.stringify(stopProgress), "remove-connector")
        }, 2000)
      })
    }
    // we have guarantee that when we started this job access Token at least
    // hand one hour, we should increase this time
<<<<<<< HEAD
    oauth2Client.setCredentials({ access_token: oauthTokens.accessToken })
    const driveClient = google.drive({
      version: "v3",
      auth: oauth2Client,
      signal,
    })

=======
    oauth2Client.setCredentials({ access_token: oauthTokens.access_token })
    const driveClient = google.drive({ version: "v3", auth: oauth2Client })
>>>>>>> 3c990018
    const { contacts, otherContacts, contactsToken, otherContactsToken } =
      await listAllContacts(oauth2Client, signal)
    await insertContactsToVespa(contacts, otherContacts, userEmail, signal)
    // get change token for any changes during drive integration
    const { startPageToken }: drive_v3.Schema$StartPageToken = (
      await driveClient.changes.getStartPageToken()
    ).data
    if (!startPageToken) {
      throw new Error("Could not get start page token")
    }

    const [_, historyId, { calendarEventsToken }] = await Promise.all([
      insertFilesForUser(oauth2Client, userEmail, connector, signal),
      handleGmailIngestion(oauth2Client, userEmail, signal),
      insertCalendarEvents(oauth2Client, userEmail, signal),
    ])

    setTimeout(() => {
      clearInterval(interval)
    }, 8000)

    const changeTokens = {
      driveToken: startPageToken,
      type: "googleDriveChangeToken",
      contactsToken,
      otherContactsToken,
      lastSyncedAt: new Date().toISOString(),
    }
    await db.transaction(async (trx) => {
      await trx
        .update(connectors)
        .set({
          status: ConnectorStatus.Connected,
        })
        .where(eq(connectors.id, connector.id))
      // create the SyncJob
      await insertSyncJob(trx, {
        workspaceId: connector.workspaceId,
        workspaceExternalId: connector.workspaceExternalId,
        connectorExternalId: connector.externalId,
        app: Apps.GoogleDrive,
        connectorId: connector.id,
        authType: AuthType.OAuth,
        config: changeTokens,
        email: userEmail,
        type: SyncCron.ChangeToken,
        status: SyncJobStatus.NotStarted,
      })
      await insertSyncJob(trx, {
        workspaceId: connector.workspaceId,
        workspaceExternalId: connector.workspaceExternalId,
        connectorExternalId: connector.externalId,
        app: Apps.Gmail,
        connectorId: connector.id,
        authType: AuthType.OAuth,
        config: {
          historyId,
          type: "gmailChangeToken",
          lastSyncedAt: new Date().toISOString(),
        },
        email: userEmail,
        type: SyncCron.ChangeToken,
        status: SyncJobStatus.NotStarted,
      })
      // For inserting Google CalendarEvent Change Job
      await insertSyncJob(trx, {
        workspaceId: connector.workspaceId,
        workspaceExternalId: connector.workspaceExternalId,
        connectorExternalId: connector.externalId,
        app: Apps.GoogleCalendar,
        connectorId: connector.id,
        authType: AuthType.OAuth,
        config: {
          calendarEventsToken,
          type: "calendarEventsChangeToken",
          lastSyncedAt: new Date().toISOString(),
        },
        email: userEmail,
        type: SyncCron.ChangeToken,
        status: SyncJobStatus.NotStarted,
      })
      await initSyncJobs()
      await boss.complete(job.name, job.id)
      Logger.info("job completed")
    })
  } catch (error) {
    Logger.error(
      error,
      `could not finish job successfully: ${(error as Error).message} ${(error as Error).stack}`,
      error,
    )
    if (isAbortError(error)) {
      stopProgress[stopKey].isStopIngestionCompleted = true
      emptyUserStats()
      setTimeout(() => {
        clearInterval(stopProgressInterval)
      }, 4000)

      await db.transaction(async (trx) => {
        trx
          .update(connectors)
          .set({
            status: ConnectorStatus.Stopped,
          })
          .where(eq(connectors.id, data.connectorId))
        await boss.cancel(job.name, job.id)
      })
      Logger.info("Ingestion Aborted")
    } else {
      await db.transaction(async (trx) => {
        trx
          .update(connectors)
          .set({
            status: ConnectorStatus.Failed,
          })
          .where(eq(connectors.id, data.connectorId))
        await boss.fail(job.name, job.id)
      })
      throw new CouldNotFinishJobSuccessfully({
        message: "Could not finish Oauth ingestion",
        integration: Apps.GoogleDrive,
        entity: "files",
        cause: error as Error,
      })
    }
  }
}

type IngestionMetadata = {
  email: string
  driveToken: string
  contactsToken: string
  otherContactsToken: string
  // gmail
  historyId: string
  // calendar events token
  calendarEventsToken: string
}

import { z } from "zod"
import { AbortControllerMap } from "@/integrations/google/controller"

const stats = z.object({
  type: z.literal(WorkerResponseTypes.Stats),
  userEmail: z.string(),
  count: z.number(),
  statType: z.nativeEnum(StatType),
})

const historyId = z.object({
  type: z.literal(WorkerResponseTypes.HistoryId),
  historyId: z.string(),
  userEmail: z.string(),
})
const messageTypes = z.discriminatedUnion("type", [stats, historyId])

type ResponseType = z.infer<typeof messageTypes>

gmailWorker.onerror = (error: ErrorEvent) => {
  Logger.error(error, `Error in main thread: worker: ${JSON.stringify(error)}`)
}

const pendingRequests = new Map<
  string,
  { resolve: Function; reject: Function }
>()

// Set up a centralized `onmessage` handler
gmailWorker.onmessage = (message: MessageEvent<ResponseType>) => {
  const { type, userEmail } = message.data

  if (type === WorkerResponseTypes.HistoryId) {
    const { historyId } = message.data
    const promiseHandlers = pendingRequests.get(userEmail)
    if (promiseHandlers) {
      promiseHandlers.resolve(historyId)
      pendingRequests.delete(userEmail)
    }
  } else if (message.data.type === WorkerResponseTypes.Stats) {
    const { userEmail, count, statType } = message.data
    updateUserStats(userEmail, statType, count)
  }

  // else if (type === WorkerResponseTypes.Error) {
  //     const { error } = message.data;
  //     const promiseHandlers = pendingRequests.get(userEmail);
  //     if (promiseHandlers) {
  //         promiseHandlers.reject(new Error(error));
  //         pendingRequests.delete(userEmail);
  //     }
  // }
}

// Define a function to handle ingestion
const handleGmailIngestionForServiceAccount = async (
  userEmail: string,
  serviceAccountKey: GoogleServiceAccount,
  job: { jobId: string; jobName: string },
): Promise<string> => {
  return new Promise((resolve, reject) => {
    pendingRequests.set(userEmail, { resolve, reject })
    gmailWorker.postMessage({
      type: MessageTypes.JwtParams,
      userEmail,
      serviceAccountKey,
      job,
    })
    Logger.info(`Sent message to worker for ${userEmail}`)
  })
}

// we make 2 sync jobs
// one for drive and one for google workspace
export const handleGoogleServiceAccountIngestion = async (
  boss: PgBoss,
  job: PgBoss.Job<any>,
) => {
  Logger.info("handleGoogleServiceAccountIngestion", job.data)
  const signal = AbortControllerMap.get(job.name)?.signal
  const stopKey = "stop"
  const stopProgress = {
    [stopKey]: {
      isStopIngestionCompleted: false,
    },
  }
  let stopProgressInterval: Timer
  const data: SaaSJob = job.data as SaaSJob
  try {
    const connector = await getConnector(db, data.connectorId)
    const serviceAccountKey: GoogleServiceAccount = JSON.parse(
      connector.credentials as string,
    )
    const subject: string = connector.subject as string
    const adminJwtClient = createJwtClient(serviceAccountKey, subject)
    const admin = google.admin({
      version: "directory_v1",
      auth: adminJwtClient,
      signal,
    })

    const workspace = await getWorkspaceById(db, connector.workspaceId)
    const users = await listUsers(admin, workspace.domain)
    setTotalUsers(users.length)
    const ingestionMetadata: IngestionMetadata[] = []

    // Use p-limit to handle concurrency
    const limit = pLimit(ServiceAccountUserConcurrency)

    const interval = setInterval(() => {
      sendWebsocketMessage(
        JSON.stringify({
          progress: getProgress(),
          userStats: serviceAccountTracker.userStats,
        }),
        connector.externalId,
      )
    }, 4000)

    if (signal) {
      signal.addEventListener("abort", () => {
        stopProgressInterval = setInterval(() => {
          sendWebsocketMessage(JSON.stringify(stopProgress), "remove-connector")
        }, 2000)
      })
    }
    // Map each user to a promise but limit concurrent execution
    const promises = users.map((user) =>
      limit(async () => {
        const userEmail = user.primaryEmail || user.emails[0]
        const jwtClient = createJwtClient(serviceAccountKey, userEmail)
        const driveClient = google.drive({ version: "v3", auth: jwtClient })

        const { contacts, otherContacts, contactsToken, otherContactsToken } =
          await listAllContacts(jwtClient, signal)
        await insertContactsToVespa(contacts, otherContacts, userEmail, signal)

        const { startPageToken }: drive_v3.Schema$StartPageToken = (
          await driveClient.changes.getStartPageToken()
        ).data
        if (!startPageToken) {
          throw new Error("Could not get start page token")
        }

        const [_, historyId, { calendarEventsToken }] = await Promise.all([
          insertFilesForUser(jwtClient, userEmail, connector, signal),
          handleGmailIngestionForServiceAccount(userEmail, serviceAccountKey, {
            jobId: job.id,
            jobName: job.name,
          }),
          insertCalendarEvents(jwtClient, userEmail, signal),
        ])

        markUserComplete(userEmail)
        return {
          email: userEmail,
          driveToken: startPageToken,
          contactsToken,
          otherContactsToken,
          historyId,
          calendarEventsToken,
        }
      }),
    )

    // Wait for all promises to complete
    try {
      const results = await Promise.all(promises)
      ingestionMetadata.push(...results)
    } catch (error) {
      if (isAbortError(error)) {
        emptyUserStats()
        clearInterval(interval)
        throw error
      }
    }
    // Rest of the function remains the same...
    // insert all the workspace users
    await insertUsersForWorkspace(users, signal)

    setTimeout(() => {
      clearInterval(interval)
    }, 8000)
    await db.transaction(async (trx) => {
      for (const {
        email,
        driveToken,
        contactsToken,
        otherContactsToken,
        historyId,
        calendarEventsToken,
      } of ingestionMetadata) {
        // drive and contacts per user
        await insertSyncJob(trx, {
          workspaceId: connector.workspaceId,
          workspaceExternalId: connector.workspaceExternalId,
          connectorExternalId: connector.externalId,
          app: Apps.GoogleDrive,
          connectorId: connector.id,
          authType: AuthType.ServiceAccount,
          config: {
            driveToken,
            contactsToken,
            type: "googleDriveChangeToken",
            otherContactsToken,
            lastSyncedAt: new Date().toISOString(),
          },
          email,
          type: SyncCron.ChangeToken,
          status: SyncJobStatus.NotStarted,
        })
        // gmail per user
        await insertSyncJob(trx, {
          workspaceId: connector.workspaceId,
          workspaceExternalId: connector.workspaceExternalId,
          connectorExternalId: connector.externalId,
          app: Apps.Gmail,
          connectorId: connector.id,
          authType: AuthType.ServiceAccount,
          config: {
            historyId,
            type: "gmailChangeToken",
            lastSyncedAt: new Date().toISOString(),
          },
          email,
          type: SyncCron.ChangeToken,
          status: SyncJobStatus.NotStarted,
        })
        // For inserting Google CalendarEvent Change Job
        await insertSyncJob(trx, {
          workspaceId: connector.workspaceId,
          workspaceExternalId: connector.workspaceExternalId,
          connectorExternalId: connector.externalId,
          app: Apps.GoogleCalendar,
          connectorId: connector.id,
          authType: AuthType.ServiceAccount,
          config: {
            calendarEventsToken,
            type: "calendarEventsChangeToken",
            lastSyncedAt: new Date().toISOString(),
          },
          email,
          type: SyncCron.ChangeToken,
          status: SyncJobStatus.NotStarted,
        })
      }
      // workspace sync for the Org
      await insertSyncJob(trx, {
        workspaceId: connector.workspaceId,
        workspaceExternalId: connector.workspaceExternalId,
        connectorExternalId: connector.externalId,
        app: Apps.GoogleWorkspace,
        connectorId: connector.id,
        authType: AuthType.ServiceAccount,
        config: { updatedAt: new Date().toISOString(), type: "updatedAt" },
        email: "",
        type: SyncCron.FullSync,
        status: SyncJobStatus.NotStarted,
      })

      await trx
        .update(connectors)
        .set({
          status: ConnectorStatus.Connected,
        })
        .where(eq(connectors.id, connector.id))
      Logger.info("status updated")
      // init syncJobs once integration completes
      await initSyncJobs()
      await boss.complete(job.name, job.id)
      Logger.info("job completed")
    })
  } catch (error) {
    Logger.error(
      error,
      `could not finish job successfully: ${(error as Error).message} ${(error as Error).stack}`,
      error,
    )
    if (isAbortError(error)) {
      stopProgress[stopKey].isStopIngestionCompleted = true
      setTimeout(() => {
        clearInterval(stopProgressInterval)
      }, 4000)

      await db.transaction(async (trx) => {
        trx
          .update(connectors)
          .set({
            status: ConnectorStatus.Stopped,
          })
          .where(eq(connectors.id, data.connectorId))
        await boss.cancel(job.name, job.id)
      })
      Logger.info("Ingestion Aborted")
    } else {
      await db.transaction(async (trx) => {
        trx
          .update(connectors)
          .set({
            status: ConnectorStatus.Failed,
          })
          .where(eq(connectors.id, data.connectorId))
        await boss.fail(job.name, job.id)
      })
      throw new CouldNotFinishJobSuccessfully({
        message: "Could not finish Service Account ingestion",
        integration: Apps.GoogleWorkspace,
        entity: "files and users",
        cause: error as Error,
      })
    }
  }
}

export const deleteDocument = async (filePath: string) => {
  try {
    await unlink(filePath)
    Logger.info(`File at ${filePath} deleted successfully`)
  } catch (err) {
    Logger.error(
      err,
      `Error deleting file at ${filePath}: ${err} ${(err as Error).stack}`,
      err,
    )
    throw new DeleteDocumentError({
      message: "Error in the catch of deleting file",
      cause: err as Error,
      integration: Apps.GoogleDrive,
      entity: DriveEntity.PDF,
    })
  }
}

export const getPresentationToBeIngested = async (
  presentation: drive_v3.Schema$File,
  client: GoogleClient,
) => {
  const slides = google.slides({ version: "v1", auth: client })
  try {
    const presentationData = await retryWithBackoff(
      () =>
        slides.presentations.get({
          presentationId: presentation.id!,
        }),
      `Fetching presentation with id ${presentation.id}`,
    )
    const slidesData = presentationData?.data?.slides!
    let chunks: string[] = []
    let totalTextLen = 0

    slidesData?.forEach((slide) => {
      let slideText = ""
      slide?.pageElements!?.forEach((element) => {
        if (
          element.shape &&
          element.shape.text &&
          element.shape.text.textElements
        ) {
          element.shape.text.textElements.forEach((textElement) => {
            if (textElement.textRun) {
              const textContent = textElement.textRun.content!.trim()
              slideText += textContent + " "
              totalTextLen += textContent.length
            }
          })
        }
      })

      if (totalTextLen <= MAX_GD_SLIDES_TEXT_LEN) {
        // Only chunk if the total text length is within the limit
        const slideChunks = chunkDocument(slideText)
        chunks.push(...slideChunks.map((c) => c.chunk))
      }
    })

    // Index with empty content if totalTextLen exceeds MAX_GD_SLIDES_TEXT_LEN
    if (totalTextLen > MAX_GD_SLIDES_TEXT_LEN) {
      Logger.error(
        `Text Length excedded for ${presentation.name}, indexing with empty content`,
      )
      chunks = []
    }

    const parentsForMetadata = []
    if (presentation?.parents) {
      for (const parentId of presentation.parents!) {
        const parentData = await getFile(client, parentId)
        const folderName = parentData?.name!
        parentsForMetadata.push({ folderName, folderId: parentId })
      }
    }

    const presentationToBeIngested = {
      title: presentation.name!,
      url: presentation.webViewLink ?? "",
      app: Apps.GoogleDrive,
      docId: presentation.id!,
      owner: presentation.owners
        ? (presentation.owners[0].displayName ?? "")
        : "",
      photoLink: presentation.owners
        ? (presentation.owners[0].photoLink ?? "")
        : "",
      ownerEmail: presentation.owners
        ? (presentation.owners[0]?.emailAddress ?? "")
        : "",
      entity: DriveEntity.Slides,
      chunks,
      permissions: presentation.permissions ?? [],
      mimeType: presentation.mimeType ?? "",
      metadata: JSON.stringify({ parents: parentsForMetadata }),
      createdAt: new Date(presentation.createdTime!).getTime(),
      updatedAt: new Date(presentation.modifiedTime!).getTime(),
    }

    return presentationToBeIngested
  } catch (error) {
    Logger.error(
      error,
      `Error in getting presentation data with id ${presentation?.id}`,
    )
    return null
  }
}

const googleSlidesVespa = async (
  client: GoogleClient,
  presentationMetadata: drive_v3.Schema$File[],
  connectorId: string,
): Promise<VespaFileWithDrivePermission[]> => {
  // sendWebsocketMessage(
  //   `Scanning ${presentationMetadata.length} Google Slides`,
  //   connectorId,
  // )
  const presentationsList: VespaFileWithDrivePermission[] = []

  const total = presentationMetadata.length
  let count = 0

  for (const presentation of presentationMetadata) {
    try {
      const presentationToBeIngested = await getPresentationToBeIngested(
        presentation,
        client,
      )
      if (presentationToBeIngested) {
        presentationsList.push(presentationToBeIngested)
      }
      count += 1

      // if (count % 5 === 0) {
      //   sendWebsocketMessage(`${count} Google Slides scanned`, connectorId)
      // }
    } catch (error) {
      Logger.error(
        error,
        `Error getting slides: ${error} ${(error as Error).stack}`,
        error,
      )
      continue
    }
  }
  return presentationsList
}

const insertFilesForUser = async (
  googleClient: GoogleClient,
  userEmail: string,
  connector: SelectConnector,
  signal: AbortSignal | undefined,
) => {
  try {
    let processedFiles = 0
    const iterator = listFiles(googleClient, signal)
    for await (const pageFiles of iterator) {
      const googleDocsMetadata = pageFiles.filter(
        (v: drive_v3.Schema$File) => v.mimeType === DriveMime.Docs,
      )
      const googlePDFsMetadata = pageFiles.filter(
        (v: drive_v3.Schema$File) => v.mimeType === DriveMime.PDF,
      )
      const googleSheetsMetadata = pageFiles.filter(
        (v: drive_v3.Schema$File) => v.mimeType === DriveMime.Sheets,
      )
      const googleSlidesMetadata = pageFiles.filter(
        (v: drive_v3.Schema$File) => v.mimeType === DriveMime.Slides,
      )
      const rest = pageFiles.filter(
        (v: drive_v3.Schema$File) =>
          v.mimeType !== DriveMime.Docs &&
          v.mimeType !== DriveMime.PDF &&
          v.mimeType !== DriveMime.Sheets &&
          v.mimeType !== DriveMime.Slides,
      )
      const pdfs = (
        await googlePDFsVespa(
          googleClient,
          googlePDFsMetadata,
          connector.externalId,
          userEmail,
        )
      ).map((v) => {
        v.permissions = toPermissionsList(v.permissions, userEmail)
        return v
      })
      for (const doc of pdfs) {
        processedFiles += 1
        await insertDocument(doc, signal)
        updateUserStats(userEmail, StatType.Drive, 1)
      }
      const [documents, slides, sheets]: [
        VespaFileWithDrivePermission[],
        VespaFileWithDrivePermission[],
        VespaFileWithDrivePermission[],
      ] = await Promise.all([
        googleDocsVespa(googleClient, googleDocsMetadata, connector.externalId),
        googleSlidesVespa(
          googleClient,
          googleSlidesMetadata,
          connector.externalId,
        ),
        googleSheetsVespa(
          googleClient,
          googleSheetsMetadata,
          connector.externalId,
          userEmail,
        ),
      ])
      const driveFiles: VespaFileWithDrivePermission[] = await driveFilesToDoc(
        googleClient,
        rest,
      )

      let allFiles: VespaFileWithDrivePermission[] = [
        ...driveFiles,
        ...documents,
        ...slides,
        ...sheets,
      ].map((v) => {
        v.permissions = toPermissionsList(v.permissions, userEmail)
        return v
      })

      for (const doc of allFiles) {
        processedFiles += 1
        await insertDocument(doc, signal)
        updateUserStats(userEmail, StatType.Drive, 1)
      }

      Logger.info(`finished ${pageFiles.length} files`)
    }
  } catch (error) {
    const errorMessage = getErrorMessage(error)
    Logger.error(
      error,
      `Could not insert files for user: ${errorMessage} ${(error as Error).stack}`,
    )
    // Check if the error is an AbortError
    if (isAbortError(error)) {
      Logger.error(
        error,
        `AbortError occurred: ${errorMessage} ${(error as Error).stack}`,
      )
      throw new IngestionAbortError({ message: errorMessage })
    }
  }
}

export const cleanSheetAndGetValidRows = (allRows: string[][]) => {
  const rowsWithData = allRows?.filter((row) =>
    row.some((r) => r.trim() !== ""),
  )

  if (!rowsWithData || rowsWithData.length === 0) {
    // If no row is filled, no data is there
    // Logger.warn("No data in any row. Skipping it")
    return []
  }

  let noOfCols = 0
  for (const row of rowsWithData) {
    if (row.length > noOfCols) {
      noOfCols = row.length
    }
  }

  // If some cells are empty in a row, and there are less values compared to the noOfCols
  // Put "" string in them
  const processedRows: string[][] = rowsWithData.map((row) =>
    row.length < noOfCols
      ? row.concat(Array(noOfCols - row.length).fill(""))
      : row,
  )

  if (processedRows.length < 2) {
    // One row is assumed to be headers/column names
    // Atleast one additional row for the data should be there
    // So there should be atleast two rows to continue further
    // Logger.warn("Not enough data to process further. Skipping it")
    return []
  }

  return processedRows
}

export const getAllSheetsFromSpreadSheet = async (
  sheets: sheets_v4.Sheets,
  spreadsheet: sheets_v4.Schema$Spreadsheet,
  spreadsheetId: string,
) => {
  const allSheets = []

  const gridSheets = spreadsheet.sheets!.filter(
    (sheet) => sheet.properties?.sheetType === "GRID",
  )

  const batchSize = 100
  for (let i = 0; i < gridSheets.length; i += batchSize) {
    const batchSheets = gridSheets.slice(i, i + batchSize)
    const ranges = batchSheets.map((sheet) => `'${sheet.properties!.title}'`)

    try {
      const response = await retryWithBackoff(
        () =>
          sheets.spreadsheets.values.batchGet({
            spreadsheetId,
            ranges,
            valueRenderOption: "FORMATTED_VALUE",
          }),
        `Fetching sheets '${ranges.join(", ")}' from spreadsheet`,
      )

      const valueRanges = response?.data?.valueRanges

      if (valueRanges) {
        for (let j = 0; j < valueRanges.length; j++) {
          const sheet = batchSheets[j]
          const sheetProp = sheet.properties
          const sheetId = sheetProp?.sheetId
          const sheetTitle = sheetProp?.title
          const values = valueRanges[j].values

          allSheets.push({
            sheetId,
            sheetTitle,
            valueRanges: values,
          })
        }
      }
    } catch (error) {
      Logger.error(
        error,
        `Failed to fetch sheets '${ranges.join(", ")}' from spreadsheet: ${(error as Error).message}`,
      )
      continue
    }
  }
  return allSheets
}

// Function to get the whole spreadsheet
// One spreadsheet can contain multiple sheets like Sheet1, Sheet2
export const getSpreadsheet = async (
  sheets: sheets_v4.Sheets,
  id: string,
): Promise<GaxiosResponse<sheets_v4.Schema$Spreadsheet> | null> => {
  try {
    return retryWithBackoff(
      () => sheets.spreadsheets.get({ spreadsheetId: id }),
      `Fetching spreadsheet with ID ${id}`,
    )
  } catch (error) {
    if (error instanceof GaxiosError) {
      Logger.error(
        `GaxiosError while fetching drive changes: status ${error.response?.status}, ` +
          `statusText: ${error.response?.statusText}, data: ${JSON.stringify(error.response?.data)}`,
      )
    } else if (error instanceof Error) {
      Logger.error(
        `Unexpected error while fetching drive changes: ${error.message}`,
      )
    } else {
      Logger.error(`An unknown error occurred while fetching drive changes.`)
    }
    return null
  }
}

// Function to chunk rows of text data into manageable batches
// Excludes numerical data, assuming users do not typically search by numbers
// Concatenates all textual cells in a row into a single string
// Adds rows' string data to a chunk until the 512-character limit is exceeded
// If adding a row exceeds the limit, the chunk is added to the next chunk
// Otherwise, the row is added to the current chunk
const chunkFinalRows = (allRows: string[][]): string[] => {
  const chunks: string[] = []
  let currentChunk = ""
  let totalTextLength = 0

  for (const row of allRows) {
    // Filter out numerical cells and empty strings
    const textualCells = row.filter(
      (cell) => isNaN(Number(cell)) && cell.trim().length > 0,
    )

    if (textualCells.length === 0) continue // Skip if no textual data

    const rowText = textualCells.join(" ")

    // Check if adding this rowText would exceed the maximum text length
    if (totalTextLength + rowText.length > MAX_GD_SHEET_TEXT_LEN) {
      // Logger.warn(`Text length excedded, indexing with empty content`)
      // Return an empty array if the total text length exceeds the limit
      return []
    }

    totalTextLength += rowText.length

    if ((currentChunk + " " + rowText).trim().length > 512) {
      // Add the current chunk to the list and start a new chunk
      if (currentChunk.trim().length > 0) {
        chunks.push(currentChunk.trim())
      }
      currentChunk = rowText
    } else {
      // Append the row text to the current chunk
      currentChunk += " " + rowText
    }
  }

  if (currentChunk.trim().length > 0) {
    // Add any remaining text as the last chunk
    chunks.push(currentChunk.trim())
  }

  return chunks
}

export const getSheetsListFromOneSpreadsheet = async (
  sheets: sheets_v4.Sheets,
  client: GoogleClient,
  spreadsheet: drive_v3.Schema$File,
): Promise<VespaFileWithDrivePermission[]> => {
  const sheetsArr = []
  try {
    const spreadSheetData = await getSpreadsheet(sheets, spreadsheet.id!)

    if (spreadSheetData) {
      // Now we should get all sheets inside this spreadsheet using the spreadSheetData
      const allSheetsFromSpreadSheet = await getAllSheetsFromSpreadSheet(
        sheets,
        spreadSheetData.data,
        spreadsheet.id!,
      )

      // There can be multiple parents
      // Element of parents array contains folderId and folderName
      const parentsForMetadata = []
      // Shared files cannot have parents
      // There can be some files that user has access to may not have parents as they are shared
      if (spreadsheet?.parents) {
        for (const parentId of spreadsheet?.parents!) {
          const parentData = await getFile(client, parentId)
          const folderName = parentData?.name!
          parentsForMetadata.push({ folderName, folderId: parentId })
        }
      }

      for (const [sheetIndex, sheet] of allSheetsFromSpreadSheet?.entries()) {
        const finalRows = cleanSheetAndGetValidRows(sheet?.valueRanges ?? [])

        if (finalRows?.length === 0) {
          // Logger.warn(
          //   `${spreadsheet.name} -> ${sheet.sheetTitle} found no rows. Skipping it`,
          // )
          continue
        }

        let chunks: string[] = []

        if (finalRows?.length > MAX_GD_SHEET_ROWS) {
          // If there are more rows than MAX_GD_SHEET_ROWS, still index it but with empty content
          // Logger.warn(
          //   `Large no. of rows in ${spreadsheet.name} -> ${sheet.sheetTitle}, indexing with empty content`,
          // )
          chunks = []
        } else {
          chunks = chunkFinalRows(finalRows)
        }

        const sheetDataToBeIngested = {
          title: `${spreadsheet.name} / ${sheet?.sheetTitle}`,
          url: spreadsheet.webViewLink ?? "",
          app: Apps.GoogleDrive,
          // TODO Document it eveyrwhere
          // Combining spreadsheetId and sheetIndex as single spreadsheet can have multiple sheets inside it
          docId: `${spreadsheet?.id}_${sheetIndex}`,
          owner: spreadsheet.owners
            ? (spreadsheet.owners[0].displayName ?? "")
            : "",
          photoLink: spreadsheet.owners
            ? (spreadsheet.owners[0].photoLink ?? "")
            : "",
          ownerEmail: spreadsheet.owners
            ? (spreadsheet.owners[0]?.emailAddress ?? "")
            : "",
          entity: DriveEntity.Sheets,
          chunks,
          permissions: spreadsheet.permissions ?? [],
          mimeType: spreadsheet.mimeType ?? "",
          metadata: JSON.stringify({
            parents: parentsForMetadata,
            ...(sheetIndex === 0 && {
              spreadsheetId: spreadsheet.id!,
              totalSheets: spreadSheetData.data.sheets?.length!,
            }),
          }),
          createdAt: new Date(spreadsheet.createdTime!).getTime(),
          updatedAt: new Date(spreadsheet.modifiedTime!).getTime(),
        }
        sheetsArr.push(sheetDataToBeIngested)
      }
      return sheetsArr
    } else {
      return []
    }
  } catch (error) {
    Logger.error(
      error,
      `Error getting all sheets list from spreadhseet with id ${spreadsheet.id}`,
    )
    return []
  }
}

const googleSheetsVespa = async (
  client: GoogleClient,
  spreadsheetsMetadata: drive_v3.Schema$File[],
  connectorId: string,
  userEmail: string,
): Promise<VespaFileWithDrivePermission[]> => {
  // sendWebsocketMessage(
  //   `Scanning ${spreadsheetsMetadata.length} Google Sheets`,
  //   connectorId,
  // )
  let sheetsList: VespaFileWithDrivePermission[] = []
  const sheets = google.sheets({ version: "v4", auth: client })
  const total = spreadsheetsMetadata.length
  let count = 0

  for (const spreadsheet of spreadsheetsMetadata) {
    try {
      const sheetsListFromOneSpreadsheet =
        await getSheetsListFromOneSpreadsheet(sheets, client, spreadsheet)
      sheetsList.push(...sheetsListFromOneSpreadsheet)
      count += 1

      // if (count % 5 === 0) {
      //   sendWebsocketMessage(`${count} Google Sheets scanned`, connectorId)
      // }
    } catch (error) {
      Logger.error(
        error,
        `Error getting sheet files: ${error} ${(error as Error).stack}`,
        error,
      )
      // throw new DownloadDocumentError({
      //   message: "Error in the catch of getting sheet files",
      //   cause: error as Error,
      //   integration: Apps.GoogleDrive,
      //   entity: DriveEntity.Sheets,
      // })
    }
  }
  // sheetsList = sheetsList.map((v) => {
  //   v.permissions = toPermissionsList(v.permissions, userEmail)
  //   return v
  // })
  // for (const doc of sheetsList) {
  //   await insertDocument(doc)
  //   updateUserStats(userEmail, StatType.Drive, 1)
  // }
  return sheetsList
}

export const downloadDir = path.resolve(__dirname, "../../downloads")

if (process.env.NODE_ENV !== "production") {
  const init = () => {
    if (!fs.existsSync(downloadDir)) {
      fs.mkdirSync(downloadDir, { recursive: true })
    }
  }

  init()
}

export const downloadPDF = async (
  drive: drive_v3.Drive,
  fileId: string,
  fileName: string,
): Promise<void> => {
  const filePath = path.join(downloadDir, fileName)
  const file = Bun.file(filePath)
  const writer = file.writer()
  const res = await retryWithBackoff(
    () =>
      drive.files.get(
        { fileId: fileId, alt: "media" },
        { responseType: "stream" },
      ),
    `Getting PDF content of fileId ${fileId}`,
  )
  return new Promise((resolve, reject) => {
    res.data.on("data", (chunk) => {
      writer.write(chunk)
    })
    res.data.on("end", () => {
      writer.end()
      resolve()
    })
    res.data.on("error", (err) => {
      writer.end()
      reject(err)
    })
  })
}

// Helper function for safer PDF loading
export async function safeLoadPDF(pdfPath: string): Promise<Document[]> {
  try {
    const loader = new PDFLoader(pdfPath)
    return await loader.load()
  } catch (error) {
    const { name, message } = error as Error
    if (
      message.includes("PasswordException") ||
      name.includes("PasswordException")
    ) {
      Logger.warn("Password protected PDF, skipping")
    } else {
      Logger.error(error, `PDF load error: ${error}`)
    }
    return []
  }
}

export const googlePDFsVespa = async (
  client: GoogleClient,
  pdfsMetadata: drive_v3.Schema$File[],
  connectorId: string,
  userEmail: string,
): Promise<VespaFileWithDrivePermission[]> => {
  const drive = google.drive({ version: "v3", auth: client })
  // a flag just for the error to know
  // if the file was downloaded or not
  const limit = pLimit(PDFProcessingConcurrency)
  const pdfPromises = pdfsMetadata.map((pdf) =>
    limit(async () => {
      const pdfSizeInMB = parseInt(pdf.size!) / (1024 * 1024)
      // Ignore the PDF files larger than Max PDF Size
      if (pdfSizeInMB > MAX_GD_PDF_SIZE) {
        Logger.warn(`Ignoring ${pdf.name} as its more than 20 MB`)
        return null
      }
      const pdfFileName = `${userEmail}_${pdf.id}_${pdf.name}`
      const pdfPath = `${downloadDir}/${pdfFileName}`
      try {
        await downloadPDF(drive, pdf.id!, pdfFileName)

        const docs: Document[] = await safeLoadPDF(pdfPath)
        if (!docs || docs.length === 0) {
          await deleteDocument(pdfPath)
          return null
        }

        const chunks = docs.flatMap((doc) => chunkDocument(doc.pageContent))

        const parentsForMetadata = []
        if (pdf?.parents) {
          for (const parentId of pdf.parents!) {
            const parentData = await getFile(client, parentId)
            const folderName = parentData?.name!
            parentsForMetadata.push({ folderName, folderId: parentId })
          }
        }

        // Cleanup immediately after processing
        await deleteDocument(pdfPath)

        return {
          title: pdf.name!,
          url: pdf.webViewLink ?? "",
          app: Apps.GoogleDrive,
          docId: pdf.id!,
          owner: pdf.owners ? (pdf.owners[0].displayName ?? "") : "",
          photoLink: pdf.owners ? (pdf.owners[0].photoLink ?? "") : "",
          ownerEmail: pdf.owners ? (pdf.owners[0]?.emailAddress ?? "") : "",
          entity: DriveEntity.PDF,
          chunks: chunks.map((v) => v.chunk),
          permissions: pdf.permissions ?? [],
          mimeType: pdf.mimeType ?? "",
          metadata: JSON.stringify({ parents: parentsForMetadata }),
          createdAt: new Date(pdf.createdTime!).getTime(),
          updatedAt: new Date(pdf.modifiedTime!).getTime(),
        }
      } catch (error) {
        Logger.error(
          error,
          `Error getting PDF files: ${error} ${(error as Error).stack}`,
          error,
        )
        if (pdfPath && fs.existsSync(pdfPath)) {
          try {
            await deleteDocument(pdfPath)
          } catch (deleteError) {
            // Logger.warn(`Could not delete PDF file ${pdfPath}: ${deleteError}`)
          }
        }
        // we cannot break the whole pdf pipeline for one error
        return null
      }
    }),
  )

  return (await Promise.all(pdfPromises)).filter((v) => !!v)
}

type Org = { endDate: null | string }
type Lang = { preference: string; languageCode: string }

// insert all the people data into vespa
const insertUsersForWorkspace = async (
  users: admin_directory_v1.Schema$User[],
  signal?: AbortSignal,
) => {
  for (const user of users) {
    const currentOrg =
      user.organizations?.find((org: Org) => !org.endDate) ||
      user.organizations?.[0]
    const preferredLanguage =
      user.languages?.find((lang: Lang) => lang.preference === "preferred")
        ?.languageCode ?? user.languages?.[0]?.languageCode

    try {
      // TODO: remove ts-ignore and fix correctly
      await insertUser(
        // @ts-ignore
        {
          docId: user.id!,
          name: user.name?.displayName ?? user.name?.fullName ?? "",
          email: user.primaryEmail ?? user.emails?.[0],
          app: Apps.GoogleWorkspace,
          entity: GooglePeopleEntity.AdminDirectory,
          gender: user.gender,
          photoLink: user.thumbnailPhotoUrl ?? "",
          aliases: user.aliases ?? [],
          language: preferredLanguage,
          includeInGlobalAddressList: user.includeInGlobalAddressList ?? false,
          isAdmin: user.isAdmin ?? false,
          isDelegatedAdmin: user.isDelegatedAdmin ?? false,
          suspended: user.suspended ?? false,
          archived: user.archived ?? false,
          orgName: currentOrg?.name,
          orgJobTitle: currentOrg?.title,
          orgDepartment: currentOrg?.department,
          orgLocation: currentOrg?.location,
          orgDescription: currentOrg?.description,
          creationTime:
            (user.creationTime && new Date(user.creationTime).getTime()) || 0,
          lastLoggedIn:
            (user.lastLoginTime && new Date(user.lastLoginTime).getTime()) || 0,
          customerId: user.customerId ?? "",
        },
        signal,
      )
    } catch (error) {
      if (isAbortError(error)) {
        Logger.error(
          error,
          `AbortError occurred: ${(error as Error).message} ${(error as Error).stack}`,
        )
        throw new IngestionAbortError({
          message: `${(error as Error).message}`,
        })
      }
    }
  }
}

type ContactsResponse = {
  contacts: people_v1.Schema$Person[]
  otherContacts: people_v1.Schema$Person[]
  contactsToken: string
  otherContactsToken: string
}

// get both contacts and other contacts and return the sync tokens
const listAllContacts = async (
  client: GoogleClient,
  signal: AbortSignal | undefined,
): Promise<ContactsResponse> => {
  const peopleService = google.people({ version: "v1", auth: client, signal })
  const keys = [
    "names",
    "emailAddresses",
    "photos",
    "organizations",
    "metadata",
    "urls",
    "birthdays",
    "genders",
    "occupations",
    "userDefined",
  ]
  const maxOtherContactsPerPage = 1000
  let pageToken: string = ""
  const contacts: any[] = []
  const otherContacts: any[] = []

  // will be returned in the end
  let newSyncTokenContacts: string = ""
  let newSyncTokenOtherContacts: string = ""

  do {
    const response = await retryWithBackoff(
      () =>
        peopleService.people.connections.list({
          resourceName: "people/me",
          pageSize: maxOtherContactsPerPage,
          personFields: keys.join(","),
          pageToken,
          requestSyncToken: true,
        }),
      `Fetching contacts with pageToken ${pageToken}`,
    )

    if (response.data.connections) {
      contacts.push(...response.data.connections)
    }

    pageToken = response.data.nextPageToken ?? ""
    newSyncTokenContacts = response.data.nextSyncToken ?? ""
  } while (pageToken)

  // reset page token for other contacts
  pageToken = ""

  do {
    const response = await retryWithBackoff(
      () =>
        peopleService.otherContacts.list({
          pageSize: maxOtherContactsPerPage,
          readMask: keys.join(","),
          pageToken,
          requestSyncToken: true,
          sources: ["READ_SOURCE_TYPE_PROFILE", "READ_SOURCE_TYPE_CONTACT"],
        }),
      `Fetching other contacts with pageToken ${pageToken}`,
    )

    if (response.data.otherContacts) {
      otherContacts.push(...response.data.otherContacts)
    }

    pageToken = response.data.nextPageToken ?? ""
    newSyncTokenOtherContacts = response.data.nextSyncToken ?? ""
  } while (pageToken)

  if (!newSyncTokenContacts || !newSyncTokenOtherContacts) {
    throw new ContactListingError({
      message: "Could not get sync tokens for contact",
      integration: Apps.GoogleDrive,
      entity: GooglePeopleEntity.Contacts,
    })
  }

  return {
    contacts,
    otherContacts,
    contactsToken: newSyncTokenContacts,
    otherContactsToken: newSyncTokenOtherContacts,
  }
}

export const insertContact = async (
  contact: people_v1.Schema$Person,
  entity: GooglePeopleEntity,
  owner: string,
  signal?: AbortSignal | undefined,
) => {
  const docId = contact.resourceName || ""
  if (!docId) {
    Logger.error(`Id does not exist for ${entity}`)
    return
    // throw new ContactMappingError({
    //   integration: Apps.GoogleDrive,
    //   entity: GooglePeopleEntity.Contacts,
    // })
  }

  const name = contact.names?.[0]?.displayName ?? ""
  const email = contact.emailAddresses?.[0]?.value ?? ""
  if (!email) {
    // Logger.warn(`Email does not exist for ${entity}`)
    return
    // throw new ContactMappingError({
    //   integration: Apps.GoogleDrive,
    //   entity: GooglePeopleEntity.Contacts,
    // })
  }

  const app = Apps.GoogleDrive

  const gender = contact.genders?.[0]?.value ?? ""
  const photoLink = contact.photos?.[0]?.url ?? ""
  const aliases =
    contact.emailAddresses?.slice(1)?.map((e) => e.value ?? "") || []
  const urls = contact.urls?.map((url) => url.value ?? "") || []

  const currentOrg =
    contact.organizations?.find((org) => !org.endDate) ||
    contact.organizations?.[0]

  const orgName = currentOrg?.name ?? ""
  const orgJobTitle = currentOrg?.title ?? ""
  const orgDepartment = currentOrg?.department ?? ""
  const orgLocation = currentOrg?.location ?? ""
  const orgDescription = ""

  const updateTimeStr = contact.metadata?.sources?.[0]?.updateTime
  const creationTime = updateTimeStr
    ? new Date(updateTimeStr).getTime()
    : Date.now()

  const birthdayObj = contact.birthdays?.[0]?.date
  const birthday = birthdayObj
    ? new Date(
        `${birthdayObj.year || "1970"}-${birthdayObj.month || "01"}-${birthdayObj.day || "01"}`,
      ).getTime()
    : undefined

  const occupations = contact.occupations?.map((o) => o.value ?? "") || []
  const userDefined =
    contact.userDefined?.map((u) => `${u.key}: ${u.value}`) || []

  // TODO: remove ts-ignore and fix correctly
  const vespaContact = {
    docId,
    name,
    email,
    app,
    entity,
    gender,
    photoLink,
    aliases,
    urls,
    orgName,
    orgJobTitle,
    orgDepartment,
    orgLocation,
    orgDescription,
    creationTime,
    birthday,
    occupations,
    userDefined,
    owner,
  }
  try {
    // @ts-ignore
    await insertUser(vespaContact, signal)
  } catch (error) {
    // Check if the error is an AbortError
    const errMessage = getErrorMessage(error)
    if (isAbortError(error)) {
      Logger.error(
        error,
        `AbortError occurred: ${errMessage} ${(error as Error).stack}`,
      )
      throw new IngestionAbortError({ message: errMessage })
    }
  }
}

const insertContactsToVespa = async (
  contacts: people_v1.Schema$Person[],
  otherContacts: people_v1.Schema$Person[],
  owner: string,
  signal: AbortSignal | undefined,
): Promise<void> => {
  try {
    for (const contact of contacts) {
      await insertContact(contact, GooglePeopleEntity.Contacts, owner, signal)
      updateUserStats(owner, StatType.Contacts, 1)
    }
    for (const contact of otherContacts) {
      await insertContact(
        contact,
        GooglePeopleEntity.OtherContacts,
        owner,
        signal,
      )
      updateUserStats(owner, StatType.Contacts, 1)
    }
  } catch (error) {
    // error is related to vespa and not mapping
    if (error instanceof ErrorInsertingDocument) {
      Logger.error(error, `Could not insert contact: ${(error as Error).stack}`)
      throw error
    } else if (isAbortError(error)) {
      // Check if the error is an AbortError
      const errMessage = getErrorMessage(error)
      if (isAbortError(error)) {
        Logger.error(
          error,
          `AbortError occurred: ${errMessage} ${(error as Error).stack}`,
        )
        throw new IngestionAbortError({ message: errMessage })
      } else {
        Logger.error(
          error,
          `Error mapping contact: ${error} ${(error as Error).stack}`,
          error,
        )
        throw new ContactMappingError({
          message: "Error in the catch of mapping google contact",
          integration: Apps.GoogleDrive,
          entity: GooglePeopleEntity.Contacts,
          cause: error as Error,
        })
      }
    }
  }
}

export async function* listFiles(
  client: GoogleClient,
  signal: AbortSignal | undefined,
): AsyncIterableIterator<drive_v3.Schema$File[]> {
  const drive = google.drive({ version: "v3", auth: client, signal })
  let nextPageToken = ""
  do {
    const res: GaxiosResponse<drive_v3.Schema$FileList> =
      await retryWithBackoff(
        () =>
          drive.files.list({
            // TODO: prevent Google AI studio from getting indexed or add limits
            // that don't cause that issue.
            // anyone who uses Google AI Studio, AI Studio creates a folder
            // and all the pdf's they upload on it is part of this folder
            // these can be quite large and for now we should just avoid it
            // this does not guarantee that this folder is only created by AI studio
            // so that edge case is not handled
            // or just depend on the size limit of pdfs, we don't want to index books as of now
            q: "trashed = false",
            pageSize: 100,
            fields:
              "nextPageToken, files(id, webViewLink, size, parents, createdTime, modifiedTime, name, owners, fileExtension, mimeType, permissions(id, type, emailAddress))",
            pageToken: nextPageToken,
          }),
        `Fetching all files from Google Drive`,
      )

    if (res.data.files) {
      yield res.data.files
    }
    nextPageToken = res.data.nextPageToken ?? ""
  } while (nextPageToken)
}

const sendWebsocketMessage = (message: string, connectorId: string) => {
  const ws: WSContext = wsConnections.get(connectorId)
  if (ws) {
    ws.send(JSON.stringify({ message }))
  }
}

export const googleDocsVespa = async (
  client: GoogleClient,
  docsMetadata: drive_v3.Schema$File[],
  connectorId: string,
): Promise<VespaFileWithDrivePermission[]> => {
  // sendWebsocketMessage(
  //   `Scanning ${docsMetadata.length} Google Docs`,
  //   connectorId,
  // )
  const docs = google.docs({ version: "v1", auth: client })
  const total = docsMetadata.length
  let count = 0
  const limit = pLimit(GoogleDocsConcurrency)
  const docsPromises = docsMetadata.map((doc) =>
    limit(async () => {
      try {
        const docResponse: GaxiosResponse<docs_v1.Schema$Document> =
          await retryWithBackoff(
            () =>
              docs.documents.get({
                documentId: doc.id as string,
              }),
            `Fetching document with documentId ${doc.id}`,
          )
        if (!docResponse || !docResponse.data) {
          throw new DocsParsingError(
            `Could not get document content for file: ${doc.id}`,
          )
        }
        const documentContent: docs_v1.Schema$Document = docResponse.data

        const rawTextContent = documentContent?.body?.content
          ?.map((e) => extractText(documentContent, e))
          .join("")

        const footnotes = extractFootnotes(documentContent)
        const headerFooter = extractHeadersAndFooters(documentContent)

        const cleanedTextContent = postProcessText(
          rawTextContent + "\n\n" + footnotes + "\n\n" + headerFooter,
        )

        const chunks = chunkDocument(cleanedTextContent)

        const parentsForMetadata = []
        // Shared files cannot have parents
        // There can be some files that user has access to may not have parents as they are shared
        if (doc?.parents) {
          for (const parentId of doc?.parents!) {
            const parentData = await getFile(client, parentId)
            const folderName = parentData?.name!
            parentsForMetadata.push({ folderName, folderId: parentId })
          }
        }

        const result: VespaFileWithDrivePermission = {
          title: doc.name!,
          url: doc.webViewLink ?? "",
          app: Apps.GoogleDrive,
          docId: doc.id!,
          owner: doc.owners ? (doc.owners[0].displayName ?? "") : "",
          photoLink: doc.owners ? (doc.owners[0].photoLink ?? "") : "",
          ownerEmail: doc.owners ? (doc.owners[0]?.emailAddress ?? "") : "",
          entity: DriveEntity.Docs,
          chunks: chunks.map((v) => v.chunk),
          permissions: doc.permissions ?? [],
          mimeType: doc.mimeType ?? "",
          metadata: JSON.stringify({ parents: parentsForMetadata }),
          createdAt: new Date(doc.createdTime!).getTime(),
          updatedAt: new Date(doc.modifiedTime!).getTime(),
        }
        count += 1

        // if (count % 5 === 0) {
        //   sendWebsocketMessage(`${count} Google Docs scanned`, connectorId)
        // }
        return result
      } catch (error) {
        const errorMessage = getErrorMessage(error)
        Logger.error(
          error,
          `Error processing Google Doc: ${errorMessage} ${(error as Error).stack}`,
        )
        return null
      }
    }),
  )
  const docsList: (VespaFileWithDrivePermission | null)[] =
    await Promise.all(docsPromises)
  return docsList.filter((doc) => doc !== null)
}

export const driveFilesToDoc = async (
  client: GoogleClient,
  rest: drive_v3.Schema$File[],
): Promise<VespaFileWithDrivePermission[]> => {
  let results: VespaFileWithDrivePermission[] = []
  for (const doc of rest) {
    const file = await driveFileToIndexed(client, doc)
    if (file) {
      results.push(file)
    }
  }
  return results
}<|MERGE_RESOLUTION|>--- conflicted
+++ resolved
@@ -718,18 +718,8 @@
     }
     // we have guarantee that when we started this job access Token at least
     // hand one hour, we should increase this time
-<<<<<<< HEAD
-    oauth2Client.setCredentials({ access_token: oauthTokens.accessToken })
-    const driveClient = google.drive({
-      version: "v3",
-      auth: oauth2Client,
-      signal,
-    })
-
-=======
     oauth2Client.setCredentials({ access_token: oauthTokens.access_token })
-    const driveClient = google.drive({ version: "v3", auth: oauth2Client })
->>>>>>> 3c990018
+    const driveClient = google.drive({ version: "v3", auth: oauth2Client, signal })
     const { contacts, otherContacts, contactsToken, otherContactsToken } =
       await listAllContacts(oauth2Client, signal)
     await insertContactsToVespa(contacts, otherContacts, userEmail, signal)
