--- conflicted
+++ resolved
@@ -1737,14 +1737,10 @@
           })
           tracker.updateUserStats(userEmail, StatType.Drive, 1)
           driveFilesInserted++
-<<<<<<< HEAD
           pdfsInserted++
-          loggerWithChild({email: userEmail!}).info(`Inserted ${driveFilesInserted} PDFs`)
-=======
           loggerWithChild({ email: userEmail! }).info(
             `Inserted ${driveFilesInserted} PDFs`,
           )
->>>>>>> 365391cc
         } catch (error) {
           ingestionErrorsTotal.inc(
             {
@@ -1891,8 +1887,6 @@
         },
         sheetsObj.count,
       )
-      
-      insertedSheetCount=sheetsObj.count
 
       loggerWithChild({ email: userEmail! }).info(
         `finished ${initialCount} files`,
