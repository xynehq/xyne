--- conflicted
+++ resolved
@@ -19,14 +19,9 @@
 import pLimit from "p-limit"
 import { GmailConcurrency } from "@/integrations/google/config"
 import { retryWithBackoff } from "@/utils"
-<<<<<<< HEAD
-import { StatType, updateUserStats } from "../tracking"
+import { StatType, Tracker } from "@/integrations/tracker"
 // @ts-ignore
 import * as htmlToText from "html-to-text"
-=======
-import { StatType, Tracker } from "@/integrations/tracker"
-const htmlToText = require("html-to-text")
->>>>>>> b07fa6be
 const Logger = getLogger(Subsystem.Integrations)
 import { batchFetchImplementation } from "@jrmdayn/googleapis-batcher"
 import {
