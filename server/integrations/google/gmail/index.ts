--- conflicted
+++ resolved
@@ -20,6 +20,7 @@
 import { GmailConcurrency } from "@/integrations/google/config"
 import { retryWithBackoff } from "@/utils"
 import { StatType, Tracker } from "@/integrations/tracker"
+import { StatType, Tracker } from "@/integrations/tracker"
 const htmlToText = require("html-to-text")
 const Logger = getLogger(Subsystem.Integrations)
 import { batchFetchImplementation } from "@jrmdayn/googleapis-batcher"
@@ -156,11 +157,7 @@
   gmail: gmail_v1.Gmail,
   userEmail: string,
   client: GoogleClient,
-<<<<<<< HEAD
-  tracker: Tracker,
-=======
   tracker?: Tracker,
->>>>>>> a9326f48
 ): Promise<Mail> => {
   const messageId = email.id
   const threadId = email.threadId
@@ -275,11 +272,7 @@
             }
 
             await insert(attachmentDoc, mailAttachmentSchema)
-<<<<<<< HEAD
-            tracker.updateUserStats(userEmail, StatType.Mail_Attachments, 1)
-=======
             tracker?.updateUserStats(userEmail, StatType.Mail_Attachments, 1)
->>>>>>> a9326f48
           } catch (error) {
             // not throwing error; avoid disrupting the flow if retrieving an attachment fails,
             // log the error and proceed.
