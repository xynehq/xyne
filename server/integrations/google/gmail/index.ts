--- conflicted
+++ resolved
@@ -107,7 +107,7 @@
             )
             if (!exist) {
               await insert(mailData, mailSchema)
-<<<<<<< HEAD
+
 
               totalIngestedMails.inc(
                 {
@@ -120,10 +120,7 @@
                 },
                 1,
               )
-=======
-              
-            totalIngestedMails.inc({mime_type:msgResp.data.payload?.mimeType??"GOOGLE_MAIL", status:"GMAIL_INGEST_SUCCESS", email: email, account_type:"OAUTH_ACCOUNT"}, 1)
->>>>>>> 69583680
+
               tracker.updateUserStats(email, StatType.Gmail, 1)
             }
           } catch (error) {
@@ -327,7 +324,7 @@
 
             await insert(attachmentDoc, mailAttachmentSchema)
             tracker?.updateUserStats(userEmail, StatType.Mail_Attachments, 1)
-<<<<<<< HEAD
+
             totalAttachmentIngested.inc(
               {
                 mail_id: messageId,
@@ -339,9 +336,7 @@
               },
               1,
             )
-=======
-            totalAttachmentIngested.inc({ mime_type:mimeType,  status:"SUCCESS", account_type:"OAUTH_ACCOUNT",email: userEmail}, 1)
->>>>>>> 69583680
+
           } catch (error) {
             // not throwing error; avoid disrupting the flow if retrieving an attachment fails,
             // log the error and proceed.
