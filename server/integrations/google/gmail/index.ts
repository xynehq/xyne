--- conflicted
+++ resolved
@@ -100,17 +100,12 @@
               client,
               tracker,
             )
-<<<<<<< HEAD
-            totalIngestedMails.inc({mime_type:message.payload?.mimeType??"GOOGLE_MAIL", status:"GMAIL_INGEST_SUCCESS", email: email, account_type:"OAUTH_ACCOUNT"}, 1)
-            tracker.updateUserStats(email, StatType.Gmail, 1)
-=======
             if (!exist) {
               await insert(mailData, mailSchema)
               
-            totalIngestedMails.inc({mail_id:message.id??"", mail_title:message.payload?.filename??"", mime_type:message.payload?.mimeType??"GOOGLE_MAIL", status:"GMAIL_INGEST_SUCCESS", email: email, account_type:"OAUTH_ACCOUNT"}, 1)
+            totalIngestedMails.inc({mime_type:message.payload?.mimeType??"GOOGLE_MAIL", status:"GMAIL_INGEST_SUCCESS", email: email, account_type:"OAUTH_ACCOUNT"}, 1)
               tracker.updateUserStats(email, StatType.Gmail, 1)
             }
->>>>>>> daef00cd
           } catch (error) {
             Logger.error(
               error,
