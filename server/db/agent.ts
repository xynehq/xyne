--- conflicted
+++ resolved
@@ -23,11 +23,7 @@
 import { db } from "./client"
 import { getLoggerWithChild } from "@/logger"
 import { getUserByEmail } from "./user"
-<<<<<<< HEAD
 import { getCollectionById, getCollectionItemById, updateCollection } from "./knowledgeBase"
-=======
-import { getCollectionById, getCollectionItemById } from "./knowledgeBase"
->>>>>>> fc2f6617
 
 export { getAgentsMadeByMe, getAgentsSharedToMe }
 
@@ -624,7 +620,6 @@
 }
 
 /**
-<<<<<<< HEAD
  * Utility function to extract collection IDs from an agent's app integrations
  * Can accept either agentId (external ID) or agentData (agent object)
  */
@@ -705,8 +700,7 @@
 }
 
 /**
-=======
->>>>>>> fc2f6617
+
  * Extract collections from an agent's app integrations
  */
 export const getAgentCollections = async (
