--- conflicted
+++ resolved
@@ -751,8 +751,6 @@
   return resp
 }
 
-<<<<<<< HEAD
-=======
 // Get collection items status for polling - with access control
 export const getCollectionItemsStatusByCollections = async (
   trx: TxnOrClient,
@@ -786,7 +784,6 @@
   return items
 }
 
->>>>>>> aa29edab
 export const getCollectionFoldersItemIds = async (
   collectionFoldersIds: string[],
   trx: TxnOrClient,
