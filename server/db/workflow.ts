import { eq, desc, and, or } from "drizzle-orm"
import type { TxnOrClient } from "@/types"
import {
  workflowTemplate,
  workflowStepTemplate,
  workflowExecution,
  workflowStepExecution,
  selectWorkflowTemplateSchema,
  userWorkflowPermissions,
  type SelectWorkflowTemplate,
  type SelectWorkflowStepTemplate,
  type SelectWorkflowExecution,
  type SelectWorkflowStepExecution,
  type InsertWorkflowTemplate,
  type InsertWorkflowExecution,
  type InsertWorkflowStepExecution,
  insertWorkflowStepTemplateSchema,
  selectWorkflowStepTemplateSchema,
  type InsertWorkflowStepTemplate,
  insertWorkflowExecutionSchema,
  selectWorkflowExecutionSchema,
  selectWorkflowStepExecutionSchema,
} from "@/db/schema"
import { StepType, WorkflowStatus } from "@/types/workflowTypes"
import { UserWorkflowRole } from "@/shared/types"
import { grantUserWorkflowPermission } from "@/db/userWorkflowPermissions"
import { z } from "zod"

// Workflow Template Operations
export const createWorkflowTemplate = async (
  trx: TxnOrClient,
  data: {
    name: string
    userId: number
    workspaceId: number
    isPublic?: boolean
    description?: string
    version?: string
    config?: any
    rootWorkflowStepTemplateId?: string
  },
): Promise<SelectWorkflowTemplate> => {
  const [template] = await trx
    .insert(workflowTemplate)
    .values({
      name: data.name,
      userId: data.userId,
      workspaceId: data.workspaceId,
      isPublic: data.isPublic,
      description: data.description,
      version: data.version || "1.0.0",
      config: data.config || {},
      rootWorkflowStepTemplateId: data.rootWorkflowStepTemplateId,
    })
    .returning()

  // grant permission for the creator
  await grantUserWorkflowPermission(trx, {
    userId: data.userId,
    workflowId: template.id,
    role: UserWorkflowRole.Owner,
  })

  return selectWorkflowTemplateSchema.parse(template)
}

// Get template and validate (allow access to user's own, public templates, or shared via permissions)
export const getWorkflowTemplateByIdWithPermissionCheck = async (
  trx: TxnOrClient,
  id: string,
  workspaceId: number,
  userId: number,
): Promise<SelectWorkflowTemplate | null> => {
  const [template] = await trx
    .selectDistinct({
      id: workflowTemplate.id,
      name: workflowTemplate.name,
      workspaceId: workflowTemplate.workspaceId,
      userId: workflowTemplate.userId,
      isPublic: workflowTemplate.isPublic,
      description: workflowTemplate.description,
      version: workflowTemplate.version,
      status: workflowTemplate.status,
      config: workflowTemplate.config,
      rootWorkflowStepTemplateId: workflowTemplate.rootWorkflowStepTemplateId,
      createdAt: workflowTemplate.createdAt,
      updatedAt: workflowTemplate.updatedAt,
    })
    .from(workflowTemplate)
    .leftJoin(
      userWorkflowPermissions,
      eq(workflowTemplate.id, userWorkflowPermissions.workflowId),
    )
    .where(
      and(
        eq(workflowTemplate.id, id),
        eq(workflowTemplate.workspaceId, workspaceId),
        or(
          eq(workflowTemplate.isPublic, true),
          eq(userWorkflowPermissions.userId, userId),
        ),
      ),
    )
    .limit(1)

  return template ? selectWorkflowTemplateSchema.parse(template) : null
}

// gets workflow templates along with the queried user's role for each
export const getAccessibleWorkflowTemplatesWithRole = async (
  trx: TxnOrClient,
  workspaceId: number,
  userId: number,
): Promise<(
  SelectWorkflowTemplate & {
    role: string
  })[]> => {
  const templates = await trx
    .selectDistinct({
      id: workflowTemplate.id,
      name: workflowTemplate.name,
      workspaceId: workflowTemplate.workspaceId,
      userId: workflowTemplate.userId,
      isPublic: workflowTemplate.isPublic,
      description: workflowTemplate.description,
      version: workflowTemplate.version,
      status: workflowTemplate.status,
      config: workflowTemplate.config,
      rootWorkflowStepTemplateId: workflowTemplate.rootWorkflowStepTemplateId,
      createdAt: workflowTemplate.createdAt,
      updatedAt: workflowTemplate.updatedAt,
      role: userWorkflowPermissions.role,
    })
    .from(workflowTemplate)
    .leftJoin(
      userWorkflowPermissions,
      eq(workflowTemplate.id, userWorkflowPermissions.workflowId),
    )
    .where(
      and(
        eq(workflowTemplate.workspaceId, workspaceId),
        or(
          eq(workflowTemplate.isPublic, true),
          eq(userWorkflowPermissions.userId, userId),
        ),
      ),
    )
  
  if (!templates || templates.length === 0) {
    return []
  }

  // Add role field based on ownership and permissions
  return templates.map(template => ({
    ...selectWorkflowTemplateSchema.parse(template),
    role: template.role || UserWorkflowRole.Viewer //default user role for public workflow
  }))
}

export const updateWorkflowTemplateById = async (
  trx: TxnOrClient,
  id: string,
  data: Partial<InsertWorkflowTemplate>,
): Promise<SelectWorkflowTemplate | null> => {
  const [updated] = await trx
    .update(workflowTemplate)
    .set({
      ...data,
      updatedAt: new Date(),
    })
    .where(eq(workflowTemplate.id, id))
    .returning()

  return updated ? selectWorkflowTemplateSchema.parse(updated) : null
}

// Workflow Step Template Operations
export const createWorkflowStepTemplate = async (
  trx: TxnOrClient,
  data: {
    workflowTemplateId: string
    name: string
    description?: string
    type: StepType
    parentStepId?: string
    prevStepIds?: string[]
    nextStepIds?: string[]
    toolIds?: string[]
    timeEstimate?: number
    metadata?: any
  },
): Promise<InsertWorkflowStepTemplate> => {
  const [step] = await trx
    .insert(workflowStepTemplate)
    .values({
      workflowTemplateId: data.workflowTemplateId,
      name: data.name,
      description: data.description,
      type: data.type,
      parentStepId: data.parentStepId,
      prevStepIds: data.prevStepIds || [],
      nextStepIds: data.nextStepIds || [],
      toolIds: data.toolIds || [],
      timeEstimate: data.timeEstimate || 0,
      metadata: data.metadata || {},
    })
    .returning()

  return insertWorkflowStepTemplateSchema.parse(step)
}

export const getWorkflowStepTemplateById = async (
  trx: TxnOrClient,
  id: string,
): Promise<SelectWorkflowStepTemplate | null> => {
  const [step] = await trx
    .select()
    .from(workflowStepTemplate)
    .where(eq(workflowStepTemplate.id, id))
    .limit(1)

  return step ? selectWorkflowStepTemplateSchema.parse(step) : null
}

export const getWorkflowStepTemplatesByTemplateId = async (
  trx: TxnOrClient,
  workflowTemplateId: string,
): Promise<SelectWorkflowStepTemplate[]> => {
  const steps = await trx
    .select()
    .from(workflowStepTemplate)
    .where(eq(workflowStepTemplate.workflowTemplateId, workflowTemplateId))

  return z.array(selectWorkflowStepTemplateSchema).parse(steps)
}

// Workflow Execution Operations
export const createWorkflowExecution = async (
  trx: TxnOrClient,
  data: {
    workflowTemplateId: string
    workspaceId: number
    userId: number
    name: string
    description?: string
    metadata?: any
    status?: WorkflowStatus
  },
): Promise<SelectWorkflowExecution> => {
  const [execution] = await trx
    .insert(workflowExecution)
    .values({
      workflowTemplateId: data.workflowTemplateId,
      userId: data.userId,
      workspaceId: data.workspaceId,
      name: data.name,
      description: data.description,
      metadata: data.metadata || {},
      status: data.status,
    })
    .returning()

  return selectWorkflowExecutionSchema.parse(execution)
}

export const getWorkflowExecutionByIdWithChecks = async (
  trx: TxnOrClient,
  id: string,
): Promise<SelectWorkflowExecution | null> => {
  const [execution] = await trx
    .select()
    .from(workflowExecution)
<<<<<<< HEAD
    .where(
      and(
        eq(workflowExecution.workspaceId, workspaceId),
        eq(workflowExecution.userId, userId),
        eq(workflowExecution.id, id),
      ),
    )
=======
    .where(and(
      eq(workflowExecution.id, id),
    ))
>>>>>>> 13103fbc
    .limit(1)

  return execution ? selectWorkflowExecutionSchema.parse(execution) : null
}

export const getWorkflowExecutionById = async (
  trx: TxnOrClient,
  id: string,
): Promise<SelectWorkflowExecution | null> => {
  const [execution] = await trx
    .select()
    .from(workflowExecution)
    .where(and(eq(workflowExecution.id, id)))
    .limit(1)

  return execution ? selectWorkflowExecutionSchema.parse(execution) : null
}

export const getAccessibleWorkflowExecutions = async (
  trx: TxnOrClient,
  workspaceId: number,
  userId: number,
): Promise<SelectWorkflowExecution[]> => {
  const executions = await trx
    .select()
    .from(workflowExecution)
    .where(
      and(
        eq(workflowExecution.workspaceId, workspaceId),
        eq(workflowExecution.userId, userId),
      ),
    )

  return z.array(selectWorkflowExecutionSchema).parse(executions)
}

export const updateWorkflowExecution = async (
  trx: TxnOrClient,
  id: string,
  data: Partial<InsertWorkflowExecution>,
): Promise<SelectWorkflowExecution | null> => {
  const [updated] = await trx
    .update(workflowExecution)
    .set({
      ...data,
      updatedAt: new Date(),
    })
    .where(eq(workflowExecution.id, id))
    .returning()

  return updated ? selectWorkflowExecutionSchema.parse(updated) : null
}

// Workflow Step Execution Operations
export const createWorkflowStepExecution = async (
  trx: TxnOrClient,
  data: {
    workflowExecutionId: string
    workflowStepTemplateId: string
    name: string
    type: StepType
    parentStepId?: string
    prevStepIds?: string[]
    nextStepIds?: string[]
    toolExecIds?: string[]
    timeEstimate?: number
    metadata?: any
  },
): Promise<SelectWorkflowStepExecution> => {
  const [stepExecution] = await trx
    .insert(workflowStepExecution)
    .values({
      workflowExecutionId: data.workflowExecutionId,
      workflowStepTemplateId: data.workflowStepTemplateId,
      name: data.name,
      type: data.type,
      parentStepId: data.parentStepId,
      prevStepIds: data.prevStepIds || [],
      nextStepIds: data.nextStepIds || [],
      toolExecIds: data.toolExecIds || [],
      timeEstimate: data.timeEstimate || 0,
      metadata: data.metadata || {},
    })
    .returning()

  return selectWorkflowStepExecutionSchema.parse(stepExecution)
}

export const createWorkflowStepExecutionsFromSteps = async (
  trx: TxnOrClient,
  workflowExecutionId: string,
  stepTemplates: SelectWorkflowStepTemplate[],
): Promise<SelectWorkflowStepExecution[]> => {
  if (stepTemplates.length === 0) return []

  const insertValues = stepTemplates.map((step) => ({
    workflowExecutionId,
    workflowStepTemplateId: step.id,
    name: step.name,
    type: step.type,
    status: WorkflowStatus.DRAFT, // Default status from table schema
    parentStepId: step.parentStepId,
    prevStepIds: (step.prevStepIds as string[]) || [],
    nextStepIds: (step.nextStepIds as string[]) || [],
    toolExecIds: [], // updated when tools execute
    timeEstimate: step.timeEstimate || 0,
    metadata: step.metadata || {},
    completedBy: null, // No one has completed it yet
  }))

  const stepExecutions = await trx
    .insert(workflowStepExecution)
    .values(insertValues)
    .returning()

  return z.array(selectWorkflowStepExecutionSchema).parse(stepExecutions)
}

export const getWorkflowStepExecutionsByExecution = async (
  trx: TxnOrClient,
  workflowExecutionId: string,
): Promise<SelectWorkflowStepExecution[]> => {
  const results = await trx
    .select()
    .from(workflowStepExecution)
    .where(eq(workflowStepExecution.workflowExecutionId, workflowExecutionId))

  return z.array(selectWorkflowStepExecutionSchema).parse(results)
}

export const getWorkflowStepExecutionByIdWithChecks = async (
  trx: TxnOrClient,
  id: string,
  workspaceId: number,
  userId: number,
): Promise<SelectWorkflowStepExecution | null> => {
  const result = await trx
    .select({
      stepExecution: workflowStepExecution,
    })
    .from(workflowStepExecution)
    .innerJoin(
      workflowExecution,
      eq(workflowStepExecution.workflowExecutionId, workflowExecution.id)
    )
    .where(
      and(
        eq(workflowStepExecution.id, id),
        eq(workflowExecution.userId, userId),
        eq(workflowExecution.workspaceId, workspaceId)
      )
    )
    .limit(1)
  
  if (!result || result.length === 0) {
    return null
  }

  const stepExecution = result[0].stepExecution

  return stepExecution
    ? selectWorkflowStepExecutionSchema.parse(stepExecution)
    : null
}

export const updateWorkflowStepExecution = async (
  trx: TxnOrClient,
  id: string,
  data: Partial<InsertWorkflowStepExecution>,
): Promise<SelectWorkflowStepExecution | null> => {
  const updateData: any = {
    ...data,
    updatedAt: new Date(),
  }

  // Ensure array fields are properly typed
  if (data.prevStepIds) {
    updateData.prevStepIds = Array.from(data.prevStepIds)
  }
  if (data.nextStepIds) {
    updateData.nextStepIds = Array.from(data.nextStepIds)
  }
  if (data.toolExecIds) {
    updateData.toolExecIds = Array.from(data.toolExecIds)
  }

  const [updated] = await trx
    .update(workflowStepExecution)
    .set(updateData)
    .where(eq(workflowStepExecution.id, id))
    .returning()

  return updated ? selectWorkflowStepExecutionSchema.parse(updated) : null
}<|MERGE_RESOLUTION|>--- conflicted
+++ resolved
@@ -266,11 +266,12 @@
 export const getWorkflowExecutionByIdWithChecks = async (
   trx: TxnOrClient,
   id: string,
+  workspaceId: number,
+  userId: number
 ): Promise<SelectWorkflowExecution | null> => {
   const [execution] = await trx
     .select()
     .from(workflowExecution)
-<<<<<<< HEAD
     .where(
       and(
         eq(workflowExecution.workspaceId, workspaceId),
@@ -278,11 +279,6 @@
         eq(workflowExecution.id, id),
       ),
     )
-=======
-    .where(and(
-      eq(workflowExecution.id, id),
-    ))
->>>>>>> 13103fbc
     .limit(1)
 
   return execution ? selectWorkflowExecutionSchema.parse(execution) : null
