--- conflicted
+++ resolved
@@ -1,23 +1,13 @@
-<<<<<<< HEAD
 import { createId } from "@paralleldrive/cuid2"
 import { db } from "./client"
 import { users, workspaces } from "./schema"
 import { getUserAndWorkspaceByEmail } from "./user"
 import { getLogger } from "../shared/logger"
-import { Subsystem } from "@/shared/types"
-=======
-import { createId } from "@paralleldrive/cuid2";
-import { db } from "./client";
-import { users, workspaces } from "./schema";
-import { getUserAndWorkspaceByEmail } from "./user";
-import { getLogger } from "../shared/logger";
-import { Subsystem } from "@/types";
->>>>>>> c45e2fd6
+import { Subsystem } from "@/types"
 
 const Logger = getLogger(Subsystem.Db).child({ module: "seed" })
 
 const seed = async () => {
-<<<<<<< HEAD
   Logger.info("here")
   try {
     const workspaceExternalId = createId()
@@ -26,6 +16,7 @@
       // Insert a new workspace
       const [workspace] = await tx
         .insert(workspaces)
+        // @ts-ignore
         .values({
           name: "Xyne",
           domain: "xynehq.com",
@@ -39,6 +30,7 @@
       // Insert a new user associated with the workspace
       const [user] = await tx
         .insert(users)
+        // @ts-ignore
         .values({
           workspaceId: workspace.id,
           email: "saheb@xynehq.com",
@@ -57,50 +49,6 @@
     Logger.error(`Error during seeding:, ${error}`)
     throw new Error("Error while seeding")
   }
-=======
-    Logger.info('here')
-    try {
-        const workspaceExternalId = createId();
-        // Start a transaction
-        await db.transaction(async (tx) => {
-            // Insert a new workspace
-            const [workspace] = await tx
-                .insert(workspaces)
-                // @ts-ignore
-                .values({
-                    name: 'Xyne',
-                    domain: 'xynehq.com',
-                    externalId: workspaceExternalId, // Set externalId explicitly
-                    // createdAt, updatedAt, deletedAt are set by defaults
-                })
-                .returning();
-
-            Logger.info(`Inserted Workspace:, ${workspace}`);
-
-            // Insert a new user associated with the workspace
-            const [user] = await tx
-                .insert(users)
-                // @ts-ignore
-                .values({
-                    workspaceId: workspace.id,
-                    email: 'saheb@xynehq.com',
-                    name: 'saheb jot',
-                    externalId: workspaceExternalId, // Set externalId explicitly
-                    // role defaults to 'user'
-                    // createdAt, updatedAt, deletedAt are set by defaults
-                })
-                .returning();
-
-            Logger.info(`Inserted User:', ${user}`);
-        });
-
-        Logger.info('Seeding completed successfully.');
-    } catch (error) {
-        Logger.error(`Error during seeding:, ${error}`);
-        throw new Error('Error while seeding')
-    }
-
->>>>>>> c45e2fd6
 }
 
 await seed()
