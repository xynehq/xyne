import {
  chats,
  insertChatSchema,
  messages,
  selectChatSchema,
  selectMessageSchema,
  selectPublicChatSchema,
  type InsertChat,
  type InsertMessage,
  type SelectChat,
  type SelectMessage,
  type SelectPublicChat,
} from "./schema"
import { createId } from "@paralleldrive/cuid2"
import type { TxnOrClient } from "@/types"
import { z } from "zod"
import { asc, desc, eq } from "drizzle-orm"

export const insertChat = async (
  trx: TxnOrClient,
  chat: Omit<InsertChat, "externalId">,
): Promise<SelectChat> => {
  const externalId = createId() // Generate unique external ID
  const chatWithExternalId = { ...chat, externalId }
  const chatArr = await trx.insert(chats).values(chatWithExternalId).returning()
  if (!chatArr || !chatArr.length) {
    throw new Error('Error in insert of chat "returning"')
  }
  return selectChatSchema.parse(chatArr[0])
}

export const getWorkspaceChats = async (
  trx: TxnOrClient,
  workspaceId: number,
): Promise<SelectChat[]> => {
  const chatsArr = await trx
    .select()
    .from(chats)
    .where(eq(chats.workspaceId, workspaceId))
    .orderBy(desc(chats.updatedAt))
  return z.array(selectChatSchema).parse(chatsArr)
}

export const getChatById = async (
  trx: TxnOrClient,
  chatId: number,
): Promise<SelectChat> => {
  const chatArr = await trx.select().from(chats).where(eq(chats.id, chatId))
  if (!chatArr || !chatArr.length) {
    throw new Error("Chat not found")
  }
  return selectChatSchema.parse(chatArr[0])
}

export const getChatByExternalId = async (
  trx: TxnOrClient,
  chatId: string,
): Promise<SelectChat> => {
  const chatArr = await trx
    .select()
    .from(chats)
    .where(eq(chats.externalId, chatId))
  if (!chatArr || !chatArr.length) {
    throw new Error("Chat not found")
  }
  return selectChatSchema.parse(chatArr[0])
}

export const updateChatByExternalId = async (
  trx: TxnOrClient,
  chatId: string,
  chat: Partial<InsertChat>,
): Promise<SelectChat> => {
  chat.updatedAt = new Date()
  const chatArr = await trx
    .update(chats)
    .set(chat)
    .where(eq(chats.externalId, chatId))
    .returning()
  if (!chatArr || !chatArr.length) {
    throw new Error("Chat not found")
  }
  return selectChatSchema.parse(chatArr[0])
}

<<<<<<< HEAD
export const updateMessageByExternalId = async (
  trx: TxnOrClient,
  msgId: string,
  message: Partial<InsertMessage>,
): Promise<SelectMessage> => {
  message.updatedAt = new Date()
  const msgArr = await trx
    .update(messages)
    .set(message)
    .where(eq(messages.externalId, msgId))
    .returning()
  if (!msgArr || !msgArr.length) {
    throw new Error("Message not found")
=======
export const deleteChatByExternalId = async (
  trx: TxnOrClient,
  chatId: string,
): Promise<SelectChat> => {
  const chatArr = await trx
    .delete(chats)
    .where(eq(chats.externalId, chatId))
    .returning()
  if (!chatArr || !chatArr.length) {
    throw new Error("Chat not found")
  }
  return selectChatSchema.parse(chatArr[0])
}

export const deleteMessagesByChatId = async (
  trx: TxnOrClient,
  chatId: string,
): Promise<SelectMessage> => {
  const msgArr = await trx
    .delete(messages)
    .where(eq(messages.chatExternalId, chatId))
    .returning()
  if (!msgArr || !msgArr.length) {
    throw new Error("Messages not found")
>>>>>>> 507d71c1
  }
  return selectMessageSchema.parse(msgArr[0])
}

export const getPublicChats = async (
  trx: TxnOrClient,
  email: string,
  pageSize: number,
  offset: number,
): Promise<SelectPublicChat[]> => {
  const chatsArr = await trx
    .select()
    .from(chats)
    .where(eq(chats.email, email))
    .limit(pageSize)
    .offset(offset)
    .orderBy(desc(chats.updatedAt))
  return z.array(selectPublicChatSchema).parse(chatsArr)
}<|MERGE_RESOLUTION|>--- conflicted
+++ resolved
@@ -83,21 +83,6 @@
   return selectChatSchema.parse(chatArr[0])
 }
 
-<<<<<<< HEAD
-export const updateMessageByExternalId = async (
-  trx: TxnOrClient,
-  msgId: string,
-  message: Partial<InsertMessage>,
-): Promise<SelectMessage> => {
-  message.updatedAt = new Date()
-  const msgArr = await trx
-    .update(messages)
-    .set(message)
-    .where(eq(messages.externalId, msgId))
-    .returning()
-  if (!msgArr || !msgArr.length) {
-    throw new Error("Message not found")
-=======
 export const deleteChatByExternalId = async (
   trx: TxnOrClient,
   chatId: string,
@@ -122,7 +107,23 @@
     .returning()
   if (!msgArr || !msgArr.length) {
     throw new Error("Messages not found")
->>>>>>> 507d71c1
+  }
+  return selectMessageSchema.parse(msgArr[0])
+}
+
+export const updateMessageByExternalId = async (
+  trx: TxnOrClient,
+  msgId: string,
+  message: Partial<InsertMessage>,
+): Promise<SelectMessage> => {
+  message.updatedAt = new Date()
+  const msgArr = await trx
+    .update(messages)
+    .set(message)
+    .where(eq(messages.externalId, msgId))
+    .returning()
+  if (!msgArr || !msgArr.length) {
+    throw new Error("Message not found")
   }
   return selectMessageSchema.parse(msgArr[0])
 }
