import { createId } from "@paralleldrive/cuid2";
import { db } from "./client";
<<<<<<< HEAD
import { connectors, type SelectConnector } from "./schema";
import { type ConnectorType, type TxnOrClient } from "@/types";
import type { PgTransaction } from "drizzle-orm/pg-core";
import { eq } from "drizzle-orm";
import { Apps, AuthType, LOGGERTYPES, type ConnectorStatus } from "@/shared/types";
import { getLogger } from "@/shared/logger";

const Logger = getLogger (LOGGERTYPES.db).child({module: 'connector'})
=======
import { connectors, oauthProviders, selectConnectorSchema, type SelectConnector, type SelectOAuthProvider } from "./schema";
import type { ConnectorType, OAuthCredentials, TxnOrClient } from "@/types";
import type { PgTransaction } from "drizzle-orm/pg-core";
import { and, eq } from "drizzle-orm";
import { Apps, AuthType, ConnectorStatus } from "@/shared/types";
import { Google, type GoogleRefreshedTokens, type GoogleTokens } from "arctic";
import config from "@/config";
>>>>>>> feb58028

export const insertConnector = async (
    trx: TxnOrClient,
    workspaceId: number,
    userId: number,
    workspaceExternalId: string,
    name: string,
    type: ConnectorType,        // Use TypeScript enum for type safety
    authType: AuthType,          // Use TypeScript enum for authType
    app: Apps,                   // Use TypeScript enum for app
    config: Record<string, any>,
    credentials: string | null,
    subject: string | null,
    oauthCredentials?: string | null,
    status?: ConnectorStatus | null,
) => {
    const externalId = createId();  // Generate unique external ID
    try {
        const inserted = await trx.insert(connectors).values({
            workspaceId,
            userId,
            workspaceExternalId,
            externalId: externalId,    // Unique external ID for the connection
            name: name,                // Name of the connection
            type: type,                // Type of connection from the enum
            authType: authType,        // Authentication type from the enum
            app: app,                  // App type from the enum
            config: config,            // JSON configuration for the connection
            credentials,  // Encrypted credentials
            subject,
            oauthCredentials,
            ...(status ? { status } : {}),
        }).returning();
        Logger.info("Connection inserted successfully");
        return inserted[0]
    } catch (error) {
        Logger.error(`Error inserting connection:, ${error}`);
        throw new Error('Could not insert connection');
    }
};

// for the admin we can get all the connectors
export const getConnectors = async (workspaceId: string) => {
    const res = await db.select({
        id: connectors.externalId,
        app: connectors.app,
        authType: connectors.authType,
        type: connectors.type,
        status: connectors.status,
        createdAt: connectors.createdAt
    }).from(connectors).where(eq(connectors.workspaceExternalId, workspaceId))
    return res
}

// don't call this
// call the function that ensures the credentials are always refreshed
export const getConnector = async (trx: TxnOrClient, connectorId: number): Promise<SelectConnector> => {
    const res = await db.select().from(connectors).where(eq(connectors.id, connectorId)).limit(1)
    if (res.length) {
        const parsedRes = selectConnectorSchema.safeParse(res[0]);
        if (!parsedRes.success) {
            throw new Error(`zod error: Invalid connector: ${parsedRes.error.toString()}`)
        }
        // TODO: maybe add a check if OAuth and expired token then throw error
        return parsedRes.data
    } else {
        throw new Error('Could not get the connector')
    }
}

const IsTokenExpired = (app: Apps, oauthCredentials: OAuthCredentials, bufferInSeconds: number): boolean => {
    if (app === Apps.GoogleDrive) {
        const tokens: GoogleTokens = oauthCredentials
        const now: Date = new Date()
        // make the type as Date, currently the date is stringified
        const expirationTime = new Date(tokens.accessTokenExpiresAt).getTime()
        const currentTime = now.getTime()
        return currentTime + (bufferInSeconds * 1000) > expirationTime
    }
    return false
}


// this method ensures that if it retuns the connector then the access token will always be valid
// it takes upon itself to refresh if expired
export const getOAuthConnectorWithCredentials = async (trx: TxnOrClient, connectorId: number): Promise<SelectConnector> => {
    const res = await trx.select().from(connectors).where(
        and(
            eq(connectors.id, connectorId),
            eq(connectors.authType, AuthType.OAuth),
        )).limit(1)

    if (!res.length) {
        throw new Error('Could not get OAuth connector')
    }

    const parsedRes = selectConnectorSchema.safeParse(res[0]);

    if (!parsedRes.success) {
        throw new Error(`zod error: Invalid OAuth connector: ${parsedRes.error.toString()}`)
    }

    const oauthRes: SelectConnector = parsedRes.data

    if (!oauthRes.oauthCredentials) {
        throw new Error('Severe: OAuth connector credentials are not present')
    }
    // parse the string
    oauthRes.oauthCredentials = JSON.parse(oauthRes.oauthCredentials)

    // google tokens have expiry of 1 hour
    // 5 minutes before expiry we refresh them
    if (IsTokenExpired(oauthRes.app, oauthRes.oauthCredentials, 5 * 60)) {
        // token is expired. We should get new tokens
        // update it in place
        if (oauthRes.app === Apps.GoogleDrive) {
            // we will need the provider now to refresh the token
            const providers: SelectOAuthProvider[] = await trx.select().
                from(oauthProviders).where(eq(oauthProviders.connectorId, oauthRes.id)).limit(1)

            if (!providers.length) {
                throw new Error('Could not fetch provider while refreshing Google Token')
            }
            const [googleProvider] = providers
            const google = new Google(googleProvider.clientId!, googleProvider.clientSecret, `${config.host}/oauth/callback`)
            const tokens: GoogleTokens = oauthRes.oauthCredentials
            const refreshedTokens: GoogleRefreshedTokens = await google.refreshAccessToken(tokens.refreshToken!)
            // update the token values
            tokens.accessToken = refreshedTokens.accessToken
            tokens.accessTokenExpiresAt = new Date(refreshedTokens.accessTokenExpiresAt)
            const updatedConnector = await updateConnector(trx, oauthRes.id, {
                oauthCredentials: JSON.stringify(tokens)
            })
            console.log(`Connector successfully updated: ${updatedConnector.id}`)
            oauthRes.oauthCredentials = tokens
        } else {
            throw new Error(`Token has to refresh but ${oauthRes.app} app not yet supported`)
        }
    }
    return oauthRes
}

export const getConnectorByExternalId = async (connectorId: string) => {
    const res = await db.select().from(connectors).where(eq(connectors.externalId, connectorId)).limit(1)
    if (res.length) {
        return res[0]
    } else {
        throw new Error('Could not get the connector')
    }
}

export const updateConnector = async (trx: TxnOrClient, connectorId: number, updateData: Partial<SelectConnector>): Promise<SelectConnector> => {
    const updatedConnectors = await trx.update(connectors).set(updateData)
        .where(eq(connectors.id, connectorId))
        .returning()

    if (!updatedConnectors || !updatedConnectors.length) {
        throw new Error('Could not update the connector')
    }
    const [connectorVal] = updatedConnectors
    const parsedRes = selectConnectorSchema.safeParse(connectorVal)
    if (!parsedRes.success) {
        throw new Error(`zod error: Invalid connector: ${parsedRes.error.toString()}`)
    }

    return parsedRes.data
}<|MERGE_RESOLUTION|>--- conflicted
+++ resolved
@@ -1,23 +1,14 @@
 import { createId } from "@paralleldrive/cuid2";
 import { db } from "./client";
-<<<<<<< HEAD
-import { connectors, type SelectConnector } from "./schema";
-import { type ConnectorType, type TxnOrClient } from "@/types";
+import { connectors, oauthProviders, selectConnectorSchema, type SelectConnector, type SelectOAuthProvider } from "./schema";
+import { type ConnectorType, OAuthCredentials, type TxnOrClient } from "@/types";
 import type { PgTransaction } from "drizzle-orm/pg-core";
-import { eq } from "drizzle-orm";
-import { Apps, AuthType, LOGGERTYPES, type ConnectorStatus } from "@/shared/types";
-import { getLogger } from "@/shared/logger";
+import { and, eq } from "drizzle-orm";
+import { Apps, AuthType, LOGGERTYPES, ConnectorStatus } from "@/shared/types";
+import { Google, type GoogleRefreshedTokens, type GoogleTokens } from "arctic";
+import config from "@/config";import { getLogger } from "@/shared/logger";
 
 const Logger = getLogger (LOGGERTYPES.db).child({module: 'connector'})
-=======
-import { connectors, oauthProviders, selectConnectorSchema, type SelectConnector, type SelectOAuthProvider } from "./schema";
-import type { ConnectorType, OAuthCredentials, TxnOrClient } from "@/types";
-import type { PgTransaction } from "drizzle-orm/pg-core";
-import { and, eq } from "drizzle-orm";
-import { Apps, AuthType, ConnectorStatus } from "@/shared/types";
-import { Google, type GoogleRefreshedTokens, type GoogleTokens } from "arctic";
-import config from "@/config";
->>>>>>> feb58028
 
 export const insertConnector = async (
     trx: TxnOrClient,
