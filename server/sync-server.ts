--- conflicted
+++ resolved
@@ -171,32 +171,7 @@
 
 export const initSyncServer = async () => {
   Logger.info("Initializing Sync Server")
-<<<<<<< HEAD
-
-  // Start file processing worker in separate thread
-  const fileProcessingWorker = new Worker(
-    path.join(__dirname, "fileProcessingWorker.ts"),
-  )
-
-  fileProcessingWorker.on("message", (message) => {
-    if (message.status === "initialized") {
-      Logger.info("File processing worker thread initialized successfully")
-    } else if (message.status === "error") {
-      Logger.error(`File processing worker thread failed: ${message.error}`)
-    }
-  })
-
-  fileProcessingWorker.on("error", (error) => {
-    Logger.error(error, "File processing worker thread error")
-  })
-
-  fileProcessingWorker.on("exit", (code) => {
-    if (code !== 0) {
-      Logger.error(`File processing worker thread exited with code ${code}`)
-    }
-  })
-
-=======
+
   
   // Start multiple file processing workers in separate threads
   const workerThreads: Worker[] = []
@@ -251,7 +226,6 @@
     })
   }
   
->>>>>>> b5886b8d
   // Initialize the queue system in background - don't await (excluding file processing)
   initQueue()
     .then(() => {
