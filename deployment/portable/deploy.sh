--- conflicted
+++ resolved
@@ -267,9 +267,6 @@
 update_infrastructure() {
     echo -e "${YELLOW} Updating infrastructure services...${NC}"
     INFRA_COMPOSE=$(get_infrastructure_compose)
-<<<<<<< HEAD
-    docker-compose -f docker-compose.yml -f "$INFRA_COMPOSE" pull
-=======
 
     # Setup environment and permissions first
     setup_environment
@@ -279,7 +276,6 @@
     docker-compose -f docker-compose.yml -f "$INFRA_COMPOSE" pull || echo -e "${YELLOW}Some images require building (this is normal for custom images)${NC}"
 
     # Build and start all services (--build will handle custom images)
->>>>>>> baa13395
     docker-compose -f docker-compose.yml -f "$INFRA_COMPOSE" up -d --force-recreate --build
     echo -e "${GREEN} Infrastructure services updated${NC}"
 }
