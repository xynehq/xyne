--- conflicted
+++ resolved
@@ -265,12 +265,8 @@
         echo -e "${BLUE} Using CPU-only Vespa${NC}"
     fi
 
-<<<<<<< HEAD
-    docker-compose -f docker-compose.yml -f "$INFRA_COMPOSE" up -d --build $NO_CACHE_FLAG
-=======
     DOCKER_COMPOSE=$(get_docker_compose_cmd)
     $DOCKER_COMPOSE -f docker-compose.yml -f "$INFRA_COMPOSE" up -d --build
->>>>>>> aa29edab
     echo -e "${GREEN} Infrastructure services started${NC}"
 }
 
@@ -352,16 +348,9 @@
 
     # Build new image for production
     echo "  Building new app image..."
-<<<<<<< HEAD
-    INFRA_COMPOSE=$(get_infrastructure_compose)
-    docker-compose -f docker-compose.yml -f "$INFRA_COMPOSE" -f docker-compose.app.yml build $NO_CACHE_FLAG app
-    
-    # Stop and recreate both app services
-=======
     $DOCKER_COMPOSE $COMPOSE_FILES build app
 
     # Stop and recreate app service
->>>>>>> aa29edab
     echo " Recreating main app service..."
     $DOCKER_COMPOSE $COMPOSE_FILES up -d --force-recreate app
 
@@ -396,18 +385,11 @@
     setup_permissions
 
     # Pull images that are available in registries (ignore failures for custom builds)
-<<<<<<< HEAD
-    docker-compose -f docker-compose.yml -f "$INFRA_COMPOSE" pull || echo -e "${YELLOW}Some images require building (this is normal for custom images)${NC}"
-
-    # Build and start all services (--build will handle custom images)
-    docker-compose -f docker-compose.yml -f "$INFRA_COMPOSE" up -d --force-recreate --build $NO_CACHE_FLAG
-=======
     DOCKER_COMPOSE=$(get_docker_compose_cmd)
     $DOCKER_COMPOSE -f docker-compose.yml -f "$INFRA_COMPOSE" pull || echo -e "${YELLOW}Some images require building (this is normal for custom images)${NC}"
 
     # Build and start all services (--build will handle custom images)
     $DOCKER_COMPOSE -f docker-compose.yml -f "$INFRA_COMPOSE" up -d --force-recreate --build
->>>>>>> aa29edab
     echo -e "${GREEN} Infrastructure services updated${NC}"
 }
 
